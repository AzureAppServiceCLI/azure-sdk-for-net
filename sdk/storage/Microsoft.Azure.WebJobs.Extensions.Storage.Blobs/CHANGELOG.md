# Release History

## 5.0.0-beta.4 (Unreleased)

<<<<<<< HEAD
### Major changes and features
- New dependency on `Microsoft.Azure.WebJobs.StorageProvider.Blobs` and `Microsoft.Azure.WebJobs.StorageProvider.Queues`
- Supports new configuration formats described in `Microsoft.Azure.WebJobs.Extensions.Storage` ChangeLog

## 5.0.0-beta.3 (Unreleased)
=======

## 5.0.0-beta.3 (2021-03-09)
>>>>>>> 4a1d36b8

### Breaking Changes

- The configuration section name for URI configuration was changed from `endpoint` to `serviceUri` to be consistent with other clients.

In case of JSON, from:
```json
{
    "MyConnection": {
        "endpoint": "https://<my_account>.blob.core.windows.net"
    }
}
```

To
```json
{
    "MyConnection": {
        "serviceUri": "https://<my_account>.blob.core.windows.net"
    }
}
```

Or using environment variables, from:
```
MyConnection__endpoint=https://<my_account>.blob.core.windows.net
```
To
```
MyConnection__serviceUri=https://<my_account>.blob.core.windows.net
```

## 5.0.0-beta.2 (2021-02-09)

### Major changes and features
- EventGrid support for the Blob Trigger was added. Details of the feature can be found [here](https://github.com/Azure/azure-sdk-for-net/pull/17137#issue-525036753).

## 5.0.0-beta.1 (2020-11-10)

This is the first preview of the next generation of `Microsoft.Azure.WebJobs.Extension.Storage` which has been integrated with latest Azure Storage SDK that follows the [Azure SDK Design Guidelines for .NET](https://azure.github.io/azure-sdk/dotnet_introduction.html) which provide a number of core capabilities that are shared amongst all Azure SDKs, including the intuitive Azure Identity library, an HTTP Pipeline with custom policies, error-handling, distributed tracing, and much more.

The `Microsoft.Azure.WebJobs.Extension.Storage.Blobs` offers drop-in replacement for scenarios where `Blob` and `BlobTrigger` attributes were bound to BCL types or user defined POCOs. Advanced scenarios like binding to Azure Storage Blobs SDK types or using `BlobsOptions` may require code changes.

This is a Public Preview version, so expect incompatible changes in subsequent releases as we improve the product. To provide feedback, please submit an issue in our [Azure SDK for .NET GitHub repo](https://github.com/Azure/azure-sdk-for-net/issues).

### Major changes and features 
- The extension has been split per storage service, i.e. `Microsoft.Azure.WebJobs.Extension.Storage.Blobs` has been created.
- The extension uses V12 Azure Storage SDK.
- Added support for token credential authentication using Azure.Identity library, including support for managed identity and client secret credentials.
- Simplified parallelism control through single `BlobsOptions.MaxDegreeOfParallelism` property.
- The `BlobsOptions.CentralizedPoisonQueue` has been removed. The implicit poison queue for a `BlobTrigger` is located in target blob's account by default.<|MERGE_RESOLUTION|>--- conflicted
+++ resolved
@@ -2,16 +2,11 @@
 
 ## 5.0.0-beta.4 (Unreleased)
 
-<<<<<<< HEAD
 ### Major changes and features
 - New dependency on `Microsoft.Azure.WebJobs.StorageProvider.Blobs` and `Microsoft.Azure.WebJobs.StorageProvider.Queues`
 - Supports new configuration formats described in `Microsoft.Azure.WebJobs.Extensions.Storage` ChangeLog
 
-## 5.0.0-beta.3 (Unreleased)
-=======
-
 ## 5.0.0-beta.3 (2021-03-09)
->>>>>>> 4a1d36b8
 
 ### Breaking Changes
 
