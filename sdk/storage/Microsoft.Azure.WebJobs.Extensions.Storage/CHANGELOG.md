# Release History

## 5.0.0-beta.4 (Unreleased)
<<<<<<< HEAD

### Major changes and features

The `Microsoft.Azure.WebJobs.Extension.Storage` relies on storage providers in the WebJobs SDK to create BlobServiceClients and QueueServiceClients.
- Support for running Functions with Managed Identity and secretless configurations
- The new dependency adds a new configuration format to create Storage clients:

To use ManagedIdentity:
```json
{
    "MyConnection": {
        "accountName": "<my_account>",
        "credential": "managedidentity",
        "clientid": <client_id>
    }
}
```
Or alternatively: 
```json
{
    "MyConnection": {
        "blobEndpoint": "https://<my_account>.blob.core.windows.net",
        "blobEndpoint": "https://<my_account>.queue.core.windows.net",
        "blobEndpoint": "https://<my_account>.file.core.windows.net",
        "blobEndpoint": "https://<my_account>.table.core.windows.net",
        "credential": "managedidentity",
        "clientid": <client_id>
    }
}
```
Note: Azure File and Table storage do not currently support Managed Identity

## 5.0.0-beta.3 (Unreleased)
=======
>>>>>>> 4a1d36b8


## 5.0.0-beta.3 (2021-03-09)
Please refer to [`Microsoft.Azure.WebJobs.Extension.Storage.Blobs`](https://github.com/Azure/azure-sdk-for-net/blob/master/sdk/storage/Microsoft.Azure.WebJobs.Extensions.Storage.Blobs/CHANGELOG.md) and [`Microsoft.Azure.WebJobs.Extension.Storage.Queues`](https://github.com/Azure/azure-sdk-for-net/blob/master/sdk/storage/Microsoft.Azure.WebJobs.Extensions.Storage.Queues/CHANGELOG.md) for detailed list of changes.

## 5.0.0-beta.2 (2021-02-09)

Please refer to [`Microsoft.Azure.WebJobs.Extension.Storage.Blobs`](https://github.com/Azure/azure-sdk-for-net/blob/master/sdk/storage/Microsoft.Azure.WebJobs.Extensions.Storage.Blobs/CHANGELOG.md) and [`Microsoft.Azure.WebJobs.Extension.Storage.Queues`](https://github.com/Azure/azure-sdk-for-net/blob/master/sdk/storage/Microsoft.Azure.WebJobs.Extensions.Storage.Queues/CHANGELOG.md) for detailed list of changes.

## 5.0.0-beta.1 (2020-11-10)

This is the first preview of the next generation of `Microsoft.Azure.WebJobs.Extension.Storage` which has been integrated with latest Azure Storage SDK that follows the [Azure SDK Design Guidelines for .NET](https://azure.github.io/azure-sdk/dotnet_introduction.html) which provide a number of core capabilities that are shared amongst all Azure SDKs, including the intuitive Azure Identity library, an HTTP Pipeline with custom policies, error-handling, distributed tracing, and much more.

The `Microsoft.Azure.WebJobs.Extension.Storage` offers drop-in replacement for scenarios where `Queue`, `QueueTrigger`, `Blob` and `BlobTrigger` attributes were bound to BCL types or user defined POCOs. Advanced scenarios may require code changes. `Table` attribute is not supported in this version.

This is a Public Preview version, so expect incompatible changes in subsequent releases as we improve the product. To provide feedback, please submit an issue in our [Azure SDK for .NET GitHub repo](https://github.com/Azure/azure-sdk-for-net/issues).

### Major changes and features 
The `Microsoft.Azure.WebJobs.Extension.Storage` has been split per storage service. Please refer to [`Microsoft.Azure.WebJobs.Extension.Storage.Blobs`](https://github.com/Azure/azure-sdk-for-net/blob/master/sdk/storage/Microsoft.Azure.WebJobs.Extensions.Storage.Blobs/CHANGELOG.md) and [`Microsoft.Azure.WebJobs.Extension.Storage.Queues`](https://github.com/Azure/azure-sdk-for-net/blob/master/sdk/storage/Microsoft.Azure.WebJobs.Extensions.Storage.Queues/CHANGELOG.md) for detailed list of changes.<|MERGE_RESOLUTION|>--- conflicted
+++ resolved
@@ -1,7 +1,6 @@
 # Release History
 
 ## 5.0.0-beta.4 (Unreleased)
-<<<<<<< HEAD
 
 ### Major changes and features
 
@@ -15,7 +14,7 @@
     "MyConnection": {
         "accountName": "<my_account>",
         "credential": "managedidentity",
-        "clientid": <client_id>
+        "clientid": "<client_id>"
     }
 }
 ```
@@ -28,16 +27,11 @@
         "blobEndpoint": "https://<my_account>.file.core.windows.net",
         "blobEndpoint": "https://<my_account>.table.core.windows.net",
         "credential": "managedidentity",
-        "clientid": <client_id>
+        "clientid": "<client_id>"
     }
 }
 ```
 Note: Azure File and Table storage do not currently support Managed Identity
-
-## 5.0.0-beta.3 (Unreleased)
-=======
->>>>>>> 4a1d36b8
-
 
 ## 5.0.0-beta.3 (2021-03-09)
 Please refer to [`Microsoft.Azure.WebJobs.Extension.Storage.Blobs`](https://github.com/Azure/azure-sdk-for-net/blob/master/sdk/storage/Microsoft.Azure.WebJobs.Extensions.Storage.Blobs/CHANGELOG.md) and [`Microsoft.Azure.WebJobs.Extension.Storage.Queues`](https://github.com/Azure/azure-sdk-for-net/blob/master/sdk/storage/Microsoft.Azure.WebJobs.Extensions.Storage.Queues/CHANGELOG.md) for detailed list of changes.
