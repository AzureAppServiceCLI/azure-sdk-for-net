--- conflicted
+++ resolved
@@ -14,11 +14,7 @@
         "x-ms-client-request-id": "20306dfb-8e89-b2a6-6680-b3c83e4a656d",
         "x-ms-date": "Tue, 14 Jul 2020 01:14:16 GMT",
         "x-ms-return-client-request-id": "true",
-<<<<<<< HEAD
         "x-ms-version": "2020-06-12"
-=======
-        "x-ms-version": "2020-04-08"
->>>>>>> ac9a4ec0
       },
       "RequestBody": null,
       "StatusCode": 201,
@@ -33,20 +29,12 @@
         ],
         "x-ms-client-request-id": "20306dfb-8e89-b2a6-6680-b3c83e4a656d",
         "x-ms-request-id": "5d6e3038-201e-0053-337c-591605000000",
-<<<<<<< HEAD
         "x-ms-version": "2020-06-12"
-=======
-        "x-ms-version": "2020-04-08"
->>>>>>> ac9a4ec0
       },
       "ResponseBody": []
     },
     {
-<<<<<<< HEAD
       "RequestUri": "https://seandevtest.blob.core.windows.net/test-container-a85d2101-d553-9f79-dc7a-bbaaa463a20e?sv=2020-06-12\u0026ss=b\u0026srt=sco\u0026st=2020-07-14T00%3A14%3A16Z\u0026se=2020-07-14T02%3A14%3A16Z\u0026sp=rwdxlacuptf\u0026sig=Sanitized\u0026restype=container",
-=======
-      "RequestUri": "https://seandevtest.blob.core.windows.net/test-container-a85d2101-d553-9f79-dc7a-bbaaa463a20e?sv=2020-04-08\u0026ss=b\u0026srt=sco\u0026st=2020-07-14T00%3A14%3A16Z\u0026se=2020-07-14T02%3A14%3A16Z\u0026sp=rwdxlacuptf\u0026sig=Sanitized\u0026restype=container",
->>>>>>> ac9a4ec0
       "RequestMethod": "GET",
       "RequestHeaders": {
         "User-Agent": [
@@ -55,11 +43,7 @@
         ],
         "x-ms-client-request-id": "37ae169d-8133-3685-9f37-5758ba98ca8d",
         "x-ms-return-client-request-id": "true",
-<<<<<<< HEAD
         "x-ms-version": "2020-06-12"
-=======
-        "x-ms-version": "2020-04-08"
->>>>>>> ac9a4ec0
       },
       "RequestBody": null,
       "StatusCode": 200,
@@ -81,11 +65,7 @@
         "x-ms-lease-state": "available",
         "x-ms-lease-status": "unlocked",
         "x-ms-request-id": "0ee882e3-601e-0010-777c-593cec000000",
-<<<<<<< HEAD
         "x-ms-version": "2020-06-12"
-=======
-        "x-ms-version": "2020-04-08"
->>>>>>> ac9a4ec0
       },
       "ResponseBody": []
     },
@@ -102,11 +82,7 @@
         "x-ms-client-request-id": "272a7904-2d9c-a03a-4484-5be1d859da27",
         "x-ms-date": "Tue, 14 Jul 2020 01:14:17 GMT",
         "x-ms-return-client-request-id": "true",
-<<<<<<< HEAD
         "x-ms-version": "2020-06-12"
-=======
-        "x-ms-version": "2020-04-08"
->>>>>>> ac9a4ec0
       },
       "RequestBody": null,
       "StatusCode": 202,
@@ -119,11 +95,7 @@
         ],
         "x-ms-client-request-id": "272a7904-2d9c-a03a-4484-5be1d859da27",
         "x-ms-request-id": "0ee8833b-601e-0010-457c-593cec000000",
-<<<<<<< HEAD
         "x-ms-version": "2020-06-12"
-=======
-        "x-ms-version": "2020-04-08"
->>>>>>> ac9a4ec0
       },
       "ResponseBody": []
     }
