--- conflicted
+++ resolved
@@ -28,11 +28,7 @@
           "Microsoft-HTTPAPI/2.0"
         ],
         "x-ms-client-request-id": "ccd86e3c-1e3b-0efd-f961-1e64e842b88a",
-<<<<<<< HEAD
-        "x-ms-request-id": "c74dfaeb-a01e-000f-0e34-f3e457000000",
-=======
         "x-ms-request-id": "4b52b83d-501e-0024-614c-09bb00000000",
->>>>>>> 8d420312
         "x-ms-version": "2019-12-12"
       },
       "ResponseBody": []
@@ -104,11 +100,7 @@
         ],
         "x-ms-blob-sequence-number": "5",
         "x-ms-client-request-id": "cab8025c-3872-e3a4-5369-695570e1d175",
-<<<<<<< HEAD
-        "x-ms-request-id": "c74dfaf1-a01e-000f-1234-f3e457000000",
-=======
         "x-ms-request-id": "4b52b885-501e-0024-1c4c-09bb00000000",
->>>>>>> 8d420312
         "x-ms-version": "2019-12-12"
       },
       "ResponseBody": []
@@ -178,11 +170,7 @@
           "Microsoft-HTTPAPI/2.0"
         ],
         "x-ms-client-request-id": "76e7acfc-d833-6f73-c806-36df5a77f295",
-<<<<<<< HEAD
-        "x-ms-request-id": "c74dfaf5-a01e-000f-1634-f3e457000000",
-=======
         "x-ms-request-id": "4b52b8b9-501e-0024-3e4c-09bb00000000",
->>>>>>> 8d420312
         "x-ms-version": "2019-12-12"
       },
       "ResponseBody": []
