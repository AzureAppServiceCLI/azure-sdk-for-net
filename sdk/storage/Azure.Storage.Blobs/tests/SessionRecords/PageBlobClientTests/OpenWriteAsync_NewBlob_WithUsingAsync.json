--- conflicted
+++ resolved
@@ -28,11 +28,7 @@
           "Microsoft-HTTPAPI/2.0"
         ],
         "x-ms-client-request-id": "2f359d31-e576-8815-8c26-62bdc98fcca1",
-<<<<<<< HEAD
-        "x-ms-request-id": "5e3d6c9c-901e-0057-0c79-80fdc7000000",
-=======
         "x-ms-request-id": "c8a58416-801e-005e-0346-984c36000000",
->>>>>>> 365f255a
         "x-ms-version": "2020-02-10"
       },
       "ResponseBody": []
@@ -830,11 +826,7 @@
           "Microsoft-HTTPAPI/2.0"
         ],
         "x-ms-client-request-id": "e549cef7-3b2c-fe6d-da25-13c29c7e4e6f",
-<<<<<<< HEAD
-        "x-ms-request-id": "5e3d6d5d-901e-0057-3e79-80fdc7000000",
-=======
         "x-ms-request-id": "c8a586fc-801e-005e-0d46-984c36000000",
->>>>>>> 365f255a
         "x-ms-version": "2020-02-10"
       },
       "ResponseBody": []
