--- conflicted
+++ resolved
@@ -28,11 +28,7 @@
           "Microsoft-HTTPAPI/2.0"
         ],
         "x-ms-client-request-id": "361e9b6e-a5b3-6818-6bf1-64b638e68c44",
-<<<<<<< HEAD
-        "x-ms-request-id": "9d5189c9-c01e-0044-2834-f31804000000",
-=======
         "x-ms-request-id": "4b524404-501e-0024-504b-09bb00000000",
->>>>>>> 8d420312
         "x-ms-version": "2019-12-12"
       },
       "ResponseBody": []
@@ -139,11 +135,7 @@
           "Microsoft-HTTPAPI/2.0"
         ],
         "x-ms-client-request-id": "a11e79f9-5466-8e61-54b1-a858f87a8cce",
-<<<<<<< HEAD
-        "x-ms-request-id": "9d5189d1-c01e-0044-2f34-f31804000000",
-=======
         "x-ms-request-id": "4b52443f-501e-0024-7a4b-09bb00000000",
->>>>>>> 8d420312
         "x-ms-version": "2019-12-12"
       },
       "ResponseBody": []
