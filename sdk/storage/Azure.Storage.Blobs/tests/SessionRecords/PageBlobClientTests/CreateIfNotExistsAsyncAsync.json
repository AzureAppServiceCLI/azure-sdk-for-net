{
  "Entries": [
    {
      "RequestUri": "https://seanmcccanary.blob.core.windows.net/test-container-059085fc-1eef-f22f-e3d4-962d585ef889?restype=container",
      "RequestMethod": "PUT",
      "RequestHeaders": {
        "Authorization": "Sanitized",
        "traceparent": "00-8bddb8aaf863e84e8414e2f199317644-2f09c5af01b18a49-00",
        "User-Agent": [
          "azsdk-net-Storage.Blobs/12.5.0-dev.20200402.1",
          "(.NET Core 4.6.28325.01; Microsoft Windows 10.0.18362 )"
        ],
        "x-ms-blob-public-access": "container",
        "x-ms-client-request-id": "cbe2a3a9-4818-4c36-128b-8671c3bc9163",
        "x-ms-date": "Fri, 03 Apr 2020 00:07:06 GMT",
        "x-ms-return-client-request-id": "true",
        "x-ms-version": "2019-12-12"
      },
      "RequestBody": null,
      "StatusCode": 201,
      "ResponseHeaders": {
        "Content-Length": "0",
        "Date": "Fri, 03 Apr 2020 00:07:05 GMT",
        "ETag": "\u00220x8D7D762F1E22240\u0022",
        "Last-Modified": "Fri, 03 Apr 2020 00:07:06 GMT",
        "Server": [
          "Windows-Azure-Blob/1.0",
          "Microsoft-HTTPAPI/2.0"
        ],
        "x-ms-client-request-id": "cbe2a3a9-4818-4c36-128b-8671c3bc9163",
<<<<<<< HEAD
        "x-ms-request-id": "1dfe9dc0-501e-000b-7c34-f36950000000",
=======
        "x-ms-request-id": "93be4704-801e-0008-594b-0957af000000",
>>>>>>> 8d420312
        "x-ms-version": "2019-12-12"
      },
      "ResponseBody": []
    },
    {
      "RequestUri": "https://seanmcccanary.blob.core.windows.net/test-container-059085fc-1eef-f22f-e3d4-962d585ef889/test-blob-174367b9-cb4a-fcda-b235-d6bea7ac1a61",
      "RequestMethod": "PUT",
      "RequestHeaders": {
        "Authorization": "Sanitized",
        "Content-Length": "0",
        "If-None-Match": "*",
        "traceparent": "00-c53f834af0934941a5e9d00bed7d4cbe-55b52542fd01214b-00",
        "User-Agent": [
          "azsdk-net-Storage.Blobs/12.5.0-dev.20200402.1",
          "(.NET Core 4.6.28325.01; Microsoft Windows 10.0.18362 )"
        ],
        "x-ms-blob-content-length": "1024",
        "x-ms-blob-type": "PageBlob",
        "x-ms-client-request-id": "71c812a0-ac3f-deb5-c9e6-19e27177a465",
        "x-ms-date": "Fri, 03 Apr 2020 00:07:07 GMT",
        "x-ms-return-client-request-id": "true",
        "x-ms-version": "2019-12-12"
      },
      "RequestBody": null,
      "StatusCode": 201,
      "ResponseHeaders": {
        "Content-Length": "0",
        "Date": "Fri, 03 Apr 2020 00:07:05 GMT",
        "ETag": "\u00220x8D7D762F1EE9C17\u0022",
        "Last-Modified": "Fri, 03 Apr 2020 00:07:06 GMT",
        "Server": [
          "Windows-Azure-Blob/1.0",
          "Microsoft-HTTPAPI/2.0"
        ],
        "x-ms-client-request-id": "71c812a0-ac3f-deb5-c9e6-19e27177a465",
        "x-ms-request-id": "93be4729-801e-0008-734b-0957af000000",
        "x-ms-request-server-encrypted": "true",
        "x-ms-version": "2019-12-12"
      },
      "ResponseBody": []
    },
    {
      "RequestUri": "https://seanmcccanary.blob.core.windows.net/test-container-059085fc-1eef-f22f-e3d4-962d585ef889?restype=container",
      "RequestMethod": "DELETE",
      "RequestHeaders": {
        "Authorization": "Sanitized",
        "traceparent": "00-0e5a2650dd52a04ca627ed47c9e8f179-a4848dc16666f64d-00",
        "User-Agent": [
          "azsdk-net-Storage.Blobs/12.5.0-dev.20200402.1",
          "(.NET Core 4.6.28325.01; Microsoft Windows 10.0.18362 )"
        ],
        "x-ms-client-request-id": "951e649d-a8e4-6322-e0a5-eb95138ea61e",
        "x-ms-date": "Fri, 03 Apr 2020 00:07:07 GMT",
        "x-ms-return-client-request-id": "true",
        "x-ms-version": "2019-12-12"
      },
      "RequestBody": null,
      "StatusCode": 202,
      "ResponseHeaders": {
        "Content-Length": "0",
        "Date": "Fri, 03 Apr 2020 00:07:05 GMT",
        "Server": [
          "Windows-Azure-Blob/1.0",
          "Microsoft-HTTPAPI/2.0"
        ],
        "x-ms-client-request-id": "951e649d-a8e4-6322-e0a5-eb95138ea61e",
<<<<<<< HEAD
        "x-ms-request-id": "1dfe9dc4-501e-000b-7e34-f36950000000",
=======
        "x-ms-request-id": "93be473c-801e-0008-044b-0957af000000",
>>>>>>> 8d420312
        "x-ms-version": "2019-12-12"
      },
      "ResponseBody": []
    }
  ],
  "Variables": {
    "RandomSeed": "13915265",
    "Storage_TestConfigDefault": "ProductionTenant\nseanmcccanary\nU2FuaXRpemVk\nhttps://seanmcccanary.blob.core.windows.net\nhttps://seanmcccanary.file.core.windows.net\nhttps://seanmcccanary.queue.core.windows.net\nhttps://seanmcccanary.table.core.windows.net\n\n\n\n\nhttps://seanmcccanary-secondary.blob.core.windows.net\nhttps://seanmcccanary-secondary.file.core.windows.net\nhttps://seanmcccanary-secondary.queue.core.windows.net\nhttps://seanmcccanary-secondary.table.core.windows.net\n\nSanitized\n\n\nCloud\nBlobEndpoint=https://seanmcccanary.blob.core.windows.net/;QueueEndpoint=https://seanmcccanary.queue.core.windows.net/;FileEndpoint=https://seanmcccanary.file.core.windows.net/;BlobSecondaryEndpoint=https://seanmcccanary-secondary.blob.core.windows.net/;QueueSecondaryEndpoint=https://seanmcccanary-secondary.queue.core.windows.net/;FileSecondaryEndpoint=https://seanmcccanary-secondary.file.core.windows.net/;AccountName=seanmcccanary;AccountKey=Sanitized\nseanscope1"
  }
}<|MERGE_RESOLUTION|>--- conflicted
+++ resolved
@@ -28,11 +28,7 @@
           "Microsoft-HTTPAPI/2.0"
         ],
         "x-ms-client-request-id": "cbe2a3a9-4818-4c36-128b-8671c3bc9163",
-<<<<<<< HEAD
-        "x-ms-request-id": "1dfe9dc0-501e-000b-7c34-f36950000000",
-=======
         "x-ms-request-id": "93be4704-801e-0008-594b-0957af000000",
->>>>>>> 8d420312
         "x-ms-version": "2019-12-12"
       },
       "ResponseBody": []
@@ -99,11 +95,7 @@
           "Microsoft-HTTPAPI/2.0"
         ],
         "x-ms-client-request-id": "951e649d-a8e4-6322-e0a5-eb95138ea61e",
-<<<<<<< HEAD
-        "x-ms-request-id": "1dfe9dc4-501e-000b-7e34-f36950000000",
-=======
         "x-ms-request-id": "93be473c-801e-0008-044b-0957af000000",
->>>>>>> 8d420312
         "x-ms-version": "2019-12-12"
       },
       "ResponseBody": []
