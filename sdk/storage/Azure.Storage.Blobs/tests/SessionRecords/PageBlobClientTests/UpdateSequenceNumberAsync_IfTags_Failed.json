{
  "Entries": [
    {
      "RequestUri": "https://storagedotnettesting.blob.core.windows.net/test-container-17919890-8bf1-3d2c-705d-3958f41ad479?restype=container",
      "RequestMethod": "PUT",
      "RequestHeaders": {
        "Authorization": "Sanitized",
        "traceparent": "00-d2e0b025f820d8408e72ac48e921731d-ee7bd826be9c534e-00",
        "User-Agent": [
          "azsdk-net-Storage.Blobs/12.7.0-alpha.20201001.1",
          "(.NET Core 4.6.29220.03; Microsoft Windows 10.0.19041 )"
        ],
        "x-ms-blob-public-access": "container",
        "x-ms-client-request-id": "a48f06e8-80db-391f-87df-bf16beb1b421",
        "x-ms-date": "Thu, 01 Oct 2020 22:58:32 GMT",
        "x-ms-return-client-request-id": "true",
        "x-ms-version": "2020-02-10"
      },
      "RequestBody": null,
      "StatusCode": 201,
      "ResponseHeaders": {
        "Content-Length": "0",
        "Date": "Thu, 01 Oct 2020 22:58:31 GMT",
        "ETag": "\u00220x8D8665D8527CDD6\u0022",
        "Last-Modified": "Thu, 01 Oct 2020 22:58:32 GMT",
        "Server": [
          "Windows-Azure-Blob/1.0",
          "Microsoft-HTTPAPI/2.0"
        ],
        "x-ms-client-request-id": "a48f06e8-80db-391f-87df-bf16beb1b421",
<<<<<<< HEAD
        "x-ms-request-id": "7bbfb6d1-801e-0052-6101-65ed6a000000",
=======
        "x-ms-request-id": "222c18bb-101e-004c-7946-9837e6000000",
>>>>>>> 365f255a
        "x-ms-version": "2020-02-10"
      },
      "ResponseBody": []
    },
    {
      "RequestUri": "https://storagedotnettesting.blob.core.windows.net/test-container-17919890-8bf1-3d2c-705d-3958f41ad479/test-blob-df0181c4-2d5c-ac49-1eb1-d3370d2a3e9a",
      "RequestMethod": "PUT",
      "RequestHeaders": {
        "Authorization": "Sanitized",
        "Content-Length": "0",
        "If-None-Match": "*",
        "traceparent": "00-6b78e7927b377746b0a2dd15185c3bf5-03c98b5fbbe91b45-00",
        "User-Agent": [
          "azsdk-net-Storage.Blobs/12.7.0-alpha.20201001.1",
          "(.NET Core 4.6.29220.03; Microsoft Windows 10.0.19041 )"
        ],
        "x-ms-blob-content-length": "4096",
        "x-ms-blob-sequence-number": "0",
        "x-ms-blob-type": "PageBlob",
        "x-ms-client-request-id": "7e3c5c06-46d4-baa7-bce3-862aace82b5d",
        "x-ms-date": "Thu, 01 Oct 2020 22:58:32 GMT",
        "x-ms-return-client-request-id": "true",
        "x-ms-version": "2020-02-10"
      },
      "RequestBody": null,
      "StatusCode": 201,
      "ResponseHeaders": {
        "Content-Length": "0",
        "Date": "Thu, 01 Oct 2020 22:58:31 GMT",
        "ETag": "\u00220x8D8665D852C827A\u0022",
        "Last-Modified": "Thu, 01 Oct 2020 22:58:32 GMT",
        "Server": [
          "Windows-Azure-Blob/1.0",
          "Microsoft-HTTPAPI/2.0"
        ],
        "x-ms-client-request-id": "7e3c5c06-46d4-baa7-bce3-862aace82b5d",
        "x-ms-request-id": "222c18ce-101e-004c-0646-9837e6000000",
        "x-ms-request-server-encrypted": "true",
<<<<<<< HEAD
        "x-ms-version": "2020-02-10",
        "x-ms-version-id": "2020-07-28T17:07:56.5106386Z"
=======
        "x-ms-version": "2020-02-10"
>>>>>>> 365f255a
      },
      "ResponseBody": []
    },
    {
      "RequestUri": "https://storagedotnettesting.blob.core.windows.net/test-container-17919890-8bf1-3d2c-705d-3958f41ad479/test-blob-df0181c4-2d5c-ac49-1eb1-d3370d2a3e9a?comp=properties",
      "RequestMethod": "PUT",
      "RequestHeaders": {
        "Authorization": "Sanitized",
        "traceparent": "00-0f8fa52721dcff42a17ecf02f58f9c59-3f09f2965e0f0549-00",
        "User-Agent": [
          "azsdk-net-Storage.Blobs/12.7.0-alpha.20201001.1",
          "(.NET Core 4.6.29220.03; Microsoft Windows 10.0.19041 )"
        ],
        "x-ms-blob-sequence-number": "5",
        "x-ms-client-request-id": "b130428f-bfed-f1c6-8db6-32a6aa738a59",
        "x-ms-date": "Thu, 01 Oct 2020 22:58:32 GMT",
        "x-ms-if-tags": "\u0022coolTag\u0022 = \u0027true\u0027",
        "x-ms-return-client-request-id": "true",
        "x-ms-sequence-number-action": "update",
        "x-ms-version": "2020-02-10"
      },
      "RequestBody": null,
      "StatusCode": 412,
      "ResponseHeaders": {
        "Content-Length": "252",
        "Content-Type": "application/xml",
        "Date": "Thu, 01 Oct 2020 22:58:31 GMT",
        "Server": [
          "Windows-Azure-Blob/1.0",
          "Microsoft-HTTPAPI/2.0"
        ],
        "x-ms-client-request-id": "b130428f-bfed-f1c6-8db6-32a6aa738a59",
        "x-ms-error-code": "ConditionNotMet",
<<<<<<< HEAD
        "x-ms-request-id": "7bbfb73a-801e-0052-3c01-65ed6a000000",
=======
        "x-ms-request-id": "222c18dd-101e-004c-1346-9837e6000000",
>>>>>>> 365f255a
        "x-ms-version": "2020-02-10"
      },
      "ResponseBody": [
        "\uFEFF\u003C?xml version=\u00221.0\u0022 encoding=\u0022utf-8\u0022?\u003E\u003CError\u003E\u003CCode\u003EConditionNotMet\u003C/Code\u003E\u003CMessage\u003EThe condition specified using HTTP conditional header(s) is not met.\n",
        "RequestId:222c18dd-101e-004c-1346-9837e6000000\n",
        "Time:2020-10-01T22:58:32.5665928Z\u003C/Message\u003E\u003C/Error\u003E"
      ]
    },
    {
      "RequestUri": "https://storagedotnettesting.blob.core.windows.net/test-container-17919890-8bf1-3d2c-705d-3958f41ad479?restype=container",
      "RequestMethod": "DELETE",
      "RequestHeaders": {
        "Authorization": "Sanitized",
        "traceparent": "00-43879f5ee6eeb74fa9282307ffad5500-c500c3bdb7b07140-00",
        "User-Agent": [
          "azsdk-net-Storage.Blobs/12.7.0-alpha.20201001.1",
          "(.NET Core 4.6.29220.03; Microsoft Windows 10.0.19041 )"
        ],
        "x-ms-client-request-id": "6a9acc5b-79b7-e16f-5dec-fa8b93f0ea6f",
        "x-ms-date": "Thu, 01 Oct 2020 22:58:32 GMT",
        "x-ms-return-client-request-id": "true",
        "x-ms-version": "2020-02-10"
      },
      "RequestBody": null,
      "StatusCode": 202,
      "ResponseHeaders": {
        "Content-Length": "0",
        "Date": "Thu, 01 Oct 2020 22:58:31 GMT",
        "Server": [
          "Windows-Azure-Blob/1.0",
          "Microsoft-HTTPAPI/2.0"
        ],
        "x-ms-client-request-id": "6a9acc5b-79b7-e16f-5dec-fa8b93f0ea6f",
<<<<<<< HEAD
        "x-ms-request-id": "7bbfb75c-801e-0052-5c01-65ed6a000000",
=======
        "x-ms-request-id": "222c18f6-101e-004c-2746-9837e6000000",
>>>>>>> 365f255a
        "x-ms-version": "2020-02-10"
      },
      "ResponseBody": []
    }
  ],
  "Variables": {
    "RandomSeed": "1039623407",
    "Storage_TestConfigDefault": "ProductionTenant\nstoragedotnettesting\nU2FuaXRpemVk\nhttps://storagedotnettesting.blob.core.windows.net\nhttps://storagedotnettesting.file.core.windows.net\nhttps://storagedotnettesting.queue.core.windows.net\nhttps://storagedotnettesting.table.core.windows.net\n\n\n\n\nhttps://storagedotnettesting-secondary.blob.core.windows.net\nhttps://storagedotnettesting-secondary.file.core.windows.net\nhttps://storagedotnettesting-secondary.queue.core.windows.net\nhttps://storagedotnettesting-secondary.table.core.windows.net\n\nSanitized\n\n\nCloud\nBlobEndpoint=https://storagedotnettesting.blob.core.windows.net/;QueueEndpoint=https://storagedotnettesting.queue.core.windows.net/;FileEndpoint=https://storagedotnettesting.file.core.windows.net/;BlobSecondaryEndpoint=https://storagedotnettesting-secondary.blob.core.windows.net/;QueueSecondaryEndpoint=https://storagedotnettesting-secondary.queue.core.windows.net/;FileSecondaryEndpoint=https://storagedotnettesting-secondary.file.core.windows.net/;AccountName=storagedotnettesting;AccountKey=Kg==;\n"
  }
}<|MERGE_RESOLUTION|>--- conflicted
+++ resolved
@@ -28,11 +28,7 @@
           "Microsoft-HTTPAPI/2.0"
         ],
         "x-ms-client-request-id": "a48f06e8-80db-391f-87df-bf16beb1b421",
-<<<<<<< HEAD
-        "x-ms-request-id": "7bbfb6d1-801e-0052-6101-65ed6a000000",
-=======
         "x-ms-request-id": "222c18bb-101e-004c-7946-9837e6000000",
->>>>>>> 365f255a
         "x-ms-version": "2020-02-10"
       },
       "ResponseBody": []
@@ -71,12 +67,7 @@
         "x-ms-client-request-id": "7e3c5c06-46d4-baa7-bce3-862aace82b5d",
         "x-ms-request-id": "222c18ce-101e-004c-0646-9837e6000000",
         "x-ms-request-server-encrypted": "true",
-<<<<<<< HEAD
-        "x-ms-version": "2020-02-10",
-        "x-ms-version-id": "2020-07-28T17:07:56.5106386Z"
-=======
         "x-ms-version": "2020-02-10"
->>>>>>> 365f255a
       },
       "ResponseBody": []
     },
@@ -110,11 +101,7 @@
         ],
         "x-ms-client-request-id": "b130428f-bfed-f1c6-8db6-32a6aa738a59",
         "x-ms-error-code": "ConditionNotMet",
-<<<<<<< HEAD
-        "x-ms-request-id": "7bbfb73a-801e-0052-3c01-65ed6a000000",
-=======
         "x-ms-request-id": "222c18dd-101e-004c-1346-9837e6000000",
->>>>>>> 365f255a
         "x-ms-version": "2020-02-10"
       },
       "ResponseBody": [
@@ -148,11 +135,7 @@
           "Microsoft-HTTPAPI/2.0"
         ],
         "x-ms-client-request-id": "6a9acc5b-79b7-e16f-5dec-fa8b93f0ea6f",
-<<<<<<< HEAD
-        "x-ms-request-id": "7bbfb75c-801e-0052-5c01-65ed6a000000",
-=======
         "x-ms-request-id": "222c18f6-101e-004c-2746-9837e6000000",
->>>>>>> 365f255a
         "x-ms-version": "2020-02-10"
       },
       "ResponseBody": []
