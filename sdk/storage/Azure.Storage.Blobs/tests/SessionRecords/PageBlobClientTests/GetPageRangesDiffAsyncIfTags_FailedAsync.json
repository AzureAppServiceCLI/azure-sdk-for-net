--- conflicted
+++ resolved
@@ -28,11 +28,7 @@
           "Microsoft-HTTPAPI/2.0"
         ],
         "x-ms-client-request-id": "e3e1cbe4-3322-68fb-e534-b6b384dd8923",
-<<<<<<< HEAD
-        "x-ms-request-id": "052898f6-a01e-000b-55cc-392ed5000000",
-=======
         "x-ms-request-id": "8dacf015-201e-0047-7846-98cc8d000000",
->>>>>>> 365f255a
         "x-ms-version": "2020-02-10"
       },
       "ResponseBody": []
@@ -71,12 +67,7 @@
         "x-ms-client-request-id": "dda76853-11ae-f295-e21a-924836d72cbf",
         "x-ms-request-id": "8dacf031-201e-0047-1046-98cc8d000000",
         "x-ms-request-server-encrypted": "true",
-<<<<<<< HEAD
-        "x-ms-version": "2020-02-10",
-        "x-ms-version-id": "2020-06-03T17:29:04.7529335Z"
-=======
-        "x-ms-version": "2020-02-10"
->>>>>>> 365f255a
+        "x-ms-version": "2020-02-10"
       },
       "ResponseBody": []
     },
@@ -147,14 +138,8 @@
         "x-ms-client-request-id": "dcb9037e-765e-8939-6770-e22da8b49214",
         "x-ms-request-id": "8dacf060-201e-0047-3946-98cc8d000000",
         "x-ms-request-server-encrypted": "false",
-<<<<<<< HEAD
-        "x-ms-snapshot": "2020-06-03T17:29:04.8750340Z",
-        "x-ms-version": "2020-02-10",
-        "x-ms-version-id": "2020-06-03T17:29:04.8760340Z"
-=======
         "x-ms-snapshot": "2020-10-01T23:01:24.2456842Z",
         "x-ms-version": "2020-02-10"
->>>>>>> 365f255a
       },
       "ResponseBody": []
     },
@@ -225,14 +210,8 @@
         "x-ms-client-request-id": "34401266-e3a7-74f1-c81d-5e7f69acb7a3",
         "x-ms-request-id": "8dacf0e4-201e-0047-2946-98cc8d000000",
         "x-ms-request-server-encrypted": "false",
-<<<<<<< HEAD
-        "x-ms-snapshot": "2020-06-03T17:29:05.0051428Z",
-        "x-ms-version": "2020-02-10",
-        "x-ms-version-id": "2020-06-03T17:29:05.0061428Z"
-=======
         "x-ms-snapshot": "2020-10-01T23:01:24.4368646Z",
         "x-ms-version": "2020-02-10"
->>>>>>> 365f255a
       },
       "ResponseBody": []
     },
@@ -266,11 +245,7 @@
         ],
         "x-ms-client-request-id": "9cc6b5e7-1c2a-fe6c-4aea-6f568861237e",
         "x-ms-error-code": "ConditionNotMet",
-<<<<<<< HEAD
-        "x-ms-request-id": "05289a36-a01e-000b-76cc-392ed5000000",
-=======
         "x-ms-request-id": "8dacf0fa-201e-0047-3a46-98cc8d000000",
->>>>>>> 365f255a
         "x-ms-version": "2020-02-10"
       },
       "ResponseBody": [
@@ -304,11 +279,7 @@
           "Microsoft-HTTPAPI/2.0"
         ],
         "x-ms-client-request-id": "b4975b9e-1be5-3b78-4b7a-9b4a63067c31",
-<<<<<<< HEAD
-        "x-ms-request-id": "05289a79-a01e-000b-33cc-392ed5000000",
-=======
         "x-ms-request-id": "8dacf10c-201e-0047-4946-98cc8d000000",
->>>>>>> 365f255a
         "x-ms-version": "2020-02-10"
       },
       "ResponseBody": []
