{
  "Entries": [
    {
      "RequestUri": "https://storagedotnettesting.blob.core.windows.net/test-container-6582e3ff-55e9-3122-10af-31a5ab613166?restype=container",
      "RequestMethod": "PUT",
      "RequestHeaders": {
        "Authorization": "Sanitized",
        "traceparent": "00-99a596096dfe6940a944cbbf5b0aa0ca-8a01a7f56a65bc40-00",
        "User-Agent": [
          "azsdk-net-Storage.Blobs/12.7.0-alpha.20201001.1",
          "(.NET Core 4.6.29220.03; Microsoft Windows 10.0.19041 )"
        ],
        "x-ms-blob-public-access": "container",
        "x-ms-client-request-id": "7e3fb9bf-2db8-ac64-79a9-19f691fe40f7",
        "x-ms-date": "Thu, 01 Oct 2020 22:57:34 GMT",
        "x-ms-return-client-request-id": "true",
        "x-ms-version": "2020-02-10"
      },
      "RequestBody": null,
      "StatusCode": 201,
      "ResponseHeaders": {
        "Content-Length": "0",
        "Date": "Thu, 01 Oct 2020 22:57:34 GMT",
        "ETag": "\u00220x8D8665D6278CFB1\u0022",
        "Last-Modified": "Thu, 01 Oct 2020 22:57:34 GMT",
        "Server": [
          "Windows-Azure-Blob/1.0",
          "Microsoft-HTTPAPI/2.0"
        ],
        "x-ms-client-request-id": "7e3fb9bf-2db8-ac64-79a9-19f691fe40f7",
<<<<<<< HEAD
        "x-ms-request-id": "4af908d0-f01e-004f-114b-093cf4000000",
=======
        "x-ms-request-id": "0057196f-401e-0041-5b46-98ff32000000",
>>>>>>> 365f255a
        "x-ms-version": "2020-02-10"
      },
      "ResponseBody": []
    },
    {
      "RequestUri": "https://storagedotnettesting.blob.core.windows.net/test-container-6582e3ff-55e9-3122-10af-31a5ab613166/test-blob-6ea3cc4c-726e-13cd-aef0-b6bfa817a911",
      "RequestMethod": "PUT",
      "RequestHeaders": {
        "Authorization": "Sanitized",
        "Content-Length": "0",
        "If-None-Match": "*",
        "traceparent": "00-1ff1d0abe6d4a144ac3ec119f7c164e9-b42373a516304248-00",
        "User-Agent": [
          "azsdk-net-Storage.Blobs/12.7.0-alpha.20201001.1",
          "(.NET Core 4.6.29220.03; Microsoft Windows 10.0.19041 )"
        ],
        "x-ms-blob-content-length": "4096",
        "x-ms-blob-sequence-number": "0",
        "x-ms-blob-type": "PageBlob",
        "x-ms-client-request-id": "bbbeb6e9-dc5c-4c31-eb2c-cfc877a40461",
        "x-ms-date": "Thu, 01 Oct 2020 22:57:34 GMT",
        "x-ms-return-client-request-id": "true",
        "x-ms-version": "2020-02-10"
      },
      "RequestBody": null,
      "StatusCode": 201,
      "ResponseHeaders": {
        "Content-Length": "0",
        "Date": "Thu, 01 Oct 2020 22:57:34 GMT",
        "ETag": "\u00220x8D8665D628423BB\u0022",
        "Last-Modified": "Thu, 01 Oct 2020 22:57:34 GMT",
        "Server": [
          "Windows-Azure-Blob/1.0",
          "Microsoft-HTTPAPI/2.0"
        ],
        "x-ms-client-request-id": "bbbeb6e9-dc5c-4c31-eb2c-cfc877a40461",
        "x-ms-request-id": "005719b0-401e-0041-1346-98ff32000000",
        "x-ms-request-server-encrypted": "true",
        "x-ms-version": "2020-02-10"
      },
      "ResponseBody": []
    },
    {
      "RequestUri": "https://storagedotnettesting.blob.core.windows.net/test-container-6582e3ff-55e9-3122-10af-31a5ab613166/test-blob-6ea3cc4c-726e-13cd-aef0-b6bfa817a911?comp=pagelist",
      "RequestMethod": "GET",
      "RequestHeaders": {
        "Authorization": "Sanitized",
        "If-Modified-Since": "Fri, 02 Oct 2020 22:57:34 GMT",
        "traceparent": "00-b8333fec4bfe664aa11e0069a99afb8d-a0243b3025e9ca46-00",
        "User-Agent": [
          "azsdk-net-Storage.Blobs/12.7.0-alpha.20201001.1",
          "(.NET Core 4.6.29220.03; Microsoft Windows 10.0.19041 )"
        ],
        "x-ms-client-request-id": "f2d506ef-ee59-87b4-5f9a-05f6e3e5d07d",
        "x-ms-date": "Thu, 01 Oct 2020 22:57:34 GMT",
        "x-ms-range": "bytes=0-1023",
        "x-ms-return-client-request-id": "true",
        "x-ms-version": "2020-02-10"
      },
      "RequestBody": null,
      "StatusCode": 304,
      "ResponseHeaders": {
        "Access-Control-Allow-Origin": "*",
        "Content-Length": "0",
        "Content-Type": "application/xml",
        "Date": "Thu, 01 Oct 2020 22:57:34 GMT",
        "Server": [
          "Windows-Azure-Blob/1.0",
          "Microsoft-HTTPAPI/2.0"
        ],
        "x-ms-client-request-id": "f2d506ef-ee59-87b4-5f9a-05f6e3e5d07d",
        "x-ms-error-code": "ConditionNotMet",
<<<<<<< HEAD
        "x-ms-request-id": "4af908f8-f01e-004f-344b-093cf4000000",
=======
        "x-ms-request-id": "005719c4-401e-0041-2746-98ff32000000",
>>>>>>> 365f255a
        "x-ms-version": "2020-02-10"
      },
      "ResponseBody": []
    },
    {
      "RequestUri": "https://storagedotnettesting.blob.core.windows.net/test-container-6582e3ff-55e9-3122-10af-31a5ab613166?restype=container",
      "RequestMethod": "DELETE",
      "RequestHeaders": {
        "Authorization": "Sanitized",
        "traceparent": "00-7cb06dd64f2a1b41b02286ff8149652c-ffc37e79ae799943-00",
        "User-Agent": [
          "azsdk-net-Storage.Blobs/12.7.0-alpha.20201001.1",
          "(.NET Core 4.6.29220.03; Microsoft Windows 10.0.19041 )"
        ],
        "x-ms-client-request-id": "70d860ec-11cf-1107-530a-a07d48deb539",
        "x-ms-date": "Thu, 01 Oct 2020 22:57:34 GMT",
        "x-ms-return-client-request-id": "true",
        "x-ms-version": "2020-02-10"
      },
      "RequestBody": null,
      "StatusCode": 202,
      "ResponseHeaders": {
        "Content-Length": "0",
        "Date": "Thu, 01 Oct 2020 22:57:34 GMT",
        "Server": [
          "Windows-Azure-Blob/1.0",
          "Microsoft-HTTPAPI/2.0"
        ],
        "x-ms-client-request-id": "70d860ec-11cf-1107-530a-a07d48deb539",
<<<<<<< HEAD
        "x-ms-request-id": "4af90910-f01e-004f-484b-093cf4000000",
=======
        "x-ms-request-id": "005719e8-401e-0041-4846-98ff32000000",
>>>>>>> 365f255a
        "x-ms-version": "2020-02-10"
      },
      "ResponseBody": []
    },
    {
      "RequestUri": "https://storagedotnettesting.blob.core.windows.net/test-container-04f0cf8a-75cd-efc2-6d3a-103450b3f7db?restype=container",
      "RequestMethod": "PUT",
      "RequestHeaders": {
        "Authorization": "Sanitized",
        "traceparent": "00-18f95533fd05024b9397d3ac01a4ccf5-ba1291afe8354d42-00",
        "User-Agent": [
          "azsdk-net-Storage.Blobs/12.7.0-alpha.20201001.1",
          "(.NET Core 4.6.29220.03; Microsoft Windows 10.0.19041 )"
        ],
        "x-ms-blob-public-access": "container",
        "x-ms-client-request-id": "c076646f-bc93-7751-9ee8-039400d3c19f",
        "x-ms-date": "Thu, 01 Oct 2020 22:57:34 GMT",
        "x-ms-return-client-request-id": "true",
        "x-ms-version": "2020-02-10"
      },
      "RequestBody": null,
      "StatusCode": 201,
      "ResponseHeaders": {
        "Content-Length": "0",
        "Date": "Thu, 01 Oct 2020 22:57:34 GMT",
        "ETag": "\u00220x8D8665D62A20A0E\u0022",
        "Last-Modified": "Thu, 01 Oct 2020 22:57:34 GMT",
        "Server": [
          "Windows-Azure-Blob/1.0",
          "Microsoft-HTTPAPI/2.0"
        ],
        "x-ms-client-request-id": "c076646f-bc93-7751-9ee8-039400d3c19f",
<<<<<<< HEAD
        "x-ms-request-id": "175682a6-b01e-002c-744b-09a10f000000",
=======
        "x-ms-request-id": "076ae1b4-f01e-0036-0b46-982aa6000000",
>>>>>>> 365f255a
        "x-ms-version": "2020-02-10"
      },
      "ResponseBody": []
    },
    {
      "RequestUri": "https://storagedotnettesting.blob.core.windows.net/test-container-04f0cf8a-75cd-efc2-6d3a-103450b3f7db/test-blob-61a4c513-33d4-2a2c-2145-85dffd1f9052",
      "RequestMethod": "PUT",
      "RequestHeaders": {
        "Authorization": "Sanitized",
        "Content-Length": "0",
        "If-None-Match": "*",
        "traceparent": "00-45c8330048c57849be70323ea11823fa-f2134b3f168f544b-00",
        "User-Agent": [
          "azsdk-net-Storage.Blobs/12.7.0-alpha.20201001.1",
          "(.NET Core 4.6.29220.03; Microsoft Windows 10.0.19041 )"
        ],
        "x-ms-blob-content-length": "4096",
        "x-ms-blob-sequence-number": "0",
        "x-ms-blob-type": "PageBlob",
        "x-ms-client-request-id": "9a8fd72d-f176-3b2f-374b-9f4d3772797e",
        "x-ms-date": "Thu, 01 Oct 2020 22:57:34 GMT",
        "x-ms-return-client-request-id": "true",
        "x-ms-version": "2020-02-10"
      },
      "RequestBody": null,
      "StatusCode": 201,
      "ResponseHeaders": {
        "Content-Length": "0",
        "Date": "Thu, 01 Oct 2020 22:57:34 GMT",
        "ETag": "\u00220x8D8665D62AA2B7A\u0022",
        "Last-Modified": "Thu, 01 Oct 2020 22:57:34 GMT",
        "Server": [
          "Windows-Azure-Blob/1.0",
          "Microsoft-HTTPAPI/2.0"
        ],
        "x-ms-client-request-id": "9a8fd72d-f176-3b2f-374b-9f4d3772797e",
        "x-ms-request-id": "076ae1dc-f01e-0036-2946-982aa6000000",
        "x-ms-request-server-encrypted": "true",
        "x-ms-version": "2020-02-10"
      },
      "ResponseBody": []
    },
    {
      "RequestUri": "https://storagedotnettesting.blob.core.windows.net/test-container-04f0cf8a-75cd-efc2-6d3a-103450b3f7db/test-blob-61a4c513-33d4-2a2c-2145-85dffd1f9052?comp=pagelist",
      "RequestMethod": "GET",
      "RequestHeaders": {
        "Authorization": "Sanitized",
        "If-Unmodified-Since": "Wed, 30 Sep 2020 22:57:34 GMT",
        "traceparent": "00-088ffa322f82a446ae738fc26068afd3-6d50f94252356d4a-00",
        "User-Agent": [
          "azsdk-net-Storage.Blobs/12.7.0-alpha.20201001.1",
          "(.NET Core 4.6.29220.03; Microsoft Windows 10.0.19041 )"
        ],
        "x-ms-client-request-id": "26b1da9b-f690-f6dc-de89-b4f197fae523",
        "x-ms-date": "Thu, 01 Oct 2020 22:57:34 GMT",
        "x-ms-range": "bytes=0-1023",
        "x-ms-return-client-request-id": "true",
        "x-ms-version": "2020-02-10"
      },
      "RequestBody": null,
      "StatusCode": 412,
      "ResponseHeaders": {
        "Access-Control-Allow-Origin": "*",
        "Content-Length": "252",
        "Content-Type": "application/xml",
        "Date": "Thu, 01 Oct 2020 22:57:34 GMT",
        "Server": [
          "Windows-Azure-Blob/1.0",
          "Microsoft-HTTPAPI/2.0"
        ],
        "x-ms-client-request-id": "26b1da9b-f690-f6dc-de89-b4f197fae523",
        "x-ms-error-code": "ConditionNotMet",
<<<<<<< HEAD
        "x-ms-request-id": "175682f6-b01e-002c-3a4b-09a10f000000",
=======
        "x-ms-request-id": "076ae1eb-f01e-0036-3546-982aa6000000",
>>>>>>> 365f255a
        "x-ms-version": "2020-02-10"
      },
      "ResponseBody": [
        "\uFEFF\u003C?xml version=\u00221.0\u0022 encoding=\u0022utf-8\u0022?\u003E\u003CError\u003E\u003CCode\u003EConditionNotMet\u003C/Code\u003E\u003CMessage\u003EThe condition specified using HTTP conditional header(s) is not met.\n",
        "RequestId:076ae1eb-f01e-0036-3546-982aa6000000\n",
        "Time:2020-10-01T22:57:34.6494174Z\u003C/Message\u003E\u003C/Error\u003E"
      ]
    },
    {
      "RequestUri": "https://storagedotnettesting.blob.core.windows.net/test-container-04f0cf8a-75cd-efc2-6d3a-103450b3f7db?restype=container",
      "RequestMethod": "DELETE",
      "RequestHeaders": {
        "Authorization": "Sanitized",
        "traceparent": "00-b1646e0981ced94ba380c7aff92b22d7-dc7f93efcee1ad4a-00",
        "User-Agent": [
          "azsdk-net-Storage.Blobs/12.7.0-alpha.20201001.1",
          "(.NET Core 4.6.29220.03; Microsoft Windows 10.0.19041 )"
        ],
        "x-ms-client-request-id": "5cb2987d-52c0-62ee-d4b6-15841f704482",
        "x-ms-date": "Thu, 01 Oct 2020 22:57:34 GMT",
        "x-ms-return-client-request-id": "true",
        "x-ms-version": "2020-02-10"
      },
      "RequestBody": null,
      "StatusCode": 202,
      "ResponseHeaders": {
        "Content-Length": "0",
        "Date": "Thu, 01 Oct 2020 22:57:34 GMT",
        "Server": [
          "Windows-Azure-Blob/1.0",
          "Microsoft-HTTPAPI/2.0"
        ],
        "x-ms-client-request-id": "5cb2987d-52c0-62ee-d4b6-15841f704482",
<<<<<<< HEAD
        "x-ms-request-id": "17568316-b01e-002c-584b-09a10f000000",
=======
        "x-ms-request-id": "076ae1ee-f01e-0036-3846-982aa6000000",
>>>>>>> 365f255a
        "x-ms-version": "2020-02-10"
      },
      "ResponseBody": []
    },
    {
      "RequestUri": "https://storagedotnettesting.blob.core.windows.net/test-container-ea27a7a2-213c-e49a-3d59-b1ddd8edd0f0?restype=container",
      "RequestMethod": "PUT",
      "RequestHeaders": {
        "Authorization": "Sanitized",
        "traceparent": "00-0a5f2683cc8f2c4c9b1b6b81db5b5cb0-62203fa1a12e0e4e-00",
        "User-Agent": [
          "azsdk-net-Storage.Blobs/12.7.0-alpha.20201001.1",
          "(.NET Core 4.6.29220.03; Microsoft Windows 10.0.19041 )"
        ],
        "x-ms-blob-public-access": "container",
        "x-ms-client-request-id": "7e4c9a6e-01c6-5bf3-fdcd-1f67a01089e7",
        "x-ms-date": "Thu, 01 Oct 2020 22:57:34 GMT",
        "x-ms-return-client-request-id": "true",
        "x-ms-version": "2020-02-10"
      },
      "RequestBody": null,
      "StatusCode": 201,
      "ResponseHeaders": {
        "Content-Length": "0",
        "Date": "Thu, 01 Oct 2020 22:57:34 GMT",
        "ETag": "\u00220x8D8665D62CC4215\u0022",
        "Last-Modified": "Thu, 01 Oct 2020 22:57:34 GMT",
        "Server": [
          "Windows-Azure-Blob/1.0",
          "Microsoft-HTTPAPI/2.0"
        ],
        "x-ms-client-request-id": "7e4c9a6e-01c6-5bf3-fdcd-1f67a01089e7",
<<<<<<< HEAD
        "x-ms-request-id": "b0ab201b-e01e-0031-164b-09acb3000000",
=======
        "x-ms-request-id": "b4db86a4-d01e-001e-5a46-984b0e000000",
>>>>>>> 365f255a
        "x-ms-version": "2020-02-10"
      },
      "ResponseBody": []
    },
    {
      "RequestUri": "https://storagedotnettesting.blob.core.windows.net/test-container-ea27a7a2-213c-e49a-3d59-b1ddd8edd0f0/test-blob-99e725e6-45fc-193a-4361-74d249e44225",
      "RequestMethod": "PUT",
      "RequestHeaders": {
        "Authorization": "Sanitized",
        "Content-Length": "0",
        "If-None-Match": "*",
        "traceparent": "00-b2b3e8b939f5fd4eb9500cc5cbe7bf51-212f759e7a773b4d-00",
        "User-Agent": [
          "azsdk-net-Storage.Blobs/12.7.0-alpha.20201001.1",
          "(.NET Core 4.6.29220.03; Microsoft Windows 10.0.19041 )"
        ],
        "x-ms-blob-content-length": "4096",
        "x-ms-blob-sequence-number": "0",
        "x-ms-blob-type": "PageBlob",
        "x-ms-client-request-id": "7ccff1df-9f30-2808-6032-3b648c201218",
        "x-ms-date": "Thu, 01 Oct 2020 22:57:34 GMT",
        "x-ms-return-client-request-id": "true",
        "x-ms-version": "2020-02-10"
      },
      "RequestBody": null,
      "StatusCode": 201,
      "ResponseHeaders": {
        "Content-Length": "0",
        "Date": "Thu, 01 Oct 2020 22:57:34 GMT",
        "ETag": "\u00220x8D8665D62D05A56\u0022",
        "Last-Modified": "Thu, 01 Oct 2020 22:57:34 GMT",
        "Server": [
          "Windows-Azure-Blob/1.0",
          "Microsoft-HTTPAPI/2.0"
        ],
        "x-ms-client-request-id": "7ccff1df-9f30-2808-6032-3b648c201218",
        "x-ms-request-id": "b4db86b2-d01e-001e-6446-984b0e000000",
        "x-ms-request-server-encrypted": "true",
        "x-ms-version": "2020-02-10"
      },
      "ResponseBody": []
    },
    {
      "RequestUri": "https://storagedotnettesting.blob.core.windows.net/test-container-ea27a7a2-213c-e49a-3d59-b1ddd8edd0f0/test-blob-99e725e6-45fc-193a-4361-74d249e44225?comp=pagelist",
      "RequestMethod": "GET",
      "RequestHeaders": {
        "Authorization": "Sanitized",
        "If-Match": "\u0022garbage\u0022",
        "traceparent": "00-55012fd944d3724db45485b25dc1720b-c43cc67078c2474e-00",
        "User-Agent": [
          "azsdk-net-Storage.Blobs/12.7.0-alpha.20201001.1",
          "(.NET Core 4.6.29220.03; Microsoft Windows 10.0.19041 )"
        ],
        "x-ms-client-request-id": "58f30e3b-c615-80f4-a546-dd6d16c50f72",
        "x-ms-date": "Thu, 01 Oct 2020 22:57:34 GMT",
        "x-ms-range": "bytes=0-1023",
        "x-ms-return-client-request-id": "true",
        "x-ms-version": "2020-02-10"
      },
      "RequestBody": null,
      "StatusCode": 412,
      "ResponseHeaders": {
        "Access-Control-Allow-Origin": "*",
        "Content-Length": "252",
        "Content-Type": "application/xml",
        "Date": "Thu, 01 Oct 2020 22:57:34 GMT",
        "Server": [
          "Windows-Azure-Blob/1.0",
          "Microsoft-HTTPAPI/2.0"
        ],
        "x-ms-client-request-id": "58f30e3b-c615-80f4-a546-dd6d16c50f72",
        "x-ms-error-code": "ConditionNotMet",
<<<<<<< HEAD
        "x-ms-request-id": "b0ab2042-e01e-0031-3a4b-09acb3000000",
=======
        "x-ms-request-id": "b4db86be-d01e-001e-7046-984b0e000000",
>>>>>>> 365f255a
        "x-ms-version": "2020-02-10"
      },
      "ResponseBody": [
        "\uFEFF\u003C?xml version=\u00221.0\u0022 encoding=\u0022utf-8\u0022?\u003E\u003CError\u003E\u003CCode\u003EConditionNotMet\u003C/Code\u003E\u003CMessage\u003EThe condition specified using HTTP conditional header(s) is not met.\n",
        "RequestId:b4db86be-d01e-001e-7046-984b0e000000\n",
        "Time:2020-10-01T22:57:34.9050824Z\u003C/Message\u003E\u003C/Error\u003E"
      ]
    },
    {
      "RequestUri": "https://storagedotnettesting.blob.core.windows.net/test-container-ea27a7a2-213c-e49a-3d59-b1ddd8edd0f0?restype=container",
      "RequestMethod": "DELETE",
      "RequestHeaders": {
        "Authorization": "Sanitized",
        "traceparent": "00-02b0e0ad3d33634e96b250621c1cba56-969704a12a0f7b40-00",
        "User-Agent": [
          "azsdk-net-Storage.Blobs/12.7.0-alpha.20201001.1",
          "(.NET Core 4.6.29220.03; Microsoft Windows 10.0.19041 )"
        ],
        "x-ms-client-request-id": "7e29f482-b92d-c403-05c7-4d5b6dd97e35",
        "x-ms-date": "Thu, 01 Oct 2020 22:57:34 GMT",
        "x-ms-return-client-request-id": "true",
        "x-ms-version": "2020-02-10"
      },
      "RequestBody": null,
      "StatusCode": 202,
      "ResponseHeaders": {
        "Content-Length": "0",
        "Date": "Thu, 01 Oct 2020 22:57:34 GMT",
        "Server": [
          "Windows-Azure-Blob/1.0",
          "Microsoft-HTTPAPI/2.0"
        ],
        "x-ms-client-request-id": "7e29f482-b92d-c403-05c7-4d5b6dd97e35",
<<<<<<< HEAD
        "x-ms-request-id": "b0ab2051-e01e-0031-484b-09acb3000000",
=======
        "x-ms-request-id": "b4db86c4-d01e-001e-7646-984b0e000000",
>>>>>>> 365f255a
        "x-ms-version": "2020-02-10"
      },
      "ResponseBody": []
    },
    {
      "RequestUri": "https://storagedotnettesting.blob.core.windows.net/test-container-59dc953a-40d1-0892-495e-adda440de880?restype=container",
      "RequestMethod": "PUT",
      "RequestHeaders": {
        "Authorization": "Sanitized",
        "traceparent": "00-efb5a859d2e4964b89a2c977b1ab3943-f7b5ef25bbe1ce41-00",
        "User-Agent": [
          "azsdk-net-Storage.Blobs/12.7.0-alpha.20201001.1",
          "(.NET Core 4.6.29220.03; Microsoft Windows 10.0.19041 )"
        ],
        "x-ms-blob-public-access": "container",
        "x-ms-client-request-id": "02ab4bbb-8b48-42ce-6221-34ce0c2880f7",
        "x-ms-date": "Thu, 01 Oct 2020 22:57:34 GMT",
        "x-ms-return-client-request-id": "true",
        "x-ms-version": "2020-02-10"
      },
      "RequestBody": null,
      "StatusCode": 201,
      "ResponseHeaders": {
        "Content-Length": "0",
        "Date": "Thu, 01 Oct 2020 22:57:34 GMT",
        "ETag": "\u00220x8D8665D62EAF429\u0022",
        "Last-Modified": "Thu, 01 Oct 2020 22:57:35 GMT",
        "Server": [
          "Windows-Azure-Blob/1.0",
          "Microsoft-HTTPAPI/2.0"
        ],
        "x-ms-client-request-id": "02ab4bbb-8b48-42ce-6221-34ce0c2880f7",
<<<<<<< HEAD
        "x-ms-request-id": "5d26d428-701e-009a-724b-09d379000000",
=======
        "x-ms-request-id": "87d3a2fa-701e-0038-4d46-980316000000",
>>>>>>> 365f255a
        "x-ms-version": "2020-02-10"
      },
      "ResponseBody": []
    },
    {
      "RequestUri": "https://storagedotnettesting.blob.core.windows.net/test-container-59dc953a-40d1-0892-495e-adda440de880/test-blob-2ff9ccdf-5dee-a99a-4f8f-72a7d6a423e0",
      "RequestMethod": "PUT",
      "RequestHeaders": {
        "Authorization": "Sanitized",
        "Content-Length": "0",
        "If-None-Match": "*",
        "traceparent": "00-e41bc57e25b27643864314d063c5b9dc-3b5c51b35ec45045-00",
        "User-Agent": [
          "azsdk-net-Storage.Blobs/12.7.0-alpha.20201001.1",
          "(.NET Core 4.6.29220.03; Microsoft Windows 10.0.19041 )"
        ],
        "x-ms-blob-content-length": "4096",
        "x-ms-blob-sequence-number": "0",
        "x-ms-blob-type": "PageBlob",
        "x-ms-client-request-id": "180e72a9-f76f-5ee3-b101-b2b818266cbd",
        "x-ms-date": "Thu, 01 Oct 2020 22:57:35 GMT",
        "x-ms-return-client-request-id": "true",
        "x-ms-version": "2020-02-10"
      },
      "RequestBody": null,
      "StatusCode": 201,
      "ResponseHeaders": {
        "Content-Length": "0",
        "Date": "Thu, 01 Oct 2020 22:57:34 GMT",
        "ETag": "\u00220x8D8665D62EFD0DA\u0022",
        "Last-Modified": "Thu, 01 Oct 2020 22:57:35 GMT",
        "Server": [
          "Windows-Azure-Blob/1.0",
          "Microsoft-HTTPAPI/2.0"
        ],
        "x-ms-client-request-id": "180e72a9-f76f-5ee3-b101-b2b818266cbd",
        "x-ms-request-id": "87d3a31c-701e-0038-6146-980316000000",
        "x-ms-request-server-encrypted": "true",
        "x-ms-version": "2020-02-10"
      },
      "ResponseBody": []
    },
    {
      "RequestUri": "https://storagedotnettesting.blob.core.windows.net/test-container-59dc953a-40d1-0892-495e-adda440de880/test-blob-2ff9ccdf-5dee-a99a-4f8f-72a7d6a423e0",
      "RequestMethod": "HEAD",
      "RequestHeaders": {
        "Authorization": "Sanitized",
        "traceparent": "00-c0b29fdb804c2b46becdcca9b2c144d0-d127bd1641938445-00",
        "User-Agent": [
          "azsdk-net-Storage.Blobs/12.7.0-alpha.20201001.1",
          "(.NET Core 4.6.29220.03; Microsoft Windows 10.0.19041 )"
        ],
        "x-ms-client-request-id": "63fdb44e-0b95-4071-f8c0-47603280bd49",
        "x-ms-date": "Thu, 01 Oct 2020 22:57:35 GMT",
        "x-ms-return-client-request-id": "true",
        "x-ms-version": "2020-02-10"
      },
      "RequestBody": null,
      "StatusCode": 200,
      "ResponseHeaders": {
        "Accept-Ranges": "bytes",
        "Content-Length": "4096",
        "Content-Type": "application/octet-stream",
        "Date": "Thu, 01 Oct 2020 22:57:34 GMT",
        "ETag": "\u00220x8D8665D62EFD0DA\u0022",
        "Last-Modified": "Thu, 01 Oct 2020 22:57:35 GMT",
        "Server": [
          "Windows-Azure-Blob/1.0",
          "Microsoft-HTTPAPI/2.0"
        ],
        "Vary": "Origin",
        "x-ms-blob-sequence-number": "0",
        "x-ms-blob-type": "PageBlob",
        "x-ms-client-request-id": "63fdb44e-0b95-4071-f8c0-47603280bd49",
        "x-ms-creation-time": "Thu, 01 Oct 2020 22:57:35 GMT",
        "x-ms-lease-state": "available",
        "x-ms-lease-status": "unlocked",
        "x-ms-request-id": "87d3a332-701e-0038-7246-980316000000",
        "x-ms-server-encrypted": "true",
        "x-ms-version": "2020-02-10"
      },
      "ResponseBody": []
    },
    {
      "RequestUri": "https://storagedotnettesting.blob.core.windows.net/test-container-59dc953a-40d1-0892-495e-adda440de880/test-blob-2ff9ccdf-5dee-a99a-4f8f-72a7d6a423e0?comp=pagelist",
      "RequestMethod": "GET",
      "RequestHeaders": {
        "Authorization": "Sanitized",
        "If-None-Match": "\u00220x8D8665D62EFD0DA\u0022",
        "traceparent": "00-70ebebd9c7a7434886e99526f64cdf84-b02ff168cafc7147-00",
        "User-Agent": [
          "azsdk-net-Storage.Blobs/12.7.0-alpha.20201001.1",
          "(.NET Core 4.6.29220.03; Microsoft Windows 10.0.19041 )"
        ],
        "x-ms-client-request-id": "636ad9b4-0828-f228-e256-36493f34c713",
        "x-ms-date": "Thu, 01 Oct 2020 22:57:35 GMT",
        "x-ms-range": "bytes=0-1023",
        "x-ms-return-client-request-id": "true",
        "x-ms-version": "2020-02-10"
      },
      "RequestBody": null,
      "StatusCode": 304,
      "ResponseHeaders": {
        "Access-Control-Allow-Origin": "*",
        "Content-Length": "0",
        "Content-Type": "application/xml",
        "Date": "Thu, 01 Oct 2020 22:57:34 GMT",
        "Server": [
          "Windows-Azure-Blob/1.0",
          "Microsoft-HTTPAPI/2.0"
        ],
        "x-ms-client-request-id": "636ad9b4-0828-f228-e256-36493f34c713",
        "x-ms-error-code": "ConditionNotMet",
<<<<<<< HEAD
        "x-ms-request-id": "5d26d472-701e-009a-334b-09d379000000",
=======
        "x-ms-request-id": "87d3a33d-701e-0038-7a46-980316000000",
>>>>>>> 365f255a
        "x-ms-version": "2020-02-10"
      },
      "ResponseBody": []
    },
    {
      "RequestUri": "https://storagedotnettesting.blob.core.windows.net/test-container-59dc953a-40d1-0892-495e-adda440de880?restype=container",
      "RequestMethod": "DELETE",
      "RequestHeaders": {
        "Authorization": "Sanitized",
        "traceparent": "00-1ccc2da74f4ae344a3bada4082d7f0b9-852a707a14ebaf47-00",
        "User-Agent": [
          "azsdk-net-Storage.Blobs/12.7.0-alpha.20201001.1",
          "(.NET Core 4.6.29220.03; Microsoft Windows 10.0.19041 )"
        ],
        "x-ms-client-request-id": "58acb6fe-5916-3420-d98a-268ada6ae2a9",
        "x-ms-date": "Thu, 01 Oct 2020 22:57:35 GMT",
        "x-ms-return-client-request-id": "true",
        "x-ms-version": "2020-02-10"
      },
      "RequestBody": null,
      "StatusCode": 202,
      "ResponseHeaders": {
        "Content-Length": "0",
        "Date": "Thu, 01 Oct 2020 22:57:34 GMT",
        "Server": [
          "Windows-Azure-Blob/1.0",
          "Microsoft-HTTPAPI/2.0"
        ],
        "x-ms-client-request-id": "58acb6fe-5916-3420-d98a-268ada6ae2a9",
<<<<<<< HEAD
        "x-ms-request-id": "5d26d48a-701e-009a-4a4b-09d379000000",
=======
        "x-ms-request-id": "87d3a341-701e-0038-7e46-980316000000",
>>>>>>> 365f255a
        "x-ms-version": "2020-02-10"
      },
      "ResponseBody": []
    },
    {
      "RequestUri": "https://storagedotnettesting.blob.core.windows.net/test-container-c3e4704d-2595-6eed-e12c-634d82a76bbc?restype=container",
      "RequestMethod": "PUT",
      "RequestHeaders": {
        "Authorization": "Sanitized",
        "traceparent": "00-9a64328428a4c044a87979b617cf166f-64908638b1b52e4c-00",
        "User-Agent": [
          "azsdk-net-Storage.Blobs/12.7.0-alpha.20201001.1",
          "(.NET Core 4.6.29220.03; Microsoft Windows 10.0.19041 )"
        ],
        "x-ms-blob-public-access": "container",
        "x-ms-client-request-id": "1633dcf9-4341-d9c5-c83d-76e9f6d3b132",
        "x-ms-date": "Thu, 01 Oct 2020 22:57:35 GMT",
        "x-ms-return-client-request-id": "true",
        "x-ms-version": "2020-02-10"
      },
      "RequestBody": null,
      "StatusCode": 201,
      "ResponseHeaders": {
        "Content-Length": "0",
        "Date": "Thu, 01 Oct 2020 22:57:34 GMT",
        "ETag": "\u00220x8D8665D6315EA8E\u0022",
        "Last-Modified": "Thu, 01 Oct 2020 22:57:35 GMT",
        "Server": [
          "Windows-Azure-Blob/1.0",
          "Microsoft-HTTPAPI/2.0"
        ],
        "x-ms-client-request-id": "1633dcf9-4341-d9c5-c83d-76e9f6d3b132",
<<<<<<< HEAD
        "x-ms-request-id": "cd53ab11-601e-0000-214b-094da0000000",
=======
        "x-ms-request-id": "628ab2d0-501e-0086-3d46-986b6f000000",
>>>>>>> 365f255a
        "x-ms-version": "2020-02-10"
      },
      "ResponseBody": []
    },
    {
      "RequestUri": "https://storagedotnettesting.blob.core.windows.net/test-container-c3e4704d-2595-6eed-e12c-634d82a76bbc/test-blob-fe3b691e-581f-de21-72d7-6fc064d44f73",
      "RequestMethod": "PUT",
      "RequestHeaders": {
        "Authorization": "Sanitized",
        "Content-Length": "0",
        "If-None-Match": "*",
        "traceparent": "00-a4a15d614baf0c478adf06289bb36b69-d5c14404be9c5848-00",
        "User-Agent": [
          "azsdk-net-Storage.Blobs/12.7.0-alpha.20201001.1",
          "(.NET Core 4.6.29220.03; Microsoft Windows 10.0.19041 )"
        ],
        "x-ms-blob-content-length": "4096",
        "x-ms-blob-sequence-number": "0",
        "x-ms-blob-type": "PageBlob",
        "x-ms-client-request-id": "b5fa8f22-6432-a176-bb55-a36ad30475f4",
        "x-ms-date": "Thu, 01 Oct 2020 22:57:35 GMT",
        "x-ms-return-client-request-id": "true",
        "x-ms-version": "2020-02-10"
      },
      "RequestBody": null,
      "StatusCode": 201,
      "ResponseHeaders": {
        "Content-Length": "0",
        "Date": "Thu, 01 Oct 2020 22:57:35 GMT",
        "ETag": "\u00220x8D8665D631BF499\u0022",
        "Last-Modified": "Thu, 01 Oct 2020 22:57:35 GMT",
        "Server": [
          "Windows-Azure-Blob/1.0",
          "Microsoft-HTTPAPI/2.0"
        ],
        "x-ms-client-request-id": "b5fa8f22-6432-a176-bb55-a36ad30475f4",
        "x-ms-request-id": "628ab2f6-501e-0086-6146-986b6f000000",
        "x-ms-request-server-encrypted": "true",
        "x-ms-version": "2020-02-10"
      },
      "ResponseBody": []
    },
    {
      "RequestUri": "https://storagedotnettesting.blob.core.windows.net/test-container-c3e4704d-2595-6eed-e12c-634d82a76bbc/test-blob-fe3b691e-581f-de21-72d7-6fc064d44f73?comp=lease",
      "RequestMethod": "PUT",
      "RequestHeaders": {
        "Authorization": "Sanitized",
        "traceparent": "00-cfbe71d29c859e418e92a04830bd63a4-0e554b655bc63141-00",
        "User-Agent": [
          "azsdk-net-Storage.Blobs/12.7.0-alpha.20201001.1",
          "(.NET Core 4.6.29220.03; Microsoft Windows 10.0.19041 )"
        ],
        "x-ms-client-request-id": "f45bccfc-eef5-1600-d030-c5037cc808e4",
        "x-ms-date": "Thu, 01 Oct 2020 22:57:35 GMT",
        "x-ms-lease-action": "acquire",
        "x-ms-lease-duration": "-1",
        "x-ms-proposed-lease-id": "281f03ee-0c80-c9bf-ef2f-e7ad98d7e65d",
        "x-ms-return-client-request-id": "true",
        "x-ms-version": "2020-02-10"
      },
      "RequestBody": null,
      "StatusCode": 201,
      "ResponseHeaders": {
        "Content-Length": "0",
        "Date": "Thu, 01 Oct 2020 22:57:35 GMT",
        "ETag": "\u00220x8D8665D631BF499\u0022",
        "Last-Modified": "Thu, 01 Oct 2020 22:57:35 GMT",
        "Server": [
          "Windows-Azure-Blob/1.0",
          "Microsoft-HTTPAPI/2.0"
        ],
        "x-ms-client-request-id": "f45bccfc-eef5-1600-d030-c5037cc808e4",
        "x-ms-lease-id": "281f03ee-0c80-c9bf-ef2f-e7ad98d7e65d",
<<<<<<< HEAD
        "x-ms-request-id": "cd53ab46-601e-0000-4c4b-094da0000000",
=======
        "x-ms-request-id": "628ab314-501e-0086-7f46-986b6f000000",
>>>>>>> 365f255a
        "x-ms-version": "2020-02-10"
      },
      "ResponseBody": []
    },
    {
      "RequestUri": "https://storagedotnettesting.blob.core.windows.net/test-container-c3e4704d-2595-6eed-e12c-634d82a76bbc/test-blob-fe3b691e-581f-de21-72d7-6fc064d44f73?comp=pagelist",
      "RequestMethod": "GET",
      "RequestHeaders": {
        "Authorization": "Sanitized",
        "traceparent": "00-7bbc48a35c33964480aeabdecc2b7a39-803ef77a8602f441-00",
        "User-Agent": [
          "azsdk-net-Storage.Blobs/12.7.0-alpha.20201001.1",
          "(.NET Core 4.6.29220.03; Microsoft Windows 10.0.19041 )"
        ],
        "x-ms-client-request-id": "ccb1d5f8-f17b-d168-ee87-05a9d43de88e",
        "x-ms-date": "Thu, 01 Oct 2020 22:57:35 GMT",
        "x-ms-lease-id": "2adb9b02-c2a6-eba4-587d-3318f5dbd377",
        "x-ms-range": "bytes=0-1023",
        "x-ms-return-client-request-id": "true",
        "x-ms-version": "2020-02-10"
      },
      "RequestBody": null,
      "StatusCode": 412,
      "ResponseHeaders": {
        "Access-Control-Allow-Origin": "*",
        "Content-Length": "264",
        "Content-Type": "application/xml",
        "Date": "Thu, 01 Oct 2020 22:57:35 GMT",
        "Server": [
          "Windows-Azure-Blob/1.0",
          "Microsoft-HTTPAPI/2.0"
        ],
        "x-ms-client-request-id": "ccb1d5f8-f17b-d168-ee87-05a9d43de88e",
        "x-ms-error-code": "LeaseIdMismatchWithBlobOperation",
<<<<<<< HEAD
        "x-ms-request-id": "cd53ab54-601e-0000-584b-094da0000000",
=======
        "x-ms-request-id": "628ab331-501e-0086-1b46-986b6f000000",
>>>>>>> 365f255a
        "x-ms-version": "2020-02-10"
      },
      "ResponseBody": [
        "\uFEFF\u003C?xml version=\u00221.0\u0022 encoding=\u0022utf-8\u0022?\u003E\u003CError\u003E\u003CCode\u003ELeaseIdMismatchWithBlobOperation\u003C/Code\u003E\u003CMessage\u003EThe lease ID specified did not match the lease ID for the blob.\n",
        "RequestId:628ab331-501e-0086-1b46-986b6f000000\n",
        "Time:2020-10-01T22:57:35.4318509Z\u003C/Message\u003E\u003C/Error\u003E"
      ]
    },
    {
      "RequestUri": "https://storagedotnettesting.blob.core.windows.net/test-container-c3e4704d-2595-6eed-e12c-634d82a76bbc?restype=container",
      "RequestMethod": "DELETE",
      "RequestHeaders": {
        "Authorization": "Sanitized",
        "traceparent": "00-7f73e66f7af18e41b03775cbc8857f5d-a4f42cf04efbb84b-00",
        "User-Agent": [
          "azsdk-net-Storage.Blobs/12.7.0-alpha.20201001.1",
          "(.NET Core 4.6.29220.03; Microsoft Windows 10.0.19041 )"
        ],
        "x-ms-client-request-id": "a60be518-3c16-7d68-ddd8-f6de9b6f7e85",
        "x-ms-date": "Thu, 01 Oct 2020 22:57:35 GMT",
        "x-ms-return-client-request-id": "true",
        "x-ms-version": "2020-02-10"
      },
      "RequestBody": null,
      "StatusCode": 202,
      "ResponseHeaders": {
        "Content-Length": "0",
        "Date": "Thu, 01 Oct 2020 22:57:35 GMT",
        "Server": [
          "Windows-Azure-Blob/1.0",
          "Microsoft-HTTPAPI/2.0"
        ],
        "x-ms-client-request-id": "a60be518-3c16-7d68-ddd8-f6de9b6f7e85",
<<<<<<< HEAD
        "x-ms-request-id": "cd53ab7a-601e-0000-7e4b-094da0000000",
=======
        "x-ms-request-id": "628ab351-501e-0086-3946-986b6f000000",
>>>>>>> 365f255a
        "x-ms-version": "2020-02-10"
      },
      "ResponseBody": []
    }
  ],
  "Variables": {
    "DateTimeOffsetNow": "2020-10-01T15:57:34.2098954-07:00",
    "RandomSeed": "361487913",
    "Storage_TestConfigDefault": "ProductionTenant\nstoragedotnettesting\nU2FuaXRpemVk\nhttps://storagedotnettesting.blob.core.windows.net\nhttps://storagedotnettesting.file.core.windows.net\nhttps://storagedotnettesting.queue.core.windows.net\nhttps://storagedotnettesting.table.core.windows.net\n\n\n\n\nhttps://storagedotnettesting-secondary.blob.core.windows.net\nhttps://storagedotnettesting-secondary.file.core.windows.net\nhttps://storagedotnettesting-secondary.queue.core.windows.net\nhttps://storagedotnettesting-secondary.table.core.windows.net\n\nSanitized\n\n\nCloud\nBlobEndpoint=https://storagedotnettesting.blob.core.windows.net/;QueueEndpoint=https://storagedotnettesting.queue.core.windows.net/;FileEndpoint=https://storagedotnettesting.file.core.windows.net/;BlobSecondaryEndpoint=https://storagedotnettesting-secondary.blob.core.windows.net/;QueueSecondaryEndpoint=https://storagedotnettesting-secondary.queue.core.windows.net/;FileSecondaryEndpoint=https://storagedotnettesting-secondary.file.core.windows.net/;AccountName=storagedotnettesting;AccountKey=Kg==;\n"
  }
}<|MERGE_RESOLUTION|>--- conflicted
+++ resolved
@@ -28,11 +28,7 @@
           "Microsoft-HTTPAPI/2.0"
         ],
         "x-ms-client-request-id": "7e3fb9bf-2db8-ac64-79a9-19f691fe40f7",
-<<<<<<< HEAD
-        "x-ms-request-id": "4af908d0-f01e-004f-114b-093cf4000000",
-=======
         "x-ms-request-id": "0057196f-401e-0041-5b46-98ff32000000",
->>>>>>> 365f255a
         "x-ms-version": "2020-02-10"
       },
       "ResponseBody": []
@@ -105,11 +101,7 @@
         ],
         "x-ms-client-request-id": "f2d506ef-ee59-87b4-5f9a-05f6e3e5d07d",
         "x-ms-error-code": "ConditionNotMet",
-<<<<<<< HEAD
-        "x-ms-request-id": "4af908f8-f01e-004f-344b-093cf4000000",
-=======
         "x-ms-request-id": "005719c4-401e-0041-2746-98ff32000000",
->>>>>>> 365f255a
         "x-ms-version": "2020-02-10"
       },
       "ResponseBody": []
@@ -139,11 +131,7 @@
           "Microsoft-HTTPAPI/2.0"
         ],
         "x-ms-client-request-id": "70d860ec-11cf-1107-530a-a07d48deb539",
-<<<<<<< HEAD
-        "x-ms-request-id": "4af90910-f01e-004f-484b-093cf4000000",
-=======
         "x-ms-request-id": "005719e8-401e-0041-4846-98ff32000000",
->>>>>>> 365f255a
         "x-ms-version": "2020-02-10"
       },
       "ResponseBody": []
@@ -176,11 +164,7 @@
           "Microsoft-HTTPAPI/2.0"
         ],
         "x-ms-client-request-id": "c076646f-bc93-7751-9ee8-039400d3c19f",
-<<<<<<< HEAD
-        "x-ms-request-id": "175682a6-b01e-002c-744b-09a10f000000",
-=======
         "x-ms-request-id": "076ae1b4-f01e-0036-0b46-982aa6000000",
->>>>>>> 365f255a
         "x-ms-version": "2020-02-10"
       },
       "ResponseBody": []
@@ -253,11 +237,7 @@
         ],
         "x-ms-client-request-id": "26b1da9b-f690-f6dc-de89-b4f197fae523",
         "x-ms-error-code": "ConditionNotMet",
-<<<<<<< HEAD
-        "x-ms-request-id": "175682f6-b01e-002c-3a4b-09a10f000000",
-=======
         "x-ms-request-id": "076ae1eb-f01e-0036-3546-982aa6000000",
->>>>>>> 365f255a
         "x-ms-version": "2020-02-10"
       },
       "ResponseBody": [
@@ -291,11 +271,7 @@
           "Microsoft-HTTPAPI/2.0"
         ],
         "x-ms-client-request-id": "5cb2987d-52c0-62ee-d4b6-15841f704482",
-<<<<<<< HEAD
-        "x-ms-request-id": "17568316-b01e-002c-584b-09a10f000000",
-=======
         "x-ms-request-id": "076ae1ee-f01e-0036-3846-982aa6000000",
->>>>>>> 365f255a
         "x-ms-version": "2020-02-10"
       },
       "ResponseBody": []
@@ -328,11 +304,7 @@
           "Microsoft-HTTPAPI/2.0"
         ],
         "x-ms-client-request-id": "7e4c9a6e-01c6-5bf3-fdcd-1f67a01089e7",
-<<<<<<< HEAD
-        "x-ms-request-id": "b0ab201b-e01e-0031-164b-09acb3000000",
-=======
         "x-ms-request-id": "b4db86a4-d01e-001e-5a46-984b0e000000",
->>>>>>> 365f255a
         "x-ms-version": "2020-02-10"
       },
       "ResponseBody": []
@@ -405,11 +377,7 @@
         ],
         "x-ms-client-request-id": "58f30e3b-c615-80f4-a546-dd6d16c50f72",
         "x-ms-error-code": "ConditionNotMet",
-<<<<<<< HEAD
-        "x-ms-request-id": "b0ab2042-e01e-0031-3a4b-09acb3000000",
-=======
         "x-ms-request-id": "b4db86be-d01e-001e-7046-984b0e000000",
->>>>>>> 365f255a
         "x-ms-version": "2020-02-10"
       },
       "ResponseBody": [
@@ -443,11 +411,7 @@
           "Microsoft-HTTPAPI/2.0"
         ],
         "x-ms-client-request-id": "7e29f482-b92d-c403-05c7-4d5b6dd97e35",
-<<<<<<< HEAD
-        "x-ms-request-id": "b0ab2051-e01e-0031-484b-09acb3000000",
-=======
         "x-ms-request-id": "b4db86c4-d01e-001e-7646-984b0e000000",
->>>>>>> 365f255a
         "x-ms-version": "2020-02-10"
       },
       "ResponseBody": []
@@ -480,11 +444,7 @@
           "Microsoft-HTTPAPI/2.0"
         ],
         "x-ms-client-request-id": "02ab4bbb-8b48-42ce-6221-34ce0c2880f7",
-<<<<<<< HEAD
-        "x-ms-request-id": "5d26d428-701e-009a-724b-09d379000000",
-=======
         "x-ms-request-id": "87d3a2fa-701e-0038-4d46-980316000000",
->>>>>>> 365f255a
         "x-ms-version": "2020-02-10"
       },
       "ResponseBody": []
@@ -598,11 +558,7 @@
         ],
         "x-ms-client-request-id": "636ad9b4-0828-f228-e256-36493f34c713",
         "x-ms-error-code": "ConditionNotMet",
-<<<<<<< HEAD
-        "x-ms-request-id": "5d26d472-701e-009a-334b-09d379000000",
-=======
         "x-ms-request-id": "87d3a33d-701e-0038-7a46-980316000000",
->>>>>>> 365f255a
         "x-ms-version": "2020-02-10"
       },
       "ResponseBody": []
@@ -632,11 +588,7 @@
           "Microsoft-HTTPAPI/2.0"
         ],
         "x-ms-client-request-id": "58acb6fe-5916-3420-d98a-268ada6ae2a9",
-<<<<<<< HEAD
-        "x-ms-request-id": "5d26d48a-701e-009a-4a4b-09d379000000",
-=======
         "x-ms-request-id": "87d3a341-701e-0038-7e46-980316000000",
->>>>>>> 365f255a
         "x-ms-version": "2020-02-10"
       },
       "ResponseBody": []
@@ -669,11 +621,7 @@
           "Microsoft-HTTPAPI/2.0"
         ],
         "x-ms-client-request-id": "1633dcf9-4341-d9c5-c83d-76e9f6d3b132",
-<<<<<<< HEAD
-        "x-ms-request-id": "cd53ab11-601e-0000-214b-094da0000000",
-=======
         "x-ms-request-id": "628ab2d0-501e-0086-3d46-986b6f000000",
->>>>>>> 365f255a
         "x-ms-version": "2020-02-10"
       },
       "ResponseBody": []
@@ -747,11 +695,7 @@
         ],
         "x-ms-client-request-id": "f45bccfc-eef5-1600-d030-c5037cc808e4",
         "x-ms-lease-id": "281f03ee-0c80-c9bf-ef2f-e7ad98d7e65d",
-<<<<<<< HEAD
-        "x-ms-request-id": "cd53ab46-601e-0000-4c4b-094da0000000",
-=======
         "x-ms-request-id": "628ab314-501e-0086-7f46-986b6f000000",
->>>>>>> 365f255a
         "x-ms-version": "2020-02-10"
       },
       "ResponseBody": []
@@ -786,11 +730,7 @@
         ],
         "x-ms-client-request-id": "ccb1d5f8-f17b-d168-ee87-05a9d43de88e",
         "x-ms-error-code": "LeaseIdMismatchWithBlobOperation",
-<<<<<<< HEAD
-        "x-ms-request-id": "cd53ab54-601e-0000-584b-094da0000000",
-=======
         "x-ms-request-id": "628ab331-501e-0086-1b46-986b6f000000",
->>>>>>> 365f255a
         "x-ms-version": "2020-02-10"
       },
       "ResponseBody": [
@@ -824,11 +764,7 @@
           "Microsoft-HTTPAPI/2.0"
         ],
         "x-ms-client-request-id": "a60be518-3c16-7d68-ddd8-f6de9b6f7e85",
-<<<<<<< HEAD
-        "x-ms-request-id": "cd53ab7a-601e-0000-7e4b-094da0000000",
-=======
         "x-ms-request-id": "628ab351-501e-0086-3946-986b6f000000",
->>>>>>> 365f255a
         "x-ms-version": "2020-02-10"
       },
       "ResponseBody": []
