--- conflicted
+++ resolved
@@ -28,11 +28,7 @@
           "Microsoft-HTTPAPI/2.0"
         ],
         "x-ms-client-request-id": "0fb0d63f-3a1f-82d0-1d5b-19b89e272c8f",
-<<<<<<< HEAD
-        "x-ms-request-id": "f63c0c71-a01e-008e-013e-644734000000",
-=======
         "x-ms-request-id": "33dc6b9d-c01e-003d-2046-98d1cd000000",
->>>>>>> 365f255a
         "x-ms-version": "2020-02-10"
       },
       "ResponseBody": []
@@ -71,12 +67,7 @@
         "x-ms-client-request-id": "a1eef6ef-7c12-6d1e-999c-8add3ba18621",
         "x-ms-request-id": "33dc6bc2-c01e-003d-3b46-98d1cd000000",
         "x-ms-request-server-encrypted": "true",
-<<<<<<< HEAD
-        "x-ms-version": "2020-02-10",
-        "x-ms-version-id": "2020-07-27T17:50:31.2762159Z"
-=======
-        "x-ms-version": "2020-02-10"
->>>>>>> 365f255a
+        "x-ms-version": "2020-02-10"
       },
       "ResponseBody": []
     },
@@ -117,12 +108,7 @@
         "x-ms-lease-status": "unlocked",
         "x-ms-request-id": "33dc6be7-c01e-003d-5f46-98d1cd000000",
         "x-ms-server-encrypted": "true",
-<<<<<<< HEAD
-        "x-ms-version": "2020-02-10",
-        "x-ms-version-id": "2020-07-27T17:50:31.2762159Z"
-=======
-        "x-ms-version": "2020-02-10"
->>>>>>> 365f255a
+        "x-ms-version": "2020-02-10"
       },
       "ResponseBody": []
     },
@@ -227,11 +213,7 @@
           "Microsoft-HTTPAPI/2.0"
         ],
         "x-ms-client-request-id": "f22855d9-c2fe-f347-4983-b1376902df6a",
-<<<<<<< HEAD
-        "x-ms-request-id": "f63c0d0f-a01e-008e-0a3e-644734000000",
-=======
         "x-ms-request-id": "33dc6c2d-c01e-003d-1f46-98d1cd000000",
->>>>>>> 365f255a
         "x-ms-version": "2020-02-10"
       },
       "ResponseBody": []
