--- conflicted
+++ resolved
@@ -28,11 +28,7 @@
           "Microsoft-HTTPAPI/2.0"
         ],
         "x-ms-client-request-id": "d6466281-263e-8133-6905-d414c6d39cb4",
-<<<<<<< HEAD
-        "x-ms-request-id": "9e95ef3c-f01e-0015-65fe-648631000000",
-=======
         "x-ms-request-id": "87d51e1b-701e-0038-5d46-980316000000",
->>>>>>> 365f255a
         "x-ms-version": "2020-02-10"
       },
       "ResponseBody": []
@@ -71,12 +67,7 @@
         "x-ms-client-request-id": "1ae7f168-96a8-c7ce-aba8-5b9c172f8179",
         "x-ms-request-id": "87d51e2b-701e-0038-6946-980316000000",
         "x-ms-request-server-encrypted": "true",
-<<<<<<< HEAD
-        "x-ms-version": "2020-02-10",
-        "x-ms-version-id": "2020-07-28T16:43:59.3904673Z"
-=======
         "x-ms-version": "2020-02-10"
->>>>>>> 365f255a
       },
       "ResponseBody": []
     },
@@ -111,11 +102,7 @@
         ],
         "x-ms-client-request-id": "0e9a2151-9008-494a-ac60-7024e860278c",
         "x-ms-error-code": "ConditionNotMet",
-<<<<<<< HEAD
-        "x-ms-request-id": "9e95ef66-f01e-0015-0bfe-648631000000",
-=======
         "x-ms-request-id": "87d51e3f-701e-0038-7c46-980316000000",
->>>>>>> 365f255a
         "x-ms-version": "2020-02-10"
       },
       "ResponseBody": [
@@ -149,11 +136,7 @@
           "Microsoft-HTTPAPI/2.0"
         ],
         "x-ms-client-request-id": "f64bbf5a-7295-c971-97ea-a04b10c3a30f",
-<<<<<<< HEAD
-        "x-ms-request-id": "9e95ef7c-f01e-0015-1ffe-648631000000",
-=======
         "x-ms-request-id": "87d51e51-701e-0038-0c46-980316000000",
->>>>>>> 365f255a
         "x-ms-version": "2020-02-10"
       },
       "ResponseBody": []
