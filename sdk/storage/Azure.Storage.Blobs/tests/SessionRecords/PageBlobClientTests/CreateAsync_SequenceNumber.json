{
  "Entries": [
    {
      "RequestUri": "https://seanmcccanary.blob.core.windows.net/test-container-bbb4db87-c06e-48dd-50a2-132d276386aa?restype=container",
      "RequestMethod": "PUT",
      "RequestHeaders": {
        "Authorization": "Sanitized",
        "traceparent": "00-fa8706478e903844b960d39def175ae1-2fe5bada16ce3e43-00",
        "User-Agent": [
          "azsdk-net-Storage.Blobs/12.5.0-dev.20200402.1",
          "(.NET Core 4.6.28325.01; Microsoft Windows 10.0.18362 )"
        ],
        "x-ms-blob-public-access": "container",
        "x-ms-client-request-id": "57ea2ef5-5c5d-a0c7-178b-df3fd6c9b8ce",
        "x-ms-date": "Fri, 03 Apr 2020 00:03:26 GMT",
        "x-ms-return-client-request-id": "true",
        "x-ms-version": "2019-12-12"
      },
      "RequestBody": null,
      "StatusCode": 201,
      "ResponseHeaders": {
        "Content-Length": "0",
        "Date": "Fri, 03 Apr 2020 00:03:25 GMT",
        "ETag": "\u00220x8D7D7626EA0A0C2\u0022",
        "Last-Modified": "Fri, 03 Apr 2020 00:03:25 GMT",
        "Server": [
          "Windows-Azure-Blob/1.0",
          "Microsoft-HTTPAPI/2.0"
        ],
        "x-ms-client-request-id": "57ea2ef5-5c5d-a0c7-178b-df3fd6c9b8ce",
<<<<<<< HEAD
        "x-ms-request-id": "35959559-201e-0001-1a33-f3cde7000000",
=======
        "x-ms-request-id": "2ecad726-801e-008e-3a4b-099b16000000",
>>>>>>> 8d420312
        "x-ms-version": "2019-12-12"
      },
      "ResponseBody": []
    },
    {
      "RequestUri": "https://seanmcccanary.blob.core.windows.net/test-container-bbb4db87-c06e-48dd-50a2-132d276386aa/test-blob-d9b3d385-973c-3048-8524-6de5e622b766",
      "RequestMethod": "PUT",
      "RequestHeaders": {
        "Authorization": "Sanitized",
        "Content-Length": "0",
        "traceparent": "00-38aafd75bfcf344fb13abf7373e528f2-362b26d488127d43-00",
        "User-Agent": [
          "azsdk-net-Storage.Blobs/12.5.0-dev.20200402.1",
          "(.NET Core 4.6.28325.01; Microsoft Windows 10.0.18362 )"
        ],
        "x-ms-blob-content-length": "1024",
        "x-ms-blob-sequence-number": "2",
        "x-ms-blob-type": "PageBlob",
        "x-ms-client-request-id": "bd340bd1-f236-5e51-e5ba-d239efe2baf5",
        "x-ms-date": "Fri, 03 Apr 2020 00:03:26 GMT",
        "x-ms-return-client-request-id": "true",
        "x-ms-version": "2019-12-12"
      },
      "RequestBody": null,
      "StatusCode": 201,
      "ResponseHeaders": {
        "Content-Length": "0",
        "Date": "Fri, 03 Apr 2020 00:03:25 GMT",
        "ETag": "\u00220x8D7D7626EAD6C59\u0022",
        "Last-Modified": "Fri, 03 Apr 2020 00:03:25 GMT",
        "Server": [
          "Windows-Azure-Blob/1.0",
          "Microsoft-HTTPAPI/2.0"
        ],
        "x-ms-client-request-id": "bd340bd1-f236-5e51-e5ba-d239efe2baf5",
        "x-ms-request-id": "2ecad742-801e-008e-504b-099b16000000",
        "x-ms-request-server-encrypted": "true",
        "x-ms-version": "2019-12-12"
      },
      "ResponseBody": []
    },
    {
      "RequestUri": "https://seanmcccanary.blob.core.windows.net/test-container-bbb4db87-c06e-48dd-50a2-132d276386aa/test-blob-d9b3d385-973c-3048-8524-6de5e622b766",
      "RequestMethod": "HEAD",
      "RequestHeaders": {
        "Authorization": "Sanitized",
        "traceparent": "00-322e089d7522934c8818052ba959279f-b06ee7497c226440-00",
        "User-Agent": [
          "azsdk-net-Storage.Blobs/12.5.0-dev.20200402.1",
          "(.NET Core 4.6.28325.01; Microsoft Windows 10.0.18362 )"
        ],
        "x-ms-client-request-id": "da14e769-f9ed-e42f-33d9-13be5c1417cd",
        "x-ms-date": "Fri, 03 Apr 2020 00:03:26 GMT",
        "x-ms-return-client-request-id": "true",
        "x-ms-version": "2019-12-12"
      },
      "RequestBody": null,
      "StatusCode": 200,
      "ResponseHeaders": {
        "Accept-Ranges": "bytes",
        "Content-Length": "1024",
        "Content-Type": "application/octet-stream",
        "Date": "Fri, 03 Apr 2020 00:03:25 GMT",
        "ETag": "\u00220x8D7D7626EAD6C59\u0022",
        "Last-Modified": "Fri, 03 Apr 2020 00:03:25 GMT",
        "Server": [
          "Windows-Azure-Blob/1.0",
          "Microsoft-HTTPAPI/2.0"
        ],
        "x-ms-blob-sequence-number": "2",
        "x-ms-blob-type": "PageBlob",
        "x-ms-client-request-id": "da14e769-f9ed-e42f-33d9-13be5c1417cd",
        "x-ms-creation-time": "Fri, 03 Apr 2020 00:03:25 GMT",
        "x-ms-lease-state": "available",
        "x-ms-lease-status": "unlocked",
        "x-ms-request-id": "2ecad75d-801e-008e-684b-099b16000000",
        "x-ms-server-encrypted": "true",
        "x-ms-version": "2019-12-12"
      },
      "ResponseBody": []
    },
    {
      "RequestUri": "https://seanmcccanary.blob.core.windows.net/test-container-bbb4db87-c06e-48dd-50a2-132d276386aa?restype=container",
      "RequestMethod": "DELETE",
      "RequestHeaders": {
        "Authorization": "Sanitized",
        "traceparent": "00-3a041b8a7480c94e930b95e4d934b69c-c28ffbd95ae97440-00",
        "User-Agent": [
          "azsdk-net-Storage.Blobs/12.5.0-dev.20200402.1",
          "(.NET Core 4.6.28325.01; Microsoft Windows 10.0.18362 )"
        ],
        "x-ms-client-request-id": "07cf6401-e0cd-d907-4984-1db7aa96f971",
        "x-ms-date": "Fri, 03 Apr 2020 00:03:27 GMT",
        "x-ms-return-client-request-id": "true",
        "x-ms-version": "2019-12-12"
      },
      "RequestBody": null,
      "StatusCode": 202,
      "ResponseHeaders": {
        "Content-Length": "0",
        "Date": "Fri, 03 Apr 2020 00:03:25 GMT",
        "Server": [
          "Windows-Azure-Blob/1.0",
          "Microsoft-HTTPAPI/2.0"
        ],
        "x-ms-client-request-id": "07cf6401-e0cd-d907-4984-1db7aa96f971",
<<<<<<< HEAD
        "x-ms-request-id": "35959570-201e-0001-2e33-f3cde7000000",
=======
        "x-ms-request-id": "2ecad776-801e-008e-804b-099b16000000",
>>>>>>> 8d420312
        "x-ms-version": "2019-12-12"
      },
      "ResponseBody": []
    }
  ],
  "Variables": {
    "RandomSeed": "944350228",
    "Storage_TestConfigDefault": "ProductionTenant\nseanmcccanary\nU2FuaXRpemVk\nhttps://seanmcccanary.blob.core.windows.net\nhttps://seanmcccanary.file.core.windows.net\nhttps://seanmcccanary.queue.core.windows.net\nhttps://seanmcccanary.table.core.windows.net\n\n\n\n\nhttps://seanmcccanary-secondary.blob.core.windows.net\nhttps://seanmcccanary-secondary.file.core.windows.net\nhttps://seanmcccanary-secondary.queue.core.windows.net\nhttps://seanmcccanary-secondary.table.core.windows.net\n\nSanitized\n\n\nCloud\nBlobEndpoint=https://seanmcccanary.blob.core.windows.net/;QueueEndpoint=https://seanmcccanary.queue.core.windows.net/;FileEndpoint=https://seanmcccanary.file.core.windows.net/;BlobSecondaryEndpoint=https://seanmcccanary-secondary.blob.core.windows.net/;QueueSecondaryEndpoint=https://seanmcccanary-secondary.queue.core.windows.net/;FileSecondaryEndpoint=https://seanmcccanary-secondary.file.core.windows.net/;AccountName=seanmcccanary;AccountKey=Sanitized\nseanscope1"
  }
}<|MERGE_RESOLUTION|>--- conflicted
+++ resolved
@@ -28,11 +28,7 @@
           "Microsoft-HTTPAPI/2.0"
         ],
         "x-ms-client-request-id": "57ea2ef5-5c5d-a0c7-178b-df3fd6c9b8ce",
-<<<<<<< HEAD
-        "x-ms-request-id": "35959559-201e-0001-1a33-f3cde7000000",
-=======
         "x-ms-request-id": "2ecad726-801e-008e-3a4b-099b16000000",
->>>>>>> 8d420312
         "x-ms-version": "2019-12-12"
       },
       "ResponseBody": []
@@ -139,11 +135,7 @@
           "Microsoft-HTTPAPI/2.0"
         ],
         "x-ms-client-request-id": "07cf6401-e0cd-d907-4984-1db7aa96f971",
-<<<<<<< HEAD
-        "x-ms-request-id": "35959570-201e-0001-2e33-f3cde7000000",
-=======
         "x-ms-request-id": "2ecad776-801e-008e-804b-099b16000000",
->>>>>>> 8d420312
         "x-ms-version": "2019-12-12"
       },
       "ResponseBody": []
