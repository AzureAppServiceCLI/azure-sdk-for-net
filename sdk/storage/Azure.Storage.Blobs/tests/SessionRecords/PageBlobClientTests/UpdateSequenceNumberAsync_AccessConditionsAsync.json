{
  "Entries": [
    {
      "RequestUri": "https://seanmcccanary.blob.core.windows.net/test-container-fab7eea4-a2ef-e11e-efdd-df284e714d1e?restype=container",
      "RequestMethod": "PUT",
      "RequestHeaders": {
        "Authorization": "Sanitized",
        "traceparent": "00-cdce2c8b54bb584ebd70b053d31303c4-03facf58990ff840-00",
        "User-Agent": [
          "azsdk-net-Storage.Blobs/12.5.0-dev.20200402.1",
          "(.NET Core 4.6.28325.01; Microsoft Windows 10.0.18362 )"
        ],
        "x-ms-blob-public-access": "container",
        "x-ms-client-request-id": "34ea07d5-b1f5-85a6-f94c-93d1dd0c7246",
        "x-ms-date": "Fri, 03 Apr 2020 00:08:53 GMT",
        "x-ms-return-client-request-id": "true",
        "x-ms-version": "2019-12-12"
      },
      "RequestBody": null,
      "StatusCode": 201,
      "ResponseHeaders": {
        "Content-Length": "0",
        "Date": "Fri, 03 Apr 2020 00:08:52 GMT",
        "ETag": "\u00220x8D7D763318E0023\u0022",
        "Last-Modified": "Fri, 03 Apr 2020 00:08:52 GMT",
        "Server": [
          "Windows-Azure-Blob/1.0",
          "Microsoft-HTTPAPI/2.0"
        ],
        "x-ms-client-request-id": "34ea07d5-b1f5-85a6-f94c-93d1dd0c7246",
<<<<<<< HEAD
        "x-ms-request-id": "91652256-501e-0024-3b34-f3649b000000",
=======
        "x-ms-request-id": "77b7d3ba-b01e-0095-524c-09a515000000",
>>>>>>> 8d420312
        "x-ms-version": "2019-12-12"
      },
      "ResponseBody": []
    },
    {
      "RequestUri": "https://seanmcccanary.blob.core.windows.net/test-container-fab7eea4-a2ef-e11e-efdd-df284e714d1e/test-blob-9ba07d10-7f31-ebde-07df-5bd65a0c1342",
      "RequestMethod": "PUT",
      "RequestHeaders": {
        "Authorization": "Sanitized",
        "Content-Length": "0",
        "traceparent": "00-1f2c3f9373c3904480a5710997e00ac8-4ac81098a0b4dd4f-00",
        "User-Agent": [
          "azsdk-net-Storage.Blobs/12.5.0-dev.20200402.1",
          "(.NET Core 4.6.28325.01; Microsoft Windows 10.0.18362 )"
        ],
        "x-ms-blob-content-length": "4096",
        "x-ms-blob-sequence-number": "0",
        "x-ms-blob-type": "PageBlob",
        "x-ms-client-request-id": "500100a6-f80c-55f6-28ff-2c1555d02bed",
        "x-ms-date": "Fri, 03 Apr 2020 00:08:53 GMT",
        "x-ms-return-client-request-id": "true",
        "x-ms-version": "2019-12-12"
      },
      "RequestBody": null,
      "StatusCode": 201,
      "ResponseHeaders": {
        "Content-Length": "0",
        "Date": "Fri, 03 Apr 2020 00:08:52 GMT",
        "ETag": "\u00220x8D7D763319B6D51\u0022",
        "Last-Modified": "Fri, 03 Apr 2020 00:08:53 GMT",
        "Server": [
          "Windows-Azure-Blob/1.0",
          "Microsoft-HTTPAPI/2.0"
        ],
        "x-ms-client-request-id": "500100a6-f80c-55f6-28ff-2c1555d02bed",
        "x-ms-request-id": "77b7d3ea-b01e-0095-754c-09a515000000",
        "x-ms-request-server-encrypted": "true",
        "x-ms-version": "2019-12-12"
      },
      "ResponseBody": []
    },
    {
      "RequestUri": "https://seanmcccanary.blob.core.windows.net/test-container-fab7eea4-a2ef-e11e-efdd-df284e714d1e/test-blob-9ba07d10-7f31-ebde-07df-5bd65a0c1342?comp=properties",
      "RequestMethod": "PUT",
      "RequestHeaders": {
        "Authorization": "Sanitized",
        "traceparent": "00-a9462221ccae4347b0dfec2ed4966b3c-bb68932ebe7c914f-00",
        "User-Agent": [
          "azsdk-net-Storage.Blobs/12.5.0-dev.20200402.1",
          "(.NET Core 4.6.28325.01; Microsoft Windows 10.0.18362 )"
        ],
        "x-ms-blob-sequence-number": "5",
        "x-ms-client-request-id": "592fc9e5-c20a-5035-c0fd-1e86eb138352",
        "x-ms-date": "Fri, 03 Apr 2020 00:08:53 GMT",
        "x-ms-return-client-request-id": "true",
        "x-ms-sequence-number-action": "update",
        "x-ms-version": "2019-12-12"
      },
      "RequestBody": null,
      "StatusCode": 200,
      "ResponseHeaders": {
        "Content-Length": "0",
        "Date": "Fri, 03 Apr 2020 00:08:52 GMT",
        "ETag": "\u00220x8D7D76331A867F7\u0022",
        "Last-Modified": "Fri, 03 Apr 2020 00:08:53 GMT",
        "Server": [
          "Windows-Azure-Blob/1.0",
          "Microsoft-HTTPAPI/2.0"
        ],
        "x-ms-blob-sequence-number": "5",
        "x-ms-client-request-id": "592fc9e5-c20a-5035-c0fd-1e86eb138352",
<<<<<<< HEAD
        "x-ms-request-id": "9165226f-501e-0024-4834-f3649b000000",
=======
        "x-ms-request-id": "77b7d424-b01e-0095-234c-09a515000000",
>>>>>>> 8d420312
        "x-ms-version": "2019-12-12"
      },
      "ResponseBody": []
    },
    {
      "RequestUri": "https://seanmcccanary.blob.core.windows.net/test-container-fab7eea4-a2ef-e11e-efdd-df284e714d1e?restype=container",
      "RequestMethod": "DELETE",
      "RequestHeaders": {
        "Authorization": "Sanitized",
        "traceparent": "00-929e2ab3b51b4e488c43ae9d0021f468-8b9924a597700043-00",
        "User-Agent": [
          "azsdk-net-Storage.Blobs/12.5.0-dev.20200402.1",
          "(.NET Core 4.6.28325.01; Microsoft Windows 10.0.18362 )"
        ],
        "x-ms-client-request-id": "8b30393b-d1a1-76e2-1a38-65bc0d380b40",
        "x-ms-date": "Fri, 03 Apr 2020 00:08:54 GMT",
        "x-ms-return-client-request-id": "true",
        "x-ms-version": "2019-12-12"
      },
      "RequestBody": null,
      "StatusCode": 202,
      "ResponseHeaders": {
        "Content-Length": "0",
        "Date": "Fri, 03 Apr 2020 00:08:52 GMT",
        "Server": [
          "Windows-Azure-Blob/1.0",
          "Microsoft-HTTPAPI/2.0"
        ],
        "x-ms-client-request-id": "8b30393b-d1a1-76e2-1a38-65bc0d380b40",
<<<<<<< HEAD
        "x-ms-request-id": "9165227a-501e-0024-4e34-f3649b000000",
=======
        "x-ms-request-id": "77b7d43e-b01e-0095-3b4c-09a515000000",
>>>>>>> 8d420312
        "x-ms-version": "2019-12-12"
      },
      "ResponseBody": []
    },
    {
      "RequestUri": "https://seanmcccanary.blob.core.windows.net/test-container-3a892444-eedb-1167-f1b4-1801c6f0cf92?restype=container",
      "RequestMethod": "PUT",
      "RequestHeaders": {
        "Authorization": "Sanitized",
        "traceparent": "00-2bce366e1374ef4fbe27fe856704a189-36d5436db2ac3a45-00",
        "User-Agent": [
          "azsdk-net-Storage.Blobs/12.5.0-dev.20200402.1",
          "(.NET Core 4.6.28325.01; Microsoft Windows 10.0.18362 )"
        ],
        "x-ms-blob-public-access": "container",
        "x-ms-client-request-id": "5d00bbfd-34a5-4c8c-d21e-9aedb8e1af2a",
        "x-ms-date": "Fri, 03 Apr 2020 00:08:54 GMT",
        "x-ms-return-client-request-id": "true",
        "x-ms-version": "2019-12-12"
      },
      "RequestBody": null,
      "StatusCode": 201,
      "ResponseHeaders": {
        "Content-Length": "0",
        "Date": "Fri, 03 Apr 2020 00:08:52 GMT",
        "ETag": "\u00220x8D7D76331E65C81\u0022",
        "Last-Modified": "Fri, 03 Apr 2020 00:08:53 GMT",
        "Server": [
          "Windows-Azure-Blob/1.0",
          "Microsoft-HTTPAPI/2.0"
        ],
        "x-ms-client-request-id": "5d00bbfd-34a5-4c8c-d21e-9aedb8e1af2a",
<<<<<<< HEAD
        "x-ms-request-id": "8de8fa37-a01e-0042-4634-f32bbb000000",
=======
        "x-ms-request-id": "6fd5117e-d01e-002a-2c4c-0992b0000000",
>>>>>>> 8d420312
        "x-ms-version": "2019-12-12"
      },
      "ResponseBody": []
    },
    {
      "RequestUri": "https://seanmcccanary.blob.core.windows.net/test-container-3a892444-eedb-1167-f1b4-1801c6f0cf92/test-blob-562ed369-59ed-4d5d-721c-716d3313a3d5",
      "RequestMethod": "PUT",
      "RequestHeaders": {
        "Authorization": "Sanitized",
        "Content-Length": "0",
        "traceparent": "00-ca93f4b0a6c81940bf7d5d77a8487096-e4b2e2f6e3877142-00",
        "User-Agent": [
          "azsdk-net-Storage.Blobs/12.5.0-dev.20200402.1",
          "(.NET Core 4.6.28325.01; Microsoft Windows 10.0.18362 )"
        ],
        "x-ms-blob-content-length": "4096",
        "x-ms-blob-sequence-number": "0",
        "x-ms-blob-type": "PageBlob",
        "x-ms-client-request-id": "9aea91be-16ed-a31a-5db3-ea89c31e19be",
        "x-ms-date": "Fri, 03 Apr 2020 00:08:54 GMT",
        "x-ms-return-client-request-id": "true",
        "x-ms-version": "2019-12-12"
      },
      "RequestBody": null,
      "StatusCode": 201,
      "ResponseHeaders": {
        "Content-Length": "0",
        "Date": "Fri, 03 Apr 2020 00:08:53 GMT",
        "ETag": "\u00220x8D7D76331F2EBF2\u0022",
        "Last-Modified": "Fri, 03 Apr 2020 00:08:53 GMT",
        "Server": [
          "Windows-Azure-Blob/1.0",
          "Microsoft-HTTPAPI/2.0"
        ],
        "x-ms-client-request-id": "9aea91be-16ed-a31a-5db3-ea89c31e19be",
        "x-ms-request-id": "6fd511b6-d01e-002a-5a4c-0992b0000000",
        "x-ms-request-server-encrypted": "true",
        "x-ms-version": "2019-12-12"
      },
      "ResponseBody": []
    },
    {
      "RequestUri": "https://seanmcccanary.blob.core.windows.net/test-container-3a892444-eedb-1167-f1b4-1801c6f0cf92/test-blob-562ed369-59ed-4d5d-721c-716d3313a3d5?comp=properties",
      "RequestMethod": "PUT",
      "RequestHeaders": {
        "Authorization": "Sanitized",
        "If-Modified-Since": "Thu, 02 Apr 2020 00:08:53 GMT",
        "traceparent": "00-216d2743adde1d4ebd49590e8ba573b7-af82edefbaa2af45-00",
        "User-Agent": [
          "azsdk-net-Storage.Blobs/12.5.0-dev.20200402.1",
          "(.NET Core 4.6.28325.01; Microsoft Windows 10.0.18362 )"
        ],
        "x-ms-blob-sequence-number": "5",
        "x-ms-client-request-id": "a1af8967-0929-30e8-f55f-ae3b8762950b",
        "x-ms-date": "Fri, 03 Apr 2020 00:08:54 GMT",
        "x-ms-return-client-request-id": "true",
        "x-ms-sequence-number-action": "update",
        "x-ms-version": "2019-12-12"
      },
      "RequestBody": null,
      "StatusCode": 200,
      "ResponseHeaders": {
        "Content-Length": "0",
        "Date": "Fri, 03 Apr 2020 00:08:53 GMT",
        "ETag": "\u00220x8D7D76331FF715B\u0022",
        "Last-Modified": "Fri, 03 Apr 2020 00:08:53 GMT",
        "Server": [
          "Windows-Azure-Blob/1.0",
          "Microsoft-HTTPAPI/2.0"
        ],
        "x-ms-blob-sequence-number": "5",
        "x-ms-client-request-id": "a1af8967-0929-30e8-f55f-ae3b8762950b",
<<<<<<< HEAD
        "x-ms-request-id": "8de8fa44-a01e-0042-4f34-f32bbb000000",
=======
        "x-ms-request-id": "6fd511d3-d01e-002a-724c-0992b0000000",
>>>>>>> 8d420312
        "x-ms-version": "2019-12-12"
      },
      "ResponseBody": []
    },
    {
      "RequestUri": "https://seanmcccanary.blob.core.windows.net/test-container-3a892444-eedb-1167-f1b4-1801c6f0cf92?restype=container",
      "RequestMethod": "DELETE",
      "RequestHeaders": {
        "Authorization": "Sanitized",
        "traceparent": "00-7fdc979ea05bec42ad57423b568c14a9-ce6a8d701d239c48-00",
        "User-Agent": [
          "azsdk-net-Storage.Blobs/12.5.0-dev.20200402.1",
          "(.NET Core 4.6.28325.01; Microsoft Windows 10.0.18362 )"
        ],
        "x-ms-client-request-id": "3a213bc3-776e-7194-dc76-b27ef5fe6f84",
        "x-ms-date": "Fri, 03 Apr 2020 00:08:54 GMT",
        "x-ms-return-client-request-id": "true",
        "x-ms-version": "2019-12-12"
      },
      "RequestBody": null,
      "StatusCode": 202,
      "ResponseHeaders": {
        "Content-Length": "0",
        "Date": "Fri, 03 Apr 2020 00:08:53 GMT",
        "Server": [
          "Windows-Azure-Blob/1.0",
          "Microsoft-HTTPAPI/2.0"
        ],
        "x-ms-client-request-id": "3a213bc3-776e-7194-dc76-b27ef5fe6f84",
<<<<<<< HEAD
        "x-ms-request-id": "8de8fa48-a01e-0042-5334-f32bbb000000",
=======
        "x-ms-request-id": "6fd511f1-d01e-002a-0e4c-0992b0000000",
>>>>>>> 8d420312
        "x-ms-version": "2019-12-12"
      },
      "ResponseBody": []
    },
    {
      "RequestUri": "https://seanmcccanary.blob.core.windows.net/test-container-57082140-5750-5b90-7f95-4a3657d046c8?restype=container",
      "RequestMethod": "PUT",
      "RequestHeaders": {
        "Authorization": "Sanitized",
        "traceparent": "00-4db9b4f8958eea45acbabffaadfdfe66-e1f1412b0f479041-00",
        "User-Agent": [
          "azsdk-net-Storage.Blobs/12.5.0-dev.20200402.1",
          "(.NET Core 4.6.28325.01; Microsoft Windows 10.0.18362 )"
        ],
        "x-ms-blob-public-access": "container",
        "x-ms-client-request-id": "c8d72d83-d224-6c74-abc6-bad92d5e1a0b",
        "x-ms-date": "Fri, 03 Apr 2020 00:08:54 GMT",
        "x-ms-return-client-request-id": "true",
        "x-ms-version": "2019-12-12"
      },
      "RequestBody": null,
      "StatusCode": 201,
      "ResponseHeaders": {
        "Content-Length": "0",
        "Date": "Fri, 03 Apr 2020 00:08:53 GMT",
        "ETag": "\u00220x8D7D763323FD17A\u0022",
        "Last-Modified": "Fri, 03 Apr 2020 00:08:54 GMT",
        "Server": [
          "Windows-Azure-Blob/1.0",
          "Microsoft-HTTPAPI/2.0"
        ],
        "x-ms-client-request-id": "c8d72d83-d224-6c74-abc6-bad92d5e1a0b",
<<<<<<< HEAD
        "x-ms-request-id": "417f32a0-601e-002f-4934-f39ff0000000",
=======
        "x-ms-request-id": "cb7a09ba-301e-0022-364c-0988bf000000",
>>>>>>> 8d420312
        "x-ms-version": "2019-12-12"
      },
      "ResponseBody": []
    },
    {
      "RequestUri": "https://seanmcccanary.blob.core.windows.net/test-container-57082140-5750-5b90-7f95-4a3657d046c8/test-blob-0b49e930-2487-e544-849b-ca789ae802f3",
      "RequestMethod": "PUT",
      "RequestHeaders": {
        "Authorization": "Sanitized",
        "Content-Length": "0",
        "traceparent": "00-6d3f68ba3532b34eb24df68ba56d2ff5-73e572beb71cf145-00",
        "User-Agent": [
          "azsdk-net-Storage.Blobs/12.5.0-dev.20200402.1",
          "(.NET Core 4.6.28325.01; Microsoft Windows 10.0.18362 )"
        ],
        "x-ms-blob-content-length": "4096",
        "x-ms-blob-sequence-number": "0",
        "x-ms-blob-type": "PageBlob",
        "x-ms-client-request-id": "6f77b1bc-1842-5fd0-e9f2-448907fbd2c3",
        "x-ms-date": "Fri, 03 Apr 2020 00:08:55 GMT",
        "x-ms-return-client-request-id": "true",
        "x-ms-version": "2019-12-12"
      },
      "RequestBody": null,
      "StatusCode": 201,
      "ResponseHeaders": {
        "Content-Length": "0",
        "Date": "Fri, 03 Apr 2020 00:08:53 GMT",
        "ETag": "\u00220x8D7D763324D9F8E\u0022",
        "Last-Modified": "Fri, 03 Apr 2020 00:08:54 GMT",
        "Server": [
          "Windows-Azure-Blob/1.0",
          "Microsoft-HTTPAPI/2.0"
        ],
        "x-ms-client-request-id": "6f77b1bc-1842-5fd0-e9f2-448907fbd2c3",
        "x-ms-request-id": "cb7a09e7-301e-0022-594c-0988bf000000",
        "x-ms-request-server-encrypted": "true",
        "x-ms-version": "2019-12-12"
      },
      "ResponseBody": []
    },
    {
      "RequestUri": "https://seanmcccanary.blob.core.windows.net/test-container-57082140-5750-5b90-7f95-4a3657d046c8/test-blob-0b49e930-2487-e544-849b-ca789ae802f3?comp=properties",
      "RequestMethod": "PUT",
      "RequestHeaders": {
        "Authorization": "Sanitized",
        "If-Unmodified-Since": "Sat, 04 Apr 2020 00:08:53 GMT",
        "traceparent": "00-1ad467862283574e8291bf987ad15ac0-9c96d4216f653a44-00",
        "User-Agent": [
          "azsdk-net-Storage.Blobs/12.5.0-dev.20200402.1",
          "(.NET Core 4.6.28325.01; Microsoft Windows 10.0.18362 )"
        ],
        "x-ms-blob-sequence-number": "5",
        "x-ms-client-request-id": "e9bb9c5a-9370-57b1-2153-4006391b5a79",
        "x-ms-date": "Fri, 03 Apr 2020 00:08:55 GMT",
        "x-ms-return-client-request-id": "true",
        "x-ms-sequence-number-action": "update",
        "x-ms-version": "2019-12-12"
      },
      "RequestBody": null,
      "StatusCode": 200,
      "ResponseHeaders": {
        "Content-Length": "0",
        "Date": "Fri, 03 Apr 2020 00:08:53 GMT",
        "ETag": "\u00220x8D7D763325A9A33\u0022",
        "Last-Modified": "Fri, 03 Apr 2020 00:08:54 GMT",
        "Server": [
          "Windows-Azure-Blob/1.0",
          "Microsoft-HTTPAPI/2.0"
        ],
        "x-ms-blob-sequence-number": "5",
        "x-ms-client-request-id": "e9bb9c5a-9370-57b1-2153-4006391b5a79",
<<<<<<< HEAD
        "x-ms-request-id": "417f32a6-601e-002f-4d34-f39ff0000000",
=======
        "x-ms-request-id": "cb7a0a07-301e-0022-724c-0988bf000000",
>>>>>>> 8d420312
        "x-ms-version": "2019-12-12"
      },
      "ResponseBody": []
    },
    {
      "RequestUri": "https://seanmcccanary.blob.core.windows.net/test-container-57082140-5750-5b90-7f95-4a3657d046c8?restype=container",
      "RequestMethod": "DELETE",
      "RequestHeaders": {
        "Authorization": "Sanitized",
        "traceparent": "00-fd3b2cea5a9a23459c742a52d3023152-e023cdd7e3a00e40-00",
        "User-Agent": [
          "azsdk-net-Storage.Blobs/12.5.0-dev.20200402.1",
          "(.NET Core 4.6.28325.01; Microsoft Windows 10.0.18362 )"
        ],
        "x-ms-client-request-id": "6a2e83ad-e840-3052-1611-1858b10c7929",
        "x-ms-date": "Fri, 03 Apr 2020 00:08:55 GMT",
        "x-ms-return-client-request-id": "true",
        "x-ms-version": "2019-12-12"
      },
      "RequestBody": null,
      "StatusCode": 202,
      "ResponseHeaders": {
        "Content-Length": "0",
        "Date": "Fri, 03 Apr 2020 00:08:53 GMT",
        "Server": [
          "Windows-Azure-Blob/1.0",
          "Microsoft-HTTPAPI/2.0"
        ],
        "x-ms-client-request-id": "6a2e83ad-e840-3052-1611-1858b10c7929",
<<<<<<< HEAD
        "x-ms-request-id": "417f32aa-601e-002f-5034-f39ff0000000",
=======
        "x-ms-request-id": "cb7a0a1e-301e-0022-064c-0988bf000000",
>>>>>>> 8d420312
        "x-ms-version": "2019-12-12"
      },
      "ResponseBody": []
    },
    {
      "RequestUri": "https://seanmcccanary.blob.core.windows.net/test-container-a7431c8c-6c13-5466-1aef-4aab6855d4cc?restype=container",
      "RequestMethod": "PUT",
      "RequestHeaders": {
        "Authorization": "Sanitized",
        "traceparent": "00-8acfd0d297c5844d8f358d6e3d136f87-ceccc140f6ebdd4b-00",
        "User-Agent": [
          "azsdk-net-Storage.Blobs/12.5.0-dev.20200402.1",
          "(.NET Core 4.6.28325.01; Microsoft Windows 10.0.18362 )"
        ],
        "x-ms-blob-public-access": "container",
        "x-ms-client-request-id": "66cf004b-3311-410c-1cd9-50509da6c7c0",
        "x-ms-date": "Fri, 03 Apr 2020 00:08:55 GMT",
        "x-ms-return-client-request-id": "true",
        "x-ms-version": "2019-12-12"
      },
      "RequestBody": null,
      "StatusCode": 201,
      "ResponseHeaders": {
        "Content-Length": "0",
        "Date": "Fri, 03 Apr 2020 00:08:53 GMT",
        "ETag": "\u00220x8D7D763329B11CB\u0022",
        "Last-Modified": "Fri, 03 Apr 2020 00:08:54 GMT",
        "Server": [
          "Windows-Azure-Blob/1.0",
          "Microsoft-HTTPAPI/2.0"
        ],
        "x-ms-client-request-id": "66cf004b-3311-410c-1cd9-50509da6c7c0",
<<<<<<< HEAD
        "x-ms-request-id": "3595b96d-201e-0001-4c34-f3cde7000000",
=======
        "x-ms-request-id": "4b6710d6-301e-007f-204c-09823b000000",
>>>>>>> 8d420312
        "x-ms-version": "2019-12-12"
      },
      "ResponseBody": []
    },
    {
      "RequestUri": "https://seanmcccanary.blob.core.windows.net/test-container-a7431c8c-6c13-5466-1aef-4aab6855d4cc/test-blob-90df4b3c-c3b3-9c3c-e2f3-1d8da91d67f0",
      "RequestMethod": "PUT",
      "RequestHeaders": {
        "Authorization": "Sanitized",
        "Content-Length": "0",
        "traceparent": "00-004c38a608cf3045a07473698c3bec62-30b9200413ea8042-00",
        "User-Agent": [
          "azsdk-net-Storage.Blobs/12.5.0-dev.20200402.1",
          "(.NET Core 4.6.28325.01; Microsoft Windows 10.0.18362 )"
        ],
        "x-ms-blob-content-length": "4096",
        "x-ms-blob-sequence-number": "0",
        "x-ms-blob-type": "PageBlob",
        "x-ms-client-request-id": "a10c02be-8a4a-88de-c333-831e157f98ff",
        "x-ms-date": "Fri, 03 Apr 2020 00:08:55 GMT",
        "x-ms-return-client-request-id": "true",
        "x-ms-version": "2019-12-12"
      },
      "RequestBody": null,
      "StatusCode": 201,
      "ResponseHeaders": {
        "Content-Length": "0",
        "Date": "Fri, 03 Apr 2020 00:08:53 GMT",
        "ETag": "\u00220x8D7D76332A8A16D\u0022",
        "Last-Modified": "Fri, 03 Apr 2020 00:08:54 GMT",
        "Server": [
          "Windows-Azure-Blob/1.0",
          "Microsoft-HTTPAPI/2.0"
        ],
        "x-ms-client-request-id": "a10c02be-8a4a-88de-c333-831e157f98ff",
        "x-ms-request-id": "4b671113-301e-007f-4e4c-09823b000000",
        "x-ms-request-server-encrypted": "true",
        "x-ms-version": "2019-12-12"
      },
      "ResponseBody": []
    },
    {
      "RequestUri": "https://seanmcccanary.blob.core.windows.net/test-container-a7431c8c-6c13-5466-1aef-4aab6855d4cc/test-blob-90df4b3c-c3b3-9c3c-e2f3-1d8da91d67f0",
      "RequestMethod": "HEAD",
      "RequestHeaders": {
        "Authorization": "Sanitized",
        "traceparent": "00-7dd15eaefc2a8e48aae3da862b307267-bafcb0800f9c1546-00",
        "User-Agent": [
          "azsdk-net-Storage.Blobs/12.5.0-dev.20200402.1",
          "(.NET Core 4.6.28325.01; Microsoft Windows 10.0.18362 )"
        ],
        "x-ms-client-request-id": "a7ce3941-c510-4aa6-d9d7-a452ea9d2f95",
        "x-ms-date": "Fri, 03 Apr 2020 00:08:55 GMT",
        "x-ms-return-client-request-id": "true",
        "x-ms-version": "2019-12-12"
      },
      "RequestBody": null,
      "StatusCode": 200,
      "ResponseHeaders": {
        "Accept-Ranges": "bytes",
        "Content-Length": "4096",
        "Content-Type": "application/octet-stream",
        "Date": "Fri, 03 Apr 2020 00:08:53 GMT",
        "ETag": "\u00220x8D7D76332A8A16D\u0022",
        "Last-Modified": "Fri, 03 Apr 2020 00:08:54 GMT",
        "Server": [
          "Windows-Azure-Blob/1.0",
          "Microsoft-HTTPAPI/2.0"
        ],
        "x-ms-blob-sequence-number": "0",
        "x-ms-blob-type": "PageBlob",
        "x-ms-client-request-id": "a7ce3941-c510-4aa6-d9d7-a452ea9d2f95",
        "x-ms-creation-time": "Fri, 03 Apr 2020 00:08:54 GMT",
        "x-ms-lease-state": "available",
        "x-ms-lease-status": "unlocked",
        "x-ms-request-id": "4b671142-301e-007f-744c-09823b000000",
        "x-ms-server-encrypted": "true",
        "x-ms-version": "2019-12-12"
      },
      "ResponseBody": []
    },
    {
      "RequestUri": "https://seanmcccanary.blob.core.windows.net/test-container-a7431c8c-6c13-5466-1aef-4aab6855d4cc/test-blob-90df4b3c-c3b3-9c3c-e2f3-1d8da91d67f0?comp=properties",
      "RequestMethod": "PUT",
      "RequestHeaders": {
        "Authorization": "Sanitized",
        "If-Match": "\u00220x8D7D76332A8A16D\u0022",
        "traceparent": "00-e61cdd02822e2744b84fb6d1207e2607-c42ef5c5475ead45-00",
        "User-Agent": [
          "azsdk-net-Storage.Blobs/12.5.0-dev.20200402.1",
          "(.NET Core 4.6.28325.01; Microsoft Windows 10.0.18362 )"
        ],
        "x-ms-blob-sequence-number": "5",
        "x-ms-client-request-id": "dcdd8936-f1b0-acef-b930-0c6ebae8e3f2",
        "x-ms-date": "Fri, 03 Apr 2020 00:08:55 GMT",
        "x-ms-return-client-request-id": "true",
        "x-ms-sequence-number-action": "update",
        "x-ms-version": "2019-12-12"
      },
      "RequestBody": null,
      "StatusCode": 200,
      "ResponseHeaders": {
        "Content-Length": "0",
        "Date": "Fri, 03 Apr 2020 00:08:54 GMT",
        "ETag": "\u00220x8D7D76332C24893\u0022",
        "Last-Modified": "Fri, 03 Apr 2020 00:08:54 GMT",
        "Server": [
          "Windows-Azure-Blob/1.0",
          "Microsoft-HTTPAPI/2.0"
        ],
        "x-ms-blob-sequence-number": "5",
        "x-ms-client-request-id": "dcdd8936-f1b0-acef-b930-0c6ebae8e3f2",
<<<<<<< HEAD
        "x-ms-request-id": "3595b979-201e-0001-5534-f3cde7000000",
=======
        "x-ms-request-id": "4b671175-301e-007f-1c4c-09823b000000",
>>>>>>> 8d420312
        "x-ms-version": "2019-12-12"
      },
      "ResponseBody": []
    },
    {
      "RequestUri": "https://seanmcccanary.blob.core.windows.net/test-container-a7431c8c-6c13-5466-1aef-4aab6855d4cc?restype=container",
      "RequestMethod": "DELETE",
      "RequestHeaders": {
        "Authorization": "Sanitized",
        "traceparent": "00-ae95a7cfef79c141a49e6ea2f2bb860c-32f5ff3a7f7c3d40-00",
        "User-Agent": [
          "azsdk-net-Storage.Blobs/12.5.0-dev.20200402.1",
          "(.NET Core 4.6.28325.01; Microsoft Windows 10.0.18362 )"
        ],
        "x-ms-client-request-id": "601c097a-53c0-8de4-a9f3-853cc02ea4df",
        "x-ms-date": "Fri, 03 Apr 2020 00:08:55 GMT",
        "x-ms-return-client-request-id": "true",
        "x-ms-version": "2019-12-12"
      },
      "RequestBody": null,
      "StatusCode": 202,
      "ResponseHeaders": {
        "Content-Length": "0",
        "Date": "Fri, 03 Apr 2020 00:08:54 GMT",
        "Server": [
          "Windows-Azure-Blob/1.0",
          "Microsoft-HTTPAPI/2.0"
        ],
        "x-ms-client-request-id": "601c097a-53c0-8de4-a9f3-853cc02ea4df",
<<<<<<< HEAD
        "x-ms-request-id": "3595b97d-201e-0001-5934-f3cde7000000",
=======
        "x-ms-request-id": "4b67119a-301e-007f-3d4c-09823b000000",
>>>>>>> 8d420312
        "x-ms-version": "2019-12-12"
      },
      "ResponseBody": []
    },
    {
      "RequestUri": "https://seanmcccanary.blob.core.windows.net/test-container-26451e5a-cb23-7811-fd68-3f40111ef8c3?restype=container",
      "RequestMethod": "PUT",
      "RequestHeaders": {
        "Authorization": "Sanitized",
        "traceparent": "00-cfc8100d6132124eb2e3b84bdf71d929-7953be15b1552144-00",
        "User-Agent": [
          "azsdk-net-Storage.Blobs/12.5.0-dev.20200402.1",
          "(.NET Core 4.6.28325.01; Microsoft Windows 10.0.18362 )"
        ],
        "x-ms-blob-public-access": "container",
        "x-ms-client-request-id": "967600cb-16b0-ae73-f8a3-635713a47b8b",
        "x-ms-date": "Fri, 03 Apr 2020 00:08:55 GMT",
        "x-ms-return-client-request-id": "true",
        "x-ms-version": "2019-12-12"
      },
      "RequestBody": null,
      "StatusCode": 201,
      "ResponseHeaders": {
        "Content-Length": "0",
        "Date": "Fri, 03 Apr 2020 00:08:55 GMT",
        "ETag": "\u00220x8D7D76332FEEE1B\u0022",
        "Last-Modified": "Fri, 03 Apr 2020 00:08:55 GMT",
        "Server": [
          "Windows-Azure-Blob/1.0",
          "Microsoft-HTTPAPI/2.0"
        ],
        "x-ms-client-request-id": "967600cb-16b0-ae73-f8a3-635713a47b8b",
<<<<<<< HEAD
        "x-ms-request-id": "64e32749-b01e-0003-4634-f3735f000000",
=======
        "x-ms-request-id": "ab7951ec-b01e-0013-554c-0969ac000000",
>>>>>>> 8d420312
        "x-ms-version": "2019-12-12"
      },
      "ResponseBody": []
    },
    {
      "RequestUri": "https://seanmcccanary.blob.core.windows.net/test-container-26451e5a-cb23-7811-fd68-3f40111ef8c3/test-blob-4b48c1fb-f339-d713-eb2e-2392e37c40ad",
      "RequestMethod": "PUT",
      "RequestHeaders": {
        "Authorization": "Sanitized",
        "Content-Length": "0",
        "traceparent": "00-2fba365328f69542abcda09a8cc619ad-76df59c4f3cba54c-00",
        "User-Agent": [
          "azsdk-net-Storage.Blobs/12.5.0-dev.20200402.1",
          "(.NET Core 4.6.28325.01; Microsoft Windows 10.0.18362 )"
        ],
        "x-ms-blob-content-length": "4096",
        "x-ms-blob-sequence-number": "0",
        "x-ms-blob-type": "PageBlob",
        "x-ms-client-request-id": "769a5d15-6807-d734-ed9e-aa82f2e1cb7b",
        "x-ms-date": "Fri, 03 Apr 2020 00:08:56 GMT",
        "x-ms-return-client-request-id": "true",
        "x-ms-version": "2019-12-12"
      },
      "RequestBody": null,
      "StatusCode": 201,
      "ResponseHeaders": {
        "Content-Length": "0",
        "Date": "Fri, 03 Apr 2020 00:08:55 GMT",
        "ETag": "\u00220x8D7D763330B45C5\u0022",
        "Last-Modified": "Fri, 03 Apr 2020 00:08:55 GMT",
        "Server": [
          "Windows-Azure-Blob/1.0",
          "Microsoft-HTTPAPI/2.0"
        ],
        "x-ms-client-request-id": "769a5d15-6807-d734-ed9e-aa82f2e1cb7b",
        "x-ms-request-id": "ab795227-b01e-0013-074c-0969ac000000",
        "x-ms-request-server-encrypted": "true",
        "x-ms-version": "2019-12-12"
      },
      "ResponseBody": []
    },
    {
      "RequestUri": "https://seanmcccanary.blob.core.windows.net/test-container-26451e5a-cb23-7811-fd68-3f40111ef8c3/test-blob-4b48c1fb-f339-d713-eb2e-2392e37c40ad?comp=properties",
      "RequestMethod": "PUT",
      "RequestHeaders": {
        "Authorization": "Sanitized",
        "If-None-Match": "\u0022garbage\u0022",
        "traceparent": "00-95da59a2047e874b8db710984adc78c0-30c8ee7ff7a8744f-00",
        "User-Agent": [
          "azsdk-net-Storage.Blobs/12.5.0-dev.20200402.1",
          "(.NET Core 4.6.28325.01; Microsoft Windows 10.0.18362 )"
        ],
        "x-ms-blob-sequence-number": "5",
        "x-ms-client-request-id": "857dc52a-c9e2-4ba5-9c9d-2308b791ea1f",
        "x-ms-date": "Fri, 03 Apr 2020 00:08:56 GMT",
        "x-ms-return-client-request-id": "true",
        "x-ms-sequence-number-action": "update",
        "x-ms-version": "2019-12-12"
      },
      "RequestBody": null,
      "StatusCode": 200,
      "ResponseHeaders": {
        "Content-Length": "0",
        "Date": "Fri, 03 Apr 2020 00:08:55 GMT",
        "ETag": "\u00220x8D7D76333177CFF\u0022",
        "Last-Modified": "Fri, 03 Apr 2020 00:08:55 GMT",
        "Server": [
          "Windows-Azure-Blob/1.0",
          "Microsoft-HTTPAPI/2.0"
        ],
        "x-ms-blob-sequence-number": "5",
        "x-ms-client-request-id": "857dc52a-c9e2-4ba5-9c9d-2308b791ea1f",
<<<<<<< HEAD
        "x-ms-request-id": "64e3274f-b01e-0003-4934-f3735f000000",
=======
        "x-ms-request-id": "ab79524e-b01e-0013-264c-0969ac000000",
>>>>>>> 8d420312
        "x-ms-version": "2019-12-12"
      },
      "ResponseBody": []
    },
    {
      "RequestUri": "https://seanmcccanary.blob.core.windows.net/test-container-26451e5a-cb23-7811-fd68-3f40111ef8c3?restype=container",
      "RequestMethod": "DELETE",
      "RequestHeaders": {
        "Authorization": "Sanitized",
        "traceparent": "00-5d7b9cb5c7419740b6cab956d680e669-ce995219dbf7ad4f-00",
        "User-Agent": [
          "azsdk-net-Storage.Blobs/12.5.0-dev.20200402.1",
          "(.NET Core 4.6.28325.01; Microsoft Windows 10.0.18362 )"
        ],
        "x-ms-client-request-id": "2c5799e7-4563-9999-1057-a59146dae01d",
        "x-ms-date": "Fri, 03 Apr 2020 00:08:56 GMT",
        "x-ms-return-client-request-id": "true",
        "x-ms-version": "2019-12-12"
      },
      "RequestBody": null,
      "StatusCode": 202,
      "ResponseHeaders": {
        "Content-Length": "0",
        "Date": "Fri, 03 Apr 2020 00:08:55 GMT",
        "Server": [
          "Windows-Azure-Blob/1.0",
          "Microsoft-HTTPAPI/2.0"
        ],
        "x-ms-client-request-id": "2c5799e7-4563-9999-1057-a59146dae01d",
<<<<<<< HEAD
        "x-ms-request-id": "64e32750-b01e-0003-4a34-f3735f000000",
=======
        "x-ms-request-id": "ab795277-b01e-0013-494c-0969ac000000",
>>>>>>> 8d420312
        "x-ms-version": "2019-12-12"
      },
      "ResponseBody": []
    },
    {
      "RequestUri": "https://seanmcccanary.blob.core.windows.net/test-container-fe792a80-4c27-6ad9-96d2-0ce101082d5b?restype=container",
      "RequestMethod": "PUT",
      "RequestHeaders": {
        "Authorization": "Sanitized",
        "traceparent": "00-2c461ceafa38554fb2254b793834993e-1c5f35f2e59a5348-00",
        "User-Agent": [
          "azsdk-net-Storage.Blobs/12.5.0-dev.20200402.1",
          "(.NET Core 4.6.28325.01; Microsoft Windows 10.0.18362 )"
        ],
        "x-ms-blob-public-access": "container",
        "x-ms-client-request-id": "f31cab20-9ec7-9ad9-c0ed-969039b89808",
        "x-ms-date": "Fri, 03 Apr 2020 00:08:56 GMT",
        "x-ms-return-client-request-id": "true",
        "x-ms-version": "2019-12-12"
      },
      "RequestBody": null,
      "StatusCode": 201,
      "ResponseHeaders": {
        "Content-Length": "0",
        "Date": "Fri, 03 Apr 2020 00:08:55 GMT",
        "ETag": "\u00220x8D7D76333533EC2\u0022",
        "Last-Modified": "Fri, 03 Apr 2020 00:08:55 GMT",
        "Server": [
          "Windows-Azure-Blob/1.0",
          "Microsoft-HTTPAPI/2.0"
        ],
        "x-ms-client-request-id": "f31cab20-9ec7-9ad9-c0ed-969039b89808",
<<<<<<< HEAD
        "x-ms-request-id": "9d98c71f-f01e-0002-6834-f32c83000000",
=======
        "x-ms-request-id": "192a9624-201e-005c-634c-0918f8000000",
>>>>>>> 8d420312
        "x-ms-version": "2019-12-12"
      },
      "ResponseBody": []
    },
    {
      "RequestUri": "https://seanmcccanary.blob.core.windows.net/test-container-fe792a80-4c27-6ad9-96d2-0ce101082d5b/test-blob-24904a29-c2b9-c2e3-6e44-5afcf2f94ff9",
      "RequestMethod": "PUT",
      "RequestHeaders": {
        "Authorization": "Sanitized",
        "Content-Length": "0",
        "traceparent": "00-706d11f9f3fc68438252e69ebeb47f5b-4cce9a2bc32c4749-00",
        "User-Agent": [
          "azsdk-net-Storage.Blobs/12.5.0-dev.20200402.1",
          "(.NET Core 4.6.28325.01; Microsoft Windows 10.0.18362 )"
        ],
        "x-ms-blob-content-length": "4096",
        "x-ms-blob-sequence-number": "0",
        "x-ms-blob-type": "PageBlob",
        "x-ms-client-request-id": "d0b65192-3f0d-5ee5-c85a-848343dda7c7",
        "x-ms-date": "Fri, 03 Apr 2020 00:08:56 GMT",
        "x-ms-return-client-request-id": "true",
        "x-ms-version": "2019-12-12"
      },
      "RequestBody": null,
      "StatusCode": 201,
      "ResponseHeaders": {
        "Content-Length": "0",
        "Date": "Fri, 03 Apr 2020 00:08:55 GMT",
        "ETag": "\u00220x8D7D763336004EC\u0022",
        "Last-Modified": "Fri, 03 Apr 2020 00:08:55 GMT",
        "Server": [
          "Windows-Azure-Blob/1.0",
          "Microsoft-HTTPAPI/2.0"
        ],
        "x-ms-client-request-id": "d0b65192-3f0d-5ee5-c85a-848343dda7c7",
        "x-ms-request-id": "192a963a-201e-005c-744c-0918f8000000",
        "x-ms-request-server-encrypted": "true",
        "x-ms-version": "2019-12-12"
      },
      "ResponseBody": []
    },
    {
      "RequestUri": "https://seanmcccanary.blob.core.windows.net/test-container-fe792a80-4c27-6ad9-96d2-0ce101082d5b/test-blob-24904a29-c2b9-c2e3-6e44-5afcf2f94ff9?comp=lease",
      "RequestMethod": "PUT",
      "RequestHeaders": {
        "Authorization": "Sanitized",
        "traceparent": "00-da8abc34c14fe24d8471b3f9c4d97636-8e23bb358081cb4f-00",
        "User-Agent": [
          "azsdk-net-Storage.Blobs/12.5.0-dev.20200402.1",
          "(.NET Core 4.6.28325.01; Microsoft Windows 10.0.18362 )"
        ],
        "x-ms-client-request-id": "8aaf97de-2e09-50f4-35c6-1ae063b2fa31",
        "x-ms-date": "Fri, 03 Apr 2020 00:08:56 GMT",
        "x-ms-lease-action": "acquire",
        "x-ms-lease-duration": "-1",
        "x-ms-proposed-lease-id": "cc219c9d-41f7-ef1c-b52c-db3364969a43",
        "x-ms-return-client-request-id": "true",
        "x-ms-version": "2019-12-12"
      },
      "RequestBody": null,
      "StatusCode": 201,
      "ResponseHeaders": {
        "Content-Length": "0",
        "Date": "Fri, 03 Apr 2020 00:08:55 GMT",
        "ETag": "\u00220x8D7D763336004EC\u0022",
        "Last-Modified": "Fri, 03 Apr 2020 00:08:55 GMT",
        "Server": [
          "Windows-Azure-Blob/1.0",
          "Microsoft-HTTPAPI/2.0"
        ],
        "x-ms-client-request-id": "8aaf97de-2e09-50f4-35c6-1ae063b2fa31",
        "x-ms-lease-id": "cc219c9d-41f7-ef1c-b52c-db3364969a43",
<<<<<<< HEAD
        "x-ms-request-id": "9d98c723-f01e-0002-6a34-f32c83000000",
=======
        "x-ms-request-id": "192a965b-201e-005c-0f4c-0918f8000000",
>>>>>>> 8d420312
        "x-ms-version": "2019-12-12"
      },
      "ResponseBody": []
    },
    {
      "RequestUri": "https://seanmcccanary.blob.core.windows.net/test-container-fe792a80-4c27-6ad9-96d2-0ce101082d5b/test-blob-24904a29-c2b9-c2e3-6e44-5afcf2f94ff9?comp=properties",
      "RequestMethod": "PUT",
      "RequestHeaders": {
        "Authorization": "Sanitized",
        "traceparent": "00-0cd366ee3d51484c8ae763d256b05426-f489841cc5dffb47-00",
        "User-Agent": [
          "azsdk-net-Storage.Blobs/12.5.0-dev.20200402.1",
          "(.NET Core 4.6.28325.01; Microsoft Windows 10.0.18362 )"
        ],
        "x-ms-blob-sequence-number": "5",
        "x-ms-client-request-id": "cc54700c-0fe7-193a-7918-6b7c640bcdd4",
        "x-ms-date": "Fri, 03 Apr 2020 00:08:57 GMT",
        "x-ms-lease-id": "cc219c9d-41f7-ef1c-b52c-db3364969a43",
        "x-ms-return-client-request-id": "true",
        "x-ms-sequence-number-action": "update",
        "x-ms-version": "2019-12-12"
      },
      "RequestBody": null,
      "StatusCode": 200,
      "ResponseHeaders": {
        "Content-Length": "0",
        "Date": "Fri, 03 Apr 2020 00:08:55 GMT",
        "ETag": "\u00220x8D7D7633379D331\u0022",
        "Last-Modified": "Fri, 03 Apr 2020 00:08:56 GMT",
        "Server": [
          "Windows-Azure-Blob/1.0",
          "Microsoft-HTTPAPI/2.0"
        ],
        "x-ms-blob-sequence-number": "5",
        "x-ms-client-request-id": "cc54700c-0fe7-193a-7918-6b7c640bcdd4",
<<<<<<< HEAD
        "x-ms-request-id": "9d98c725-f01e-0002-6c34-f32c83000000",
=======
        "x-ms-request-id": "192a966e-201e-005c-1d4c-0918f8000000",
>>>>>>> 8d420312
        "x-ms-version": "2019-12-12"
      },
      "ResponseBody": []
    },
    {
      "RequestUri": "https://seanmcccanary.blob.core.windows.net/test-container-fe792a80-4c27-6ad9-96d2-0ce101082d5b?restype=container",
      "RequestMethod": "DELETE",
      "RequestHeaders": {
        "Authorization": "Sanitized",
        "traceparent": "00-06143cc0aa37c741a7a4412bfb249ff0-b48400f5caf0af4c-00",
        "User-Agent": [
          "azsdk-net-Storage.Blobs/12.5.0-dev.20200402.1",
          "(.NET Core 4.6.28325.01; Microsoft Windows 10.0.18362 )"
        ],
        "x-ms-client-request-id": "f2d3758d-2d5d-b14a-0621-5b5b9b07baa5",
        "x-ms-date": "Fri, 03 Apr 2020 00:08:57 GMT",
        "x-ms-return-client-request-id": "true",
        "x-ms-version": "2019-12-12"
      },
      "RequestBody": null,
      "StatusCode": 202,
      "ResponseHeaders": {
        "Content-Length": "0",
        "Date": "Fri, 03 Apr 2020 00:08:55 GMT",
        "Server": [
          "Windows-Azure-Blob/1.0",
          "Microsoft-HTTPAPI/2.0"
        ],
        "x-ms-client-request-id": "f2d3758d-2d5d-b14a-0621-5b5b9b07baa5",
<<<<<<< HEAD
        "x-ms-request-id": "9d98c726-f01e-0002-6d34-f32c83000000",
=======
        "x-ms-request-id": "192a9687-201e-005c-314c-0918f8000000",
>>>>>>> 8d420312
        "x-ms-version": "2019-12-12"
      },
      "ResponseBody": []
    }
  ],
  "Variables": {
    "DateTimeOffsetNow": "2020-04-02T17:08:53.5468682-07:00",
    "RandomSeed": "415286104",
    "Storage_TestConfigDefault": "ProductionTenant\nseanmcccanary\nU2FuaXRpemVk\nhttps://seanmcccanary.blob.core.windows.net\nhttps://seanmcccanary.file.core.windows.net\nhttps://seanmcccanary.queue.core.windows.net\nhttps://seanmcccanary.table.core.windows.net\n\n\n\n\nhttps://seanmcccanary-secondary.blob.core.windows.net\nhttps://seanmcccanary-secondary.file.core.windows.net\nhttps://seanmcccanary-secondary.queue.core.windows.net\nhttps://seanmcccanary-secondary.table.core.windows.net\n\nSanitized\n\n\nCloud\nBlobEndpoint=https://seanmcccanary.blob.core.windows.net/;QueueEndpoint=https://seanmcccanary.queue.core.windows.net/;FileEndpoint=https://seanmcccanary.file.core.windows.net/;BlobSecondaryEndpoint=https://seanmcccanary-secondary.blob.core.windows.net/;QueueSecondaryEndpoint=https://seanmcccanary-secondary.queue.core.windows.net/;FileSecondaryEndpoint=https://seanmcccanary-secondary.file.core.windows.net/;AccountName=seanmcccanary;AccountKey=Sanitized\nseanscope1"
  }
}<|MERGE_RESOLUTION|>--- conflicted
+++ resolved
@@ -28,11 +28,7 @@
           "Microsoft-HTTPAPI/2.0"
         ],
         "x-ms-client-request-id": "34ea07d5-b1f5-85a6-f94c-93d1dd0c7246",
-<<<<<<< HEAD
-        "x-ms-request-id": "91652256-501e-0024-3b34-f3649b000000",
-=======
         "x-ms-request-id": "77b7d3ba-b01e-0095-524c-09a515000000",
->>>>>>> 8d420312
         "x-ms-version": "2019-12-12"
       },
       "ResponseBody": []
@@ -104,11 +100,7 @@
         ],
         "x-ms-blob-sequence-number": "5",
         "x-ms-client-request-id": "592fc9e5-c20a-5035-c0fd-1e86eb138352",
-<<<<<<< HEAD
-        "x-ms-request-id": "9165226f-501e-0024-4834-f3649b000000",
-=======
         "x-ms-request-id": "77b7d424-b01e-0095-234c-09a515000000",
->>>>>>> 8d420312
         "x-ms-version": "2019-12-12"
       },
       "ResponseBody": []
@@ -138,11 +130,7 @@
           "Microsoft-HTTPAPI/2.0"
         ],
         "x-ms-client-request-id": "8b30393b-d1a1-76e2-1a38-65bc0d380b40",
-<<<<<<< HEAD
-        "x-ms-request-id": "9165227a-501e-0024-4e34-f3649b000000",
-=======
         "x-ms-request-id": "77b7d43e-b01e-0095-3b4c-09a515000000",
->>>>>>> 8d420312
         "x-ms-version": "2019-12-12"
       },
       "ResponseBody": []
@@ -175,11 +163,7 @@
           "Microsoft-HTTPAPI/2.0"
         ],
         "x-ms-client-request-id": "5d00bbfd-34a5-4c8c-d21e-9aedb8e1af2a",
-<<<<<<< HEAD
-        "x-ms-request-id": "8de8fa37-a01e-0042-4634-f32bbb000000",
-=======
         "x-ms-request-id": "6fd5117e-d01e-002a-2c4c-0992b0000000",
->>>>>>> 8d420312
         "x-ms-version": "2019-12-12"
       },
       "ResponseBody": []
@@ -252,11 +236,7 @@
         ],
         "x-ms-blob-sequence-number": "5",
         "x-ms-client-request-id": "a1af8967-0929-30e8-f55f-ae3b8762950b",
-<<<<<<< HEAD
-        "x-ms-request-id": "8de8fa44-a01e-0042-4f34-f32bbb000000",
-=======
         "x-ms-request-id": "6fd511d3-d01e-002a-724c-0992b0000000",
->>>>>>> 8d420312
         "x-ms-version": "2019-12-12"
       },
       "ResponseBody": []
@@ -286,11 +266,7 @@
           "Microsoft-HTTPAPI/2.0"
         ],
         "x-ms-client-request-id": "3a213bc3-776e-7194-dc76-b27ef5fe6f84",
-<<<<<<< HEAD
-        "x-ms-request-id": "8de8fa48-a01e-0042-5334-f32bbb000000",
-=======
         "x-ms-request-id": "6fd511f1-d01e-002a-0e4c-0992b0000000",
->>>>>>> 8d420312
         "x-ms-version": "2019-12-12"
       },
       "ResponseBody": []
@@ -323,11 +299,7 @@
           "Microsoft-HTTPAPI/2.0"
         ],
         "x-ms-client-request-id": "c8d72d83-d224-6c74-abc6-bad92d5e1a0b",
-<<<<<<< HEAD
-        "x-ms-request-id": "417f32a0-601e-002f-4934-f39ff0000000",
-=======
         "x-ms-request-id": "cb7a09ba-301e-0022-364c-0988bf000000",
->>>>>>> 8d420312
         "x-ms-version": "2019-12-12"
       },
       "ResponseBody": []
@@ -400,11 +372,7 @@
         ],
         "x-ms-blob-sequence-number": "5",
         "x-ms-client-request-id": "e9bb9c5a-9370-57b1-2153-4006391b5a79",
-<<<<<<< HEAD
-        "x-ms-request-id": "417f32a6-601e-002f-4d34-f39ff0000000",
-=======
         "x-ms-request-id": "cb7a0a07-301e-0022-724c-0988bf000000",
->>>>>>> 8d420312
         "x-ms-version": "2019-12-12"
       },
       "ResponseBody": []
@@ -434,11 +402,7 @@
           "Microsoft-HTTPAPI/2.0"
         ],
         "x-ms-client-request-id": "6a2e83ad-e840-3052-1611-1858b10c7929",
-<<<<<<< HEAD
-        "x-ms-request-id": "417f32aa-601e-002f-5034-f39ff0000000",
-=======
         "x-ms-request-id": "cb7a0a1e-301e-0022-064c-0988bf000000",
->>>>>>> 8d420312
         "x-ms-version": "2019-12-12"
       },
       "ResponseBody": []
@@ -471,11 +435,7 @@
           "Microsoft-HTTPAPI/2.0"
         ],
         "x-ms-client-request-id": "66cf004b-3311-410c-1cd9-50509da6c7c0",
-<<<<<<< HEAD
-        "x-ms-request-id": "3595b96d-201e-0001-4c34-f3cde7000000",
-=======
         "x-ms-request-id": "4b6710d6-301e-007f-204c-09823b000000",
->>>>>>> 8d420312
         "x-ms-version": "2019-12-12"
       },
       "ResponseBody": []
@@ -588,11 +548,7 @@
         ],
         "x-ms-blob-sequence-number": "5",
         "x-ms-client-request-id": "dcdd8936-f1b0-acef-b930-0c6ebae8e3f2",
-<<<<<<< HEAD
-        "x-ms-request-id": "3595b979-201e-0001-5534-f3cde7000000",
-=======
         "x-ms-request-id": "4b671175-301e-007f-1c4c-09823b000000",
->>>>>>> 8d420312
         "x-ms-version": "2019-12-12"
       },
       "ResponseBody": []
@@ -622,11 +578,7 @@
           "Microsoft-HTTPAPI/2.0"
         ],
         "x-ms-client-request-id": "601c097a-53c0-8de4-a9f3-853cc02ea4df",
-<<<<<<< HEAD
-        "x-ms-request-id": "3595b97d-201e-0001-5934-f3cde7000000",
-=======
         "x-ms-request-id": "4b67119a-301e-007f-3d4c-09823b000000",
->>>>>>> 8d420312
         "x-ms-version": "2019-12-12"
       },
       "ResponseBody": []
@@ -659,11 +611,7 @@
           "Microsoft-HTTPAPI/2.0"
         ],
         "x-ms-client-request-id": "967600cb-16b0-ae73-f8a3-635713a47b8b",
-<<<<<<< HEAD
-        "x-ms-request-id": "64e32749-b01e-0003-4634-f3735f000000",
-=======
         "x-ms-request-id": "ab7951ec-b01e-0013-554c-0969ac000000",
->>>>>>> 8d420312
         "x-ms-version": "2019-12-12"
       },
       "ResponseBody": []
@@ -736,11 +684,7 @@
         ],
         "x-ms-blob-sequence-number": "5",
         "x-ms-client-request-id": "857dc52a-c9e2-4ba5-9c9d-2308b791ea1f",
-<<<<<<< HEAD
-        "x-ms-request-id": "64e3274f-b01e-0003-4934-f3735f000000",
-=======
         "x-ms-request-id": "ab79524e-b01e-0013-264c-0969ac000000",
->>>>>>> 8d420312
         "x-ms-version": "2019-12-12"
       },
       "ResponseBody": []
@@ -770,11 +714,7 @@
           "Microsoft-HTTPAPI/2.0"
         ],
         "x-ms-client-request-id": "2c5799e7-4563-9999-1057-a59146dae01d",
-<<<<<<< HEAD
-        "x-ms-request-id": "64e32750-b01e-0003-4a34-f3735f000000",
-=======
         "x-ms-request-id": "ab795277-b01e-0013-494c-0969ac000000",
->>>>>>> 8d420312
         "x-ms-version": "2019-12-12"
       },
       "ResponseBody": []
@@ -807,11 +747,7 @@
           "Microsoft-HTTPAPI/2.0"
         ],
         "x-ms-client-request-id": "f31cab20-9ec7-9ad9-c0ed-969039b89808",
-<<<<<<< HEAD
-        "x-ms-request-id": "9d98c71f-f01e-0002-6834-f32c83000000",
-=======
         "x-ms-request-id": "192a9624-201e-005c-634c-0918f8000000",
->>>>>>> 8d420312
         "x-ms-version": "2019-12-12"
       },
       "ResponseBody": []
@@ -884,11 +820,7 @@
         ],
         "x-ms-client-request-id": "8aaf97de-2e09-50f4-35c6-1ae063b2fa31",
         "x-ms-lease-id": "cc219c9d-41f7-ef1c-b52c-db3364969a43",
-<<<<<<< HEAD
-        "x-ms-request-id": "9d98c723-f01e-0002-6a34-f32c83000000",
-=======
         "x-ms-request-id": "192a965b-201e-005c-0f4c-0918f8000000",
->>>>>>> 8d420312
         "x-ms-version": "2019-12-12"
       },
       "ResponseBody": []
@@ -924,11 +856,7 @@
         ],
         "x-ms-blob-sequence-number": "5",
         "x-ms-client-request-id": "cc54700c-0fe7-193a-7918-6b7c640bcdd4",
-<<<<<<< HEAD
-        "x-ms-request-id": "9d98c725-f01e-0002-6c34-f32c83000000",
-=======
         "x-ms-request-id": "192a966e-201e-005c-1d4c-0918f8000000",
->>>>>>> 8d420312
         "x-ms-version": "2019-12-12"
       },
       "ResponseBody": []
@@ -958,11 +886,7 @@
           "Microsoft-HTTPAPI/2.0"
         ],
         "x-ms-client-request-id": "f2d3758d-2d5d-b14a-0621-5b5b9b07baa5",
-<<<<<<< HEAD
-        "x-ms-request-id": "9d98c726-f01e-0002-6d34-f32c83000000",
-=======
         "x-ms-request-id": "192a9687-201e-005c-314c-0918f8000000",
->>>>>>> 8d420312
         "x-ms-version": "2019-12-12"
       },
       "ResponseBody": []
