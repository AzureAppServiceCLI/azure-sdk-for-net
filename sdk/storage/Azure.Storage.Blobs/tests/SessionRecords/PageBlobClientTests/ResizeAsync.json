{
  "Entries": [
    {
      "RequestUri": "https://storagedotnettesting.blob.core.windows.net/test-container-59f11884-30ff-56cc-0cce-270b562c577c?restype=container",
      "RequestMethod": "PUT",
      "RequestHeaders": {
        "Authorization": "Sanitized",
        "traceparent": "00-da2122b2a3e32044b5b6669da5837fbc-712b4ba70302404b-00",
        "User-Agent": [
          "azsdk-net-Storage.Blobs/12.7.0-alpha.20201001.1",
          "(.NET Core 4.6.29220.03; Microsoft Windows 10.0.19041 )"
        ],
        "x-ms-blob-public-access": "container",
        "x-ms-client-request-id": "bf7eb5f0-13e4-b975-9b1f-3c801023032d",
        "x-ms-date": "Thu, 01 Oct 2020 22:57:45 GMT",
        "x-ms-return-client-request-id": "true",
        "x-ms-version": "2020-02-10"
      },
      "RequestBody": null,
      "StatusCode": 201,
      "ResponseHeaders": {
        "Content-Length": "0",
        "Date": "Thu, 01 Oct 2020 22:57:45 GMT",
        "ETag": "\u00220x8D8665D693ED8EC\u0022",
        "Last-Modified": "Thu, 01 Oct 2020 22:57:45 GMT",
        "Server": [
          "Windows-Azure-Blob/1.0",
          "Microsoft-HTTPAPI/2.0"
        ],
        "x-ms-client-request-id": "bf7eb5f0-13e4-b975-9b1f-3c801023032d",
<<<<<<< HEAD
        "x-ms-request-id": "b6a09c84-f01e-0002-204b-09f318000000",
=======
        "x-ms-request-id": "9712d214-201e-0057-2846-9809e5000000",
>>>>>>> 365f255a
        "x-ms-version": "2020-02-10"
      },
      "ResponseBody": []
    },
    {
      "RequestUri": "https://storagedotnettesting.blob.core.windows.net/test-container-59f11884-30ff-56cc-0cce-270b562c577c/test-blob-a70e5c81-f860-e30c-a40c-9f54f4bc1316",
      "RequestMethod": "PUT",
      "RequestHeaders": {
        "Authorization": "Sanitized",
        "Content-Length": "0",
        "If-None-Match": "*",
        "traceparent": "00-fe248de265e6864297c963e0e7b53568-cafcca5454e7344c-00",
        "User-Agent": [
          "azsdk-net-Storage.Blobs/12.7.0-alpha.20201001.1",
          "(.NET Core 4.6.29220.03; Microsoft Windows 10.0.19041 )"
        ],
        "x-ms-blob-content-length": "4096",
        "x-ms-blob-sequence-number": "0",
        "x-ms-blob-type": "PageBlob",
        "x-ms-client-request-id": "e78e0fa7-fee8-f80e-a99b-1bd87420c5de",
        "x-ms-date": "Thu, 01 Oct 2020 22:57:45 GMT",
        "x-ms-return-client-request-id": "true",
        "x-ms-version": "2020-02-10"
      },
      "RequestBody": null,
      "StatusCode": 201,
      "ResponseHeaders": {
        "Content-Length": "0",
        "Date": "Thu, 01 Oct 2020 22:57:45 GMT",
        "ETag": "\u00220x8D8665D694363A2\u0022",
        "Last-Modified": "Thu, 01 Oct 2020 22:57:45 GMT",
        "Server": [
          "Windows-Azure-Blob/1.0",
          "Microsoft-HTTPAPI/2.0"
        ],
        "x-ms-client-request-id": "e78e0fa7-fee8-f80e-a99b-1bd87420c5de",
        "x-ms-request-id": "9712d239-201e-0057-4846-9809e5000000",
        "x-ms-request-server-encrypted": "true",
        "x-ms-version": "2020-02-10"
      },
      "ResponseBody": []
    },
    {
      "RequestUri": "https://storagedotnettesting.blob.core.windows.net/test-container-59f11884-30ff-56cc-0cce-270b562c577c/test-blob-a70e5c81-f860-e30c-a40c-9f54f4bc1316?comp=properties",
      "RequestMethod": "PUT",
      "RequestHeaders": {
        "Authorization": "Sanitized",
        "traceparent": "00-84354e330dda7e4abd7c45a5d4b2362c-1f7d000446bd7d4d-00",
        "User-Agent": [
          "azsdk-net-Storage.Blobs/12.7.0-alpha.20201001.1",
          "(.NET Core 4.6.29220.03; Microsoft Windows 10.0.19041 )"
        ],
        "x-ms-blob-content-length": "8192",
        "x-ms-client-request-id": "e5ac0937-2b2e-2a2e-aa22-f7127cbf3b9a",
        "x-ms-date": "Thu, 01 Oct 2020 22:57:45 GMT",
        "x-ms-return-client-request-id": "true",
        "x-ms-version": "2020-02-10"
      },
      "RequestBody": null,
      "StatusCode": 200,
      "ResponseHeaders": {
        "Content-Length": "0",
        "Date": "Thu, 01 Oct 2020 22:57:45 GMT",
        "ETag": "\u00220x8D8665D694D2A00\u0022",
        "Last-Modified": "Thu, 01 Oct 2020 22:57:45 GMT",
        "Server": [
          "Windows-Azure-Blob/1.0",
          "Microsoft-HTTPAPI/2.0"
        ],
        "x-ms-blob-sequence-number": "0",
        "x-ms-client-request-id": "e5ac0937-2b2e-2a2e-aa22-f7127cbf3b9a",
<<<<<<< HEAD
        "x-ms-request-id": "b6a09cb2-f01e-0002-434b-09f318000000",
=======
        "x-ms-request-id": "9712d27b-201e-0057-0846-9809e5000000",
>>>>>>> 365f255a
        "x-ms-version": "2020-02-10"
      },
      "ResponseBody": []
    },
    {
      "RequestUri": "https://storagedotnettesting.blob.core.windows.net/test-container-59f11884-30ff-56cc-0cce-270b562c577c/test-blob-a70e5c81-f860-e30c-a40c-9f54f4bc1316",
      "RequestMethod": "HEAD",
      "RequestHeaders": {
        "Authorization": "Sanitized",
        "traceparent": "00-d8c7e937ac34ae4c808644fb25225bdb-f0b11321efcd0f40-00",
        "User-Agent": [
          "azsdk-net-Storage.Blobs/12.7.0-alpha.20201001.1",
          "(.NET Core 4.6.29220.03; Microsoft Windows 10.0.19041 )"
        ],
        "x-ms-client-request-id": "6ba16b1b-df74-e0b0-f82d-ace4696c6d04",
        "x-ms-date": "Thu, 01 Oct 2020 22:57:45 GMT",
        "x-ms-return-client-request-id": "true",
        "x-ms-version": "2020-02-10"
      },
      "RequestBody": null,
      "StatusCode": 200,
      "ResponseHeaders": {
        "Accept-Ranges": "bytes",
        "Content-Length": "8192",
        "Content-Type": "application/octet-stream",
        "Date": "Thu, 01 Oct 2020 22:57:45 GMT",
        "ETag": "\u00220x8D8665D694D2A00\u0022",
        "Last-Modified": "Thu, 01 Oct 2020 22:57:45 GMT",
        "Server": [
          "Windows-Azure-Blob/1.0",
          "Microsoft-HTTPAPI/2.0"
        ],
        "Vary": "Origin",
        "x-ms-blob-sequence-number": "0",
        "x-ms-blob-type": "PageBlob",
        "x-ms-client-request-id": "6ba16b1b-df74-e0b0-f82d-ace4696c6d04",
        "x-ms-creation-time": "Thu, 01 Oct 2020 22:57:45 GMT",
        "x-ms-lease-state": "available",
        "x-ms-lease-status": "unlocked",
        "x-ms-request-id": "9712d2a0-201e-0057-2c46-9809e5000000",
        "x-ms-server-encrypted": "true",
        "x-ms-version": "2020-02-10"
      },
      "ResponseBody": []
    },
    {
      "RequestUri": "https://storagedotnettesting.blob.core.windows.net/test-container-59f11884-30ff-56cc-0cce-270b562c577c?restype=container",
      "RequestMethod": "DELETE",
      "RequestHeaders": {
        "Authorization": "Sanitized",
        "traceparent": "00-e8d2b1499906ff44bf3032aaa17740af-e7c356443f46e84c-00",
        "User-Agent": [
          "azsdk-net-Storage.Blobs/12.7.0-alpha.20201001.1",
          "(.NET Core 4.6.29220.03; Microsoft Windows 10.0.19041 )"
        ],
        "x-ms-client-request-id": "10f758aa-d01e-db26-e815-466ed1aadc23",
        "x-ms-date": "Thu, 01 Oct 2020 22:57:45 GMT",
        "x-ms-return-client-request-id": "true",
        "x-ms-version": "2020-02-10"
      },
      "RequestBody": null,
      "StatusCode": 202,
      "ResponseHeaders": {
        "Content-Length": "0",
        "Date": "Thu, 01 Oct 2020 22:57:45 GMT",
        "Server": [
          "Windows-Azure-Blob/1.0",
          "Microsoft-HTTPAPI/2.0"
        ],
        "x-ms-client-request-id": "10f758aa-d01e-db26-e815-466ed1aadc23",
<<<<<<< HEAD
        "x-ms-request-id": "b6a09cf2-f01e-0002-7c4b-09f318000000",
=======
        "x-ms-request-id": "9712d2c3-201e-0057-4d46-9809e5000000",
>>>>>>> 365f255a
        "x-ms-version": "2020-02-10"
      },
      "ResponseBody": []
    }
  ],
  "Variables": {
    "RandomSeed": "442869416",
    "Storage_TestConfigDefault": "ProductionTenant\nstoragedotnettesting\nU2FuaXRpemVk\nhttps://storagedotnettesting.blob.core.windows.net\nhttps://storagedotnettesting.file.core.windows.net\nhttps://storagedotnettesting.queue.core.windows.net\nhttps://storagedotnettesting.table.core.windows.net\n\n\n\n\nhttps://storagedotnettesting-secondary.blob.core.windows.net\nhttps://storagedotnettesting-secondary.file.core.windows.net\nhttps://storagedotnettesting-secondary.queue.core.windows.net\nhttps://storagedotnettesting-secondary.table.core.windows.net\n\nSanitized\n\n\nCloud\nBlobEndpoint=https://storagedotnettesting.blob.core.windows.net/;QueueEndpoint=https://storagedotnettesting.queue.core.windows.net/;FileEndpoint=https://storagedotnettesting.file.core.windows.net/;BlobSecondaryEndpoint=https://storagedotnettesting-secondary.blob.core.windows.net/;QueueSecondaryEndpoint=https://storagedotnettesting-secondary.queue.core.windows.net/;FileSecondaryEndpoint=https://storagedotnettesting-secondary.file.core.windows.net/;AccountName=storagedotnettesting;AccountKey=Kg==;\n"
  }
}<|MERGE_RESOLUTION|>--- conflicted
+++ resolved
@@ -28,11 +28,7 @@
           "Microsoft-HTTPAPI/2.0"
         ],
         "x-ms-client-request-id": "bf7eb5f0-13e4-b975-9b1f-3c801023032d",
-<<<<<<< HEAD
-        "x-ms-request-id": "b6a09c84-f01e-0002-204b-09f318000000",
-=======
         "x-ms-request-id": "9712d214-201e-0057-2846-9809e5000000",
->>>>>>> 365f255a
         "x-ms-version": "2020-02-10"
       },
       "ResponseBody": []
@@ -104,11 +100,7 @@
         ],
         "x-ms-blob-sequence-number": "0",
         "x-ms-client-request-id": "e5ac0937-2b2e-2a2e-aa22-f7127cbf3b9a",
-<<<<<<< HEAD
-        "x-ms-request-id": "b6a09cb2-f01e-0002-434b-09f318000000",
-=======
         "x-ms-request-id": "9712d27b-201e-0057-0846-9809e5000000",
->>>>>>> 365f255a
         "x-ms-version": "2020-02-10"
       },
       "ResponseBody": []
@@ -179,11 +171,7 @@
           "Microsoft-HTTPAPI/2.0"
         ],
         "x-ms-client-request-id": "10f758aa-d01e-db26-e815-466ed1aadc23",
-<<<<<<< HEAD
-        "x-ms-request-id": "b6a09cf2-f01e-0002-7c4b-09f318000000",
-=======
         "x-ms-request-id": "9712d2c3-201e-0057-4d46-9809e5000000",
->>>>>>> 365f255a
         "x-ms-version": "2020-02-10"
       },
       "ResponseBody": []
