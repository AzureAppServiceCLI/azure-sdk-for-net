{
  "Entries": [
    {
      "RequestUri": "https://storagedotnettesting.blob.core.windows.net/test-container-87b87bd8-1a83-fd09-bf44-8c217b740764?restype=container",
      "RequestMethod": "PUT",
      "RequestHeaders": {
        "Authorization": "Sanitized",
        "traceparent": "00-7101da94dfce9d4d82b2454ad7e3e010-c72adf59dbed4c46-00",
        "User-Agent": [
          "azsdk-net-Storage.Blobs/12.7.0-alpha.20201001.1",
          "(.NET Core 4.6.29220.03; Microsoft Windows 10.0.19041 )"
        ],
        "x-ms-blob-public-access": "container",
        "x-ms-client-request-id": "acc077fb-f9fc-43e1-5e59-295b3cad1c11",
        "x-ms-date": "Thu, 01 Oct 2020 22:58:37 GMT",
        "x-ms-return-client-request-id": "true",
        "x-ms-version": "2020-02-10"
      },
      "RequestBody": null,
      "StatusCode": 201,
      "ResponseHeaders": {
        "Content-Length": "0",
        "Date": "Thu, 01 Oct 2020 22:58:37 GMT",
        "ETag": "\u00220x8D8665D884BF158\u0022",
        "Last-Modified": "Thu, 01 Oct 2020 22:58:37 GMT",
        "Server": [
          "Windows-Azure-Blob/1.0",
          "Microsoft-HTTPAPI/2.0"
        ],
        "x-ms-client-request-id": "acc077fb-f9fc-43e1-5e59-295b3cad1c11",
<<<<<<< HEAD
        "x-ms-request-id": "effa626c-e01e-007c-494b-09635f000000",
=======
        "x-ms-request-id": "bf21122b-801e-0085-2746-988a0b000000",
>>>>>>> 365f255a
        "x-ms-version": "2020-02-10"
      },
      "ResponseBody": []
    },
    {
      "RequestUri": "https://storagedotnettesting.blob.core.windows.net/test-container-87b87bd8-1a83-fd09-bf44-8c217b740764/test-blob-2bb68401-ed94-535b-a7ca-ccc0ab2559a3",
      "RequestMethod": "PUT",
      "RequestHeaders": {
        "Authorization": "Sanitized",
        "Content-Length": "0",
        "If-None-Match": "*",
        "traceparent": "00-9215720d5e2c2243838132aa9953bed1-d9335fce16bf394d-00",
        "User-Agent": [
          "azsdk-net-Storage.Blobs/12.7.0-alpha.20201001.1",
          "(.NET Core 4.6.29220.03; Microsoft Windows 10.0.19041 )"
        ],
        "x-ms-blob-content-length": "4096",
        "x-ms-blob-sequence-number": "0",
        "x-ms-blob-type": "PageBlob",
        "x-ms-client-request-id": "1fe25da6-6d64-0dfa-1c6c-05312d209739",
        "x-ms-date": "Thu, 01 Oct 2020 22:58:37 GMT",
        "x-ms-return-client-request-id": "true",
        "x-ms-version": "2020-02-10"
      },
      "RequestBody": null,
      "StatusCode": 201,
      "ResponseHeaders": {
        "Content-Length": "0",
        "Date": "Thu, 01 Oct 2020 22:58:37 GMT",
        "ETag": "\u00220x8D8665D88502FDD\u0022",
        "Last-Modified": "Thu, 01 Oct 2020 22:58:37 GMT",
        "Server": [
          "Windows-Azure-Blob/1.0",
          "Microsoft-HTTPAPI/2.0"
        ],
        "x-ms-client-request-id": "1fe25da6-6d64-0dfa-1c6c-05312d209739",
        "x-ms-request-id": "bf211237-801e-0085-3146-988a0b000000",
        "x-ms-request-server-encrypted": "true",
        "x-ms-version": "2020-02-10"
      },
      "ResponseBody": []
    },
    {
      "RequestUri": "https://storagedotnettesting.blob.core.windows.net/test-container-87b87bd8-1a83-fd09-bf44-8c217b740764/test-blob-2bb68401-ed94-535b-a7ca-ccc0ab2559a3?comp=page",
      "RequestMethod": "PUT",
      "RequestHeaders": {
        "Authorization": "Sanitized",
        "Content-Length": "1024",
        "traceparent": "00-59b1aa33ce016343882bcde150fd077e-e26b1434989cb144-00",
        "User-Agent": [
          "azsdk-net-Storage.Blobs/12.7.0-alpha.20201001.1",
          "(.NET Core 4.6.29220.03; Microsoft Windows 10.0.19041 )"
        ],
        "x-ms-client-request-id": "5ed3b046-4c44-3c8e-dfc3-f4628155547a",
        "x-ms-date": "Thu, 01 Oct 2020 22:58:37 GMT",
        "x-ms-page-write": "update",
        "x-ms-range": "bytes=5120-6143",
        "x-ms-return-client-request-id": "true",
        "x-ms-version": "2020-02-10"
      },
      "RequestBody": "AIawPocYXKUcUzU5Zmb3Lxm\u002BGU1DOT4\u002BBBjnSFY2NtXDTfTVx3OGjgE8AxE3wKe1dNUYbgdK9cZHcjpuMBRP5R1fdhhyImelN4pMBjYsBkNxMdOAHsfOeVctjVU5GF3t7B3010qOQ1Jucjd8/e\u002BQGmv2/f5Bz8dVkf3BRJQRbB8tXxkYOC744u6AEauPUXtonXLqQhpeqxxWnkVNzf\u002B\u002BXAUYT57Vd\u002BI9/hsQwb4bxkCBWKYhJyoEzrP9wproqhXuwbSldwLckyWQrUT/TepeOtgFy3RYnTXbE4Dr2LRHVFMFIv8Jdk49pcSAkHrmBYDInojC4t\u002BglSR/ymSC8LtxSFjw\u002BSvrVcSJyCaw1wy79Q0AIjkshXF0ZYzbiqvqu7QJD0ch9QtU3UnEOBq58L4Xw9RWgs6BRMLmfJSfD8oYnwxxpsfEmQACq0TwaE1Xu3TNw8bXkznmiMuEO3l2tc1\u002Bq5kNR0n2UyrUVNaJkNx1jsAf0UwEQAvTix78QF2Gi/V2cryzSnMr13CbAz9iXPfvD6y4V\u002BOBemqOObwr\u002BhLMTcngEh0fwURN9PrcaD3McS4mDTGxzjQS9fhRJRC3/91dz7V1gUnZz01na2LppBEtwciNBO3hG3\u002BVzhwlzZw0lfUdf5mIVu/kTD3jSWPRKFDmJGNHKfrve7M24LIstAKwM9VtzCV4pGvYqLiw/dIcw6bMPqk47Gv6LQPmUnU9t5g7MxaNZFwrbn/4boBCP33gGhwMYHVYeEZpcp4iklL2m/EfdMq8jl5KodApQH3rt\u002B2GBTdYMFci4rrPI/K9CdstAtOPI8qyJIu9wb\u002BlLzjIfrqxm40anWuZ/JIQ7GtsjZj0/D6qW5Qi0\u002BGsmm6XfbKCB6U3C21OEmRo9SY3ojcgUTQnsDP6HSIljsirbgL8An/gjeXGNYEqperZQmZu6jGpjEk6b8x/iOqCEn2lo6Nia/OnVxRSWRyz/ApJIdq8tqOWAeG5wpKyYQX7QyMDhQJGdtZzx5McVzIthnLBNmcPxVvZDqHBqalg9fYOVxX5r3cIAqoDSe8Qeqqvizsf8Cue637HKndhhM0tEtKcDQAcNNf7uTO8C3xryZT2Eh1uQATLcGuXMYX/p33c1jYdc2yqkldkJDb34d8CXGDjanKvvtLN0Z2UhQNR\u002BxK14DVFTlUoTH/GChzO1I6LldUlHDwLLBdkUKLOFQ1TEigkQQGqvA0Kuh3y6bS2/v0PCO8uLN/VqrMd4f6zWTdxcvf0qpKM4djHGmEfGENjrlGlvg0eJeZITpdNjdsPV2HmgHa9wVRrgicWZhJ9tpFwujOsDpopU00Rq1v6P1T9t8MAOJfMpuz8OjzlB77Uy5gG3NOoYknGvA==",
      "StatusCode": 416,
      "ResponseHeaders": {
        "Content-Length": "221",
        "Content-Type": "application/xml",
        "Date": "Thu, 01 Oct 2020 22:58:37 GMT",
        "Server": [
          "Windows-Azure-Blob/1.0",
          "Microsoft-HTTPAPI/2.0"
        ],
        "x-ms-client-request-id": "5ed3b046-4c44-3c8e-dfc3-f4628155547a",
        "x-ms-error-code": "InvalidPageRange",
<<<<<<< HEAD
        "x-ms-request-id": "effa62bd-e01e-007c-104b-09635f000000",
=======
        "x-ms-request-id": "bf21124b-801e-0085-4146-988a0b000000",
>>>>>>> 365f255a
        "x-ms-version": "2020-02-10"
      },
      "ResponseBody": [
        "\uFEFF\u003C?xml version=\u00221.0\u0022 encoding=\u0022utf-8\u0022?\u003E\u003CError\u003E\u003CCode\u003EInvalidPageRange\u003C/Code\u003E\u003CMessage\u003EThe page range specified is invalid.\n",
        "RequestId:bf21124b-801e-0085-4146-988a0b000000\n",
        "Time:2020-10-01T22:58:37.8175776Z\u003C/Message\u003E\u003C/Error\u003E"
      ]
    },
    {
      "RequestUri": "https://storagedotnettesting.blob.core.windows.net/test-container-87b87bd8-1a83-fd09-bf44-8c217b740764?restype=container",
      "RequestMethod": "DELETE",
      "RequestHeaders": {
        "Authorization": "Sanitized",
        "traceparent": "00-a22bda824a8883498fd50e7621a2eaf4-ed212b5d0d0c9046-00",
        "User-Agent": [
          "azsdk-net-Storage.Blobs/12.7.0-alpha.20201001.1",
          "(.NET Core 4.6.29220.03; Microsoft Windows 10.0.19041 )"
        ],
        "x-ms-client-request-id": "b261bf39-6775-e078-9a6f-36357be051c4",
        "x-ms-date": "Thu, 01 Oct 2020 22:58:37 GMT",
        "x-ms-return-client-request-id": "true",
        "x-ms-version": "2020-02-10"
      },
      "RequestBody": null,
      "StatusCode": 202,
      "ResponseHeaders": {
        "Content-Length": "0",
        "Date": "Thu, 01 Oct 2020 22:58:37 GMT",
        "Server": [
          "Windows-Azure-Blob/1.0",
          "Microsoft-HTTPAPI/2.0"
        ],
        "x-ms-client-request-id": "b261bf39-6775-e078-9a6f-36357be051c4",
<<<<<<< HEAD
        "x-ms-request-id": "effa62ca-e01e-007c-1a4b-09635f000000",
=======
        "x-ms-request-id": "bf21125c-801e-0085-4f46-988a0b000000",
>>>>>>> 365f255a
        "x-ms-version": "2020-02-10"
      },
      "ResponseBody": []
    }
  ],
  "Variables": {
    "RandomSeed": "2116569333",
    "Storage_TestConfigDefault": "ProductionTenant\nstoragedotnettesting\nU2FuaXRpemVk\nhttps://storagedotnettesting.blob.core.windows.net\nhttps://storagedotnettesting.file.core.windows.net\nhttps://storagedotnettesting.queue.core.windows.net\nhttps://storagedotnettesting.table.core.windows.net\n\n\n\n\nhttps://storagedotnettesting-secondary.blob.core.windows.net\nhttps://storagedotnettesting-secondary.file.core.windows.net\nhttps://storagedotnettesting-secondary.queue.core.windows.net\nhttps://storagedotnettesting-secondary.table.core.windows.net\n\nSanitized\n\n\nCloud\nBlobEndpoint=https://storagedotnettesting.blob.core.windows.net/;QueueEndpoint=https://storagedotnettesting.queue.core.windows.net/;FileEndpoint=https://storagedotnettesting.file.core.windows.net/;BlobSecondaryEndpoint=https://storagedotnettesting-secondary.blob.core.windows.net/;QueueSecondaryEndpoint=https://storagedotnettesting-secondary.queue.core.windows.net/;FileSecondaryEndpoint=https://storagedotnettesting-secondary.file.core.windows.net/;AccountName=storagedotnettesting;AccountKey=Kg==;\n"
  }
}<|MERGE_RESOLUTION|>--- conflicted
+++ resolved
@@ -28,11 +28,7 @@
           "Microsoft-HTTPAPI/2.0"
         ],
         "x-ms-client-request-id": "acc077fb-f9fc-43e1-5e59-295b3cad1c11",
-<<<<<<< HEAD
-        "x-ms-request-id": "effa626c-e01e-007c-494b-09635f000000",
-=======
         "x-ms-request-id": "bf21122b-801e-0085-2746-988a0b000000",
->>>>>>> 365f255a
         "x-ms-version": "2020-02-10"
       },
       "ResponseBody": []
@@ -105,11 +101,7 @@
         ],
         "x-ms-client-request-id": "5ed3b046-4c44-3c8e-dfc3-f4628155547a",
         "x-ms-error-code": "InvalidPageRange",
-<<<<<<< HEAD
-        "x-ms-request-id": "effa62bd-e01e-007c-104b-09635f000000",
-=======
         "x-ms-request-id": "bf21124b-801e-0085-4146-988a0b000000",
->>>>>>> 365f255a
         "x-ms-version": "2020-02-10"
       },
       "ResponseBody": [
@@ -143,11 +135,7 @@
           "Microsoft-HTTPAPI/2.0"
         ],
         "x-ms-client-request-id": "b261bf39-6775-e078-9a6f-36357be051c4",
-<<<<<<< HEAD
-        "x-ms-request-id": "effa62ca-e01e-007c-1a4b-09635f000000",
-=======
         "x-ms-request-id": "bf21125c-801e-0085-4f46-988a0b000000",
->>>>>>> 365f255a
         "x-ms-version": "2020-02-10"
       },
       "ResponseBody": []
