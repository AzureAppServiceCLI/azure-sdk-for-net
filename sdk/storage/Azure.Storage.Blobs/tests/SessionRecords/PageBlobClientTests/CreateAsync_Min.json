{
  "Entries": [
    {
      "RequestUri": "https://seanmcccanary.blob.core.windows.net/test-container-80ee42cd-2e64-b69f-f66a-5d9873e2f99e?restype=container",
      "RequestMethod": "PUT",
      "RequestHeaders": {
        "Authorization": "Sanitized",
        "traceparent": "00-6b4b2f949b250e4bad5803f5f3649e2f-1093de613239654a-00",
        "User-Agent": [
          "azsdk-net-Storage.Blobs/12.5.0-dev.20200402.1",
          "(.NET Core 4.6.28325.01; Microsoft Windows 10.0.18362 )"
        ],
        "x-ms-blob-public-access": "container",
        "x-ms-client-request-id": "b70c59a9-3aa0-274e-55dd-896067de8e72",
        "x-ms-date": "Fri, 03 Apr 2020 00:03:26 GMT",
        "x-ms-return-client-request-id": "true",
        "x-ms-version": "2019-12-12"
      },
      "RequestBody": null,
      "StatusCode": 201,
      "ResponseHeaders": {
        "Content-Length": "0",
        "Date": "Fri, 03 Apr 2020 00:03:25 GMT",
        "ETag": "\u00220x8D7D7626E5129E3\u0022",
        "Last-Modified": "Fri, 03 Apr 2020 00:03:25 GMT",
        "Server": [
          "Windows-Azure-Blob/1.0",
          "Microsoft-HTTPAPI/2.0"
        ],
        "x-ms-client-request-id": "b70c59a9-3aa0-274e-55dd-896067de8e72",
<<<<<<< HEAD
        "x-ms-request-id": "8de8c153-a01e-0042-2233-f32bbb000000",
=======
        "x-ms-request-id": "62018943-601e-004d-4f4b-09824c000000",
>>>>>>> 8d420312
        "x-ms-version": "2019-12-12"
      },
      "ResponseBody": []
    },
    {
      "RequestUri": "https://seanmcccanary.blob.core.windows.net/test-container-80ee42cd-2e64-b69f-f66a-5d9873e2f99e/test-blob-2365043d-003b-effe-f83b-b991ddd02d7f",
      "RequestMethod": "PUT",
      "RequestHeaders": {
        "Authorization": "Sanitized",
        "Content-Length": "0",
        "traceparent": "00-a19ca22d411fba478b7d02f4529fb169-f9416cdf8144a14a-00",
        "User-Agent": [
          "azsdk-net-Storage.Blobs/12.5.0-dev.20200402.1",
          "(.NET Core 4.6.28325.01; Microsoft Windows 10.0.18362 )"
        ],
        "x-ms-blob-content-length": "1024",
        "x-ms-blob-type": "PageBlob",
        "x-ms-client-request-id": "8491dd43-5211-a84a-5b1d-bf6580bd4985",
        "x-ms-date": "Fri, 03 Apr 2020 00:03:26 GMT",
        "x-ms-return-client-request-id": "true",
        "x-ms-version": "2019-12-12"
      },
      "RequestBody": null,
      "StatusCode": 201,
      "ResponseHeaders": {
        "Content-Length": "0",
        "Date": "Fri, 03 Apr 2020 00:03:25 GMT",
        "ETag": "\u00220x8D7D7626E5E538A\u0022",
        "Last-Modified": "Fri, 03 Apr 2020 00:03:25 GMT",
        "Server": [
          "Windows-Azure-Blob/1.0",
          "Microsoft-HTTPAPI/2.0"
        ],
        "x-ms-client-request-id": "8491dd43-5211-a84a-5b1d-bf6580bd4985",
        "x-ms-request-id": "62018959-601e-004d-634b-09824c000000",
        "x-ms-request-server-encrypted": "true",
        "x-ms-version": "2019-12-12"
      },
      "ResponseBody": []
    },
    {
      "RequestUri": "https://seanmcccanary.blob.core.windows.net/test-container-80ee42cd-2e64-b69f-f66a-5d9873e2f99e?restype=container",
      "RequestMethod": "DELETE",
      "RequestHeaders": {
        "Authorization": "Sanitized",
        "traceparent": "00-bd139feecbb9844ea930de5ab606cb4d-7ae7b2bcc9b33541-00",
        "User-Agent": [
          "azsdk-net-Storage.Blobs/12.5.0-dev.20200402.1",
          "(.NET Core 4.6.28325.01; Microsoft Windows 10.0.18362 )"
        ],
        "x-ms-client-request-id": "ff4dd1f0-a83f-a16e-8b45-beb88198db12",
        "x-ms-date": "Fri, 03 Apr 2020 00:03:26 GMT",
        "x-ms-return-client-request-id": "true",
        "x-ms-version": "2019-12-12"
      },
      "RequestBody": null,
      "StatusCode": 202,
      "ResponseHeaders": {
        "Content-Length": "0",
        "Date": "Fri, 03 Apr 2020 00:03:25 GMT",
        "Server": [
          "Windows-Azure-Blob/1.0",
          "Microsoft-HTTPAPI/2.0"
        ],
        "x-ms-client-request-id": "ff4dd1f0-a83f-a16e-8b45-beb88198db12",
<<<<<<< HEAD
        "x-ms-request-id": "8de8c15e-a01e-0042-2b33-f32bbb000000",
=======
        "x-ms-request-id": "6201896e-601e-004d-754b-09824c000000",
>>>>>>> 8d420312
        "x-ms-version": "2019-12-12"
      },
      "ResponseBody": []
    }
  ],
  "Variables": {
    "RandomSeed": "30273",
    "Storage_TestConfigDefault": "ProductionTenant\nseanmcccanary\nU2FuaXRpemVk\nhttps://seanmcccanary.blob.core.windows.net\nhttps://seanmcccanary.file.core.windows.net\nhttps://seanmcccanary.queue.core.windows.net\nhttps://seanmcccanary.table.core.windows.net\n\n\n\n\nhttps://seanmcccanary-secondary.blob.core.windows.net\nhttps://seanmcccanary-secondary.file.core.windows.net\nhttps://seanmcccanary-secondary.queue.core.windows.net\nhttps://seanmcccanary-secondary.table.core.windows.net\n\nSanitized\n\n\nCloud\nBlobEndpoint=https://seanmcccanary.blob.core.windows.net/;QueueEndpoint=https://seanmcccanary.queue.core.windows.net/;FileEndpoint=https://seanmcccanary.file.core.windows.net/;BlobSecondaryEndpoint=https://seanmcccanary-secondary.blob.core.windows.net/;QueueSecondaryEndpoint=https://seanmcccanary-secondary.queue.core.windows.net/;FileSecondaryEndpoint=https://seanmcccanary-secondary.file.core.windows.net/;AccountName=seanmcccanary;AccountKey=Sanitized\nseanscope1"
  }
}<|MERGE_RESOLUTION|>--- conflicted
+++ resolved
@@ -28,11 +28,7 @@
           "Microsoft-HTTPAPI/2.0"
         ],
         "x-ms-client-request-id": "b70c59a9-3aa0-274e-55dd-896067de8e72",
-<<<<<<< HEAD
-        "x-ms-request-id": "8de8c153-a01e-0042-2233-f32bbb000000",
-=======
         "x-ms-request-id": "62018943-601e-004d-4f4b-09824c000000",
->>>>>>> 8d420312
         "x-ms-version": "2019-12-12"
       },
       "ResponseBody": []
@@ -98,11 +94,7 @@
           "Microsoft-HTTPAPI/2.0"
         ],
         "x-ms-client-request-id": "ff4dd1f0-a83f-a16e-8b45-beb88198db12",
-<<<<<<< HEAD
-        "x-ms-request-id": "8de8c15e-a01e-0042-2b33-f32bbb000000",
-=======
         "x-ms-request-id": "6201896e-601e-004d-754b-09824c000000",
->>>>>>> 8d420312
         "x-ms-version": "2019-12-12"
       },
       "ResponseBody": []
