{
  "Entries": [
    {
      "RequestUri": "https://seanmcccanary.blob.core.windows.net/test-container-1ff20418-33cf-6769-f6ff-02a0e8e6478a?restype=container",
      "RequestMethod": "PUT",
      "RequestHeaders": {
        "Authorization": "Sanitized",
        "traceparent": "00-403e9019c607314aa7d2e5e8270bad7b-87b1c3b366998a4f-00",
        "User-Agent": [
          "azsdk-net-Storage.Blobs/12.5.0-dev.20200402.1",
          "(.NET Core 4.6.28325.01; Microsoft Windows 10.0.18362 )"
        ],
        "x-ms-blob-public-access": "container",
        "x-ms-client-request-id": "2f7ad109-48ef-b9cc-0c38-3abbc902adef",
        "x-ms-date": "Thu, 02 Apr 2020 23:40:41 GMT",
        "x-ms-return-client-request-id": "true",
        "x-ms-version": "2019-12-12"
      },
      "RequestBody": null,
      "StatusCode": 201,
      "ResponseHeaders": {
        "Content-Length": "0",
        "Date": "Thu, 02 Apr 2020 23:40:40 GMT",
        "ETag": "\u00220x8D7D75F40FEEC6D\u0022",
        "Last-Modified": "Thu, 02 Apr 2020 23:40:40 GMT",
        "Server": [
          "Windows-Azure-Blob/1.0",
          "Microsoft-HTTPAPI/2.0"
        ],
        "x-ms-client-request-id": "2f7ad109-48ef-b9cc-0c38-3abbc902adef",
<<<<<<< HEAD
        "x-ms-request-id": "45e343bc-501e-001b-362f-f3ac38000000",
=======
        "x-ms-request-id": "ca3b1633-301e-006f-5d48-094753000000",
>>>>>>> 8d420312
        "x-ms-version": "2019-12-12"
      },
      "ResponseBody": []
    },
    {
      "RequestUri": "https://seanmcccanary.blob.core.windows.net/test-container-1ff20418-33cf-6769-f6ff-02a0e8e6478a/test-blob-4f261f7b-718a-f7f7-7689-0e6af8b1a68c",
      "RequestMethod": "PUT",
      "RequestHeaders": {
        "Authorization": "Sanitized",
        "Content-Length": "0",
        "traceparent": "00-52e1b09da6f9684b9efa738f164fcbdc-5c9dad5c6c1cff4c-00",
        "User-Agent": [
          "azsdk-net-Storage.Blobs/12.5.0-dev.20200402.1",
          "(.NET Core 4.6.28325.01; Microsoft Windows 10.0.18362 )"
        ],
        "x-ms-blob-type": "AppendBlob",
        "x-ms-client-request-id": "a13c4bb7-6944-9785-d982-b8663961c15b",
        "x-ms-date": "Thu, 02 Apr 2020 23:40:41 GMT",
        "x-ms-meta-Capital": "letter",
        "x-ms-meta-foo": "bar",
        "x-ms-meta-meta": "data",
        "x-ms-meta-UPPER": "case",
        "x-ms-return-client-request-id": "true",
        "x-ms-version": "2019-12-12"
      },
      "RequestBody": null,
      "StatusCode": 201,
      "ResponseHeaders": {
        "Content-Length": "0",
        "Date": "Thu, 02 Apr 2020 23:40:40 GMT",
        "ETag": "\u00220x8D7D75F410BAB74\u0022",
        "Last-Modified": "Thu, 02 Apr 2020 23:40:40 GMT",
        "Server": [
          "Windows-Azure-Blob/1.0",
          "Microsoft-HTTPAPI/2.0"
        ],
        "x-ms-client-request-id": "a13c4bb7-6944-9785-d982-b8663961c15b",
        "x-ms-request-id": "ca3b164e-301e-006f-6548-094753000000",
        "x-ms-request-server-encrypted": "true",
        "x-ms-version": "2019-12-12"
      },
      "ResponseBody": []
    },
    {
      "RequestUri": "https://seanmcccanary.blob.core.windows.net/test-container-1ff20418-33cf-6769-f6ff-02a0e8e6478a/test-blob-4f261f7b-718a-f7f7-7689-0e6af8b1a68c",
      "RequestMethod": "HEAD",
      "RequestHeaders": {
        "Authorization": "Sanitized",
        "traceparent": "00-515d13332e83dd4180530d110559a644-c186ad9d1b754e4c-00",
        "User-Agent": [
          "azsdk-net-Storage.Blobs/12.5.0-dev.20200402.1",
          "(.NET Core 4.6.28325.01; Microsoft Windows 10.0.18362 )"
        ],
        "x-ms-client-request-id": "adb200e8-0575-dd47-6dfe-3de95f33fc85",
        "x-ms-date": "Thu, 02 Apr 2020 23:40:41 GMT",
        "x-ms-return-client-request-id": "true",
        "x-ms-version": "2019-12-12"
      },
      "RequestBody": null,
      "StatusCode": 200,
      "ResponseHeaders": {
        "Accept-Ranges": "bytes",
        "Content-Length": "0",
        "Content-Type": "application/octet-stream",
        "Date": "Thu, 02 Apr 2020 23:40:40 GMT",
        "ETag": "\u00220x8D7D75F410BAB74\u0022",
        "Last-Modified": "Thu, 02 Apr 2020 23:40:40 GMT",
        "Server": [
          "Windows-Azure-Blob/1.0",
          "Microsoft-HTTPAPI/2.0"
        ],
        "x-ms-blob-committed-block-count": "0",
        "x-ms-blob-type": "AppendBlob",
        "x-ms-client-request-id": "adb200e8-0575-dd47-6dfe-3de95f33fc85",
        "x-ms-creation-time": "Thu, 02 Apr 2020 23:40:40 GMT",
        "x-ms-lease-state": "available",
        "x-ms-lease-status": "unlocked",
        "x-ms-meta-Capital": "letter",
        "x-ms-meta-foo": "bar",
        "x-ms-meta-meta": "data",
        "x-ms-meta-UPPER": "case",
        "x-ms-request-id": "ca3b1653-301e-006f-6a48-094753000000",
        "x-ms-server-encrypted": "true",
        "x-ms-version": "2019-12-12"
      },
      "ResponseBody": []
    },
    {
      "RequestUri": "https://seanmcccanary.blob.core.windows.net/test-container-1ff20418-33cf-6769-f6ff-02a0e8e6478a?restype=container",
      "RequestMethod": "DELETE",
      "RequestHeaders": {
        "Authorization": "Sanitized",
        "traceparent": "00-d55d99d21f67374fbf2b6ec1076874c1-68e5ffe68cee7047-00",
        "User-Agent": [
          "azsdk-net-Storage.Blobs/12.5.0-dev.20200402.1",
          "(.NET Core 4.6.28325.01; Microsoft Windows 10.0.18362 )"
        ],
        "x-ms-client-request-id": "397d1471-13ae-8ce5-6696-686c589a0351",
        "x-ms-date": "Thu, 02 Apr 2020 23:40:41 GMT",
        "x-ms-return-client-request-id": "true",
        "x-ms-version": "2019-12-12"
      },
      "RequestBody": null,
      "StatusCode": 202,
      "ResponseHeaders": {
        "Content-Length": "0",
        "Date": "Thu, 02 Apr 2020 23:40:40 GMT",
        "Server": [
          "Windows-Azure-Blob/1.0",
          "Microsoft-HTTPAPI/2.0"
        ],
        "x-ms-client-request-id": "397d1471-13ae-8ce5-6696-686c589a0351",
<<<<<<< HEAD
        "x-ms-request-id": "45e343c2-501e-001b-3a2f-f3ac38000000",
=======
        "x-ms-request-id": "ca3b165d-301e-006f-7048-094753000000",
>>>>>>> 8d420312
        "x-ms-version": "2019-12-12"
      },
      "ResponseBody": []
    }
  ],
  "Variables": {
    "RandomSeed": "1632302375",
    "Storage_TestConfigDefault": "ProductionTenant\nseanmcccanary\nU2FuaXRpemVk\nhttps://seanmcccanary.blob.core.windows.net\nhttps://seanmcccanary.file.core.windows.net\nhttps://seanmcccanary.queue.core.windows.net\nhttps://seanmcccanary.table.core.windows.net\n\n\n\n\nhttps://seanmcccanary-secondary.blob.core.windows.net\nhttps://seanmcccanary-secondary.file.core.windows.net\nhttps://seanmcccanary-secondary.queue.core.windows.net\nhttps://seanmcccanary-secondary.table.core.windows.net\n\nSanitized\n\n\nCloud\nBlobEndpoint=https://seanmcccanary.blob.core.windows.net/;QueueEndpoint=https://seanmcccanary.queue.core.windows.net/;FileEndpoint=https://seanmcccanary.file.core.windows.net/;BlobSecondaryEndpoint=https://seanmcccanary-secondary.blob.core.windows.net/;QueueSecondaryEndpoint=https://seanmcccanary-secondary.queue.core.windows.net/;FileSecondaryEndpoint=https://seanmcccanary-secondary.file.core.windows.net/;AccountName=seanmcccanary;AccountKey=Sanitized\nseanscope1"
  }
}<|MERGE_RESOLUTION|>--- conflicted
+++ resolved
@@ -28,11 +28,7 @@
           "Microsoft-HTTPAPI/2.0"
         ],
         "x-ms-client-request-id": "2f7ad109-48ef-b9cc-0c38-3abbc902adef",
-<<<<<<< HEAD
-        "x-ms-request-id": "45e343bc-501e-001b-362f-f3ac38000000",
-=======
         "x-ms-request-id": "ca3b1633-301e-006f-5d48-094753000000",
->>>>>>> 8d420312
         "x-ms-version": "2019-12-12"
       },
       "ResponseBody": []
@@ -145,11 +141,7 @@
           "Microsoft-HTTPAPI/2.0"
         ],
         "x-ms-client-request-id": "397d1471-13ae-8ce5-6696-686c589a0351",
-<<<<<<< HEAD
-        "x-ms-request-id": "45e343c2-501e-001b-3a2f-f3ac38000000",
-=======
         "x-ms-request-id": "ca3b165d-301e-006f-7048-094753000000",
->>>>>>> 8d420312
         "x-ms-version": "2019-12-12"
       },
       "ResponseBody": []
