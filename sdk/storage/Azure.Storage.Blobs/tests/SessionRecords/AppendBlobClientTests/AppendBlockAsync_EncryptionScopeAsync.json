{
  "Entries": [
    {
      "RequestUri": "https://seanmcccanary.blob.core.windows.net/test-container-dd505c47-3dad-9caf-aa4e-3d6c47ab19b1?restype=container",
      "RequestMethod": "PUT",
      "RequestHeaders": {
        "Authorization": "Sanitized",
        "traceparent": "00-aff19c09cb1a7a46875bdcbe7b7f91a3-eaa61d1adb4d9c46-00",
        "User-Agent": [
          "azsdk-net-Storage.Blobs/12.5.0-dev.20200402.1",
          "(.NET Core 4.6.28325.01; Microsoft Windows 10.0.18362 )"
        ],
        "x-ms-blob-public-access": "container",
        "x-ms-client-request-id": "7c044b0d-b6af-6d3c-af9d-76594776bfab",
        "x-ms-date": "Thu, 02 Apr 2020 23:39:54 GMT",
        "x-ms-return-client-request-id": "true",
        "x-ms-version": "2019-12-12"
      },
      "RequestBody": null,
      "StatusCode": 201,
      "ResponseHeaders": {
        "Content-Length": "0",
        "Date": "Thu, 02 Apr 2020 23:39:53 GMT",
        "ETag": "\u00220x8D7D75F253F4C39\u0022",
        "Last-Modified": "Thu, 02 Apr 2020 23:39:54 GMT",
        "Server": [
          "Windows-Azure-Blob/1.0",
          "Microsoft-HTTPAPI/2.0"
        ],
        "x-ms-client-request-id": "7c044b0d-b6af-6d3c-af9d-76594776bfab",
<<<<<<< HEAD
        "x-ms-request-id": "8d511cef-d01e-0048-242f-f38f0c000000",
=======
        "x-ms-request-id": "e6480134-401e-0075-3948-09268c000000",
>>>>>>> 8d420312
        "x-ms-version": "2019-12-12"
      },
      "ResponseBody": []
    },
    {
      "RequestUri": "https://seanmcccanary.blob.core.windows.net/test-container-dd505c47-3dad-9caf-aa4e-3d6c47ab19b1/test-blob-3662985a-cbc4-f7e5-51f1-cd9890505e8a",
      "RequestMethod": "PUT",
      "RequestHeaders": {
        "Authorization": "Sanitized",
        "Content-Length": "0",
        "traceparent": "00-5d61fd7fc8c3b94daefa7c25cb876eb4-c259420b10bc894e-00",
        "User-Agent": [
          "azsdk-net-Storage.Blobs/12.5.0-dev.20200402.1",
          "(.NET Core 4.6.28325.01; Microsoft Windows 10.0.18362 )"
        ],
        "x-ms-blob-type": "AppendBlob",
        "x-ms-client-request-id": "2e5f05a2-5f63-3ea5-1640-e0a204618327",
        "x-ms-date": "Thu, 02 Apr 2020 23:39:55 GMT",
        "x-ms-encryption-scope": "seanscope1",
        "x-ms-return-client-request-id": "true",
        "x-ms-version": "2019-12-12"
      },
      "RequestBody": null,
      "StatusCode": 201,
      "ResponseHeaders": {
        "Content-Length": "0",
        "Date": "Thu, 02 Apr 2020 23:39:53 GMT",
        "ETag": "\u00220x8D7D75F2571C9C9\u0022",
        "Last-Modified": "Thu, 02 Apr 2020 23:39:54 GMT",
        "Server": [
          "Windows-Azure-Blob/1.0",
          "Microsoft-HTTPAPI/2.0"
        ],
        "x-ms-client-request-id": "2e5f05a2-5f63-3ea5-1640-e0a204618327",
        "x-ms-encryption-scope": "seanscope1",
        "x-ms-request-id": "e6480138-401e-0075-3b48-09268c000000",
        "x-ms-request-server-encrypted": "true",
        "x-ms-version": "2019-12-12"
      },
      "ResponseBody": []
    },
    {
      "RequestUri": "https://seanmcccanary.blob.core.windows.net/test-container-dd505c47-3dad-9caf-aa4e-3d6c47ab19b1/test-blob-3662985a-cbc4-f7e5-51f1-cd9890505e8a?comp=appendblock",
      "RequestMethod": "PUT",
      "RequestHeaders": {
        "Authorization": "Sanitized",
        "Content-Length": "1024",
        "traceparent": "00-c2396fb24473334c96069ced587ecc03-d975c9a7ea059a46-00",
        "User-Agent": [
          "azsdk-net-Storage.Blobs/12.5.0-dev.20200402.1",
          "(.NET Core 4.6.28325.01; Microsoft Windows 10.0.18362 )"
        ],
        "x-ms-client-request-id": "015133a5-b16e-5b65-00e4-784673bedd65",
        "x-ms-date": "Thu, 02 Apr 2020 23:39:55 GMT",
        "x-ms-encryption-scope": "seanscope1",
        "x-ms-return-client-request-id": "true",
        "x-ms-version": "2019-12-12"
      },
      "RequestBody": "saNe\u002B6adAvtI\u002BcGZ2bEXmVUCBKW9ZtVBZgwqvemk3V8/66ejF8QEvZVm7csKSx2g2jRDjUu5zUrOHZWZckUSpBxiWu0JdIGQ/UcPVnkJNxrviuO1YE8Thh5c1Pova0tQVEmvqPAwlmWyspADqXbRxOV6qudiXEPMTtTPrZ\u002BHYZL7vwIvWo4pv/R9Aq6/D92oig8UtMBj7vcG4locYOnGKlH\u002BB\u002Bl0omlXUOvz5FmUDT73JiKPcqzRl9AKKHg0DV4KtthdwAfzNOilvWPVcAmdcdUcJDrGNrekLXAZaXrxI0ON6C6BN0w2BPI66bVI\u002ByfHbLaiGOkkRH8guJOX2sputJogSIfbHDqI5SBHjE0CWzFIUv3DTgtaaaSuYX\u002B5nioozDUbKLOg61B8GjLJ3LcyHlxiT4jMqmWPxt/jLbq7z0f2H8AX5jN9qGatRzTYkIzse0IiVk6hWyHPjGHUvL6VwErq07z3Gzcp5KchH2MxtjVS9rF4mXj5VMSfR1rRqeunGIbp7r3Q9GAL\u002BHKnfzy9ntYsgsYNHSfS8X74WNPdVzu7egfdR8h3gQJRbKAGUdSI4amEpSYlmvpeF/w/15yMLaE26wU04FYOtADEu7CHy5\u002BqcHcpWbEUlt8MfjDLOKplxD/\u002B0GbOUwBTdvEmYd5K10xdlGckY9TwIVQmKGIlQntWXvdxiPs52x121uK/7jUAwqfkbqNCQWFqDq4RqCueLTN2zwPn2U5RI7lKrYzxMDIfJWa6QdTXEx2WBnlMJzLx2KmvSR4yGehZk0rq\u002BJPUeN578oLF5OtenrzmUdLUBPyGWNXjQuYU7Ax9Ya6K7RuJwY6b0DSwLPS9UKtiTMcWhI5NY5\u002B98Tb4ZwV1R4M91LCgXI9EOTTH1ivhJfE6saBEZtwfPIp7y9BXo2gvOuRxgHz7wu840ktahox03MtEvbVlMeGmHZgmJJC/7JXLmJxGcKV1P\u002B\u002BwDJSQxbb9B\u002B8EEuWyygkDymLj1Z1feeW1ju7wLWwmz33GtCRNFljiKB2hutmwGM2TQ6VDkWpSUZOu2jbHDNmC3kNo7BXktrQKAax/vr8LBXYgXerG4j0TdGORnjshGhxDHtuWRyy4rozxOI\u002B\u002B0pLTo9XAp67uu/sGVHiyUxd46OeQPJ/jdb1KaK9e1aqtVaHQvftmYXJtVGLfkPOzBVt0eFCoLZXz8C0XdT//kOZRWP/W4pUcEoZ1Iuc8A\u002BTKlmJT6VxZBScL3M3NTuwybcR8jTfz3SPGWGbJMwuutuxITN7crKeJ91PYygXITsOaQrUjwHat1rk/jZD2j9IcXSbghAENVcEc8pXkGxId/QmiL/BVivV2m3YlnR4Wk2eBu2zf58nBjez0B87gyA==",
      "StatusCode": 201,
      "ResponseHeaders": {
        "Content-Length": "0",
        "Date": "Thu, 02 Apr 2020 23:39:53 GMT",
        "ETag": "\u00220x8D7D75F257F12A7\u0022",
        "Last-Modified": "Thu, 02 Apr 2020 23:39:54 GMT",
        "Server": [
          "Windows-Azure-Blob/1.0",
          "Microsoft-HTTPAPI/2.0"
        ],
        "x-ms-blob-append-offset": "0",
        "x-ms-blob-committed-block-count": "1",
        "x-ms-client-request-id": "015133a5-b16e-5b65-00e4-784673bedd65",
        "x-ms-content-crc64": "P98U\u002B/dtizI=",
        "x-ms-encryption-scope": "seanscope1",
        "x-ms-request-id": "e648013e-401e-0075-3f48-09268c000000",
        "x-ms-request-server-encrypted": "true",
        "x-ms-version": "2019-12-12"
      },
      "ResponseBody": []
    },
    {
      "RequestUri": "https://seanmcccanary.blob.core.windows.net/test-container-dd505c47-3dad-9caf-aa4e-3d6c47ab19b1?restype=container",
      "RequestMethod": "DELETE",
      "RequestHeaders": {
        "Authorization": "Sanitized",
        "traceparent": "00-22c4b3824004f44bae3a348bab8fd377-396515c5c2222b46-00",
        "User-Agent": [
          "azsdk-net-Storage.Blobs/12.5.0-dev.20200402.1",
          "(.NET Core 4.6.28325.01; Microsoft Windows 10.0.18362 )"
        ],
        "x-ms-client-request-id": "d0fdab5f-8210-e4b8-6e5f-7e961549cc48",
        "x-ms-date": "Thu, 02 Apr 2020 23:39:55 GMT",
        "x-ms-return-client-request-id": "true",
        "x-ms-version": "2019-12-12"
      },
      "RequestBody": null,
      "StatusCode": 202,
      "ResponseHeaders": {
        "Content-Length": "0",
        "Date": "Thu, 02 Apr 2020 23:39:54 GMT",
        "Server": [
          "Windows-Azure-Blob/1.0",
          "Microsoft-HTTPAPI/2.0"
        ],
        "x-ms-client-request-id": "d0fdab5f-8210-e4b8-6e5f-7e961549cc48",
<<<<<<< HEAD
        "x-ms-request-id": "8d511cf6-d01e-0048-2a2f-f38f0c000000",
=======
        "x-ms-request-id": "e6480140-401e-0075-4148-09268c000000",
>>>>>>> 8d420312
        "x-ms-version": "2019-12-12"
      },
      "ResponseBody": []
    }
  ],
  "Variables": {
    "RandomSeed": "1603150036",
    "Storage_TestConfigDefault": "ProductionTenant\nseanmcccanary\nU2FuaXRpemVk\nhttps://seanmcccanary.blob.core.windows.net\nhttps://seanmcccanary.file.core.windows.net\nhttps://seanmcccanary.queue.core.windows.net\nhttps://seanmcccanary.table.core.windows.net\n\n\n\n\nhttps://seanmcccanary-secondary.blob.core.windows.net\nhttps://seanmcccanary-secondary.file.core.windows.net\nhttps://seanmcccanary-secondary.queue.core.windows.net\nhttps://seanmcccanary-secondary.table.core.windows.net\n\nSanitized\n\n\nCloud\nBlobEndpoint=https://seanmcccanary.blob.core.windows.net/;QueueEndpoint=https://seanmcccanary.queue.core.windows.net/;FileEndpoint=https://seanmcccanary.file.core.windows.net/;BlobSecondaryEndpoint=https://seanmcccanary-secondary.blob.core.windows.net/;QueueSecondaryEndpoint=https://seanmcccanary-secondary.queue.core.windows.net/;FileSecondaryEndpoint=https://seanmcccanary-secondary.file.core.windows.net/;AccountName=seanmcccanary;AccountKey=Sanitized\nseanscope1"
  }
}<|MERGE_RESOLUTION|>--- conflicted
+++ resolved
@@ -28,11 +28,7 @@
           "Microsoft-HTTPAPI/2.0"
         ],
         "x-ms-client-request-id": "7c044b0d-b6af-6d3c-af9d-76594776bfab",
-<<<<<<< HEAD
-        "x-ms-request-id": "8d511cef-d01e-0048-242f-f38f0c000000",
-=======
         "x-ms-request-id": "e6480134-401e-0075-3948-09268c000000",
->>>>>>> 8d420312
         "x-ms-version": "2019-12-12"
       },
       "ResponseBody": []
@@ -138,11 +134,7 @@
           "Microsoft-HTTPAPI/2.0"
         ],
         "x-ms-client-request-id": "d0fdab5f-8210-e4b8-6e5f-7e961549cc48",
-<<<<<<< HEAD
-        "x-ms-request-id": "8d511cf6-d01e-0048-2a2f-f38f0c000000",
-=======
         "x-ms-request-id": "e6480140-401e-0075-4148-09268c000000",
->>>>>>> 8d420312
         "x-ms-version": "2019-12-12"
       },
       "ResponseBody": []
