{
  "Entries": [
    {
      "RequestUri": "https://seanmcccanary.blob.core.windows.net/test-container-0ef97e30-3d22-f48c-32f4-054fbdeb7318?restype=container",
      "RequestMethod": "PUT",
      "RequestHeaders": {
        "Authorization": "Sanitized",
        "traceparent": "00-386bac7c4ec12442836622ece7f5a31f-6624ad8ff3c05e45-00",
        "User-Agent": [
          "azsdk-net-Storage.Blobs/12.5.0-dev.20200402.1",
          "(.NET Core 4.6.28325.01; Microsoft Windows 10.0.18362 )"
        ],
        "x-ms-blob-public-access": "container",
        "x-ms-client-request-id": "ddd116e4-1178-f94f-e1a7-27f26cec5a86",
        "x-ms-date": "Thu, 02 Apr 2020 23:39:41 GMT",
        "x-ms-return-client-request-id": "true",
        "x-ms-version": "2019-12-12"
      },
      "RequestBody": null,
      "StatusCode": 201,
      "ResponseHeaders": {
        "Content-Length": "0",
        "Date": "Thu, 02 Apr 2020 23:39:39 GMT",
        "ETag": "\u00220x8D7D75F1D4CACE3\u0022",
        "Last-Modified": "Thu, 02 Apr 2020 23:39:40 GMT",
        "Server": [
          "Windows-Azure-Blob/1.0",
          "Microsoft-HTTPAPI/2.0"
        ],
        "x-ms-client-request-id": "ddd116e4-1178-f94f-e1a7-27f26cec5a86",
<<<<<<< HEAD
        "x-ms-request-id": "69f81b5d-701e-0033-502f-f3cd90000000",
=======
        "x-ms-request-id": "217a4aa2-601e-002f-4c47-09406b000000",
>>>>>>> 8d420312
        "x-ms-version": "2019-12-12"
      },
      "ResponseBody": []
    },
    {
      "RequestUri": "https://seanmcccanary.blob.core.windows.net/test-container-0ef97e30-3d22-f48c-32f4-054fbdeb7318/",
      "RequestMethod": "PUT",
      "RequestHeaders": {
        "Authorization": "Sanitized",
        "Content-Length": "0",
        "traceparent": "00-b74e07003d31824988901c56faee8662-5ee2fa2b81698d40-00",
        "User-Agent": [
          "azsdk-net-Storage.Blobs/12.5.0-dev.20200402.1",
          "(.NET Core 4.6.28325.01; Microsoft Windows 10.0.18362 )"
        ],
        "x-ms-blob-type": "AppendBlob",
        "x-ms-client-request-id": "a66a02a5-9619-47a0-166e-f7f0ea9dafae",
        "x-ms-date": "Thu, 02 Apr 2020 23:39:41 GMT",
        "x-ms-return-client-request-id": "true",
        "x-ms-version": "2019-12-12"
      },
      "RequestBody": null,
      "StatusCode": 400,
      "ResponseHeaders": {
        "Content-Length": "358",
        "Content-Type": "application/xml",
        "Date": "Thu, 02 Apr 2020 23:39:40 GMT",
        "Server": "Microsoft-HTTPAPI/2.0",
        "x-ms-error-code": "InvalidUri",
        "x-ms-request-id": "217a4aad-601e-002f-5447-09406b000000"
      },
      "ResponseBody": [
        "\uFEFF\u003C?xml version=\u00221.0\u0022 encoding=\u0022utf-8\u0022?\u003E\u003CError\u003E\u003CCode\u003EInvalidUri\u003C/Code\u003E\u003CMessage\u003EThe requested URI does not represent any resource on the server.\n",
        "RequestId:217a4aad-601e-002f-5447-09406b000000\n",
        "Time:2020-04-02T23:39:41.0534385Z\u003C/Message\u003E\u003CUriPath\u003Ehttps://seanmcccanary.blob.core.windows.net/test-container-0ef97e30-3d22-f48c-32f4-054fbdeb7318/\u003C/UriPath\u003E\u003C/Error\u003E"
      ]
    },
    {
      "RequestUri": "https://seanmcccanary.blob.core.windows.net/test-container-0ef97e30-3d22-f48c-32f4-054fbdeb7318?restype=container",
      "RequestMethod": "DELETE",
      "RequestHeaders": {
        "Authorization": "Sanitized",
        "traceparent": "00-dbb4c89996e3f140a0b0377b51e50444-29a071e83b38e442-00",
        "User-Agent": [
          "azsdk-net-Storage.Blobs/12.5.0-dev.20200402.1",
          "(.NET Core 4.6.28325.01; Microsoft Windows 10.0.18362 )"
        ],
        "x-ms-client-request-id": "6a4de531-b381-976d-18a2-faf4417e3450",
        "x-ms-date": "Thu, 02 Apr 2020 23:39:41 GMT",
        "x-ms-return-client-request-id": "true",
        "x-ms-version": "2019-12-12"
      },
      "RequestBody": null,
      "StatusCode": 202,
      "ResponseHeaders": {
        "Content-Length": "0",
        "Date": "Thu, 02 Apr 2020 23:39:40 GMT",
        "Server": [
          "Windows-Azure-Blob/1.0",
          "Microsoft-HTTPAPI/2.0"
        ],
        "x-ms-client-request-id": "6a4de531-b381-976d-18a2-faf4417e3450",
<<<<<<< HEAD
        "x-ms-request-id": "69f81b69-701e-0033-572f-f3cd90000000",
=======
        "x-ms-request-id": "217a4ab7-601e-002f-5d47-09406b000000",
>>>>>>> 8d420312
        "x-ms-version": "2019-12-12"
      },
      "ResponseBody": []
    }
  ],
  "Variables": {
    "RandomSeed": "1108616754",
    "Storage_TestConfigDefault": "ProductionTenant\nseanmcccanary\nU2FuaXRpemVk\nhttps://seanmcccanary.blob.core.windows.net\nhttps://seanmcccanary.file.core.windows.net\nhttps://seanmcccanary.queue.core.windows.net\nhttps://seanmcccanary.table.core.windows.net\n\n\n\n\nhttps://seanmcccanary-secondary.blob.core.windows.net\nhttps://seanmcccanary-secondary.file.core.windows.net\nhttps://seanmcccanary-secondary.queue.core.windows.net\nhttps://seanmcccanary-secondary.table.core.windows.net\n\nSanitized\n\n\nCloud\nBlobEndpoint=https://seanmcccanary.blob.core.windows.net/;QueueEndpoint=https://seanmcccanary.queue.core.windows.net/;FileEndpoint=https://seanmcccanary.file.core.windows.net/;BlobSecondaryEndpoint=https://seanmcccanary-secondary.blob.core.windows.net/;QueueSecondaryEndpoint=https://seanmcccanary-secondary.queue.core.windows.net/;FileSecondaryEndpoint=https://seanmcccanary-secondary.file.core.windows.net/;AccountName=seanmcccanary;AccountKey=Sanitized\nseanscope1"
  }
}<|MERGE_RESOLUTION|>--- conflicted
+++ resolved
@@ -28,11 +28,7 @@
           "Microsoft-HTTPAPI/2.0"
         ],
         "x-ms-client-request-id": "ddd116e4-1178-f94f-e1a7-27f26cec5a86",
-<<<<<<< HEAD
-        "x-ms-request-id": "69f81b5d-701e-0033-502f-f3cd90000000",
-=======
         "x-ms-request-id": "217a4aa2-601e-002f-4c47-09406b000000",
->>>>>>> 8d420312
         "x-ms-version": "2019-12-12"
       },
       "ResponseBody": []
@@ -95,11 +91,7 @@
           "Microsoft-HTTPAPI/2.0"
         ],
         "x-ms-client-request-id": "6a4de531-b381-976d-18a2-faf4417e3450",
-<<<<<<< HEAD
-        "x-ms-request-id": "69f81b69-701e-0033-572f-f3cd90000000",
-=======
         "x-ms-request-id": "217a4ab7-601e-002f-5d47-09406b000000",
->>>>>>> 8d420312
         "x-ms-version": "2019-12-12"
       },
       "ResponseBody": []
