{
  "Entries": [
    {
      "RequestUri": "https://storagedotnettesting.blob.core.windows.net/test-container-0b1e8ff7-0d19-b9af-6377-b1106aa7f566?restype=container",
      "RequestMethod": "PUT",
      "RequestHeaders": {
        "Authorization": "Sanitized",
        "traceparent": "00-9748db2d8381af40beb7a0182be2e2a8-4a35356f71e81a44-00",
        "User-Agent": [
          "azsdk-net-Storage.Blobs/12.7.0-alpha.20201001.1",
          "(.NET Core 4.6.29220.03; Microsoft Windows 10.0.19041 )"
        ],
        "x-ms-blob-public-access": "container",
        "x-ms-client-request-id": "0f4cc8fa-96bd-cc3d-e7b2-7f3b23f2bf9f",
        "x-ms-date": "Thu, 01 Oct 2020 22:56:51 GMT",
        "x-ms-return-client-request-id": "true",
        "x-ms-version": "2020-02-10"
      },
      "RequestBody": null,
      "StatusCode": 201,
      "ResponseHeaders": {
        "Content-Length": "0",
        "Date": "Thu, 01 Oct 2020 22:56:50 GMT",
        "ETag": "\u00220x8D8665D48DDCAF7\u0022",
        "Last-Modified": "Thu, 01 Oct 2020 22:56:51 GMT",
        "Server": [
          "Windows-Azure-Blob/1.0",
          "Microsoft-HTTPAPI/2.0"
        ],
        "x-ms-client-request-id": "0f4cc8fa-96bd-cc3d-e7b2-7f3b23f2bf9f",
<<<<<<< HEAD
        "x-ms-request-id": "4af6c3cd-f01e-004f-7e47-093cf4000000",
=======
        "x-ms-request-id": "5915856e-501e-0072-2646-98a099000000",
>>>>>>> 365f255a
        "x-ms-version": "2020-02-10"
      },
      "ResponseBody": []
    },
    {
      "RequestUri": "https://storagedotnettesting.blob.core.windows.net/test-container-0b1e8ff7-0d19-b9af-6377-b1106aa7f566?restype=container\u0026comp=acl",
      "RequestMethod": "PUT",
      "RequestHeaders": {
        "Authorization": "Sanitized",
        "Content-Length": "21",
        "Content-Type": "application/xml",
        "traceparent": "00-ab85d0101f3f54449900552d029678fb-2fe5c0ae6ae3b844-00",
        "User-Agent": [
          "azsdk-net-Storage.Blobs/12.7.0-alpha.20201001.1",
          "(.NET Core 4.6.29220.03; Microsoft Windows 10.0.19041 )"
        ],
        "x-ms-blob-public-access": "container",
        "x-ms-client-request-id": "a115b649-e65a-1aa8-51cc-657a9b70633a",
        "x-ms-date": "Thu, 01 Oct 2020 22:56:51 GMT",
        "x-ms-return-client-request-id": "true",
        "x-ms-version": "2020-02-10"
      },
      "RequestBody": "\u003CSignedIdentifiers /\u003E",
      "StatusCode": 200,
      "ResponseHeaders": {
        "Content-Length": "0",
        "Date": "Thu, 01 Oct 2020 22:56:50 GMT",
        "ETag": "\u00220x8D8665D48E24C5F\u0022",
        "Last-Modified": "Thu, 01 Oct 2020 22:56:51 GMT",
        "Server": [
          "Windows-Azure-Blob/1.0",
          "Microsoft-HTTPAPI/2.0"
        ],
        "x-ms-client-request-id": "a115b649-e65a-1aa8-51cc-657a9b70633a",
<<<<<<< HEAD
        "x-ms-request-id": "4af6c3d3-f01e-004f-0247-093cf4000000",
=======
        "x-ms-request-id": "5915858b-501e-0072-3f46-98a099000000",
>>>>>>> 365f255a
        "x-ms-version": "2020-02-10"
      },
      "ResponseBody": []
    },
    {
      "RequestUri": "https://storagedotnettesting.blob.core.windows.net/test-container-0b1e8ff7-0d19-b9af-6377-b1106aa7f566/test-blob-5a9b2c4c-264d-44d1-80c1-1129cd23c1b2",
      "RequestMethod": "PUT",
      "RequestHeaders": {
        "Authorization": "Sanitized",
        "Content-Length": "0",
        "If-None-Match": "*",
        "traceparent": "00-1e3e8399022aaf46b4732bd45a31ae73-b3c1616d2a7fe244-00",
        "User-Agent": [
          "azsdk-net-Storage.Blobs/12.7.0-alpha.20201001.1",
          "(.NET Core 4.6.29220.03; Microsoft Windows 10.0.19041 )"
        ],
        "x-ms-blob-type": "AppendBlob",
        "x-ms-client-request-id": "9e661a83-0b7d-a84c-1fb5-741418a784bd",
        "x-ms-date": "Thu, 01 Oct 2020 22:56:51 GMT",
        "x-ms-return-client-request-id": "true",
        "x-ms-version": "2020-02-10"
      },
      "RequestBody": null,
      "StatusCode": 201,
      "ResponseHeaders": {
        "Content-Length": "0",
        "Date": "Thu, 01 Oct 2020 22:56:50 GMT",
        "ETag": "\u00220x8D8665D48E5F834\u0022",
        "Last-Modified": "Thu, 01 Oct 2020 22:56:51 GMT",
        "Server": [
          "Windows-Azure-Blob/1.0",
          "Microsoft-HTTPAPI/2.0"
        ],
        "x-ms-client-request-id": "9e661a83-0b7d-a84c-1fb5-741418a784bd",
        "x-ms-request-id": "5915859b-501e-0072-4d46-98a099000000",
        "x-ms-request-server-encrypted": "true",
        "x-ms-version": "2020-02-10"
      },
      "ResponseBody": []
    },
    {
      "RequestUri": "https://storagedotnettesting.blob.core.windows.net/test-container-0b1e8ff7-0d19-b9af-6377-b1106aa7f566/test-blob-5a9b2c4c-264d-44d1-80c1-1129cd23c1b2?comp=appendblock",
      "RequestMethod": "PUT",
      "RequestHeaders": {
        "Authorization": "Sanitized",
        "Content-Length": "4096",
        "traceparent": "00-e8c72ec41c28c34f82859227ff772616-6d408e648d0c4749-00",
        "User-Agent": [
          "azsdk-net-Storage.Blobs/12.7.0-alpha.20201001.1",
          "(.NET Core 4.6.29220.03; Microsoft Windows 10.0.19041 )"
        ],
        "x-ms-client-request-id": "b2a66b68-23bd-7735-3d9e-873c8c3b0344",
        "x-ms-date": "Thu, 01 Oct 2020 22:56:51 GMT",
        "x-ms-return-client-request-id": "true",
        "x-ms-version": "2020-02-10"
      },
      "RequestBody": "caGa4q8Pe7QFcCsmuFUAi/iy8mzdHUTSc8vMsuBJQHIzo3YrwtccOTtgnOq6gmH8zNqB6X32XVRdx2/kQsjUuzC58xXe1cgglbkxfYFaGPFp0OYFx1f0PEUizvpoOPZyi\u002BG5AY9MHfcRYFPExeDTAq59enLiz/PZxLbPvAfOuFzCvvGfoBdiHbLv82cDMHZlT8tL6r6EkLzt4DzYfGHwQ6f2AgbuM2KXGly/8tyM1ZQ/am07gs6ePi41ssDaiqBR/6\u002B/DC1wdhxotM9ixJ3gYQqnmBL0tMHZWMTYuYCivJC7bvMszclmz/RQ0s3\u002BPHmQVVG1MvGOXEvu5bRpl7ybxvc/plaqs5NBQckeo\u002BHz2xxKR2Qv7ImfLRGoPucV/Dg3tQzWv5Yj5qG9dPEocLlp\u002BgqXH09XbNptn3hEAnWsK0SR5u7UHRuGJ2HDcXiYdr1YPkTdfd3o30gyaB8d3\u002BQsEUitl4nKlN3uEffulPth1Sm668Mxzq1mqAelorT8aEh9ll8v6980jqlm7mvl\u002BkpN0JP2Y/Qg\u002B0KaRu6BJfIp8qmvcf2bMupJhl0ayuBCga68WNIgBQVUXJsdlKXwsmm2PfzCNYlMsp2prNyWBTBiWMQ/xcwfCO2kWxRhfp5EWNP0Y4zkf0slb6U0dlgovVdrujvgse2clzQPHtp06jT/ZFQJoqGjftl5GlUm6pKUe5699sNjZKflV8xY1GFxsIRxNREEHhq1xzxiZpaYdayieqI7t/NwmwCsI0rVS6l3CGnQtbSAj1yEBy\u002BHAP0RTeIftVq/NfmQAZoRV/vP4HuS614syMD3IepFt6/E6ZsCm9ZotZVPt9JwP7QabjdhtSe09BWf5IUiKJNven5JzBf\u002BD7wlZyvlQzOLvIgL3bOy4wKIEPWFY7dQRY0C4DxUJnKcG197PE38zrHiEyf8FkrgvJd7wbwieawE1CGe42P2N5YWb8FTN6e0jEFDo0\u002BQVC5CISOl2GW2eqKzdmcsXutO69yR5qeJjYXvxzV63tZcdIDzXME/UF4xX/Qfn8A/iC1W9bdz/26HuJSethAvPJzLVgLnOQIpD5p9X4ayae3EsD8HI\u002Bge6XURbKMtoJpNASNYU0i\u002BWE8rLeYd9Z/n1E6m2gbRKBizrW2M1cxe\u002B27/L15jWhakBlfw2/UBAfTWKpdUhsaUfNkKpKbbMYKCzDJ4HcVAhHo4AtOu4Uwjsqx5tas1CnSoarOFWLVwyNTVbQ7DieMulqUdG4Ty5pqM5/L5YnzWTMK9z7IRuyzEyDn/2HM9XyjISh8GF\u002B7wtoQY\u002BHHCdmZY/iBMBroxHNp5WFNK8g4nT4fJMRhc0DXTzBgu\u002BcK6AVLTp9lS8Fluly1FjL6bpcN18ajp\u002BURO/C7reDmhAiMXvlcBd0s11F4uW5nqF0N2OCdVuAcZ0QgNhaqqZngfzZUKLc5nmS14QBxKu52rY\u002BXqdUASS0kb/e1O8/Kgim3mDo4E3\u002Bp1Dp753XjrzxVqYiHFwPE4DIFL7i/hGKY717auY6wPpoT7dWahGW7RMC7X45HR28l8rgIMufC6k/X4vQbCPGxpW7ydykuLlvMSer4ACjUUavvsMrWqAuyTQOFwqFtoDvTBbYjVMxB\u002B8RcO\u002Bj8yuonA41MK1Qm3v1jPCoppGu2YqWvJPpytPzbrbUGdmwitYIVYsMUHXjnqCq4vBSmFFdYqdlDTaHvsE6MdHmfHGiNQIakEEWookEsx3zTufTkMZVhrcyW42vcKa5wh6kDRIvCK3\u002BSAgQNrAeUFoYlG/pZpELkPXKb\u002Bl0ex\u002BaXOBqYLYLxDY51VjORU/3E/szhuw2wGuNqGwsVJjEedzodenfs/\u002BkHMA5v4FIPUul01vuQOQjU4x07MhJ72\u002BdZWt75c9mF1ALj2ocDRDqNWsgdoE85ijotRJdatc3Wj1grEolzFd8P8wL0rGKF1Z7mqddKWjuUI8ykyC9GKyI1DU8u2DWtHkTpDa1MQN3bq270cA/2jDUgku68zk2zycfcv6MTWv1lNYuSXUiKR97uzSC8TbsSQn0aCkVK8E/3NUflb4U6xExxkzqAZDLolksPzgEs83gMzn0l\u002BUy0HkU7myQApNRZtATQTr58kdpOLXf\u002BOyZOykHP2KEEFMsDuXT1RMkK6\u002B1ythX4WKS9jDii28/Uuece7MzmNMg3UaM5zJFFi00RQ0GGi4EMVm2ZDkhoZTj/LwOR1lv8JLclP2B2vowXdATvkZSKTjJiEppfSSaDyuxmPqGNt7DxER6OYUgcmZfhhZZDeNOkdNzRL8fBnNuMoXBwDIPuicBX\u002Bnx1\u002B\u002BjmQXUCecOMPFIcwcnAvIftM3BC/cPXqIkX9v/V735TLnjz7u5OvyMYAGUiV066Kck8ZscIMvopDpTv7obHukzTyZNM0NGVnnRNKv1atVU6Wc0ylYS3Rvt\u002BxtxVXtCcUEoUUo2/aVT7qshSuwv8zllDsZC5lSDEGIKX0gnxPD\u002BjsNq3RmbLfvB0Nu68ZIvzffiDFa0/5rslTDYLJ5tPCmqIswoxSYv2eDagQWI2C7f6pFARciqSZ84fkfYsvFtZKSyEN7WBwjRsjJ12n6FY70SCEINHPZRD9ks8EbuRxbvbSxgxsdACdOIboOGJH8gowqKxrq/YEe\u002BUREFqRax83sblm1SJJz10f5udL5i2ttqDE1MU3BsIAzksnW2SlDM1nsIap4Bzo5tlPS8UOuJS4Y1q5zJZZ/6v3ZgbXInP4edkZ4zWmBNWD3O7r6Lr88RW2b/cJ7EA2DbHbsnoVEcNmVtHr9dVeEV6ENu\u002BobRfw\u002BnTxILN7742Z4tWEylJbbcsqhZLpEfw/WF2ZhbZQjqCZ6rcFJPAQ6mdDUhL/2UYMKMgkfeeFB\u002Bh3scdV4mrXSFQ16uCaVknaGZsqpb7qQH4WjFztKxC4FOPOjXIouwf9bAm\u002Bye5mcdJ\u002BSWRMWmIqjXFJPlYN6RxDfdb9y8jXsV6TLTm1K3aPsBqJbuKsa7qBpAAA33yx74LsekwYaaYKp5gFuCwodGH7uY47g3o6lxEbeyfI1tLi4j63yLEpdkZ0f8dKprOOWC\u002BeBSXtdmwHseM7/O1/QtHFItbucayw0UNIxgSz8PBejSP3KdCs9WvSrxfO7nlZ9T32hITcn\u002BaD7TTipa9nU8Hy3G/KhxgAGS1qG8GU4uLJ79HHvWxsge09czycyVC8alxV2xEKj20k9WpWcYMk7gtRGbbeoJZVhluBjRPbZE/drrFlPwbQvmBjoscBFQ9qGIUwSrCZ3cnFAFW2iQJaSJEbecPSvq8FgVtWe/7PU3BLF3SOqxmfQ9Donz6wGjRdCVk15ZxMl1nVK8lUQ2LL9q3lanKNy514fDXy6h5xVGYm\u002BHGkmW7T/38buX9QSv9tHKmRy6/B0D28vWlnWa06Y9ZiLkvxJl0\u002BEWvzchEdJzE1hM114Im3ZCcz6NwEbKXR4FWp7RyzfPZMUrlDzl4snpU3MdTgxINMq8kkvT6AOqXGIpG8dDoVggjWKY7QdJbJB0lHzDvQ8BvSXEJTj7\u002B4yxcUfKzMbypaIq7MCZv0fDYyW7X0OW1q9jF16hf3wvJIHl53u/fq/Jgf7KqMA\u002BeA3d8LIDQKw5GpqoZ6VoUSY2C7hOo8fcA/R14c1E3D3fJK9Q0366G\u002BPlrMzRFwcKUTDYhK0H/8Q18fzNjV7e9E5syTL2F42ne\u002B/UWPb7Cvzte5CcfEeQ1zTrGtGB/I6VBriOdE3UBEmjIRi9M5bNOvb/0BG\u002BMof2y\u002BIOGvysJX9RP0JOfJavGXdW6Vs\u002B46OeHd/qkix85tQwh6hbxelNBvuZXARUfs5gQLaaZ0k8x\u002BhOf/0swZNS5Eh\u002BHeTuQ0OOGeJflYevOa8RikFl4o\u002BLA8/AHVX8IDVoRne75mDpcg1jDE1W3SJQrzZeC0dR7QHI4xoVHjX9kfm8518f41M\u002BKAg0AtYyNCadf24frhT\u002BFlll8vNWxGPHdXpTqeXTMLvTH\u002BNPHeo7hr7jh57H3fPUvtD1ufBv52OUfJ1b3oowuk6iTI4xvwh/OmxEY0zVD5eGfusE7YbLcyh/qqFc37gkss1QFZFlow/Yhn\u002BUG4Qmz2z1xV\u002BfK9zH5tlVsgRnImqkH6B/hOn2IMvrPGcXJ1ekWOs0VxpYlYbgiC7IH/D7cVQU4AvTp0pzD6STs/91sL9xsVkpIstAW4opjvy7PgDa/7sC8kdbwKGQsVdlxNGHatdvRl6Xwk6IxJRxuhhdt8GTyMQ0cr54FeC3iHFz6paokiQVW\u002BeyMy1sej2i6haJQvmFwgwdUvgo9zBt4DndFNoNyRf0OGvp4YWW2Ahw1TvaLkV3/hiai08r7FS3RELjn1VTpRD\u002BhQqNq\u002BB2dnrvqCH0k7H0VSbBYz3YyFwXIp1CszijLSAq65k6\u002BkI4FATETEQysrCA7zo\u002BkjHTFcy\u002BdnlDM8MyTIrx2agoyWrUmU85FIwX1G/ssdQOdJruR8XcfHPY5OBBgg\u002B5MOkIaBXfWfjyqgEwpqIJVoH/M9fwE4HiTFznC6Ru54KMXpOG5Em\u002BPxqR\u002B620q8XRz45uUk43yS1nFiu46F5Ug7KOtFgOgnI4MQS9bifULZCHBUwl8IU0VJV2H84d9Ua8PWfrNfd90z0cJiFJelr1kuiLMdMSPpMtSl/CmHKkKju\u002BASC/6PepGTIPCdpj6uo6cIzlgsNzqg7UveuXuzrKZ/v1m2k6Nanw4hihEyS4yV91iBflzqdoSmcR6yscAW33NKHefk9w8DrS5KC6wobqG/SMEiMi1KlUjVECGFp\u002B5NCqqd6C6ksQBIfdEtoGvXfQN982j/9K1FAIeeD\u002BbufgZA/AACi4ZyGpfB2bRcHPXd/pMeB7SFThb8V\u002BenBqEaWv/K7KNr1PF8CtjQPRv56eORwRBS0HZRu63pBjOeyhT1pn61kS9Sciqiof3ctBD7A24EFkSQyIqIeTH1gc6\u002B3j/D2pecQ1e0Pk/msC55dQad7QLFmrTQZd70LRj9XPBc48K9GNp5X78WUNf0qhdbDgQrWJPL\u002BESL83W4qBY/tuJeisxsvFwrI45Drkrd27rGmB4T0gNdkOt\u002BMiRkwLao15n1lR9L71Kn/zQEh0n6rhe68hD4K\u002BTeAfng7oo4x2PYmtew50Wbe6jLbNLPWAmhg4QMqc2msKu1FpQlagHIbzjRLOxySsbSH3dnLL8RD6jwP2oFKx2VMuos\u002B9GxdRCnA/ya/SwcLzm9OopWP4TrowfrNSuWwkQaO/kCRU70IKlmvyjCdxF80w8xSPCTPvNmQFfJxkDlEUG4f8EyGenqyBng8H9bKCz2bmEbZXpTh/0GnAX3K1ppga3nCvdPSbomRn/Wsk5zChcr01ffyqzGZPjELH3k852/d2/Rcx40piWn9B76fNSuk5HtzFcCibYBIaX/ix08QlPhFzvfoZf59i0xONWNy\u002BgjFpjs9iZFvO24z1J5NBsIarLLGWWZz/H69NYq0VHgdFW93HSEUA==",
      "StatusCode": 201,
      "ResponseHeaders": {
        "Content-Length": "0",
        "Date": "Thu, 01 Oct 2020 22:56:50 GMT",
        "ETag": "\u00220x8D8665D48EB0280\u0022",
        "Last-Modified": "Thu, 01 Oct 2020 22:56:51 GMT",
        "Server": [
          "Windows-Azure-Blob/1.0",
          "Microsoft-HTTPAPI/2.0"
        ],
        "x-ms-blob-append-offset": "0",
        "x-ms-blob-committed-block-count": "1",
        "x-ms-client-request-id": "b2a66b68-23bd-7735-3d9e-873c8c3b0344",
        "x-ms-content-crc64": "HiqUJDT/FIw=",
        "x-ms-request-id": "591585ac-501e-0072-5e46-98a099000000",
        "x-ms-request-server-encrypted": "true",
        "x-ms-version": "2020-02-10"
      },
      "ResponseBody": []
    },
    {
      "RequestUri": "https://storagedotnettesting.blob.core.windows.net/test-container-0b1e8ff7-0d19-b9af-6377-b1106aa7f566/test-blob-5aa81a17-0680-a678-bb1b-c2fc9c9a59a9",
      "RequestMethod": "PUT",
      "RequestHeaders": {
        "Authorization": "Sanitized",
        "Content-Length": "0",
        "If-None-Match": "*",
        "traceparent": "00-cbc70cc90f314444b45dbef9030d2e11-180658a258791e44-00",
        "User-Agent": [
          "azsdk-net-Storage.Blobs/12.7.0-alpha.20201001.1",
          "(.NET Core 4.6.29220.03; Microsoft Windows 10.0.19041 )"
        ],
        "x-ms-blob-type": "AppendBlob",
        "x-ms-client-request-id": "349a2a7c-edcd-6243-f300-f7a16138daa2",
        "x-ms-date": "Thu, 01 Oct 2020 22:56:51 GMT",
        "x-ms-return-client-request-id": "true",
        "x-ms-version": "2020-02-10"
      },
      "RequestBody": null,
      "StatusCode": 201,
      "ResponseHeaders": {
        "Content-Length": "0",
        "Date": "Thu, 01 Oct 2020 22:56:50 GMT",
        "ETag": "\u00220x8D8665D48EEFB0F\u0022",
        "Last-Modified": "Thu, 01 Oct 2020 22:56:51 GMT",
        "Server": [
          "Windows-Azure-Blob/1.0",
          "Microsoft-HTTPAPI/2.0"
        ],
        "x-ms-client-request-id": "349a2a7c-edcd-6243-f300-f7a16138daa2",
        "x-ms-request-id": "591585c9-501e-0072-7446-98a099000000",
        "x-ms-request-server-encrypted": "true",
        "x-ms-version": "2020-02-10"
      },
      "ResponseBody": []
    },
    {
      "RequestUri": "https://storagedotnettesting.blob.core.windows.net/test-container-0b1e8ff7-0d19-b9af-6377-b1106aa7f566/test-blob-5aa81a17-0680-a678-bb1b-c2fc9c9a59a9?comp=appendblock",
      "RequestMethod": "PUT",
      "RequestHeaders": {
        "Authorization": "Sanitized",
        "Content-Length": "0",
        "traceparent": "00-e726834baf4db248aa0de937269acf29-a866d56b72727c4e-00",
        "User-Agent": [
          "azsdk-net-Storage.Blobs/12.7.0-alpha.20201001.1",
          "(.NET Core 4.6.29220.03; Microsoft Windows 10.0.19041 )"
        ],
        "x-ms-client-request-id": "7180215e-25ff-80db-6c49-b900da5e2d34",
        "x-ms-copy-source": "https://storagedotnettesting.blob.core.windows.net/test-container-0b1e8ff7-0d19-b9af-6377-b1106aa7f566/test-blob-5a9b2c4c-264d-44d1-80c1-1129cd23c1b2",
        "x-ms-date": "Thu, 01 Oct 2020 22:56:51 GMT",
        "x-ms-return-client-request-id": "true",
        "x-ms-source-range": "bytes=2048-4095",
        "x-ms-version": "2020-02-10"
      },
      "RequestBody": null,
      "StatusCode": 201,
      "ResponseHeaders": {
        "Content-Length": "0",
        "Date": "Thu, 01 Oct 2020 22:56:50 GMT",
        "ETag": "\u00220x8D8665D48F6EC33\u0022",
        "Last-Modified": "Thu, 01 Oct 2020 22:56:51 GMT",
        "Server": [
          "Windows-Azure-Blob/1.0",
          "Microsoft-HTTPAPI/2.0"
        ],
        "x-ms-blob-append-offset": "0",
        "x-ms-blob-committed-block-count": "1",
        "x-ms-client-request-id": "7180215e-25ff-80db-6c49-b900da5e2d34",
        "x-ms-content-crc64": "BQRXS4MIVio=",
        "x-ms-request-id": "591585e5-501e-0072-0d46-98a099000000",
        "x-ms-request-server-encrypted": "true",
        "x-ms-version": "2020-02-10"
      },
      "ResponseBody": []
    },
    {
      "RequestUri": "https://storagedotnettesting.blob.core.windows.net/test-container-0b1e8ff7-0d19-b9af-6377-b1106aa7f566/test-blob-5aa81a17-0680-a678-bb1b-c2fc9c9a59a9",
      "RequestMethod": "GET",
      "RequestHeaders": {
        "Authorization": "Sanitized",
        "traceparent": "00-fc8d6da8b1474e4cbea0abb4a6991ef2-23762b015d0bf845-00",
        "User-Agent": [
          "azsdk-net-Storage.Blobs/12.7.0-alpha.20201001.1",
          "(.NET Core 4.6.29220.03; Microsoft Windows 10.0.19041 )"
        ],
        "x-ms-client-request-id": "40435db0-69b8-20a2-024e-6f469c426bbd",
        "x-ms-date": "Thu, 01 Oct 2020 22:56:51 GMT",
        "x-ms-range": "bytes=0-2047",
        "x-ms-return-client-request-id": "true",
        "x-ms-version": "2020-02-10"
      },
      "RequestBody": null,
      "StatusCode": 206,
      "ResponseHeaders": {
        "Accept-Ranges": "bytes",
        "Access-Control-Allow-Origin": "*",
        "Content-Length": "2048",
        "Content-Range": "bytes 0-2047/2048",
        "Content-Type": "application/octet-stream",
        "Date": "Thu, 01 Oct 2020 22:56:50 GMT",
        "ETag": "\u00220x8D8665D48F6EC33\u0022",
        "Last-Modified": "Thu, 01 Oct 2020 22:56:51 GMT",
        "Server": [
          "Windows-Azure-Blob/1.0",
          "Microsoft-HTTPAPI/2.0"
        ],
        "x-ms-blob-committed-block-count": "1",
        "x-ms-blob-type": "AppendBlob",
        "x-ms-client-request-id": "40435db0-69b8-20a2-024e-6f469c426bbd",
        "x-ms-creation-time": "Thu, 01 Oct 2020 22:56:51 GMT",
        "x-ms-lease-state": "available",
        "x-ms-lease-status": "unlocked",
        "x-ms-request-id": "59158612-501e-0072-3546-98a099000000",
        "x-ms-server-encrypted": "true",
        "x-ms-version": "2020-02-10"
      },
      "ResponseBody": "pgTVg9zu6\u002Bi6/PEVtm/3CexANg2x27J6FRHDZlbR6/XVXhFehDbvqG0X8Pp08SCze\u002B\u002BNmeLVhMpSW23LKoWS6RH8P1hdmYW2UI6gmeq3BSTwEOpnQ1IS/9lGDCjIJH3nhQfod7HHVeJq10hUNergmlZJ2hmbKqW\u002B6kB\u002BFoxc7SsQuBTjzo1yKLsH/WwJvsnuZnHSfklkTFpiKo1xST5WDekcQ33W/cvI17Feky05tSt2j7AaiW7irGu6gaQAAN98se\u002BC7HpMGGmmCqeYBbgsKHRh\u002B7mOO4N6OpcRG3snyNbS4uI\u002Bt8ixKXZGdH/HSqazjlgvngUl7XZsB7HjO/ztf0LRxSLW7nGssNFDSMYEs/DwXo0j9ynQrPVr0q8Xzu55WfU99oSE3J/mg\u002B004qWvZ1PB8txvyocYABktahvBlOLiye/Rx71sbIHtPXM8nMlQvGpcVdsRCo9tJPVqVnGDJO4LURm23qCWVYZbgY0T22RP3a6xZT8G0L5gY6LHARUPahiFMEqwmd3JxQBVtokCWkiRG3nD0r6vBYFbVnv\u002Bz1NwSxd0jqsZn0PQ6J8\u002BsBo0XQlZNeWcTJdZ1SvJVENiy/at5WpyjcudeHw18uoecVRmJvhxpJlu0/9/G7l/UEr/bRypkcuvwdA9vL1pZ1mtOmPWYi5L8SZdPhFr83IRHScxNYTNdeCJt2QnM\u002BjcBGyl0eBVqe0cs3z2TFK5Q85eLJ6VNzHU4MSDTKvJJL0\u002BgDqlxiKRvHQ6FYII1imO0HSWyQdJR8w70PAb0lxCU4\u002B/uMsXFHyszG8qWiKuzAmb9Hw2Mlu19DltavYxdeoX98LySB5ed7v36vyYH\u002ByqjAPngN3fCyA0CsORqaqGelaFEmNgu4TqPH3AP0deHNRNw93ySvUNN\u002Buhvj5azM0RcHClEw2IStB//ENfH8zY1e3vRObMky9heNp3vv1Fj2\u002Bwr87XuQnHxHkNc06xrRgfyOlQa4jnRN1ARJoyEYvTOWzTr2/9ARvjKH9sviDhr8rCV/UT9CTnyWrxl3VulbPuOjnh3f6pIsfObUMIeoW8XpTQb7mVwEVH7OYEC2mmdJPMfoTn/9LMGTUuRIfh3k7kNDjhniX5WHrzmvEYpBZeKPiwPPwB1V/CA1aEZ3u\u002BZg6XINYwxNVt0iUK82XgtHUe0ByOMaFR41/ZH5vOdfH\u002BNTPigINALWMjQmnX9uH64U/hZZZfLzVsRjx3V6U6nl0zC70x/jTx3qO4a\u002B44eex93z1L7Q9bnwb\u002BdjlHydW96KMLpOokyOMb8IfzpsRGNM1Q\u002BXhn7rBO2Gy3Mof6qhXN\u002B4JLLNUBWRZaMP2IZ/lBuEJs9s9cVfnyvcx\u002BbZVbIEZyJqpB\u002Bgf4Tp9iDL6zxnFydXpFjrNFcaWJWG4IguyB/w\u002B3FUFOAL06dKcw\u002Bkk7P/dbC/cbFZKSLLQFuKKY78uz4A2v\u002B7AvJHW8ChkLFXZcTRh2rXb0Zel8JOiMSUcboYXbfBk8jENHK\u002BeBXgt4hxc\u002BqWqJIkFVvnsjMtbHo9ouoWiUL5hcIMHVL4KPcwbeA53RTaDckX9Dhr6eGFltgIcNU72i5Fd/4YmotPK\u002BxUt0RC459VU6UQ/oUKjavgdnZ676gh9JOx9FUmwWM92MhcFyKdQrM4oy0gKuuZOvpCOBQExExEMrKwgO86PpIx0xXMvnZ5QzPDMkyK8dmoKMlq1JlPORSMF9Rv7LHUDnSa7kfF3Hxz2OTgQYIPuTDpCGgV31n48qoBMKaiCVaB/zPX8BOB4kxc5wukbueCjF6ThuRJvj8akfuttKvF0c\u002BOblJON8ktZxYruOheVIOyjrRYDoJyODEEvW4n1C2QhwVMJfCFNFSVdh/OHfVGvD1n6zX3fdM9HCYhSXpa9ZLoizHTEj6TLUpfwphypCo7vgEgv\u002Bj3qRkyDwnaY\u002BrqOnCM5YLDc6oO1L3rl7s6ymf79ZtpOjWp8OIYoRMkuMlfdYgX5c6naEpnEesrHAFt9zSh3n5PcPA60uSgusKG6hv0jBIjItSpVI1RAhhafuTQqqnegupLEASH3RLaBr130DffNo//StRQCHng/m7n4GQPwAAouGchqXwdm0XBz13f6THge0hU4W/FfnpwahGlr/yuyja9TxfArY0D0b\u002BenjkcEQUtB2Ubut6QYznsoU9aZ\u002BtZEvUnIqoqH93LQQ\u002BwNuBBZEkMiKiHkx9YHOvt4/w9qXnENXtD5P5rAueXUGne0CxZq00GXe9C0Y/VzwXOPCvRjaeV\u002B/FlDX9KoXWw4EK1iTy/hEi/N1uKgWP7biXorMbLxcKyOOQ65K3du6xpgeE9IDXZDrfjIkZMC2qNeZ9ZUfS\u002B9Sp/80BIdJ\u002Bq4XuvIQ\u002BCvk3gH54O6KOMdj2JrXsOdFm3uoy2zSz1gJoYOEDKnNprCrtRaUJWoByG840SzsckrG0h93Zyy/EQ\u002Bo8D9qBSsdlTLqLPvRsXUQpwP8mv0sHC85vTqKVj\u002BE66MH6zUrlsJEGjv5AkVO9CCpZr8owncRfNMPMUjwkz7zZkBXycZA5RFBuH/BMhnp6sgZ4PB/Wygs9m5hG2V6U4f9BpwF9ytaaYGt5wr3T0m6JkZ/1rJOcwoXK9NX38qsxmT4xCx95POdv3dv0XMeNKYlp/Qe\u002BnzUrpOR7cxXAom2ASGl/4sdPEJT4Rc736GX\u002BfYtMTjVjcvoIxaY7PYmRbztuM9SeTQbCGqyyxllmc/x\u002BvTWKtFR4HRVvdx0hFA="
    },
    {
      "RequestUri": "https://storagedotnettesting.blob.core.windows.net/test-container-0b1e8ff7-0d19-b9af-6377-b1106aa7f566?restype=container",
      "RequestMethod": "DELETE",
      "RequestHeaders": {
        "Authorization": "Sanitized",
        "traceparent": "00-9e1007dcc946bb498a1d1fd619feefea-820ad1af2fa06045-00",
        "User-Agent": [
          "azsdk-net-Storage.Blobs/12.7.0-alpha.20201001.1",
          "(.NET Core 4.6.29220.03; Microsoft Windows 10.0.19041 )"
        ],
        "x-ms-client-request-id": "7c50afd7-ed1a-7f7c-cf29-750571ca89a4",
        "x-ms-date": "Thu, 01 Oct 2020 22:56:51 GMT",
        "x-ms-return-client-request-id": "true",
        "x-ms-version": "2020-02-10"
      },
      "RequestBody": null,
      "StatusCode": 202,
      "ResponseHeaders": {
        "Content-Length": "0",
        "Date": "Thu, 01 Oct 2020 22:56:50 GMT",
        "Server": [
          "Windows-Azure-Blob/1.0",
          "Microsoft-HTTPAPI/2.0"
        ],
        "x-ms-client-request-id": "7c50afd7-ed1a-7f7c-cf29-750571ca89a4",
<<<<<<< HEAD
        "x-ms-request-id": "4af6c3f6-f01e-004f-1f47-093cf4000000",
=======
        "x-ms-request-id": "59158634-501e-0072-5446-98a099000000",
>>>>>>> 365f255a
        "x-ms-version": "2020-02-10"
      },
      "ResponseBody": []
    }
  ],
  "Variables": {
    "RandomSeed": "797287785",
    "Storage_TestConfigDefault": "ProductionTenant\nstoragedotnettesting\nU2FuaXRpemVk\nhttps://storagedotnettesting.blob.core.windows.net\nhttps://storagedotnettesting.file.core.windows.net\nhttps://storagedotnettesting.queue.core.windows.net\nhttps://storagedotnettesting.table.core.windows.net\n\n\n\n\nhttps://storagedotnettesting-secondary.blob.core.windows.net\nhttps://storagedotnettesting-secondary.file.core.windows.net\nhttps://storagedotnettesting-secondary.queue.core.windows.net\nhttps://storagedotnettesting-secondary.table.core.windows.net\n\nSanitized\n\n\nCloud\nBlobEndpoint=https://storagedotnettesting.blob.core.windows.net/;QueueEndpoint=https://storagedotnettesting.queue.core.windows.net/;FileEndpoint=https://storagedotnettesting.file.core.windows.net/;BlobSecondaryEndpoint=https://storagedotnettesting-secondary.blob.core.windows.net/;QueueSecondaryEndpoint=https://storagedotnettesting-secondary.queue.core.windows.net/;FileSecondaryEndpoint=https://storagedotnettesting-secondary.file.core.windows.net/;AccountName=storagedotnettesting;AccountKey=Kg==;\n"
  }
}<|MERGE_RESOLUTION|>--- conflicted
+++ resolved
@@ -28,11 +28,7 @@
           "Microsoft-HTTPAPI/2.0"
         ],
         "x-ms-client-request-id": "0f4cc8fa-96bd-cc3d-e7b2-7f3b23f2bf9f",
-<<<<<<< HEAD
-        "x-ms-request-id": "4af6c3cd-f01e-004f-7e47-093cf4000000",
-=======
         "x-ms-request-id": "5915856e-501e-0072-2646-98a099000000",
->>>>>>> 365f255a
         "x-ms-version": "2020-02-10"
       },
       "ResponseBody": []
@@ -67,11 +63,7 @@
           "Microsoft-HTTPAPI/2.0"
         ],
         "x-ms-client-request-id": "a115b649-e65a-1aa8-51cc-657a9b70633a",
-<<<<<<< HEAD
-        "x-ms-request-id": "4af6c3d3-f01e-004f-0247-093cf4000000",
-=======
         "x-ms-request-id": "5915858b-501e-0072-3f46-98a099000000",
->>>>>>> 365f255a
         "x-ms-version": "2020-02-10"
       },
       "ResponseBody": []
@@ -292,11 +284,7 @@
           "Microsoft-HTTPAPI/2.0"
         ],
         "x-ms-client-request-id": "7c50afd7-ed1a-7f7c-cf29-750571ca89a4",
-<<<<<<< HEAD
-        "x-ms-request-id": "4af6c3f6-f01e-004f-1f47-093cf4000000",
-=======
         "x-ms-request-id": "59158634-501e-0072-5446-98a099000000",
->>>>>>> 365f255a
         "x-ms-version": "2020-02-10"
       },
       "ResponseBody": []
