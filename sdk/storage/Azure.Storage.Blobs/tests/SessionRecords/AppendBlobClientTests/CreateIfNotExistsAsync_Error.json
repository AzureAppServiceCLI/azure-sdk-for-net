{
  "Entries": [
    {
      "RequestUri": "https://seanmcccanary.blob.core.windows.net/test-container-06d2abcc-d9ec-1e4b-59d5-74d0c6411187?restype=container",
      "RequestMethod": "PUT",
      "RequestHeaders": {
        "Authorization": "Sanitized",
<<<<<<< HEAD
        "traceparent": "00-387f1c55e9377e40b6a1d98c1c6fee13-5e6fbd09c56d7c4c-00",
        "User-Agent": [
          "azsdk-net-Storage.Blobs/12.5.0-dev.20200402.1",
          "(.NET Core 4.6.28325.01; Microsoft Windows 10.0.18362 )"
        ],
        "x-ms-blob-public-access": "container",
        "x-ms-client-request-id": "4f79be71-892e-88d3-cead-dced766a9cd6",
        "x-ms-date": "Thu, 02 Apr 2020 23:39:43 GMT",
=======
        "traceparent": "00-6c6f7c5483bf3c488f6e4bc60ac47ed6-a0e1f608cd6ce14b-00",
        "User-Agent": [
          "azsdk-net-Storage.Blobs/12.5.0-dev.20200619.1",
          "(.NET Core 4.6.28801.04; Microsoft Windows 10.0.18362 )"
        ],
        "x-ms-blob-public-access": "container",
        "x-ms-client-request-id": "4f79be71-892e-88d3-cead-dced766a9cd6",
        "x-ms-date": "Fri, 19 Jun 2020 19:20:59 GMT",
>>>>>>> 994efc63
        "x-ms-return-client-request-id": "true",
        "x-ms-version": "2019-12-12"
      },
      "RequestBody": null,
      "StatusCode": 201,
      "ResponseHeaders": {
        "Content-Length": "0",
<<<<<<< HEAD
        "Date": "Thu, 02 Apr 2020 23:39:42 GMT",
        "ETag": "\u00220x8D7D75F1E53971B\u0022",
        "Last-Modified": "Thu, 02 Apr 2020 23:39:42 GMT",
=======
        "Date": "Fri, 19 Jun 2020 19:21:00 GMT",
        "ETag": "\u00220x8D81485E70D4E0F\u0022",
        "Last-Modified": "Fri, 19 Jun 2020 19:21:01 GMT",
>>>>>>> 994efc63
        "Server": [
          "Windows-Azure-Blob/1.0",
          "Microsoft-HTTPAPI/2.0"
        ],
        "x-ms-client-request-id": "4f79be71-892e-88d3-cead-dced766a9cd6",
<<<<<<< HEAD
        "x-ms-request-id": "2bf17227-f01e-0060-4b47-09313f000000",
=======
        "x-ms-request-id": "21364459-601e-0000-216e-464da0000000",
>>>>>>> 994efc63
        "x-ms-version": "2019-12-12"
      },
      "ResponseBody": []
    },
    {
<<<<<<< HEAD
      "RequestUri": "https://seanmcccanary.blob.core.windows.net/test-container-06d2abcc-d9ec-1e4b-59d5-74d0c6411187/",
=======
      "RequestUri": "https://seanmcccanary.blob.core.windows.net/test-container-06d2abcc-d9ec-1e4b-59d5-74d0c6411187",
>>>>>>> 994efc63
      "RequestMethod": "PUT",
      "RequestHeaders": {
        "Authorization": "Sanitized",
        "Content-Length": "0",
        "If-None-Match": "*",
<<<<<<< HEAD
        "traceparent": "00-460febca7c3b91428c72d156ba8e2667-2e3cb0e5453ee44b-00",
        "User-Agent": [
          "azsdk-net-Storage.Blobs/12.5.0-dev.20200402.1",
          "(.NET Core 4.6.28325.01; Microsoft Windows 10.0.18362 )"
        ],
        "x-ms-blob-type": "AppendBlob",
        "x-ms-client-request-id": "075ea51a-c1c8-9758-bff2-39e72cfa8ca3",
        "x-ms-date": "Thu, 02 Apr 2020 23:39:43 GMT",
=======
        "traceparent": "00-4be82614af3a7e42abd9521ded0090f1-8f16d832e9261343-00",
        "User-Agent": [
          "azsdk-net-Storage.Blobs/12.5.0-dev.20200619.1",
          "(.NET Core 4.6.28801.04; Microsoft Windows 10.0.18362 )"
        ],
        "x-ms-blob-type": "AppendBlob",
        "x-ms-client-request-id": "075ea51a-c1c8-9758-bff2-39e72cfa8ca3",
        "x-ms-date": "Fri, 19 Jun 2020 19:21:00 GMT",
>>>>>>> 994efc63
        "x-ms-return-client-request-id": "true",
        "x-ms-version": "2019-12-12"
      },
      "RequestBody": null,
      "StatusCode": 404,
      "ResponseHeaders": {
<<<<<<< HEAD
        "Content-Length": "358",
        "Content-Type": "application/xml",
        "Date": "Thu, 02 Apr 2020 23:39:42 GMT",
        "Server": "Microsoft-HTTPAPI/2.0",
        "x-ms-error-code": "InvalidUri",
        "x-ms-request-id": "2bf1722c-f01e-0060-4e47-09313f000000"
      },
      "ResponseBody": [
        "\uFEFF\u003C?xml version=\u00221.0\u0022 encoding=\u0022utf-8\u0022?\u003E\u003CError\u003E\u003CCode\u003EInvalidUri\u003C/Code\u003E\u003CMessage\u003EThe requested URI does not represent any resource on the server.\n",
        "RequestId:2bf1722c-f01e-0060-4e47-09313f000000\n",
        "Time:2020-04-02T23:39:42.7724731Z\u003C/Message\u003E\u003CUriPath\u003Ehttps://seanmcccanary.blob.core.windows.net/test-container-06d2abcc-d9ec-1e4b-59d5-74d0c6411187/\u003C/UriPath\u003E\u003C/Error\u003E"
=======
        "Content-Length": "225",
        "Content-Type": "application/xml",
        "Date": "Fri, 19 Jun 2020 19:21:00 GMT",
        "Server": [
          "Windows-Azure-Blob/1.0",
          "Microsoft-HTTPAPI/2.0"
        ],
        "x-ms-client-request-id": "075ea51a-c1c8-9758-bff2-39e72cfa8ca3",
        "x-ms-error-code": "ContainerNotFound",
        "x-ms-request-id": "2136445e-601e-0000-246e-464da0000000",
        "x-ms-version": "2019-12-12"
      },
      "ResponseBody": [
        "\uFEFF\u003C?xml version=\u00221.0\u0022 encoding=\u0022utf-8\u0022?\u003E\u003CError\u003E\u003CCode\u003EContainerNotFound\u003C/Code\u003E\u003CMessage\u003EThe specified container does not exist.\n",
        "RequestId:2136445e-601e-0000-246e-464da0000000\n",
        "Time:2020-06-19T19:21:01.3190389Z\u003C/Message\u003E\u003C/Error\u003E"
>>>>>>> 994efc63
      ]
    },
    {
      "RequestUri": "https://seanmcccanary.blob.core.windows.net/test-container-06d2abcc-d9ec-1e4b-59d5-74d0c6411187?restype=container",
      "RequestMethod": "DELETE",
      "RequestHeaders": {
        "Authorization": "Sanitized",
<<<<<<< HEAD
        "traceparent": "00-f377e062f6308047bf5cfea592626056-1768ac03fe789b4d-00",
        "User-Agent": [
          "azsdk-net-Storage.Blobs/12.5.0-dev.20200402.1",
          "(.NET Core 4.6.28325.01; Microsoft Windows 10.0.18362 )"
        ],
        "x-ms-client-request-id": "d1d2bfa0-940c-5e0e-e003-6a853d3c97c9",
        "x-ms-date": "Thu, 02 Apr 2020 23:39:43 GMT",
=======
        "traceparent": "00-488aa47c5391f147add6ca820e38a928-0d1484a3d929d742-00",
        "User-Agent": [
          "azsdk-net-Storage.Blobs/12.5.0-dev.20200619.1",
          "(.NET Core 4.6.28801.04; Microsoft Windows 10.0.18362 )"
        ],
        "x-ms-client-request-id": "d1d2bfa0-940c-5e0e-e003-6a853d3c97c9",
        "x-ms-date": "Fri, 19 Jun 2020 19:21:00 GMT",
>>>>>>> 994efc63
        "x-ms-return-client-request-id": "true",
        "x-ms-version": "2019-12-12"
      },
      "RequestBody": null,
      "StatusCode": 202,
      "ResponseHeaders": {
        "Content-Length": "0",
<<<<<<< HEAD
        "Date": "Thu, 02 Apr 2020 23:39:42 GMT",
=======
        "Date": "Fri, 19 Jun 2020 19:21:00 GMT",
>>>>>>> 994efc63
        "Server": [
          "Windows-Azure-Blob/1.0",
          "Microsoft-HTTPAPI/2.0"
        ],
        "x-ms-client-request-id": "d1d2bfa0-940c-5e0e-e003-6a853d3c97c9",
<<<<<<< HEAD
        "x-ms-request-id": "2bf17231-f01e-0060-5347-09313f000000",
=======
        "x-ms-request-id": "21364469-601e-0000-2e6e-464da0000000",
>>>>>>> 994efc63
        "x-ms-version": "2019-12-12"
      },
      "ResponseBody": []
    }
  ],
  "Variables": {
    "RandomSeed": "2051479166",
    "Storage_TestConfigDefault": "ProductionTenant\nseanmcccanary\nU2FuaXRpemVk\nhttps://seanmcccanary.blob.core.windows.net\nhttps://seanmcccanary.file.core.windows.net\nhttps://seanmcccanary.queue.core.windows.net\nhttps://seanmcccanary.table.core.windows.net\n\n\n\n\nhttps://seanmcccanary-secondary.blob.core.windows.net\nhttps://seanmcccanary-secondary.file.core.windows.net\nhttps://seanmcccanary-secondary.queue.core.windows.net\nhttps://seanmcccanary-secondary.table.core.windows.net\n\nSanitized\n\n\nCloud\nBlobEndpoint=https://seanmcccanary.blob.core.windows.net/;QueueEndpoint=https://seanmcccanary.queue.core.windows.net/;FileEndpoint=https://seanmcccanary.file.core.windows.net/;BlobSecondaryEndpoint=https://seanmcccanary-secondary.blob.core.windows.net/;QueueSecondaryEndpoint=https://seanmcccanary-secondary.queue.core.windows.net/;FileSecondaryEndpoint=https://seanmcccanary-secondary.file.core.windows.net/;AccountName=seanmcccanary;AccountKey=Sanitized\nseanscope1"
  }
}<|MERGE_RESOLUTION|>--- conflicted
+++ resolved
@@ -5,16 +5,6 @@
       "RequestMethod": "PUT",
       "RequestHeaders": {
         "Authorization": "Sanitized",
-<<<<<<< HEAD
-        "traceparent": "00-387f1c55e9377e40b6a1d98c1c6fee13-5e6fbd09c56d7c4c-00",
-        "User-Agent": [
-          "azsdk-net-Storage.Blobs/12.5.0-dev.20200402.1",
-          "(.NET Core 4.6.28325.01; Microsoft Windows 10.0.18362 )"
-        ],
-        "x-ms-blob-public-access": "container",
-        "x-ms-client-request-id": "4f79be71-892e-88d3-cead-dced766a9cd6",
-        "x-ms-date": "Thu, 02 Apr 2020 23:39:43 GMT",
-=======
         "traceparent": "00-6c6f7c5483bf3c488f6e4bc60ac47ed6-a0e1f608cd6ce14b-00",
         "User-Agent": [
           "azsdk-net-Storage.Blobs/12.5.0-dev.20200619.1",
@@ -23,7 +13,6 @@
         "x-ms-blob-public-access": "container",
         "x-ms-client-request-id": "4f79be71-892e-88d3-cead-dced766a9cd6",
         "x-ms-date": "Fri, 19 Jun 2020 19:20:59 GMT",
->>>>>>> 994efc63
         "x-ms-return-client-request-id": "true",
         "x-ms-version": "2019-12-12"
       },
@@ -31,50 +20,26 @@
       "StatusCode": 201,
       "ResponseHeaders": {
         "Content-Length": "0",
-<<<<<<< HEAD
-        "Date": "Thu, 02 Apr 2020 23:39:42 GMT",
-        "ETag": "\u00220x8D7D75F1E53971B\u0022",
-        "Last-Modified": "Thu, 02 Apr 2020 23:39:42 GMT",
-=======
         "Date": "Fri, 19 Jun 2020 19:21:00 GMT",
         "ETag": "\u00220x8D81485E70D4E0F\u0022",
         "Last-Modified": "Fri, 19 Jun 2020 19:21:01 GMT",
->>>>>>> 994efc63
         "Server": [
           "Windows-Azure-Blob/1.0",
           "Microsoft-HTTPAPI/2.0"
         ],
         "x-ms-client-request-id": "4f79be71-892e-88d3-cead-dced766a9cd6",
-<<<<<<< HEAD
-        "x-ms-request-id": "2bf17227-f01e-0060-4b47-09313f000000",
-=======
         "x-ms-request-id": "21364459-601e-0000-216e-464da0000000",
->>>>>>> 994efc63
         "x-ms-version": "2019-12-12"
       },
       "ResponseBody": []
     },
     {
-<<<<<<< HEAD
-      "RequestUri": "https://seanmcccanary.blob.core.windows.net/test-container-06d2abcc-d9ec-1e4b-59d5-74d0c6411187/",
-=======
       "RequestUri": "https://seanmcccanary.blob.core.windows.net/test-container-06d2abcc-d9ec-1e4b-59d5-74d0c6411187",
->>>>>>> 994efc63
       "RequestMethod": "PUT",
       "RequestHeaders": {
         "Authorization": "Sanitized",
         "Content-Length": "0",
         "If-None-Match": "*",
-<<<<<<< HEAD
-        "traceparent": "00-460febca7c3b91428c72d156ba8e2667-2e3cb0e5453ee44b-00",
-        "User-Agent": [
-          "azsdk-net-Storage.Blobs/12.5.0-dev.20200402.1",
-          "(.NET Core 4.6.28325.01; Microsoft Windows 10.0.18362 )"
-        ],
-        "x-ms-blob-type": "AppendBlob",
-        "x-ms-client-request-id": "075ea51a-c1c8-9758-bff2-39e72cfa8ca3",
-        "x-ms-date": "Thu, 02 Apr 2020 23:39:43 GMT",
-=======
         "traceparent": "00-4be82614af3a7e42abd9521ded0090f1-8f16d832e9261343-00",
         "User-Agent": [
           "azsdk-net-Storage.Blobs/12.5.0-dev.20200619.1",
@@ -83,26 +48,12 @@
         "x-ms-blob-type": "AppendBlob",
         "x-ms-client-request-id": "075ea51a-c1c8-9758-bff2-39e72cfa8ca3",
         "x-ms-date": "Fri, 19 Jun 2020 19:21:00 GMT",
->>>>>>> 994efc63
         "x-ms-return-client-request-id": "true",
         "x-ms-version": "2019-12-12"
       },
       "RequestBody": null,
       "StatusCode": 404,
       "ResponseHeaders": {
-<<<<<<< HEAD
-        "Content-Length": "358",
-        "Content-Type": "application/xml",
-        "Date": "Thu, 02 Apr 2020 23:39:42 GMT",
-        "Server": "Microsoft-HTTPAPI/2.0",
-        "x-ms-error-code": "InvalidUri",
-        "x-ms-request-id": "2bf1722c-f01e-0060-4e47-09313f000000"
-      },
-      "ResponseBody": [
-        "\uFEFF\u003C?xml version=\u00221.0\u0022 encoding=\u0022utf-8\u0022?\u003E\u003CError\u003E\u003CCode\u003EInvalidUri\u003C/Code\u003E\u003CMessage\u003EThe requested URI does not represent any resource on the server.\n",
-        "RequestId:2bf1722c-f01e-0060-4e47-09313f000000\n",
-        "Time:2020-04-02T23:39:42.7724731Z\u003C/Message\u003E\u003CUriPath\u003Ehttps://seanmcccanary.blob.core.windows.net/test-container-06d2abcc-d9ec-1e4b-59d5-74d0c6411187/\u003C/UriPath\u003E\u003C/Error\u003E"
-=======
         "Content-Length": "225",
         "Content-Type": "application/xml",
         "Date": "Fri, 19 Jun 2020 19:21:00 GMT",
@@ -119,7 +70,6 @@
         "\uFEFF\u003C?xml version=\u00221.0\u0022 encoding=\u0022utf-8\u0022?\u003E\u003CError\u003E\u003CCode\u003EContainerNotFound\u003C/Code\u003E\u003CMessage\u003EThe specified container does not exist.\n",
         "RequestId:2136445e-601e-0000-246e-464da0000000\n",
         "Time:2020-06-19T19:21:01.3190389Z\u003C/Message\u003E\u003C/Error\u003E"
->>>>>>> 994efc63
       ]
     },
     {
@@ -127,15 +77,6 @@
       "RequestMethod": "DELETE",
       "RequestHeaders": {
         "Authorization": "Sanitized",
-<<<<<<< HEAD
-        "traceparent": "00-f377e062f6308047bf5cfea592626056-1768ac03fe789b4d-00",
-        "User-Agent": [
-          "azsdk-net-Storage.Blobs/12.5.0-dev.20200402.1",
-          "(.NET Core 4.6.28325.01; Microsoft Windows 10.0.18362 )"
-        ],
-        "x-ms-client-request-id": "d1d2bfa0-940c-5e0e-e003-6a853d3c97c9",
-        "x-ms-date": "Thu, 02 Apr 2020 23:39:43 GMT",
-=======
         "traceparent": "00-488aa47c5391f147add6ca820e38a928-0d1484a3d929d742-00",
         "User-Agent": [
           "azsdk-net-Storage.Blobs/12.5.0-dev.20200619.1",
@@ -143,7 +84,6 @@
         ],
         "x-ms-client-request-id": "d1d2bfa0-940c-5e0e-e003-6a853d3c97c9",
         "x-ms-date": "Fri, 19 Jun 2020 19:21:00 GMT",
->>>>>>> 994efc63
         "x-ms-return-client-request-id": "true",
         "x-ms-version": "2019-12-12"
       },
@@ -151,21 +91,13 @@
       "StatusCode": 202,
       "ResponseHeaders": {
         "Content-Length": "0",
-<<<<<<< HEAD
-        "Date": "Thu, 02 Apr 2020 23:39:42 GMT",
-=======
         "Date": "Fri, 19 Jun 2020 19:21:00 GMT",
->>>>>>> 994efc63
         "Server": [
           "Windows-Azure-Blob/1.0",
           "Microsoft-HTTPAPI/2.0"
         ],
         "x-ms-client-request-id": "d1d2bfa0-940c-5e0e-e003-6a853d3c97c9",
-<<<<<<< HEAD
-        "x-ms-request-id": "2bf17231-f01e-0060-5347-09313f000000",
-=======
         "x-ms-request-id": "21364469-601e-0000-2e6e-464da0000000",
->>>>>>> 994efc63
         "x-ms-version": "2019-12-12"
       },
       "ResponseBody": []
