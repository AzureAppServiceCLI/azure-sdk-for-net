{
  "Entries": [
    {
      "RequestUri": "https://seanmcccanary.blob.core.windows.net/test-container-b0fd8496-3854-6a0f-4d02-65839d557284?restype=container",
      "RequestMethod": "PUT",
      "RequestHeaders": {
        "Authorization": "Sanitized",
        "traceparent": "00-2c365cd1e00f3e4aa25607193755ddb7-8259a46f63abea47-00",
        "User-Agent": [
          "azsdk-net-Storage.Blobs/12.5.0-dev.20200402.1",
          "(.NET Core 4.6.28325.01; Microsoft Windows 10.0.18362 )"
        ],
        "x-ms-blob-public-access": "container",
        "x-ms-client-request-id": "c96b0be5-5ab8-6e63-5912-9b7bae0508ca",
        "x-ms-date": "Thu, 02 Apr 2020 23:38:54 GMT",
        "x-ms-return-client-request-id": "true",
        "x-ms-version": "2019-12-12"
      },
      "RequestBody": null,
      "StatusCode": 201,
      "ResponseHeaders": {
        "Content-Length": "0",
        "Date": "Thu, 02 Apr 2020 23:38:53 GMT",
        "ETag": "\u00220x8D7D75F018BC053\u0022",
        "Last-Modified": "Thu, 02 Apr 2020 23:38:54 GMT",
        "Server": [
          "Windows-Azure-Blob/1.0",
          "Microsoft-HTTPAPI/2.0"
        ],
        "x-ms-client-request-id": "c96b0be5-5ab8-6e63-5912-9b7bae0508ca",
<<<<<<< HEAD
        "x-ms-request-id": "1981bc78-201e-0011-6b2f-f3088f000000",
=======
        "x-ms-request-id": "93b4697c-d01e-0083-1047-0953c2000000",
>>>>>>> 8d420312
        "x-ms-version": "2019-12-12"
      },
      "ResponseBody": []
    },
    {
      "RequestUri": "https://seanmcccanary.blob.core.windows.net/test-container-b0fd8496-3854-6a0f-4d02-65839d557284/test-blob-ca4f2176-769a-50cd-5d33-31299e8ba696",
      "RequestMethod": "PUT",
      "RequestHeaders": {
        "Authorization": "Sanitized",
        "Content-Length": "0",
        "traceparent": "00-18759c473f198f4ba8b99e2b00407eeb-d764372c4f196b4f-00",
        "User-Agent": [
          "azsdk-net-Storage.Blobs/12.5.0-dev.20200402.1",
          "(.NET Core 4.6.28325.01; Microsoft Windows 10.0.18362 )"
        ],
        "x-ms-blob-type": "AppendBlob",
        "x-ms-client-request-id": "dc79fbb1-3ead-7981-6502-3751f331ee73",
        "x-ms-date": "Thu, 02 Apr 2020 23:38:55 GMT",
        "x-ms-encryption-algorithm": "AES256",
        "x-ms-encryption-key": "MGKdkemozAv8/Z8TqqsbeSLPDKJnB2hvPhtshCg5z84=",
        "x-ms-encryption-key-sha256": "7UhGkdqaX6l8dSdh0da6zWEVujKyVsvoOtWNRT3vvv4=",
        "x-ms-return-client-request-id": "true",
        "x-ms-version": "2019-12-12"
      },
      "RequestBody": null,
      "StatusCode": 201,
      "ResponseHeaders": {
        "Content-Length": "0",
        "Date": "Thu, 02 Apr 2020 23:38:53 GMT",
        "ETag": "\u00220x8D7D75F019A405D\u0022",
        "Last-Modified": "Thu, 02 Apr 2020 23:38:54 GMT",
        "Server": [
          "Windows-Azure-Blob/1.0",
          "Microsoft-HTTPAPI/2.0"
        ],
        "x-ms-client-request-id": "dc79fbb1-3ead-7981-6502-3751f331ee73",
        "x-ms-encryption-key-sha256": "7UhGkdqaX6l8dSdh0da6zWEVujKyVsvoOtWNRT3vvv4=",
        "x-ms-request-id": "93b4698b-d01e-0083-1b47-0953c2000000",
        "x-ms-request-server-encrypted": "true",
        "x-ms-version": "2019-12-12"
      },
      "ResponseBody": []
    },
    {
      "RequestUri": "https://seanmcccanary.blob.core.windows.net/test-container-b0fd8496-3854-6a0f-4d02-65839d557284/test-blob-ca4f2176-769a-50cd-5d33-31299e8ba696?comp=appendblock",
      "RequestMethod": "PUT",
      "RequestHeaders": {
        "Authorization": "Sanitized",
        "Content-Length": "1024",
        "traceparent": "00-5c370f484c8c654f8b02d5e2cbc8cdc1-381ea62b224d5541-00",
        "User-Agent": [
          "azsdk-net-Storage.Blobs/12.5.0-dev.20200402.1",
          "(.NET Core 4.6.28325.01; Microsoft Windows 10.0.18362 )"
        ],
        "x-ms-client-request-id": "1eb9d197-eae2-1578-fb6e-3d96f8b76731",
        "x-ms-date": "Thu, 02 Apr 2020 23:38:55 GMT",
        "x-ms-encryption-algorithm": "AES256",
        "x-ms-encryption-key": "MGKdkemozAv8/Z8TqqsbeSLPDKJnB2hvPhtshCg5z84=",
        "x-ms-encryption-key-sha256": "7UhGkdqaX6l8dSdh0da6zWEVujKyVsvoOtWNRT3vvv4=",
        "x-ms-return-client-request-id": "true",
        "x-ms-version": "2019-12-12"
      },
      "RequestBody": "awRLS2h24M1UQ82d1rqlshi4B89\u002BBC8o\u002Bi5TzjtH4sMu0aelX88Rq\u002B4\u002BTSM6y5iEdbpscDH/T2bVI1A5IxKSDGAKbwUSAFJIp1zgQLcL7i\u002BWz1iB23KRLoJB0Dx/14jcrEDCL1yTcXVnI8jVHw\u002BvyTUho1O5EDDueUCC0TAWyc/TA5N2Sb7TAl7iGbipuw9zkgYGXTQ1IpwQ1LYbEKBFUVn5Aht7OIB2TqD11/d4RL0xDz8pD2ubnuH3ZnUIt/K9ncdesLnz91mFkA\u002BTP0ukl4/56gBgG0HtXWM6hNELbpauNzkvGZQDPRjlo35cCF6VUs7lDs3xXYGFcFNVuXKIeiJ55QgRdX769azoe3fDkVQFpDICJV/IvNq4qahAroOlXSlc4iNWhN1Q6xkhCOIJwt7\u002BUBVAhVXDsCguWcvWukcoQx1OZq8xriBVsjpFp7T4rubJQl1uZNfTmTH6KCoReTDS\u002BMTEu1wvzaH169IbfQl0NqvlDXjput5Ge819Nob1QzkJc67vM/OKmXS8eXkEuBwohvF/LGy46T7mfj\u002BPsZYa/6eZEglahQK3W3MDLUBkQcKwVa\u002BVdRfMUIpvCLWz\u002BufeoXnRa6YSzQHvyNH5tbv9gTx83lzmhYqQzcF/6nxMBGCLJYvHktYcnoiupa1G05rOcod5NhyL9xvuQZ7kkuKFosNwbZAwNe5mYD/UON/cSfkmsXj0081EAC1v2FE4OAumKALp1WYKnjyZEtbct747EvekveFpkM/1LGxiwF2dLig0LhDd83STHBI8W8D3aElvM8ZZk3oqPJcz86n5p97f\u002B\u002BStqIiuXh6DEaHPLTUO/sMj84yWQ5quCfF4qf/KmXQ0XV/cSb/AwdWn1oLYWg9iJPXl1rRSSLhJ/56XNbQfuXcsms/VMrQEYjG27m0Y1a/iFYUJ5MPA4hSnkkohKYsgiBwKq8A/jfFB4XODm1pKMSrvtSAvFtWzbLi7LaBq4jmllmZQDiruooeTxwJQPUe6XGEfMnNr8HFHVj4HhF9R1/853QTz\u002BSMAABOYm07SYy9xANE/SrDFOaX1Cbfr5x0oQvADFl9Cx2I\u002BHzFg01UidfMPloSOEo1OdKNe/vBrFBn1b1lezkzPLjluACp\u002BZGZQ0pTD21CYmS9jtKK748hx0goYa2P7xKanP2hLIBFi0A89DixcqDnIXNYp\u002BxqpE0pw/C4fZfkCVQ3tHJzoTXkeAOSTftWcFSrRTw6N0cmM/isd2yPjQ2oVO7geboud4A9dC/s1FZV00\u002BcDTRbrdINDYR5wynJVO7x6fkIcfaaeNG//L8bOVuiVqAc83/VUKsY12g1tLBWcCM8\u002BupdSWFVBZRmm60W8dQo22yJqGVzGJg==",
      "StatusCode": 201,
      "ResponseHeaders": {
        "Content-Length": "0",
        "Date": "Thu, 02 Apr 2020 23:38:53 GMT",
        "ETag": "\u00220x8D7D75F01A78936\u0022",
        "Last-Modified": "Thu, 02 Apr 2020 23:38:54 GMT",
        "Server": [
          "Windows-Azure-Blob/1.0",
          "Microsoft-HTTPAPI/2.0"
        ],
        "x-ms-blob-append-offset": "0",
        "x-ms-blob-committed-block-count": "1",
        "x-ms-client-request-id": "1eb9d197-eae2-1578-fb6e-3d96f8b76731",
        "x-ms-content-crc64": "pVGIecXV\u002BIc=",
        "x-ms-encryption-key-sha256": "7UhGkdqaX6l8dSdh0da6zWEVujKyVsvoOtWNRT3vvv4=",
        "x-ms-request-id": "93b469a4-d01e-0083-2d47-0953c2000000",
        "x-ms-request-server-encrypted": "true",
        "x-ms-version": "2019-12-12"
      },
      "ResponseBody": []
    },
    {
      "RequestUri": "https://seanmcccanary.blob.core.windows.net/test-container-b0fd8496-3854-6a0f-4d02-65839d557284?restype=container",
      "RequestMethod": "DELETE",
      "RequestHeaders": {
        "Authorization": "Sanitized",
        "traceparent": "00-1e0c60f3885ace43bb53260e48e058d8-0391b3f9fff1ee4c-00",
        "User-Agent": [
          "azsdk-net-Storage.Blobs/12.5.0-dev.20200402.1",
          "(.NET Core 4.6.28325.01; Microsoft Windows 10.0.18362 )"
        ],
        "x-ms-client-request-id": "21b95293-d078-8d90-1b2e-db0276123c59",
        "x-ms-date": "Thu, 02 Apr 2020 23:38:55 GMT",
        "x-ms-return-client-request-id": "true",
        "x-ms-version": "2019-12-12"
      },
      "RequestBody": null,
      "StatusCode": 202,
      "ResponseHeaders": {
        "Content-Length": "0",
        "Date": "Thu, 02 Apr 2020 23:38:53 GMT",
        "Server": [
          "Windows-Azure-Blob/1.0",
          "Microsoft-HTTPAPI/2.0"
        ],
        "x-ms-client-request-id": "21b95293-d078-8d90-1b2e-db0276123c59",
<<<<<<< HEAD
        "x-ms-request-id": "1981bc8f-201e-0011-7d2f-f3088f000000",
=======
        "x-ms-request-id": "93b469bb-d01e-0083-3f47-0953c2000000",
>>>>>>> 8d420312
        "x-ms-version": "2019-12-12"
      },
      "ResponseBody": []
    }
  ],
  "Variables": {
    "RandomSeed": "1336779547",
    "Storage_TestConfigDefault": "ProductionTenant\nseanmcccanary\nU2FuaXRpemVk\nhttps://seanmcccanary.blob.core.windows.net\nhttps://seanmcccanary.file.core.windows.net\nhttps://seanmcccanary.queue.core.windows.net\nhttps://seanmcccanary.table.core.windows.net\n\n\n\n\nhttps://seanmcccanary-secondary.blob.core.windows.net\nhttps://seanmcccanary-secondary.file.core.windows.net\nhttps://seanmcccanary-secondary.queue.core.windows.net\nhttps://seanmcccanary-secondary.table.core.windows.net\n\nSanitized\n\n\nCloud\nBlobEndpoint=https://seanmcccanary.blob.core.windows.net/;QueueEndpoint=https://seanmcccanary.queue.core.windows.net/;FileEndpoint=https://seanmcccanary.file.core.windows.net/;BlobSecondaryEndpoint=https://seanmcccanary-secondary.blob.core.windows.net/;QueueSecondaryEndpoint=https://seanmcccanary-secondary.queue.core.windows.net/;FileSecondaryEndpoint=https://seanmcccanary-secondary.file.core.windows.net/;AccountName=seanmcccanary;AccountKey=Sanitized\nseanscope1"
  }
}<|MERGE_RESOLUTION|>--- conflicted
+++ resolved
@@ -28,11 +28,7 @@
           "Microsoft-HTTPAPI/2.0"
         ],
         "x-ms-client-request-id": "c96b0be5-5ab8-6e63-5912-9b7bae0508ca",
-<<<<<<< HEAD
-        "x-ms-request-id": "1981bc78-201e-0011-6b2f-f3088f000000",
-=======
         "x-ms-request-id": "93b4697c-d01e-0083-1047-0953c2000000",
->>>>>>> 8d420312
         "x-ms-version": "2019-12-12"
       },
       "ResponseBody": []
@@ -142,11 +138,7 @@
           "Microsoft-HTTPAPI/2.0"
         ],
         "x-ms-client-request-id": "21b95293-d078-8d90-1b2e-db0276123c59",
-<<<<<<< HEAD
-        "x-ms-request-id": "1981bc8f-201e-0011-7d2f-f3088f000000",
-=======
         "x-ms-request-id": "93b469bb-d01e-0083-3f47-0953c2000000",
->>>>>>> 8d420312
         "x-ms-version": "2019-12-12"
       },
       "ResponseBody": []
