{
  "Entries": [
    {
      "RequestUri": "https://seanmcccanary.blob.core.windows.net/test-container-5908dffa-2ecc-d4bb-bab5-59d5eba4a6b2?restype=container",
      "RequestMethod": "PUT",
      "RequestHeaders": {
        "Authorization": "Sanitized",
        "traceparent": "00-23619bbb0810604ea95522d0b0bb05f4-6676b51a2c237747-00",
        "User-Agent": [
          "azsdk-net-Storage.Blobs/12.5.0-dev.20200402.1",
          "(.NET Core 4.6.28325.01; Microsoft Windows 10.0.18362 )"
        ],
        "x-ms-blob-public-access": "container",
        "x-ms-client-request-id": "a8bedd8c-9ffc-4859-2270-484ae5cc0cf7",
        "x-ms-date": "Thu, 02 Apr 2020 23:40:16 GMT",
        "x-ms-return-client-request-id": "true",
        "x-ms-version": "2019-12-12"
      },
      "RequestBody": null,
      "StatusCode": 201,
      "ResponseHeaders": {
        "Content-Length": "0",
        "Date": "Thu, 02 Apr 2020 23:40:15 GMT",
        "ETag": "\u00220x8D7D75F322DCAE6\u0022",
        "Last-Modified": "Thu, 02 Apr 2020 23:40:15 GMT",
        "Server": [
          "Windows-Azure-Blob/1.0",
          "Microsoft-HTTPAPI/2.0"
        ],
        "x-ms-client-request-id": "a8bedd8c-9ffc-4859-2270-484ae5cc0cf7",
<<<<<<< HEAD
        "x-ms-request-id": "69f8205b-701e-0033-7c2f-f3cd90000000",
=======
        "x-ms-request-id": "0ea740e6-001e-0064-5d48-09bc38000000",
>>>>>>> 8d420312
        "x-ms-version": "2019-12-12"
      },
      "ResponseBody": []
    },
    {
      "RequestUri": "https://seanmcccanary.blob.core.windows.net/test-container-5908dffa-2ecc-d4bb-bab5-59d5eba4a6b2?restype=container\u0026comp=acl",
      "RequestMethod": "PUT",
      "RequestHeaders": {
        "Authorization": "Sanitized",
        "Content-Length": "21",
        "Content-Type": "application/xml",
        "traceparent": "00-50eb7238735b8f42abd2b7fe222b49d8-26bd547c65ebd34c-00",
        "User-Agent": [
          "azsdk-net-Storage.Blobs/12.5.0-dev.20200402.1",
          "(.NET Core 4.6.28325.01; Microsoft Windows 10.0.18362 )"
        ],
        "x-ms-blob-public-access": "container",
        "x-ms-client-request-id": "0d48ad50-fee6-69b5-cb8c-70e6a0c8a4e2",
        "x-ms-date": "Thu, 02 Apr 2020 23:40:16 GMT",
        "x-ms-return-client-request-id": "true",
        "x-ms-version": "2019-12-12"
      },
      "RequestBody": "\u003CSignedIdentifiers /\u003E",
      "StatusCode": 200,
      "ResponseHeaders": {
        "Content-Length": "0",
        "Date": "Thu, 02 Apr 2020 23:40:15 GMT",
        "ETag": "\u00220x8D7D75F323ADCD7\u0022",
        "Last-Modified": "Thu, 02 Apr 2020 23:40:16 GMT",
        "Server": [
          "Windows-Azure-Blob/1.0",
          "Microsoft-HTTPAPI/2.0"
        ],
        "x-ms-client-request-id": "0d48ad50-fee6-69b5-cb8c-70e6a0c8a4e2",
<<<<<<< HEAD
        "x-ms-request-id": "69f82061-701e-0033-802f-f3cd90000000",
=======
        "x-ms-request-id": "0ea74115-001e-0064-0848-09bc38000000",
>>>>>>> 8d420312
        "x-ms-version": "2019-12-12"
      },
      "ResponseBody": []
    },
    {
      "RequestUri": "https://seanmcccanary.blob.core.windows.net/test-container-5908dffa-2ecc-d4bb-bab5-59d5eba4a6b2/test-blob-dcaca581-f57e-5e47-7a0b-63fa3883fe11",
      "RequestMethod": "PUT",
      "RequestHeaders": {
        "Authorization": "Sanitized",
        "Content-Length": "0",
        "traceparent": "00-f608d30aa6efdc48b99790ac3429bb38-8641e2aa5eec2445-00",
        "User-Agent": [
          "azsdk-net-Storage.Blobs/12.5.0-dev.20200402.1",
          "(.NET Core 4.6.28325.01; Microsoft Windows 10.0.18362 )"
        ],
        "x-ms-blob-type": "AppendBlob",
        "x-ms-client-request-id": "68c6324c-2239-7337-842d-f6db3ccd6b5f",
        "x-ms-date": "Thu, 02 Apr 2020 23:40:17 GMT",
        "x-ms-return-client-request-id": "true",
        "x-ms-version": "2019-12-12"
      },
      "RequestBody": null,
      "StatusCode": 201,
      "ResponseHeaders": {
        "Content-Length": "0",
        "Date": "Thu, 02 Apr 2020 23:40:15 GMT",
        "ETag": "\u00220x8D7D75F32486DDC\u0022",
        "Last-Modified": "Thu, 02 Apr 2020 23:40:16 GMT",
        "Server": [
          "Windows-Azure-Blob/1.0",
          "Microsoft-HTTPAPI/2.0"
        ],
        "x-ms-client-request-id": "68c6324c-2239-7337-842d-f6db3ccd6b5f",
        "x-ms-request-id": "0ea7413a-001e-0064-2d48-09bc38000000",
        "x-ms-request-server-encrypted": "true",
        "x-ms-version": "2019-12-12"
      },
      "ResponseBody": []
    },
    {
      "RequestUri": "https://seanmcccanary.blob.core.windows.net/test-container-5908dffa-2ecc-d4bb-bab5-59d5eba4a6b2/test-blob-dcaca581-f57e-5e47-7a0b-63fa3883fe11?comp=appendblock",
      "RequestMethod": "PUT",
      "RequestHeaders": {
        "Authorization": "Sanitized",
        "Content-Length": "7",
        "traceparent": "00-0c68abaca5a508408fb710f62926846a-f5db55014a8f514b-00",
        "User-Agent": [
          "azsdk-net-Storage.Blobs/12.5.0-dev.20200402.1",
          "(.NET Core 4.6.28325.01; Microsoft Windows 10.0.18362 )"
        ],
        "x-ms-client-request-id": "06ae269f-96bc-37d7-8753-1076a3753535",
        "x-ms-date": "Thu, 02 Apr 2020 23:40:17 GMT",
        "x-ms-return-client-request-id": "true",
        "x-ms-version": "2019-12-12"
      },
      "RequestBody": "rk26\u002BqYEeg==",
      "StatusCode": 201,
      "ResponseHeaders": {
        "Content-Length": "0",
        "Date": "Thu, 02 Apr 2020 23:40:15 GMT",
        "ETag": "\u00220x8D7D75F32556886\u0022",
        "Last-Modified": "Thu, 02 Apr 2020 23:40:16 GMT",
        "Server": [
          "Windows-Azure-Blob/1.0",
          "Microsoft-HTTPAPI/2.0"
        ],
        "x-ms-blob-append-offset": "0",
        "x-ms-blob-committed-block-count": "1",
        "x-ms-client-request-id": "06ae269f-96bc-37d7-8753-1076a3753535",
        "x-ms-content-crc64": "OZp70R\u002B\u002BnsI=",
        "x-ms-request-id": "0ea7413c-001e-0064-2f48-09bc38000000",
        "x-ms-request-server-encrypted": "true",
        "x-ms-version": "2019-12-12"
      },
      "ResponseBody": []
    },
    {
      "RequestUri": "https://seanmcccanary.blob.core.windows.net/test-container-5908dffa-2ecc-d4bb-bab5-59d5eba4a6b2/test-blob-5fb5686e-2f8c-dd5d-5cde-14ff499244a1",
      "RequestMethod": "PUT",
      "RequestHeaders": {
        "Authorization": "Sanitized",
        "Content-Length": "0",
        "traceparent": "00-367f5804f41a4d45a0dfd49236a67091-22382f2bb5c9e64a-00",
        "User-Agent": [
          "azsdk-net-Storage.Blobs/12.5.0-dev.20200402.1",
          "(.NET Core 4.6.28325.01; Microsoft Windows 10.0.18362 )"
        ],
        "x-ms-blob-type": "AppendBlob",
        "x-ms-client-request-id": "c635a204-622e-6f00-c8d0-a9de81d7eef4",
        "x-ms-date": "Thu, 02 Apr 2020 23:40:17 GMT",
        "x-ms-return-client-request-id": "true",
        "x-ms-version": "2019-12-12"
      },
      "RequestBody": null,
      "StatusCode": 201,
      "ResponseHeaders": {
        "Content-Length": "0",
        "Date": "Thu, 02 Apr 2020 23:40:16 GMT",
        "ETag": "\u00220x8D7D75F3262FF93\u0022",
        "Last-Modified": "Thu, 02 Apr 2020 23:40:16 GMT",
        "Server": [
          "Windows-Azure-Blob/1.0",
          "Microsoft-HTTPAPI/2.0"
        ],
        "x-ms-client-request-id": "c635a204-622e-6f00-c8d0-a9de81d7eef4",
        "x-ms-request-id": "0ea7413e-001e-0064-3048-09bc38000000",
        "x-ms-request-server-encrypted": "true",
        "x-ms-version": "2019-12-12"
      },
      "ResponseBody": []
    },
    {
      "RequestUri": "https://seanmcccanary.blob.core.windows.net/test-container-5908dffa-2ecc-d4bb-bab5-59d5eba4a6b2/test-blob-5fb5686e-2f8c-dd5d-5cde-14ff499244a1?comp=appendblock",
      "RequestMethod": "PUT",
      "RequestHeaders": {
        "Authorization": "Sanitized",
        "Content-Length": "0",
        "If-Modified-Since": "Fri, 03 Apr 2020 23:40:16 GMT",
        "traceparent": "00-a6553c3739250d45a78c3fca9330f605-39a5ffb7c21a804c-00",
        "User-Agent": [
          "azsdk-net-Storage.Blobs/12.5.0-dev.20200402.1",
          "(.NET Core 4.6.28325.01; Microsoft Windows 10.0.18362 )"
        ],
        "x-ms-client-request-id": "a7fa3799-7e5d-0873-68cb-4d4ebbc4968d",
        "x-ms-copy-source": "https://seanmcccanary.blob.core.windows.net/test-container-5908dffa-2ecc-d4bb-bab5-59d5eba4a6b2/test-blob-dcaca581-f57e-5e47-7a0b-63fa3883fe11",
        "x-ms-date": "Thu, 02 Apr 2020 23:40:17 GMT",
        "x-ms-return-client-request-id": "true",
        "x-ms-source-range": "bytes=0-",
        "x-ms-version": "2019-12-12"
      },
      "RequestBody": null,
      "StatusCode": 412,
      "ResponseHeaders": {
        "Content-Length": "253",
        "Content-Type": "application/xml",
        "Date": "Thu, 02 Apr 2020 23:40:16 GMT",
        "Server": [
          "Windows-Azure-Blob/1.0",
          "Microsoft-HTTPAPI/2.0"
        ],
        "x-ms-client-request-id": "a7fa3799-7e5d-0873-68cb-4d4ebbc4968d",
        "x-ms-error-code": "ConditionNotMet",
<<<<<<< HEAD
        "x-ms-request-id": "69f82073-701e-0033-0f2f-f3cd90000000",
=======
        "x-ms-request-id": "0ea74142-001e-0064-3448-09bc38000000",
>>>>>>> 8d420312
        "x-ms-version": "2019-12-12"
      },
      "ResponseBody": [
        "\uFEFF\u003C?xml version=\u00221.0\u0022 encoding=\u0022utf-8\u0022?\u003E\n",
        "\u003CError\u003E\u003CCode\u003EConditionNotMet\u003C/Code\u003E\u003CMessage\u003EThe condition specified using HTTP conditional header(s) is not met.\n",
        "RequestId:0ea74142-001e-0064-3448-09bc38000000\n",
        "Time:2020-04-02T23:40:16.7236482Z\u003C/Message\u003E\u003C/Error\u003E"
      ]
    },
    {
      "RequestUri": "https://seanmcccanary.blob.core.windows.net/test-container-5908dffa-2ecc-d4bb-bab5-59d5eba4a6b2?restype=container",
      "RequestMethod": "DELETE",
      "RequestHeaders": {
        "Authorization": "Sanitized",
        "traceparent": "00-d235de0a5a13014eae00196a4e1d22c0-e472b147c6b7a640-00",
        "User-Agent": [
          "azsdk-net-Storage.Blobs/12.5.0-dev.20200402.1",
          "(.NET Core 4.6.28325.01; Microsoft Windows 10.0.18362 )"
        ],
        "x-ms-client-request-id": "4a44ac52-46dc-8f97-fb02-d16ed2c74e01",
        "x-ms-date": "Thu, 02 Apr 2020 23:40:17 GMT",
        "x-ms-return-client-request-id": "true",
        "x-ms-version": "2019-12-12"
      },
      "RequestBody": null,
      "StatusCode": 202,
      "ResponseHeaders": {
        "Content-Length": "0",
        "Date": "Thu, 02 Apr 2020 23:40:16 GMT",
        "Server": [
          "Windows-Azure-Blob/1.0",
          "Microsoft-HTTPAPI/2.0"
        ],
        "x-ms-client-request-id": "4a44ac52-46dc-8f97-fb02-d16ed2c74e01",
<<<<<<< HEAD
        "x-ms-request-id": "69f8207a-701e-0033-152f-f3cd90000000",
=======
        "x-ms-request-id": "0ea7415b-001e-0064-4848-09bc38000000",
>>>>>>> 8d420312
        "x-ms-version": "2019-12-12"
      },
      "ResponseBody": []
    },
    {
      "RequestUri": "https://seanmcccanary.blob.core.windows.net/test-container-bd296d06-8e54-8faa-9315-1a317ee2a0cc?restype=container",
      "RequestMethod": "PUT",
      "RequestHeaders": {
        "Authorization": "Sanitized",
        "traceparent": "00-df2ff54c0f112640b243844dcd18f655-5c337ea25c1c764f-00",
        "User-Agent": [
          "azsdk-net-Storage.Blobs/12.5.0-dev.20200402.1",
          "(.NET Core 4.6.28325.01; Microsoft Windows 10.0.18362 )"
        ],
        "x-ms-blob-public-access": "container",
        "x-ms-client-request-id": "fa8bfedc-3573-c3a2-02b5-b7c72c651119",
        "x-ms-date": "Thu, 02 Apr 2020 23:40:17 GMT",
        "x-ms-return-client-request-id": "true",
        "x-ms-version": "2019-12-12"
      },
      "RequestBody": null,
      "StatusCode": 201,
      "ResponseHeaders": {
        "Content-Length": "0",
        "Date": "Thu, 02 Apr 2020 23:40:16 GMT",
        "ETag": "\u00220x8D7D75F32DA5796\u0022",
        "Last-Modified": "Thu, 02 Apr 2020 23:40:17 GMT",
        "Server": [
          "Windows-Azure-Blob/1.0",
          "Microsoft-HTTPAPI/2.0"
        ],
        "x-ms-client-request-id": "fa8bfedc-3573-c3a2-02b5-b7c72c651119",
<<<<<<< HEAD
        "x-ms-request-id": "959dcc95-b01e-003c-3b2f-f3bbfc000000",
=======
        "x-ms-request-id": "e80086f8-c01e-008f-7d48-09c4ca000000",
>>>>>>> 8d420312
        "x-ms-version": "2019-12-12"
      },
      "ResponseBody": []
    },
    {
      "RequestUri": "https://seanmcccanary.blob.core.windows.net/test-container-bd296d06-8e54-8faa-9315-1a317ee2a0cc?restype=container\u0026comp=acl",
      "RequestMethod": "PUT",
      "RequestHeaders": {
        "Authorization": "Sanitized",
        "Content-Length": "21",
        "Content-Type": "application/xml",
        "traceparent": "00-3bea4af14ba5fb43a6a0e5c298c28c1b-8952184aeeb4294a-00",
        "User-Agent": [
          "azsdk-net-Storage.Blobs/12.5.0-dev.20200402.1",
          "(.NET Core 4.6.28325.01; Microsoft Windows 10.0.18362 )"
        ],
        "x-ms-blob-public-access": "container",
        "x-ms-client-request-id": "7f545402-a557-a258-b439-0dca94e9c7c1",
        "x-ms-date": "Thu, 02 Apr 2020 23:40:18 GMT",
        "x-ms-return-client-request-id": "true",
        "x-ms-version": "2019-12-12"
      },
      "RequestBody": "\u003CSignedIdentifiers /\u003E",
      "StatusCode": 200,
      "ResponseHeaders": {
        "Content-Length": "0",
        "Date": "Thu, 02 Apr 2020 23:40:16 GMT",
        "ETag": "\u00220x8D7D75F32E741F1\u0022",
        "Last-Modified": "Thu, 02 Apr 2020 23:40:17 GMT",
        "Server": [
          "Windows-Azure-Blob/1.0",
          "Microsoft-HTTPAPI/2.0"
        ],
        "x-ms-client-request-id": "7f545402-a557-a258-b439-0dca94e9c7c1",
<<<<<<< HEAD
        "x-ms-request-id": "959dcc9f-b01e-003c-422f-f3bbfc000000",
=======
        "x-ms-request-id": "e80086fb-c01e-008f-7e48-09c4ca000000",
>>>>>>> 8d420312
        "x-ms-version": "2019-12-12"
      },
      "ResponseBody": []
    },
    {
      "RequestUri": "https://seanmcccanary.blob.core.windows.net/test-container-bd296d06-8e54-8faa-9315-1a317ee2a0cc/test-blob-3ed07d9d-9f3e-283b-a85f-58c5d71192c2",
      "RequestMethod": "PUT",
      "RequestHeaders": {
        "Authorization": "Sanitized",
        "Content-Length": "0",
        "traceparent": "00-8c5ac0ab2bb77348a604db7f2f6d3b79-6398ef8dfc131e43-00",
        "User-Agent": [
          "azsdk-net-Storage.Blobs/12.5.0-dev.20200402.1",
          "(.NET Core 4.6.28325.01; Microsoft Windows 10.0.18362 )"
        ],
        "x-ms-blob-type": "AppendBlob",
        "x-ms-client-request-id": "02b7596a-6786-031a-7811-646b3b24efb0",
        "x-ms-date": "Thu, 02 Apr 2020 23:40:18 GMT",
        "x-ms-return-client-request-id": "true",
        "x-ms-version": "2019-12-12"
      },
      "RequestBody": null,
      "StatusCode": 201,
      "ResponseHeaders": {
        "Content-Length": "0",
        "Date": "Thu, 02 Apr 2020 23:40:16 GMT",
        "ETag": "\u00220x8D7D75F32F3C13A\u0022",
        "Last-Modified": "Thu, 02 Apr 2020 23:40:17 GMT",
        "Server": [
          "Windows-Azure-Blob/1.0",
          "Microsoft-HTTPAPI/2.0"
        ],
        "x-ms-client-request-id": "02b7596a-6786-031a-7811-646b3b24efb0",
        "x-ms-request-id": "e8008702-c01e-008f-0248-09c4ca000000",
        "x-ms-request-server-encrypted": "true",
        "x-ms-version": "2019-12-12"
      },
      "ResponseBody": []
    },
    {
      "RequestUri": "https://seanmcccanary.blob.core.windows.net/test-container-bd296d06-8e54-8faa-9315-1a317ee2a0cc/test-blob-3ed07d9d-9f3e-283b-a85f-58c5d71192c2?comp=appendblock",
      "RequestMethod": "PUT",
      "RequestHeaders": {
        "Authorization": "Sanitized",
        "Content-Length": "7",
        "traceparent": "00-fb24c2d792b1e14c8783e59139e4e993-b6040459c4bf4044-00",
        "User-Agent": [
          "azsdk-net-Storage.Blobs/12.5.0-dev.20200402.1",
          "(.NET Core 4.6.28325.01; Microsoft Windows 10.0.18362 )"
        ],
        "x-ms-client-request-id": "7e5a993e-9059-543b-92ef-4f7fce4ceaaf",
        "x-ms-date": "Thu, 02 Apr 2020 23:40:18 GMT",
        "x-ms-return-client-request-id": "true",
        "x-ms-version": "2019-12-12"
      },
      "RequestBody": "29ruNJ\u002BX\u002Bw==",
      "StatusCode": 201,
      "ResponseHeaders": {
        "Content-Length": "0",
        "Date": "Thu, 02 Apr 2020 23:40:17 GMT",
        "ETag": "\u00220x8D7D75F32FFF875\u0022",
        "Last-Modified": "Thu, 02 Apr 2020 23:40:17 GMT",
        "Server": [
          "Windows-Azure-Blob/1.0",
          "Microsoft-HTTPAPI/2.0"
        ],
        "x-ms-blob-append-offset": "0",
        "x-ms-blob-committed-block-count": "1",
        "x-ms-client-request-id": "7e5a993e-9059-543b-92ef-4f7fce4ceaaf",
        "x-ms-content-crc64": "YAScptwTizw=",
        "x-ms-request-id": "e800870f-c01e-008f-0a48-09c4ca000000",
        "x-ms-request-server-encrypted": "true",
        "x-ms-version": "2019-12-12"
      },
      "ResponseBody": []
    },
    {
      "RequestUri": "https://seanmcccanary.blob.core.windows.net/test-container-bd296d06-8e54-8faa-9315-1a317ee2a0cc/test-blob-a942247e-9937-9a12-ef4c-3cdcfc4a39c7",
      "RequestMethod": "PUT",
      "RequestHeaders": {
        "Authorization": "Sanitized",
        "Content-Length": "0",
        "traceparent": "00-f1c8a6c974661e4dadfa905e24878c8f-946610804aefe544-00",
        "User-Agent": [
          "azsdk-net-Storage.Blobs/12.5.0-dev.20200402.1",
          "(.NET Core 4.6.28325.01; Microsoft Windows 10.0.18362 )"
        ],
        "x-ms-blob-type": "AppendBlob",
        "x-ms-client-request-id": "a551bbbf-bd6e-a407-86bf-8e0d545f5848",
        "x-ms-date": "Thu, 02 Apr 2020 23:40:18 GMT",
        "x-ms-return-client-request-id": "true",
        "x-ms-version": "2019-12-12"
      },
      "RequestBody": null,
      "StatusCode": 201,
      "ResponseHeaders": {
        "Content-Length": "0",
        "Date": "Thu, 02 Apr 2020 23:40:17 GMT",
        "ETag": "\u00220x8D7D75F330C56CF\u0022",
        "Last-Modified": "Thu, 02 Apr 2020 23:40:17 GMT",
        "Server": [
          "Windows-Azure-Blob/1.0",
          "Microsoft-HTTPAPI/2.0"
        ],
        "x-ms-client-request-id": "a551bbbf-bd6e-a407-86bf-8e0d545f5848",
        "x-ms-request-id": "e8008717-c01e-008f-1148-09c4ca000000",
        "x-ms-request-server-encrypted": "true",
        "x-ms-version": "2019-12-12"
      },
      "ResponseBody": []
    },
    {
      "RequestUri": "https://seanmcccanary.blob.core.windows.net/test-container-bd296d06-8e54-8faa-9315-1a317ee2a0cc/test-blob-a942247e-9937-9a12-ef4c-3cdcfc4a39c7?comp=appendblock",
      "RequestMethod": "PUT",
      "RequestHeaders": {
        "Authorization": "Sanitized",
        "Content-Length": "0",
        "If-Unmodified-Since": "Wed, 01 Apr 2020 23:40:16 GMT",
        "traceparent": "00-7d748dcbd4c58d45b6b05cdc42a33e50-998cbc4e1801474f-00",
        "User-Agent": [
          "azsdk-net-Storage.Blobs/12.5.0-dev.20200402.1",
          "(.NET Core 4.6.28325.01; Microsoft Windows 10.0.18362 )"
        ],
        "x-ms-client-request-id": "401cc2af-93f8-eb58-1d88-1b0ae248647c",
        "x-ms-copy-source": "https://seanmcccanary.blob.core.windows.net/test-container-bd296d06-8e54-8faa-9315-1a317ee2a0cc/test-blob-3ed07d9d-9f3e-283b-a85f-58c5d71192c2",
        "x-ms-date": "Thu, 02 Apr 2020 23:40:18 GMT",
        "x-ms-return-client-request-id": "true",
        "x-ms-source-range": "bytes=0-",
        "x-ms-version": "2019-12-12"
      },
      "RequestBody": null,
      "StatusCode": 412,
      "ResponseHeaders": {
        "Content-Length": "253",
        "Content-Type": "application/xml",
        "Date": "Thu, 02 Apr 2020 23:40:17 GMT",
        "Server": [
          "Windows-Azure-Blob/1.0",
          "Microsoft-HTTPAPI/2.0"
        ],
        "x-ms-client-request-id": "401cc2af-93f8-eb58-1d88-1b0ae248647c",
        "x-ms-error-code": "ConditionNotMet",
<<<<<<< HEAD
        "x-ms-request-id": "959dccbc-b01e-003c-5b2f-f3bbfc000000",
=======
        "x-ms-request-id": "e8008724-c01e-008f-1d48-09c4ca000000",
>>>>>>> 8d420312
        "x-ms-version": "2019-12-12"
      },
      "ResponseBody": [
        "\uFEFF\u003C?xml version=\u00221.0\u0022 encoding=\u0022utf-8\u0022?\u003E\n",
        "\u003CError\u003E\u003CCode\u003EConditionNotMet\u003C/Code\u003E\u003CMessage\u003EThe condition specified using HTTP conditional header(s) is not met.\n",
        "RequestId:e8008724-c01e-008f-1d48-09c4ca000000\n",
        "Time:2020-04-02T23:40:17.5392498Z\u003C/Message\u003E\u003C/Error\u003E"
      ]
    },
    {
      "RequestUri": "https://seanmcccanary.blob.core.windows.net/test-container-bd296d06-8e54-8faa-9315-1a317ee2a0cc?restype=container",
      "RequestMethod": "DELETE",
      "RequestHeaders": {
        "Authorization": "Sanitized",
        "traceparent": "00-34c27be120d68b4d94256a843da16e33-150118fb4913e84c-00",
        "User-Agent": [
          "azsdk-net-Storage.Blobs/12.5.0-dev.20200402.1",
          "(.NET Core 4.6.28325.01; Microsoft Windows 10.0.18362 )"
        ],
        "x-ms-client-request-id": "915e8aa5-1742-2250-2fe9-8b962cdb2a85",
        "x-ms-date": "Thu, 02 Apr 2020 23:40:18 GMT",
        "x-ms-return-client-request-id": "true",
        "x-ms-version": "2019-12-12"
      },
      "RequestBody": null,
      "StatusCode": 202,
      "ResponseHeaders": {
        "Content-Length": "0",
        "Date": "Thu, 02 Apr 2020 23:40:17 GMT",
        "Server": [
          "Windows-Azure-Blob/1.0",
          "Microsoft-HTTPAPI/2.0"
        ],
        "x-ms-client-request-id": "915e8aa5-1742-2250-2fe9-8b962cdb2a85",
<<<<<<< HEAD
        "x-ms-request-id": "959dccc7-b01e-003c-652f-f3bbfc000000",
=======
        "x-ms-request-id": "e8008732-c01e-008f-2848-09c4ca000000",
>>>>>>> 8d420312
        "x-ms-version": "2019-12-12"
      },
      "ResponseBody": []
    },
    {
      "RequestUri": "https://seanmcccanary.blob.core.windows.net/test-container-f8d35125-2150-bbef-68a5-6ab3bb73fb6f?restype=container",
      "RequestMethod": "PUT",
      "RequestHeaders": {
        "Authorization": "Sanitized",
        "traceparent": "00-c6a9d21322eede44976a541e7679a494-c5edbed28c618a41-00",
        "User-Agent": [
          "azsdk-net-Storage.Blobs/12.5.0-dev.20200402.1",
          "(.NET Core 4.6.28325.01; Microsoft Windows 10.0.18362 )"
        ],
        "x-ms-blob-public-access": "container",
        "x-ms-client-request-id": "9fbf521a-07da-83df-9aa2-299dac9c67bb",
        "x-ms-date": "Thu, 02 Apr 2020 23:40:18 GMT",
        "x-ms-return-client-request-id": "true",
        "x-ms-version": "2019-12-12"
      },
      "RequestBody": null,
      "StatusCode": 201,
      "ResponseHeaders": {
        "Content-Length": "0",
        "Date": "Thu, 02 Apr 2020 23:40:17 GMT",
        "ETag": "\u00220x8D7D75F3356CF72\u0022",
        "Last-Modified": "Thu, 02 Apr 2020 23:40:17 GMT",
        "Server": [
          "Windows-Azure-Blob/1.0",
          "Microsoft-HTTPAPI/2.0"
        ],
        "x-ms-client-request-id": "9fbf521a-07da-83df-9aa2-299dac9c67bb",
<<<<<<< HEAD
        "x-ms-request-id": "9d51106c-c01e-0044-372f-f31804000000",
=======
        "x-ms-request-id": "aaa14d7c-201e-002e-4548-091fb7000000",
>>>>>>> 8d420312
        "x-ms-version": "2019-12-12"
      },
      "ResponseBody": []
    },
    {
      "RequestUri": "https://seanmcccanary.blob.core.windows.net/test-container-f8d35125-2150-bbef-68a5-6ab3bb73fb6f?restype=container\u0026comp=acl",
      "RequestMethod": "PUT",
      "RequestHeaders": {
        "Authorization": "Sanitized",
        "Content-Length": "21",
        "Content-Type": "application/xml",
        "traceparent": "00-3afb9250cf655f48b91c1fb9cf16e57c-9706249eae688044-00",
        "User-Agent": [
          "azsdk-net-Storage.Blobs/12.5.0-dev.20200402.1",
          "(.NET Core 4.6.28325.01; Microsoft Windows 10.0.18362 )"
        ],
        "x-ms-blob-public-access": "container",
        "x-ms-client-request-id": "68997059-5cb4-8195-0be1-be47a99cc1c0",
        "x-ms-date": "Thu, 02 Apr 2020 23:40:18 GMT",
        "x-ms-return-client-request-id": "true",
        "x-ms-version": "2019-12-12"
      },
      "RequestBody": "\u003CSignedIdentifiers /\u003E",
      "StatusCode": 200,
      "ResponseHeaders": {
        "Content-Length": "0",
        "Date": "Thu, 02 Apr 2020 23:40:17 GMT",
        "ETag": "\u00220x8D7D75F33638D74\u0022",
        "Last-Modified": "Thu, 02 Apr 2020 23:40:18 GMT",
        "Server": [
          "Windows-Azure-Blob/1.0",
          "Microsoft-HTTPAPI/2.0"
        ],
        "x-ms-client-request-id": "68997059-5cb4-8195-0be1-be47a99cc1c0",
<<<<<<< HEAD
        "x-ms-request-id": "9d511071-c01e-0044-3a2f-f31804000000",
=======
        "x-ms-request-id": "aaa14d80-201e-002e-4648-091fb7000000",
>>>>>>> 8d420312
        "x-ms-version": "2019-12-12"
      },
      "ResponseBody": []
    },
    {
      "RequestUri": "https://seanmcccanary.blob.core.windows.net/test-container-f8d35125-2150-bbef-68a5-6ab3bb73fb6f/test-blob-876cb747-6c75-2b73-d550-85433b03fe07",
      "RequestMethod": "PUT",
      "RequestHeaders": {
        "Authorization": "Sanitized",
        "Content-Length": "0",
        "traceparent": "00-819a48da3ad32c4ea9a13d262962fd10-99447dfa908b8e48-00",
        "User-Agent": [
          "azsdk-net-Storage.Blobs/12.5.0-dev.20200402.1",
          "(.NET Core 4.6.28325.01; Microsoft Windows 10.0.18362 )"
        ],
        "x-ms-blob-type": "AppendBlob",
        "x-ms-client-request-id": "b151ec4e-d447-151f-98b5-e8f7245986bc",
        "x-ms-date": "Thu, 02 Apr 2020 23:40:18 GMT",
        "x-ms-return-client-request-id": "true",
        "x-ms-version": "2019-12-12"
      },
      "RequestBody": null,
      "StatusCode": 201,
      "ResponseHeaders": {
        "Content-Length": "0",
        "Date": "Thu, 02 Apr 2020 23:40:17 GMT",
        "ETag": "\u00220x8D7D75F33700CCC\u0022",
        "Last-Modified": "Thu, 02 Apr 2020 23:40:18 GMT",
        "Server": [
          "Windows-Azure-Blob/1.0",
          "Microsoft-HTTPAPI/2.0"
        ],
        "x-ms-client-request-id": "b151ec4e-d447-151f-98b5-e8f7245986bc",
        "x-ms-request-id": "aaa14d81-201e-002e-4748-091fb7000000",
        "x-ms-request-server-encrypted": "true",
        "x-ms-version": "2019-12-12"
      },
      "ResponseBody": []
    },
    {
      "RequestUri": "https://seanmcccanary.blob.core.windows.net/test-container-f8d35125-2150-bbef-68a5-6ab3bb73fb6f/test-blob-876cb747-6c75-2b73-d550-85433b03fe07?comp=appendblock",
      "RequestMethod": "PUT",
      "RequestHeaders": {
        "Authorization": "Sanitized",
        "Content-Length": "7",
        "traceparent": "00-ddd3acca380a3c448c9f5e7b35dfe744-55ef7829a974e04f-00",
        "User-Agent": [
          "azsdk-net-Storage.Blobs/12.5.0-dev.20200402.1",
          "(.NET Core 4.6.28325.01; Microsoft Windows 10.0.18362 )"
        ],
        "x-ms-client-request-id": "4ff49749-4db1-bcbf-6675-9bdf2b5b8420",
        "x-ms-date": "Thu, 02 Apr 2020 23:40:19 GMT",
        "x-ms-return-client-request-id": "true",
        "x-ms-version": "2019-12-12"
      },
      "RequestBody": "ew08TLYLhA==",
      "StatusCode": 201,
      "ResponseHeaders": {
        "Content-Length": "0",
        "Date": "Thu, 02 Apr 2020 23:40:17 GMT",
        "ETag": "\u00220x8D7D75F337CB952\u0022",
        "Last-Modified": "Thu, 02 Apr 2020 23:40:18 GMT",
        "Server": [
          "Windows-Azure-Blob/1.0",
          "Microsoft-HTTPAPI/2.0"
        ],
        "x-ms-blob-append-offset": "0",
        "x-ms-blob-committed-block-count": "1",
        "x-ms-client-request-id": "4ff49749-4db1-bcbf-6675-9bdf2b5b8420",
        "x-ms-content-crc64": "FBx8pKpsBzA=",
        "x-ms-request-id": "aaa14d85-201e-002e-4948-091fb7000000",
        "x-ms-request-server-encrypted": "true",
        "x-ms-version": "2019-12-12"
      },
      "ResponseBody": []
    },
    {
      "RequestUri": "https://seanmcccanary.blob.core.windows.net/test-container-f8d35125-2150-bbef-68a5-6ab3bb73fb6f/test-blob-43731e1d-40dc-77c1-fd1d-4c84c74e8516",
      "RequestMethod": "PUT",
      "RequestHeaders": {
        "Authorization": "Sanitized",
        "Content-Length": "0",
        "traceparent": "00-72472ecd2309214aa3e2f694b822dfdf-dedb8ec5c71a2640-00",
        "User-Agent": [
          "azsdk-net-Storage.Blobs/12.5.0-dev.20200402.1",
          "(.NET Core 4.6.28325.01; Microsoft Windows 10.0.18362 )"
        ],
        "x-ms-blob-type": "AppendBlob",
        "x-ms-client-request-id": "72b4ec3e-9d0e-0970-d57c-5193003af518",
        "x-ms-date": "Thu, 02 Apr 2020 23:40:19 GMT",
        "x-ms-return-client-request-id": "true",
        "x-ms-version": "2019-12-12"
      },
      "RequestBody": null,
      "StatusCode": 201,
      "ResponseHeaders": {
        "Content-Length": "0",
        "Date": "Thu, 02 Apr 2020 23:40:17 GMT",
        "ETag": "\u00220x8D7D75F3388F08B\u0022",
        "Last-Modified": "Thu, 02 Apr 2020 23:40:18 GMT",
        "Server": [
          "Windows-Azure-Blob/1.0",
          "Microsoft-HTTPAPI/2.0"
        ],
        "x-ms-client-request-id": "72b4ec3e-9d0e-0970-d57c-5193003af518",
        "x-ms-request-id": "aaa14d92-201e-002e-5348-091fb7000000",
        "x-ms-request-server-encrypted": "true",
        "x-ms-version": "2019-12-12"
      },
      "ResponseBody": []
    },
    {
      "RequestUri": "https://seanmcccanary.blob.core.windows.net/test-container-f8d35125-2150-bbef-68a5-6ab3bb73fb6f/test-blob-43731e1d-40dc-77c1-fd1d-4c84c74e8516?comp=appendblock",
      "RequestMethod": "PUT",
      "RequestHeaders": {
        "Authorization": "Sanitized",
        "Content-Length": "0",
        "If-Match": "\u0022garbage\u0022",
        "traceparent": "00-8a7f699bcfe5a941a7d055ea7130b67a-8fa596ca98886f45-00",
        "User-Agent": [
          "azsdk-net-Storage.Blobs/12.5.0-dev.20200402.1",
          "(.NET Core 4.6.28325.01; Microsoft Windows 10.0.18362 )"
        ],
        "x-ms-client-request-id": "da454315-139a-3608-2aa4-b6e7e4772f0c",
        "x-ms-copy-source": "https://seanmcccanary.blob.core.windows.net/test-container-f8d35125-2150-bbef-68a5-6ab3bb73fb6f/test-blob-876cb747-6c75-2b73-d550-85433b03fe07",
        "x-ms-date": "Thu, 02 Apr 2020 23:40:19 GMT",
        "x-ms-return-client-request-id": "true",
        "x-ms-source-range": "bytes=0-",
        "x-ms-version": "2019-12-12"
      },
      "RequestBody": null,
      "StatusCode": 412,
      "ResponseHeaders": {
        "Content-Length": "253",
        "Content-Type": "application/xml",
        "Date": "Thu, 02 Apr 2020 23:40:17 GMT",
        "Server": [
          "Windows-Azure-Blob/1.0",
          "Microsoft-HTTPAPI/2.0"
        ],
        "x-ms-client-request-id": "da454315-139a-3608-2aa4-b6e7e4772f0c",
        "x-ms-error-code": "ConditionNotMet",
<<<<<<< HEAD
        "x-ms-request-id": "9d51107d-c01e-0044-462f-f31804000000",
=======
        "x-ms-request-id": "aaa14d97-201e-002e-5848-091fb7000000",
>>>>>>> 8d420312
        "x-ms-version": "2019-12-12"
      },
      "ResponseBody": [
        "\uFEFF\u003C?xml version=\u00221.0\u0022 encoding=\u0022utf-8\u0022?\u003E\n",
        "\u003CError\u003E\u003CCode\u003EConditionNotMet\u003C/Code\u003E\u003CMessage\u003EThe condition specified using HTTP conditional header(s) is not met.\n",
        "RequestId:aaa14d97-201e-002e-5848-091fb7000000\n",
        "Time:2020-04-02T23:40:18.3589680Z\u003C/Message\u003E\u003C/Error\u003E"
      ]
    },
    {
      "RequestUri": "https://seanmcccanary.blob.core.windows.net/test-container-f8d35125-2150-bbef-68a5-6ab3bb73fb6f?restype=container",
      "RequestMethod": "DELETE",
      "RequestHeaders": {
        "Authorization": "Sanitized",
        "traceparent": "00-692aed2f3dd797418161e646cce612b6-80fde86a99a20842-00",
        "User-Agent": [
          "azsdk-net-Storage.Blobs/12.5.0-dev.20200402.1",
          "(.NET Core 4.6.28325.01; Microsoft Windows 10.0.18362 )"
        ],
        "x-ms-client-request-id": "bc7d6340-1af5-dd7e-7cd4-660a41d4029b",
        "x-ms-date": "Thu, 02 Apr 2020 23:40:19 GMT",
        "x-ms-return-client-request-id": "true",
        "x-ms-version": "2019-12-12"
      },
      "RequestBody": null,
      "StatusCode": 202,
      "ResponseHeaders": {
        "Content-Length": "0",
        "Date": "Thu, 02 Apr 2020 23:40:17 GMT",
        "Server": [
          "Windows-Azure-Blob/1.0",
          "Microsoft-HTTPAPI/2.0"
        ],
        "x-ms-client-request-id": "bc7d6340-1af5-dd7e-7cd4-660a41d4029b",
<<<<<<< HEAD
        "x-ms-request-id": "9d511084-c01e-0044-4d2f-f31804000000",
=======
        "x-ms-request-id": "aaa14da3-201e-002e-6148-091fb7000000",
>>>>>>> 8d420312
        "x-ms-version": "2019-12-12"
      },
      "ResponseBody": []
    },
    {
      "RequestUri": "https://seanmcccanary.blob.core.windows.net/test-container-9bf3ee13-8647-9ee9-e9ff-aaccb43c94a6?restype=container",
      "RequestMethod": "PUT",
      "RequestHeaders": {
        "Authorization": "Sanitized",
        "traceparent": "00-d5904b006118884ea0051f9fb05e349b-6edf3de023a3b34a-00",
        "User-Agent": [
          "azsdk-net-Storage.Blobs/12.5.0-dev.20200402.1",
          "(.NET Core 4.6.28325.01; Microsoft Windows 10.0.18362 )"
        ],
        "x-ms-blob-public-access": "container",
        "x-ms-client-request-id": "b3b7c3cb-8c8f-b981-7adf-d3f66fb1293f",
        "x-ms-date": "Thu, 02 Apr 2020 23:40:19 GMT",
        "x-ms-return-client-request-id": "true",
        "x-ms-version": "2019-12-12"
      },
      "RequestBody": null,
      "StatusCode": 201,
      "ResponseHeaders": {
        "Content-Length": "0",
        "Date": "Thu, 02 Apr 2020 23:40:18 GMT",
        "ETag": "\u00220x8D7D75F33D3A5C0\u0022",
        "Last-Modified": "Thu, 02 Apr 2020 23:40:18 GMT",
        "Server": [
          "Windows-Azure-Blob/1.0",
          "Microsoft-HTTPAPI/2.0"
        ],
        "x-ms-client-request-id": "b3b7c3cb-8c8f-b981-7adf-d3f66fb1293f",
<<<<<<< HEAD
        "x-ms-request-id": "f7b98e65-001e-0029-402f-f3ac4f000000",
=======
        "x-ms-request-id": "e9adfaa1-801e-0045-2b48-099843000000",
>>>>>>> 8d420312
        "x-ms-version": "2019-12-12"
      },
      "ResponseBody": []
    },
    {
      "RequestUri": "https://seanmcccanary.blob.core.windows.net/test-container-9bf3ee13-8647-9ee9-e9ff-aaccb43c94a6?restype=container\u0026comp=acl",
      "RequestMethod": "PUT",
      "RequestHeaders": {
        "Authorization": "Sanitized",
        "Content-Length": "21",
        "Content-Type": "application/xml",
        "traceparent": "00-f85ef160be36c6448ea5319dcfd4a33c-cdd423b001f45f48-00",
        "User-Agent": [
          "azsdk-net-Storage.Blobs/12.5.0-dev.20200402.1",
          "(.NET Core 4.6.28325.01; Microsoft Windows 10.0.18362 )"
        ],
        "x-ms-blob-public-access": "container",
        "x-ms-client-request-id": "f0014ef9-e085-ef17-6cee-061a9f207016",
        "x-ms-date": "Thu, 02 Apr 2020 23:40:19 GMT",
        "x-ms-return-client-request-id": "true",
        "x-ms-version": "2019-12-12"
      },
      "RequestBody": "\u003CSignedIdentifiers /\u003E",
      "StatusCode": 200,
      "ResponseHeaders": {
        "Content-Length": "0",
        "Date": "Thu, 02 Apr 2020 23:40:18 GMT",
        "ETag": "\u00220x8D7D75F33E00017\u0022",
        "Last-Modified": "Thu, 02 Apr 2020 23:40:18 GMT",
        "Server": [
          "Windows-Azure-Blob/1.0",
          "Microsoft-HTTPAPI/2.0"
        ],
        "x-ms-client-request-id": "f0014ef9-e085-ef17-6cee-061a9f207016",
<<<<<<< HEAD
        "x-ms-request-id": "f7b98e71-001e-0029-4a2f-f3ac4f000000",
=======
        "x-ms-request-id": "e9adfaa5-801e-0045-2d48-099843000000",
>>>>>>> 8d420312
        "x-ms-version": "2019-12-12"
      },
      "ResponseBody": []
    },
    {
      "RequestUri": "https://seanmcccanary.blob.core.windows.net/test-container-9bf3ee13-8647-9ee9-e9ff-aaccb43c94a6/test-blob-db162249-b97b-6c20-c151-39fc21b039ba",
      "RequestMethod": "PUT",
      "RequestHeaders": {
        "Authorization": "Sanitized",
        "Content-Length": "0",
        "traceparent": "00-f6e36c97f485754d9447b19b87777fbb-8b38dbeb89389340-00",
        "User-Agent": [
          "azsdk-net-Storage.Blobs/12.5.0-dev.20200402.1",
          "(.NET Core 4.6.28325.01; Microsoft Windows 10.0.18362 )"
        ],
        "x-ms-blob-type": "AppendBlob",
        "x-ms-client-request-id": "ceb71e47-046e-359c-4c82-45c866244e66",
        "x-ms-date": "Thu, 02 Apr 2020 23:40:19 GMT",
        "x-ms-return-client-request-id": "true",
        "x-ms-version": "2019-12-12"
      },
      "RequestBody": null,
      "StatusCode": 201,
      "ResponseHeaders": {
        "Content-Length": "0",
        "Date": "Thu, 02 Apr 2020 23:40:18 GMT",
        "ETag": "\u00220x8D7D75F33EC7F76\u0022",
        "Last-Modified": "Thu, 02 Apr 2020 23:40:18 GMT",
        "Server": [
          "Windows-Azure-Blob/1.0",
          "Microsoft-HTTPAPI/2.0"
        ],
        "x-ms-client-request-id": "ceb71e47-046e-359c-4c82-45c866244e66",
        "x-ms-request-id": "e9adfaae-801e-0045-3348-099843000000",
        "x-ms-request-server-encrypted": "true",
        "x-ms-version": "2019-12-12"
      },
      "ResponseBody": []
    },
    {
      "RequestUri": "https://seanmcccanary.blob.core.windows.net/test-container-9bf3ee13-8647-9ee9-e9ff-aaccb43c94a6/test-blob-db162249-b97b-6c20-c151-39fc21b039ba?comp=appendblock",
      "RequestMethod": "PUT",
      "RequestHeaders": {
        "Authorization": "Sanitized",
        "Content-Length": "7",
        "traceparent": "00-d76494d03e54a648854563922550bc91-2c1d077eb6c0b84d-00",
        "User-Agent": [
          "azsdk-net-Storage.Blobs/12.5.0-dev.20200402.1",
          "(.NET Core 4.6.28325.01; Microsoft Windows 10.0.18362 )"
        ],
        "x-ms-client-request-id": "02b46214-6af8-5a4b-0b69-9bbc35be9a92",
        "x-ms-date": "Thu, 02 Apr 2020 23:40:19 GMT",
        "x-ms-return-client-request-id": "true",
        "x-ms-version": "2019-12-12"
      },
      "RequestBody": "vfnwUMKxLw==",
      "StatusCode": 201,
      "ResponseHeaders": {
        "Content-Length": "0",
        "Date": "Thu, 02 Apr 2020 23:40:18 GMT",
        "ETag": "\u00220x8D7D75F33F92BF3\u0022",
        "Last-Modified": "Thu, 02 Apr 2020 23:40:19 GMT",
        "Server": [
          "Windows-Azure-Blob/1.0",
          "Microsoft-HTTPAPI/2.0"
        ],
        "x-ms-blob-append-offset": "0",
        "x-ms-blob-committed-block-count": "1",
        "x-ms-client-request-id": "02b46214-6af8-5a4b-0b69-9bbc35be9a92",
        "x-ms-content-crc64": "wFq7TkJ6mlg=",
        "x-ms-request-id": "e9adfab4-801e-0045-3848-099843000000",
        "x-ms-request-server-encrypted": "true",
        "x-ms-version": "2019-12-12"
      },
      "ResponseBody": []
    },
    {
      "RequestUri": "https://seanmcccanary.blob.core.windows.net/test-container-9bf3ee13-8647-9ee9-e9ff-aaccb43c94a6/test-blob-131f5655-9436-7db4-2ce8-3359dfc538cf",
      "RequestMethod": "PUT",
      "RequestHeaders": {
        "Authorization": "Sanitized",
        "Content-Length": "0",
        "traceparent": "00-f09f5566178dcb428823cb45acba8c2b-d3ced52065b4e848-00",
        "User-Agent": [
          "azsdk-net-Storage.Blobs/12.5.0-dev.20200402.1",
          "(.NET Core 4.6.28325.01; Microsoft Windows 10.0.18362 )"
        ],
        "x-ms-blob-type": "AppendBlob",
        "x-ms-client-request-id": "a681937a-055c-80c2-ad37-d60f37f17a45",
        "x-ms-date": "Thu, 02 Apr 2020 23:40:19 GMT",
        "x-ms-return-client-request-id": "true",
        "x-ms-version": "2019-12-12"
      },
      "RequestBody": null,
      "StatusCode": 201,
      "ResponseHeaders": {
        "Content-Length": "0",
        "Date": "Thu, 02 Apr 2020 23:40:18 GMT",
        "ETag": "\u00220x8D7D75F3405B15B\u0022",
        "Last-Modified": "Thu, 02 Apr 2020 23:40:19 GMT",
        "Server": [
          "Windows-Azure-Blob/1.0",
          "Microsoft-HTTPAPI/2.0"
        ],
        "x-ms-client-request-id": "a681937a-055c-80c2-ad37-d60f37f17a45",
        "x-ms-request-id": "e9adfab8-801e-0045-3a48-099843000000",
        "x-ms-request-server-encrypted": "true",
        "x-ms-version": "2019-12-12"
      },
      "ResponseBody": []
    },
    {
      "RequestUri": "https://seanmcccanary.blob.core.windows.net/test-container-9bf3ee13-8647-9ee9-e9ff-aaccb43c94a6/test-blob-131f5655-9436-7db4-2ce8-3359dfc538cf",
      "RequestMethod": "HEAD",
      "RequestHeaders": {
        "Authorization": "Sanitized",
        "traceparent": "00-1c903f04f0838340a5039b5010e0cf52-a853d0a128392c4f-00",
        "User-Agent": [
          "azsdk-net-Storage.Blobs/12.5.0-dev.20200402.1",
          "(.NET Core 4.6.28325.01; Microsoft Windows 10.0.18362 )"
        ],
        "x-ms-client-request-id": "4cde564f-9143-6373-8934-5638755de102",
        "x-ms-date": "Thu, 02 Apr 2020 23:40:20 GMT",
        "x-ms-return-client-request-id": "true",
        "x-ms-version": "2019-12-12"
      },
      "RequestBody": null,
      "StatusCode": 200,
      "ResponseHeaders": {
        "Accept-Ranges": "bytes",
        "Content-Length": "0",
        "Content-Type": "application/octet-stream",
        "Date": "Thu, 02 Apr 2020 23:40:18 GMT",
        "ETag": "\u00220x8D7D75F3405B15B\u0022",
        "Last-Modified": "Thu, 02 Apr 2020 23:40:19 GMT",
        "Server": [
          "Windows-Azure-Blob/1.0",
          "Microsoft-HTTPAPI/2.0"
        ],
        "x-ms-blob-committed-block-count": "0",
        "x-ms-blob-type": "AppendBlob",
        "x-ms-client-request-id": "4cde564f-9143-6373-8934-5638755de102",
        "x-ms-creation-time": "Thu, 02 Apr 2020 23:40:19 GMT",
        "x-ms-lease-state": "available",
        "x-ms-lease-status": "unlocked",
        "x-ms-request-id": "e9adfabb-801e-0045-3c48-099843000000",
        "x-ms-server-encrypted": "true",
        "x-ms-version": "2019-12-12"
      },
      "ResponseBody": []
    },
    {
      "RequestUri": "https://seanmcccanary.blob.core.windows.net/test-container-9bf3ee13-8647-9ee9-e9ff-aaccb43c94a6/test-blob-131f5655-9436-7db4-2ce8-3359dfc538cf?comp=appendblock",
      "RequestMethod": "PUT",
      "RequestHeaders": {
        "Authorization": "Sanitized",
        "Content-Length": "0",
        "If-None-Match": "\u00220x8D7D75F3405B15B\u0022",
        "traceparent": "00-29dd6c903b9b7f458e4db8d6dd2f10ac-80be6e87fdd16c4a-00",
        "User-Agent": [
          "azsdk-net-Storage.Blobs/12.5.0-dev.20200402.1",
          "(.NET Core 4.6.28325.01; Microsoft Windows 10.0.18362 )"
        ],
        "x-ms-client-request-id": "e1c0dfe9-2e12-9f02-57ef-60d540ea938a",
        "x-ms-copy-source": "https://seanmcccanary.blob.core.windows.net/test-container-9bf3ee13-8647-9ee9-e9ff-aaccb43c94a6/test-blob-db162249-b97b-6c20-c151-39fc21b039ba",
        "x-ms-date": "Thu, 02 Apr 2020 23:40:20 GMT",
        "x-ms-return-client-request-id": "true",
        "x-ms-source-range": "bytes=0-",
        "x-ms-version": "2019-12-12"
<<<<<<< HEAD
      },
      "RequestBody": null,
      "StatusCode": 500,
      "ResponseHeaders": {
        "Content-Length": "254",
        "Content-Type": "application/xml",
        "Date": "Thu, 05 Mar 2020 20:52:07 GMT",
        "Server": [
          "Windows-Azure-Blob/1.0",
          "Microsoft-HTTPAPI/2.0"
        ],
        "x-ms-client-request-id": "e1c0dfe9-2e12-9f02-57ef-60d540ea938a",
        "x-ms-error-code": "InternalError",
        "x-ms-request-id": "f7b98e92-001e-0029-692f-f3ac4f000000",
        "x-ms-version": "2019-12-12"
      },
      "ResponseBody": [
        "\uFEFF\u003C?xml version=\u00221.0\u0022 encoding=\u0022utf-8\u0022?\u003E\n",
        "\u003CError\u003E\u003CCode\u003EInternalError\u003C/Code\u003E\u003CMessage\u003EServer encountered an internal error. Please try again after some time.\n",
        "RequestId:f7b98e92-001e-0029-692f-f3ac4f000000\n",
        "Time:2020-03-05T20:52:07.9481196Z\u003C/Message\u003E\u003C/Error\u003E"
      ]
    },
    {
      "RequestUri": "https://seanstagetest.blob.core.windows.net/test-container-9bf3ee13-8647-9ee9-e9ff-aaccb43c94a6/test-blob-131f5655-9436-7db4-2ce8-3359dfc538cf?comp=appendblock",
      "RequestMethod": "PUT",
      "RequestHeaders": {
        "Authorization": "Sanitized",
        "Content-Length": "0",
        "If-None-Match": "\u00220x8D7C14704F357B4\u0022",
        "traceparent": "00-e8874e324c6b234d95d369ed6a484201-c321ed5762899046-00",
        "User-Agent": [
          "azsdk-net-Storage.Blobs/12.4.0-dev.20200305.1",
          "(.NET Core 4.6.28325.01; Microsoft Windows 10.0.18363 )"
        ],
        "x-ms-client-request-id": "e1c0dfe9-2e12-9f02-57ef-60d540ea938a",
        "x-ms-copy-source": "https://seanstagetest.blob.core.windows.net/test-container-9bf3ee13-8647-9ee9-e9ff-aaccb43c94a6/test-blob-db162249-b97b-6c20-c151-39fc21b039ba",
        "x-ms-date": "Thu, 05 Mar 2020 20:52:08 GMT",
        "x-ms-return-client-request-id": "true",
        "x-ms-source-range": "bytes=0-",
        "x-ms-version": "2019-12-12"
=======
>>>>>>> 8d420312
      },
      "RequestBody": null,
      "StatusCode": 412,
      "ResponseHeaders": {
        "Content-Length": "253",
        "Content-Type": "application/xml",
        "Date": "Thu, 02 Apr 2020 23:40:18 GMT",
        "Server": [
          "Windows-Azure-Blob/1.0",
          "Microsoft-HTTPAPI/2.0"
        ],
        "x-ms-client-request-id": "e1c0dfe9-2e12-9f02-57ef-60d540ea938a",
        "x-ms-error-code": "ConditionNotMet",
<<<<<<< HEAD
        "x-ms-request-id": "f7b99537-001e-0029-2f2f-f3ac4f000000",
=======
        "x-ms-request-id": "e9adfac5-801e-0045-4448-099843000000",
>>>>>>> 8d420312
        "x-ms-version": "2019-12-12"
      },
      "ResponseBody": [
        "\uFEFF\u003C?xml version=\u00221.0\u0022 encoding=\u0022utf-8\u0022?\u003E\n",
        "\u003CError\u003E\u003CCode\u003EConditionNotMet\u003C/Code\u003E\u003CMessage\u003EThe condition specified using HTTP conditional header(s) is not met.\n",
        "RequestId:e9adfac5-801e-0045-4448-099843000000\n",
        "Time:2020-04-02T23:40:19.2621612Z\u003C/Message\u003E\u003C/Error\u003E"
      ]
    },
    {
      "RequestUri": "https://seanmcccanary.blob.core.windows.net/test-container-9bf3ee13-8647-9ee9-e9ff-aaccb43c94a6?restype=container",
      "RequestMethod": "DELETE",
      "RequestHeaders": {
        "Authorization": "Sanitized",
        "traceparent": "00-0611c22ed35a654182099393d1d8d9c5-40edb57ff0cb9f4c-00",
        "User-Agent": [
          "azsdk-net-Storage.Blobs/12.5.0-dev.20200402.1",
          "(.NET Core 4.6.28325.01; Microsoft Windows 10.0.18362 )"
        ],
        "x-ms-client-request-id": "964fa4ab-ff9d-8def-54e7-0cf34ffca386",
        "x-ms-date": "Thu, 02 Apr 2020 23:40:20 GMT",
        "x-ms-return-client-request-id": "true",
        "x-ms-version": "2019-12-12"
      },
      "RequestBody": null,
      "StatusCode": 202,
      "ResponseHeaders": {
        "Content-Length": "0",
        "Date": "Thu, 02 Apr 2020 23:40:18 GMT",
        "Server": [
          "Windows-Azure-Blob/1.0",
          "Microsoft-HTTPAPI/2.0"
        ],
        "x-ms-client-request-id": "964fa4ab-ff9d-8def-54e7-0cf34ffca386",
<<<<<<< HEAD
        "x-ms-request-id": "f7b99544-001e-0029-3c2f-f3ac4f000000",
=======
        "x-ms-request-id": "e9adfacb-801e-0045-4a48-099843000000",
>>>>>>> 8d420312
        "x-ms-version": "2019-12-12"
      },
      "ResponseBody": []
    },
    {
      "RequestUri": "https://seanmcccanary.blob.core.windows.net/test-container-c83032e5-e77e-ff3e-ca20-5e175236cb39?restype=container",
      "RequestMethod": "PUT",
      "RequestHeaders": {
        "Authorization": "Sanitized",
        "traceparent": "00-b35ef03d07b4d1419b71d07e414e2cdb-f8c5098f2745ce4b-00",
        "User-Agent": [
          "azsdk-net-Storage.Blobs/12.5.0-dev.20200402.1",
          "(.NET Core 4.6.28325.01; Microsoft Windows 10.0.18362 )"
        ],
        "x-ms-blob-public-access": "container",
        "x-ms-client-request-id": "a1e65558-b5ed-c449-6550-cb7ca1d73b1d",
        "x-ms-date": "Thu, 02 Apr 2020 23:40:20 GMT",
        "x-ms-return-client-request-id": "true",
        "x-ms-version": "2019-12-12"
      },
      "RequestBody": null,
      "StatusCode": 201,
      "ResponseHeaders": {
        "Content-Length": "0",
        "Date": "Thu, 02 Apr 2020 23:40:19 GMT",
        "ETag": "\u00220x8D7D75F345CD511\u0022",
        "Last-Modified": "Thu, 02 Apr 2020 23:40:19 GMT",
        "Server": [
          "Windows-Azure-Blob/1.0",
          "Microsoft-HTTPAPI/2.0"
        ],
        "x-ms-client-request-id": "a1e65558-b5ed-c449-6550-cb7ca1d73b1d",
<<<<<<< HEAD
        "x-ms-request-id": "0507d019-b01e-002c-752f-f37e94000000",
=======
        "x-ms-request-id": "29422f68-e01e-0098-1a48-096dc1000000",
>>>>>>> 8d420312
        "x-ms-version": "2019-12-12"
      },
      "ResponseBody": []
    },
    {
      "RequestUri": "https://seanmcccanary.blob.core.windows.net/test-container-c83032e5-e77e-ff3e-ca20-5e175236cb39?restype=container\u0026comp=acl",
      "RequestMethod": "PUT",
      "RequestHeaders": {
        "Authorization": "Sanitized",
        "Content-Length": "21",
        "Content-Type": "application/xml",
        "traceparent": "00-1df36a00e54d8145b0389bcf1b9dc1cc-7ed57adcf3820f4f-00",
        "User-Agent": [
          "azsdk-net-Storage.Blobs/12.5.0-dev.20200402.1",
          "(.NET Core 4.6.28325.01; Microsoft Windows 10.0.18362 )"
        ],
        "x-ms-blob-public-access": "container",
        "x-ms-client-request-id": "fcbfd7d0-2a50-bb4c-4f66-364a31708355",
        "x-ms-date": "Thu, 02 Apr 2020 23:40:20 GMT",
        "x-ms-return-client-request-id": "true",
        "x-ms-version": "2019-12-12"
      },
      "RequestBody": "\u003CSignedIdentifiers /\u003E",
      "StatusCode": 200,
      "ResponseHeaders": {
        "Content-Length": "0",
        "Date": "Thu, 02 Apr 2020 23:40:19 GMT",
        "ETag": "\u00220x8D7D75F3469BB8D\u0022",
        "Last-Modified": "Thu, 02 Apr 2020 23:40:19 GMT",
        "Server": [
          "Windows-Azure-Blob/1.0",
          "Microsoft-HTTPAPI/2.0"
        ],
        "x-ms-client-request-id": "fcbfd7d0-2a50-bb4c-4f66-364a31708355",
<<<<<<< HEAD
        "x-ms-request-id": "0507d020-b01e-002c-792f-f37e94000000",
=======
        "x-ms-request-id": "29422f87-e01e-0098-3748-096dc1000000",
>>>>>>> 8d420312
        "x-ms-version": "2019-12-12"
      },
      "ResponseBody": []
    },
    {
      "RequestUri": "https://seanmcccanary.blob.core.windows.net/test-container-c83032e5-e77e-ff3e-ca20-5e175236cb39/test-blob-5bfe6951-1ae2-2881-b32d-22acca183fcc",
      "RequestMethod": "PUT",
      "RequestHeaders": {
        "Authorization": "Sanitized",
        "Content-Length": "0",
        "traceparent": "00-1bbb7f65d7315248924fb5744abc3bed-9df23b59c8dfe841-00",
        "User-Agent": [
          "azsdk-net-Storage.Blobs/12.5.0-dev.20200402.1",
          "(.NET Core 4.6.28325.01; Microsoft Windows 10.0.18362 )"
        ],
        "x-ms-blob-type": "AppendBlob",
        "x-ms-client-request-id": "926e2336-ce52-a169-ce3e-831c0fc4b93d",
        "x-ms-date": "Thu, 02 Apr 2020 23:40:20 GMT",
        "x-ms-return-client-request-id": "true",
        "x-ms-version": "2019-12-12"
      },
      "RequestBody": null,
      "StatusCode": 201,
      "ResponseHeaders": {
        "Content-Length": "0",
        "Date": "Thu, 02 Apr 2020 23:40:19 GMT",
        "ETag": "\u00220x8D7D75F34763AF4\u0022",
        "Last-Modified": "Thu, 02 Apr 2020 23:40:19 GMT",
        "Server": [
          "Windows-Azure-Blob/1.0",
          "Microsoft-HTTPAPI/2.0"
        ],
        "x-ms-client-request-id": "926e2336-ce52-a169-ce3e-831c0fc4b93d",
        "x-ms-request-id": "29422f91-e01e-0098-4148-096dc1000000",
        "x-ms-request-server-encrypted": "true",
        "x-ms-version": "2019-12-12"
      },
      "ResponseBody": []
    },
    {
      "RequestUri": "https://seanmcccanary.blob.core.windows.net/test-container-c83032e5-e77e-ff3e-ca20-5e175236cb39/test-blob-5bfe6951-1ae2-2881-b32d-22acca183fcc?comp=appendblock",
      "RequestMethod": "PUT",
      "RequestHeaders": {
        "Authorization": "Sanitized",
        "Content-Length": "7",
        "traceparent": "00-6da1356f57061d47b9263c7dde6ab876-7f99b86582306642-00",
        "User-Agent": [
          "azsdk-net-Storage.Blobs/12.5.0-dev.20200402.1",
          "(.NET Core 4.6.28325.01; Microsoft Windows 10.0.18362 )"
        ],
        "x-ms-client-request-id": "a6751715-aca9-217a-1d25-992e4c84a710",
        "x-ms-date": "Thu, 02 Apr 2020 23:40:20 GMT",
        "x-ms-return-client-request-id": "true",
        "x-ms-version": "2019-12-12"
      },
      "RequestBody": "ei5wCZ6ZtA==",
      "StatusCode": 201,
      "ResponseHeaders": {
        "Content-Length": "0",
        "Date": "Thu, 02 Apr 2020 23:40:19 GMT",
        "ETag": "\u00220x8D7D75F34830E88\u0022",
        "Last-Modified": "Thu, 02 Apr 2020 23:40:19 GMT",
        "Server": [
          "Windows-Azure-Blob/1.0",
          "Microsoft-HTTPAPI/2.0"
        ],
        "x-ms-blob-append-offset": "0",
        "x-ms-blob-committed-block-count": "1",
        "x-ms-client-request-id": "a6751715-aca9-217a-1d25-992e4c84a710",
        "x-ms-content-crc64": "UBBIVIJMVUI=",
        "x-ms-request-id": "29422fa1-e01e-0098-4c48-096dc1000000",
        "x-ms-request-server-encrypted": "true",
        "x-ms-version": "2019-12-12"
      },
      "ResponseBody": []
    },
    {
      "RequestUri": "https://seanmcccanary.blob.core.windows.net/test-container-c83032e5-e77e-ff3e-ca20-5e175236cb39/test-blob-0c1207cd-95c1-0532-dbed-ca0b470dcc9b",
      "RequestMethod": "PUT",
      "RequestHeaders": {
        "Authorization": "Sanitized",
        "Content-Length": "0",
        "traceparent": "00-71afaa6ea463f9468717df03d2dbf715-62bd37004581e042-00",
        "User-Agent": [
          "azsdk-net-Storage.Blobs/12.5.0-dev.20200402.1",
          "(.NET Core 4.6.28325.01; Microsoft Windows 10.0.18362 )"
        ],
        "x-ms-blob-type": "AppendBlob",
        "x-ms-client-request-id": "cd8e779f-ae20-7faf-e470-cbbce16eda0f",
        "x-ms-date": "Thu, 02 Apr 2020 23:40:20 GMT",
        "x-ms-return-client-request-id": "true",
        "x-ms-version": "2019-12-12"
      },
      "RequestBody": null,
      "StatusCode": 201,
      "ResponseHeaders": {
        "Content-Length": "0",
        "Date": "Thu, 02 Apr 2020 23:40:19 GMT",
        "ETag": "\u00220x8D7D75F348F45C6\u0022",
        "Last-Modified": "Thu, 02 Apr 2020 23:40:19 GMT",
        "Server": [
          "Windows-Azure-Blob/1.0",
          "Microsoft-HTTPAPI/2.0"
        ],
        "x-ms-client-request-id": "cd8e779f-ae20-7faf-e470-cbbce16eda0f",
        "x-ms-request-id": "29422fb4-e01e-0098-5f48-096dc1000000",
        "x-ms-request-server-encrypted": "true",
        "x-ms-version": "2019-12-12"
      },
      "ResponseBody": []
    },
    {
      "RequestUri": "https://seanmcccanary.blob.core.windows.net/test-container-c83032e5-e77e-ff3e-ca20-5e175236cb39/test-blob-0c1207cd-95c1-0532-dbed-ca0b470dcc9b?comp=appendblock",
      "RequestMethod": "PUT",
      "RequestHeaders": {
        "Authorization": "Sanitized",
        "Content-Length": "0",
        "traceparent": "00-23993013af28b24c919eb5bd480df7b9-de18eea6699e5f43-00",
        "User-Agent": [
          "azsdk-net-Storage.Blobs/12.5.0-dev.20200402.1",
          "(.NET Core 4.6.28325.01; Microsoft Windows 10.0.18362 )"
        ],
        "x-ms-client-request-id": "d06b87b7-fe7e-d57a-6288-13de47d7ad78",
        "x-ms-copy-source": "https://seanmcccanary.blob.core.windows.net/test-container-c83032e5-e77e-ff3e-ca20-5e175236cb39/test-blob-5bfe6951-1ae2-2881-b32d-22acca183fcc",
        "x-ms-date": "Thu, 02 Apr 2020 23:40:20 GMT",
        "x-ms-lease-id": "0245de77-3eff-f8a1-9bff-273885069e8f",
        "x-ms-return-client-request-id": "true",
        "x-ms-source-range": "bytes=0-",
        "x-ms-version": "2019-12-12"
      },
      "RequestBody": null,
      "StatusCode": 412,
      "ResponseHeaders": {
        "Content-Length": "242",
        "Content-Type": "application/xml",
        "Date": "Thu, 02 Apr 2020 23:40:20 GMT",
        "Server": [
          "Windows-Azure-Blob/1.0",
          "Microsoft-HTTPAPI/2.0"
        ],
        "x-ms-client-request-id": "d06b87b7-fe7e-d57a-6288-13de47d7ad78",
        "x-ms-error-code": "LeaseNotPresentWithBlobOperation",
<<<<<<< HEAD
        "x-ms-request-id": "0507d026-b01e-002c-7f2f-f37e94000000",
=======
        "x-ms-request-id": "29422fca-e01e-0098-7548-096dc1000000",
>>>>>>> 8d420312
        "x-ms-version": "2019-12-12"
      },
      "ResponseBody": [
        "\uFEFF\u003C?xml version=\u00221.0\u0022 encoding=\u0022utf-8\u0022?\u003E\n",
        "\u003CError\u003E\u003CCode\u003ELeaseNotPresentWithBlobOperation\u003C/Code\u003E\u003CMessage\u003EThere is currently no lease on the blob.\n",
        "RequestId:29422fca-e01e-0098-7548-096dc1000000\n",
        "Time:2020-04-02T23:40:20.0831602Z\u003C/Message\u003E\u003C/Error\u003E"
      ]
    },
    {
      "RequestUri": "https://seanmcccanary.blob.core.windows.net/test-container-c83032e5-e77e-ff3e-ca20-5e175236cb39?restype=container",
      "RequestMethod": "DELETE",
      "RequestHeaders": {
        "Authorization": "Sanitized",
        "traceparent": "00-c9ac10fe9b5a264fa470a65b01d4e32c-c282d77a5f440148-00",
        "User-Agent": [
          "azsdk-net-Storage.Blobs/12.5.0-dev.20200402.1",
          "(.NET Core 4.6.28325.01; Microsoft Windows 10.0.18362 )"
        ],
        "x-ms-client-request-id": "59040a03-0903-5a90-83d5-d8f59be2739c",
        "x-ms-date": "Thu, 02 Apr 2020 23:40:21 GMT",
        "x-ms-return-client-request-id": "true",
        "x-ms-version": "2019-12-12"
      },
      "RequestBody": null,
      "StatusCode": 202,
      "ResponseHeaders": {
        "Content-Length": "0",
        "Date": "Thu, 02 Apr 2020 23:40:20 GMT",
        "Server": [
          "Windows-Azure-Blob/1.0",
          "Microsoft-HTTPAPI/2.0"
        ],
        "x-ms-client-request-id": "59040a03-0903-5a90-83d5-d8f59be2739c",
<<<<<<< HEAD
        "x-ms-request-id": "0507d029-b01e-002c-022f-f37e94000000",
=======
        "x-ms-request-id": "29422ff2-e01e-0098-1948-096dc1000000",
>>>>>>> 8d420312
        "x-ms-version": "2019-12-12"
      },
      "ResponseBody": []
    },
    {
      "RequestUri": "https://seanmcccanary.blob.core.windows.net/test-container-d9dfadd5-d327-bd52-c17b-1aaaa5de4c15?restype=container",
      "RequestMethod": "PUT",
      "RequestHeaders": {
        "Authorization": "Sanitized",
        "traceparent": "00-9089a2d33da0cb48beba3f4a17249fb4-203f3a1a8e699642-00",
        "User-Agent": [
          "azsdk-net-Storage.Blobs/12.5.0-dev.20200402.1",
          "(.NET Core 4.6.28325.01; Microsoft Windows 10.0.18362 )"
        ],
        "x-ms-blob-public-access": "container",
        "x-ms-client-request-id": "dbc6bc60-766c-303c-b747-9888eee6b4a5",
        "x-ms-date": "Thu, 02 Apr 2020 23:40:21 GMT",
        "x-ms-return-client-request-id": "true",
        "x-ms-version": "2019-12-12"
      },
      "RequestBody": null,
      "StatusCode": 201,
      "ResponseHeaders": {
        "Content-Length": "0",
        "Date": "Thu, 02 Apr 2020 23:40:19 GMT",
        "ETag": "\u00220x8D7D75F34DCE63E\u0022",
        "Last-Modified": "Thu, 02 Apr 2020 23:40:20 GMT",
        "Server": [
          "Windows-Azure-Blob/1.0",
          "Microsoft-HTTPAPI/2.0"
        ],
        "x-ms-client-request-id": "dbc6bc60-766c-303c-b747-9888eee6b4a5",
<<<<<<< HEAD
        "x-ms-request-id": "0507d02d-b01e-002c-062f-f37e94000000",
=======
        "x-ms-request-id": "8876375e-401e-0038-0648-09e960000000",
>>>>>>> 8d420312
        "x-ms-version": "2019-12-12"
      },
      "ResponseBody": []
    },
    {
      "RequestUri": "https://seanmcccanary.blob.core.windows.net/test-container-d9dfadd5-d327-bd52-c17b-1aaaa5de4c15?restype=container\u0026comp=acl",
      "RequestMethod": "PUT",
      "RequestHeaders": {
        "Authorization": "Sanitized",
        "Content-Length": "21",
        "Content-Type": "application/xml",
        "traceparent": "00-e3aab129f8b2f04d939b46d3bb2b07f1-23824cd9d90a2141-00",
        "User-Agent": [
          "azsdk-net-Storage.Blobs/12.5.0-dev.20200402.1",
          "(.NET Core 4.6.28325.01; Microsoft Windows 10.0.18362 )"
        ],
        "x-ms-blob-public-access": "container",
        "x-ms-client-request-id": "e9494726-7017-c1a9-73aa-858abbec8bde",
        "x-ms-date": "Thu, 02 Apr 2020 23:40:21 GMT",
        "x-ms-return-client-request-id": "true",
        "x-ms-version": "2019-12-12"
      },
      "RequestBody": "\u003CSignedIdentifiers /\u003E",
      "StatusCode": 200,
      "ResponseHeaders": {
        "Content-Length": "0",
        "Date": "Thu, 02 Apr 2020 23:40:19 GMT",
        "ETag": "\u00220x8D7D75F34E9FF72\u0022",
        "Last-Modified": "Thu, 02 Apr 2020 23:40:20 GMT",
        "Server": [
          "Windows-Azure-Blob/1.0",
          "Microsoft-HTTPAPI/2.0"
        ],
        "x-ms-client-request-id": "e9494726-7017-c1a9-73aa-858abbec8bde",
<<<<<<< HEAD
        "x-ms-request-id": "0507d031-b01e-002c-092f-f37e94000000",
=======
        "x-ms-request-id": "88763765-401e-0038-0a48-09e960000000",
>>>>>>> 8d420312
        "x-ms-version": "2019-12-12"
      },
      "ResponseBody": []
    },
    {
      "RequestUri": "https://seanmcccanary.blob.core.windows.net/test-container-d9dfadd5-d327-bd52-c17b-1aaaa5de4c15/test-blob-a244f12a-6206-7213-fdad-a862a79ccb8d",
      "RequestMethod": "PUT",
      "RequestHeaders": {
        "Authorization": "Sanitized",
        "Content-Length": "0",
        "traceparent": "00-8e31ea6bc3474041ab03974a28cb1226-4d3ac25896368e4a-00",
        "User-Agent": [
          "azsdk-net-Storage.Blobs/12.5.0-dev.20200402.1",
          "(.NET Core 4.6.28325.01; Microsoft Windows 10.0.18362 )"
        ],
        "x-ms-blob-type": "AppendBlob",
        "x-ms-client-request-id": "f71f7bbc-cdd2-5fa2-6038-87dd138ae441",
        "x-ms-date": "Thu, 02 Apr 2020 23:40:21 GMT",
        "x-ms-return-client-request-id": "true",
        "x-ms-version": "2019-12-12"
      },
      "RequestBody": null,
      "StatusCode": 201,
      "ResponseHeaders": {
        "Content-Length": "0",
        "Date": "Thu, 02 Apr 2020 23:40:19 GMT",
        "ETag": "\u00220x8D7D75F34F74250\u0022",
        "Last-Modified": "Thu, 02 Apr 2020 23:40:20 GMT",
        "Server": [
          "Windows-Azure-Blob/1.0",
          "Microsoft-HTTPAPI/2.0"
        ],
        "x-ms-client-request-id": "f71f7bbc-cdd2-5fa2-6038-87dd138ae441",
        "x-ms-request-id": "88763766-401e-0038-0b48-09e960000000",
        "x-ms-request-server-encrypted": "true",
        "x-ms-version": "2019-12-12"
      },
      "ResponseBody": []
    },
    {
      "RequestUri": "https://seanmcccanary.blob.core.windows.net/test-container-d9dfadd5-d327-bd52-c17b-1aaaa5de4c15/test-blob-a244f12a-6206-7213-fdad-a862a79ccb8d?comp=appendblock",
      "RequestMethod": "PUT",
      "RequestHeaders": {
        "Authorization": "Sanitized",
        "Content-Length": "7",
        "traceparent": "00-2dfd430c55f14843b279654af2689bd8-66c29a67d401054e-00",
        "User-Agent": [
          "azsdk-net-Storage.Blobs/12.5.0-dev.20200402.1",
          "(.NET Core 4.6.28325.01; Microsoft Windows 10.0.18362 )"
        ],
        "x-ms-client-request-id": "2ba5cb73-d37d-4bbb-759c-17242962b2c1",
        "x-ms-date": "Thu, 02 Apr 2020 23:40:21 GMT",
        "x-ms-return-client-request-id": "true",
        "x-ms-version": "2019-12-12"
      },
      "RequestBody": "SnAPYBNpyw==",
      "StatusCode": 201,
      "ResponseHeaders": {
        "Content-Length": "0",
        "Date": "Thu, 02 Apr 2020 23:40:20 GMT",
        "ETag": "\u00220x8D7D75F35043CFF\u0022",
        "Last-Modified": "Thu, 02 Apr 2020 23:40:20 GMT",
        "Server": [
          "Windows-Azure-Blob/1.0",
          "Microsoft-HTTPAPI/2.0"
        ],
        "x-ms-blob-append-offset": "0",
        "x-ms-blob-committed-block-count": "1",
        "x-ms-client-request-id": "2ba5cb73-d37d-4bbb-759c-17242962b2c1",
        "x-ms-content-crc64": "psnqf\u002BkQQK0=",
        "x-ms-request-id": "88763768-401e-0038-0d48-09e960000000",
        "x-ms-request-server-encrypted": "true",
        "x-ms-version": "2019-12-12"
      },
      "ResponseBody": []
    },
    {
      "RequestUri": "https://seanmcccanary.blob.core.windows.net/test-container-d9dfadd5-d327-bd52-c17b-1aaaa5de4c15/test-blob-6b5ff3f5-f1b3-c9c4-0da5-45537775322a",
      "RequestMethod": "PUT",
      "RequestHeaders": {
        "Authorization": "Sanitized",
        "Content-Length": "0",
        "traceparent": "00-e298a3841c492e44872ef390771a5703-1a76112e18e9cd49-00",
        "User-Agent": [
          "azsdk-net-Storage.Blobs/12.5.0-dev.20200402.1",
          "(.NET Core 4.6.28325.01; Microsoft Windows 10.0.18362 )"
        ],
        "x-ms-blob-type": "AppendBlob",
        "x-ms-client-request-id": "383794cc-b9d6-81a0-07db-1dd88e67d400",
        "x-ms-date": "Thu, 02 Apr 2020 23:40:21 GMT",
        "x-ms-return-client-request-id": "true",
        "x-ms-version": "2019-12-12"
      },
      "RequestBody": null,
      "StatusCode": 201,
      "ResponseHeaders": {
        "Content-Length": "0",
        "Date": "Thu, 02 Apr 2020 23:40:20 GMT",
        "ETag": "\u00220x8D7D75F35115EC4\u0022",
        "Last-Modified": "Thu, 02 Apr 2020 23:40:20 GMT",
        "Server": [
          "Windows-Azure-Blob/1.0",
          "Microsoft-HTTPAPI/2.0"
        ],
        "x-ms-client-request-id": "383794cc-b9d6-81a0-07db-1dd88e67d400",
        "x-ms-request-id": "88763773-401e-0038-1748-09e960000000",
        "x-ms-request-server-encrypted": "true",
        "x-ms-version": "2019-12-12"
      },
      "ResponseBody": []
    },
    {
      "RequestUri": "https://seanmcccanary.blob.core.windows.net/test-container-d9dfadd5-d327-bd52-c17b-1aaaa5de4c15/test-blob-6b5ff3f5-f1b3-c9c4-0da5-45537775322a?comp=appendblock",
      "RequestMethod": "PUT",
      "RequestHeaders": {
        "Authorization": "Sanitized",
        "Content-Length": "0",
        "traceparent": "00-8ba925f752d044428ef841a80e71b412-8aa8e781b7ab7b43-00",
        "User-Agent": [
          "azsdk-net-Storage.Blobs/12.5.0-dev.20200402.1",
          "(.NET Core 4.6.28325.01; Microsoft Windows 10.0.18362 )"
        ],
        "x-ms-blob-condition-appendpos": "1",
        "x-ms-client-request-id": "e287f554-f93d-5a54-92e8-41089beb1cbf",
        "x-ms-copy-source": "https://seanmcccanary.blob.core.windows.net/test-container-d9dfadd5-d327-bd52-c17b-1aaaa5de4c15/test-blob-a244f12a-6206-7213-fdad-a862a79ccb8d",
        "x-ms-date": "Thu, 02 Apr 2020 23:40:21 GMT",
        "x-ms-return-client-request-id": "true",
        "x-ms-source-range": "bytes=0-",
        "x-ms-version": "2019-12-12"
      },
      "RequestBody": null,
      "StatusCode": 412,
      "ResponseHeaders": {
        "Content-Length": "251",
        "Content-Type": "application/xml",
        "Date": "Thu, 02 Apr 2020 23:40:20 GMT",
        "Server": [
          "Windows-Azure-Blob/1.0",
          "Microsoft-HTTPAPI/2.0"
        ],
        "x-ms-client-request-id": "e287f554-f93d-5a54-92e8-41089beb1cbf",
        "x-ms-error-code": "AppendPositionConditionNotMet",
<<<<<<< HEAD
        "x-ms-request-id": "0507d03e-b01e-002c-162f-f37e94000000",
=======
        "x-ms-request-id": "8876377a-401e-0038-1e48-09e960000000",
>>>>>>> 8d420312
        "x-ms-version": "2019-12-12"
      },
      "ResponseBody": [
        "\uFEFF\u003C?xml version=\u00221.0\u0022 encoding=\u0022utf-8\u0022?\u003E\n",
        "\u003CError\u003E\u003CCode\u003EAppendPositionConditionNotMet\u003C/Code\u003E\u003CMessage\u003EThe append position condition specified was not met.\n",
        "RequestId:8876377a-401e-0038-1e48-09e960000000\n",
        "Time:2020-04-02T23:40:20.9484808Z\u003C/Message\u003E\u003C/Error\u003E"
      ]
    },
    {
      "RequestUri": "https://seanmcccanary.blob.core.windows.net/test-container-d9dfadd5-d327-bd52-c17b-1aaaa5de4c15?restype=container",
      "RequestMethod": "DELETE",
      "RequestHeaders": {
        "Authorization": "Sanitized",
        "traceparent": "00-1806963778133b4f9bd05607d8046ee8-deeffe3afa02cd4d-00",
        "User-Agent": [
          "azsdk-net-Storage.Blobs/12.5.0-dev.20200402.1",
          "(.NET Core 4.6.28325.01; Microsoft Windows 10.0.18362 )"
        ],
        "x-ms-client-request-id": "988359ed-f1df-70c2-98b6-620f29d4a144",
        "x-ms-date": "Thu, 02 Apr 2020 23:40:21 GMT",
        "x-ms-return-client-request-id": "true",
        "x-ms-version": "2019-12-12"
      },
      "RequestBody": null,
      "StatusCode": 202,
      "ResponseHeaders": {
        "Content-Length": "0",
        "Date": "Thu, 02 Apr 2020 23:40:20 GMT",
        "Server": [
          "Windows-Azure-Blob/1.0",
          "Microsoft-HTTPAPI/2.0"
        ],
        "x-ms-client-request-id": "988359ed-f1df-70c2-98b6-620f29d4a144",
<<<<<<< HEAD
        "x-ms-request-id": "0507d03f-b01e-002c-172f-f37e94000000",
=======
        "x-ms-request-id": "8876377f-401e-0038-2248-09e960000000",
>>>>>>> 8d420312
        "x-ms-version": "2019-12-12"
      },
      "ResponseBody": []
    },
    {
      "RequestUri": "https://seanmcccanary.blob.core.windows.net/test-container-4e308597-ff37-f98b-9e25-2b42f131e5f9?restype=container",
      "RequestMethod": "PUT",
      "RequestHeaders": {
        "Authorization": "Sanitized",
        "traceparent": "00-568eb2264602ef48a5cc7f362fea88cd-97f64f129c8dd240-00",
        "User-Agent": [
          "azsdk-net-Storage.Blobs/12.5.0-dev.20200402.1",
          "(.NET Core 4.6.28325.01; Microsoft Windows 10.0.18362 )"
        ],
        "x-ms-blob-public-access": "container",
        "x-ms-client-request-id": "ef8ac359-1368-ed86-ce8a-fab9c67f7f66",
        "x-ms-date": "Thu, 02 Apr 2020 23:40:21 GMT",
        "x-ms-return-client-request-id": "true",
        "x-ms-version": "2019-12-12"
      },
      "RequestBody": null,
      "StatusCode": 201,
      "ResponseHeaders": {
        "Content-Length": "0",
        "Date": "Thu, 02 Apr 2020 23:40:20 GMT",
        "ETag": "\u00220x8D7D75F3561E735\u0022",
        "Last-Modified": "Thu, 02 Apr 2020 23:40:21 GMT",
        "Server": [
          "Windows-Azure-Blob/1.0",
          "Microsoft-HTTPAPI/2.0"
        ],
        "x-ms-client-request-id": "ef8ac359-1368-ed86-ce8a-fab9c67f7f66",
<<<<<<< HEAD
        "x-ms-request-id": "95823830-601e-0010-4c2f-f35753000000",
=======
        "x-ms-request-id": "4af6cd58-f01e-004f-6348-093cf4000000",
>>>>>>> 8d420312
        "x-ms-version": "2019-12-12"
      },
      "ResponseBody": []
    },
    {
      "RequestUri": "https://seanmcccanary.blob.core.windows.net/test-container-4e308597-ff37-f98b-9e25-2b42f131e5f9?restype=container\u0026comp=acl",
      "RequestMethod": "PUT",
      "RequestHeaders": {
        "Authorization": "Sanitized",
        "Content-Length": "21",
        "Content-Type": "application/xml",
        "traceparent": "00-02df941b3407d64583efc8dbe498cf1f-5627ea481d383f45-00",
        "User-Agent": [
          "azsdk-net-Storage.Blobs/12.5.0-dev.20200402.1",
          "(.NET Core 4.6.28325.01; Microsoft Windows 10.0.18362 )"
        ],
        "x-ms-blob-public-access": "container",
        "x-ms-client-request-id": "2de948ed-f6a7-7391-fc2d-72dd89251f8e",
        "x-ms-date": "Thu, 02 Apr 2020 23:40:22 GMT",
        "x-ms-return-client-request-id": "true",
        "x-ms-version": "2019-12-12"
      },
      "RequestBody": "\u003CSignedIdentifiers /\u003E",
      "StatusCode": 200,
      "ResponseHeaders": {
        "Content-Length": "0",
        "Date": "Thu, 02 Apr 2020 23:40:20 GMT",
        "ETag": "\u00220x8D7D75F356E89DF\u0022",
        "Last-Modified": "Thu, 02 Apr 2020 23:40:21 GMT",
        "Server": [
          "Windows-Azure-Blob/1.0",
          "Microsoft-HTTPAPI/2.0"
        ],
        "x-ms-client-request-id": "2de948ed-f6a7-7391-fc2d-72dd89251f8e",
<<<<<<< HEAD
        "x-ms-request-id": "95823838-601e-0010-512f-f35753000000",
=======
        "x-ms-request-id": "4af6cd5b-f01e-004f-6448-093cf4000000",
>>>>>>> 8d420312
        "x-ms-version": "2019-12-12"
      },
      "ResponseBody": []
    },
    {
      "RequestUri": "https://seanmcccanary.blob.core.windows.net/test-container-4e308597-ff37-f98b-9e25-2b42f131e5f9/test-blob-4a77e5f8-d31d-44f0-c588-a2cc7e9652bf",
      "RequestMethod": "PUT",
      "RequestHeaders": {
        "Authorization": "Sanitized",
        "Content-Length": "0",
        "traceparent": "00-45237a62dcfd8e4b9bde3de588399680-36c0b355a76a5541-00",
        "User-Agent": [
          "azsdk-net-Storage.Blobs/12.5.0-dev.20200402.1",
          "(.NET Core 4.6.28325.01; Microsoft Windows 10.0.18362 )"
        ],
        "x-ms-blob-type": "AppendBlob",
        "x-ms-client-request-id": "47f01e5a-ac2f-a074-0ce9-ad54e658a1f8",
        "x-ms-date": "Thu, 02 Apr 2020 23:40:22 GMT",
        "x-ms-return-client-request-id": "true",
        "x-ms-version": "2019-12-12"
      },
      "RequestBody": null,
      "StatusCode": 201,
      "ResponseHeaders": {
        "Content-Length": "0",
        "Date": "Thu, 02 Apr 2020 23:40:20 GMT",
        "ETag": "\u00220x8D7D75F357B0941\u0022",
        "Last-Modified": "Thu, 02 Apr 2020 23:40:21 GMT",
        "Server": [
          "Windows-Azure-Blob/1.0",
          "Microsoft-HTTPAPI/2.0"
        ],
        "x-ms-client-request-id": "47f01e5a-ac2f-a074-0ce9-ad54e658a1f8",
        "x-ms-request-id": "4af6cd5e-f01e-004f-6748-093cf4000000",
        "x-ms-request-server-encrypted": "true",
        "x-ms-version": "2019-12-12"
      },
      "ResponseBody": []
    },
    {
      "RequestUri": "https://seanmcccanary.blob.core.windows.net/test-container-4e308597-ff37-f98b-9e25-2b42f131e5f9/test-blob-4a77e5f8-d31d-44f0-c588-a2cc7e9652bf?comp=appendblock",
      "RequestMethod": "PUT",
      "RequestHeaders": {
        "Authorization": "Sanitized",
        "Content-Length": "7",
        "traceparent": "00-96acdab9f8eef046a132b1e25c7cca8e-57cedefa539f984a-00",
        "User-Agent": [
          "azsdk-net-Storage.Blobs/12.5.0-dev.20200402.1",
          "(.NET Core 4.6.28325.01; Microsoft Windows 10.0.18362 )"
        ],
        "x-ms-client-request-id": "60720a16-0aa5-2e90-6274-9da13faca226",
        "x-ms-date": "Thu, 02 Apr 2020 23:40:22 GMT",
        "x-ms-return-client-request-id": "true",
        "x-ms-version": "2019-12-12"
      },
      "RequestBody": "Ie\u002Bxj76SKg==",
      "StatusCode": 201,
      "ResponseHeaders": {
        "Content-Length": "0",
        "Date": "Thu, 02 Apr 2020 23:40:20 GMT",
        "ETag": "\u00220x8D7D75F35874073\u0022",
        "Last-Modified": "Thu, 02 Apr 2020 23:40:21 GMT",
        "Server": [
          "Windows-Azure-Blob/1.0",
          "Microsoft-HTTPAPI/2.0"
        ],
        "x-ms-blob-append-offset": "0",
        "x-ms-blob-committed-block-count": "1",
        "x-ms-client-request-id": "60720a16-0aa5-2e90-6274-9da13faca226",
        "x-ms-content-crc64": "J6IE8/T3oL0=",
        "x-ms-request-id": "4af6cd61-f01e-004f-6a48-093cf4000000",
        "x-ms-request-server-encrypted": "true",
        "x-ms-version": "2019-12-12"
      },
      "ResponseBody": []
    },
    {
      "RequestUri": "https://seanmcccanary.blob.core.windows.net/test-container-4e308597-ff37-f98b-9e25-2b42f131e5f9/test-blob-88a4b78a-ba80-71ef-7ee5-6141e1837d90",
      "RequestMethod": "PUT",
      "RequestHeaders": {
        "Authorization": "Sanitized",
        "Content-Length": "0",
        "traceparent": "00-f571eb0f37440f4e972700f01d6c5513-53656a93a0cc834b-00",
        "User-Agent": [
          "azsdk-net-Storage.Blobs/12.5.0-dev.20200402.1",
          "(.NET Core 4.6.28325.01; Microsoft Windows 10.0.18362 )"
        ],
        "x-ms-blob-type": "AppendBlob",
        "x-ms-client-request-id": "6a66a34b-02d6-5ced-1a00-e1bfa84e4cde",
        "x-ms-date": "Thu, 02 Apr 2020 23:40:22 GMT",
        "x-ms-return-client-request-id": "true",
        "x-ms-version": "2019-12-12"
      },
      "RequestBody": null,
      "StatusCode": 201,
      "ResponseHeaders": {
        "Content-Length": "0",
        "Date": "Thu, 02 Apr 2020 23:40:20 GMT",
        "ETag": "\u00220x8D7D75F35939EBF\u0022",
        "Last-Modified": "Thu, 02 Apr 2020 23:40:21 GMT",
        "Server": [
          "Windows-Azure-Blob/1.0",
          "Microsoft-HTTPAPI/2.0"
        ],
        "x-ms-client-request-id": "6a66a34b-02d6-5ced-1a00-e1bfa84e4cde",
        "x-ms-request-id": "4af6cd67-f01e-004f-6f48-093cf4000000",
        "x-ms-request-server-encrypted": "true",
        "x-ms-version": "2019-12-12"
      },
      "ResponseBody": []
    },
    {
      "RequestUri": "https://seanmcccanary.blob.core.windows.net/test-container-4e308597-ff37-f98b-9e25-2b42f131e5f9/test-blob-88a4b78a-ba80-71ef-7ee5-6141e1837d90?comp=appendblock",
      "RequestMethod": "PUT",
      "RequestHeaders": {
        "Authorization": "Sanitized",
        "Content-Length": "0",
        "traceparent": "00-0a57d35c5eea474b8bbfef4c1416224a-58e0c563293fcb4e-00",
        "User-Agent": [
          "azsdk-net-Storage.Blobs/12.5.0-dev.20200402.1",
          "(.NET Core 4.6.28325.01; Microsoft Windows 10.0.18362 )"
        ],
        "x-ms-blob-condition-maxsize": "1",
        "x-ms-client-request-id": "3df5281a-121d-5ab9-52e2-c2e55f931b51",
        "x-ms-copy-source": "https://seanmcccanary.blob.core.windows.net/test-container-4e308597-ff37-f98b-9e25-2b42f131e5f9/test-blob-4a77e5f8-d31d-44f0-c588-a2cc7e9652bf",
        "x-ms-date": "Thu, 02 Apr 2020 23:40:22 GMT",
        "x-ms-return-client-request-id": "true",
        "x-ms-source-range": "bytes=0-",
        "x-ms-version": "2019-12-12"
      },
      "RequestBody": null,
      "StatusCode": 412,
      "ResponseHeaders": {
        "Content-Length": "246",
        "Content-Type": "application/xml",
        "Date": "Thu, 02 Apr 2020 23:40:21 GMT",
        "Server": [
          "Windows-Azure-Blob/1.0",
          "Microsoft-HTTPAPI/2.0"
        ],
        "x-ms-client-request-id": "3df5281a-121d-5ab9-52e2-c2e55f931b51",
        "x-ms-error-code": "MaxBlobSizeConditionNotMet",
<<<<<<< HEAD
        "x-ms-request-id": "95823840-601e-0010-592f-f35753000000",
=======
        "x-ms-request-id": "4af6cd70-f01e-004f-7748-093cf4000000",
>>>>>>> 8d420312
        "x-ms-version": "2019-12-12"
      },
      "ResponseBody": [
        "\uFEFF\u003C?xml version=\u00221.0\u0022 encoding=\u0022utf-8\u0022?\u003E\n",
        "\u003CError\u003E\u003CCode\u003EMaxBlobSizeConditionNotMet\u003C/Code\u003E\u003CMessage\u003EThe max blob size condition specified was not met.\n",
        "RequestId:4af6cd70-f01e-004f-7748-093cf4000000\n",
        "Time:2020-04-02T23:40:21.7991168Z\u003C/Message\u003E\u003C/Error\u003E"
      ]
    },
    {
      "RequestUri": "https://seanmcccanary.blob.core.windows.net/test-container-4e308597-ff37-f98b-9e25-2b42f131e5f9?restype=container",
      "RequestMethod": "DELETE",
      "RequestHeaders": {
        "Authorization": "Sanitized",
        "traceparent": "00-2d4db1d0ce09d442acec604c0d128162-0286915b30d2684c-00",
        "User-Agent": [
          "azsdk-net-Storage.Blobs/12.5.0-dev.20200402.1",
          "(.NET Core 4.6.28325.01; Microsoft Windows 10.0.18362 )"
        ],
        "x-ms-client-request-id": "80a560d9-0f59-e3c0-53e8-ac8b035aead0",
        "x-ms-date": "Thu, 02 Apr 2020 23:40:22 GMT",
        "x-ms-return-client-request-id": "true",
        "x-ms-version": "2019-12-12"
      },
      "RequestBody": null,
      "StatusCode": 202,
      "ResponseHeaders": {
        "Content-Length": "0",
        "Date": "Thu, 02 Apr 2020 23:40:21 GMT",
        "Server": [
          "Windows-Azure-Blob/1.0",
          "Microsoft-HTTPAPI/2.0"
        ],
        "x-ms-client-request-id": "80a560d9-0f59-e3c0-53e8-ac8b035aead0",
<<<<<<< HEAD
        "x-ms-request-id": "95823845-601e-0010-5e2f-f35753000000",
=======
        "x-ms-request-id": "4af6cd72-f01e-004f-7948-093cf4000000",
>>>>>>> 8d420312
        "x-ms-version": "2019-12-12"
      },
      "ResponseBody": []
    },
    {
      "RequestUri": "https://seanmcccanary.blob.core.windows.net/test-container-ec7a96c4-e97c-4ec6-5d6f-d9000cc3403c?restype=container",
      "RequestMethod": "PUT",
      "RequestHeaders": {
        "Authorization": "Sanitized",
        "traceparent": "00-ea2211ef0d8fb948bea61f894de2ec71-757a21fd36f69149-00",
        "User-Agent": [
          "azsdk-net-Storage.Blobs/12.5.0-dev.20200402.1",
          "(.NET Core 4.6.28325.01; Microsoft Windows 10.0.18362 )"
        ],
        "x-ms-blob-public-access": "container",
        "x-ms-client-request-id": "84323532-0b9b-f0e4-9a57-22ea35bfd790",
        "x-ms-date": "Thu, 02 Apr 2020 23:40:22 GMT",
        "x-ms-return-client-request-id": "true",
        "x-ms-version": "2019-12-12"
      },
      "RequestBody": null,
      "StatusCode": 201,
      "ResponseHeaders": {
        "Content-Length": "0",
        "Date": "Thu, 02 Apr 2020 23:40:22 GMT",
        "ETag": "\u00220x8D7D75F35E4656D\u0022",
        "Last-Modified": "Thu, 02 Apr 2020 23:40:22 GMT",
        "Server": [
          "Windows-Azure-Blob/1.0",
          "Microsoft-HTTPAPI/2.0"
        ],
        "x-ms-client-request-id": "84323532-0b9b-f0e4-9a57-22ea35bfd790",
<<<<<<< HEAD
        "x-ms-request-id": "1dfde556-501e-000b-032f-f36950000000",
=======
        "x-ms-request-id": "c8e39a4c-201e-003e-7448-09dadf000000",
>>>>>>> 8d420312
        "x-ms-version": "2019-12-12"
      },
      "ResponseBody": []
    },
    {
      "RequestUri": "https://seanmcccanary.blob.core.windows.net/test-container-ec7a96c4-e97c-4ec6-5d6f-d9000cc3403c?restype=container\u0026comp=acl",
      "RequestMethod": "PUT",
      "RequestHeaders": {
        "Authorization": "Sanitized",
        "Content-Length": "21",
        "Content-Type": "application/xml",
        "traceparent": "00-7a5f90b7071d9f499ec59caf4c73354b-e7ef1253fc216a49-00",
        "User-Agent": [
          "azsdk-net-Storage.Blobs/12.5.0-dev.20200402.1",
          "(.NET Core 4.6.28325.01; Microsoft Windows 10.0.18362 )"
        ],
        "x-ms-blob-public-access": "container",
        "x-ms-client-request-id": "d6ced0ec-bc90-dea0-7d1b-6496790e17f6",
        "x-ms-date": "Thu, 02 Apr 2020 23:40:23 GMT",
        "x-ms-return-client-request-id": "true",
        "x-ms-version": "2019-12-12"
      },
      "RequestBody": "\u003CSignedIdentifiers /\u003E",
      "StatusCode": 200,
      "ResponseHeaders": {
        "Content-Length": "0",
        "Date": "Thu, 02 Apr 2020 23:40:22 GMT",
        "ETag": "\u00220x8D7D75F35F16645\u0022",
        "Last-Modified": "Thu, 02 Apr 2020 23:40:22 GMT",
        "Server": [
          "Windows-Azure-Blob/1.0",
          "Microsoft-HTTPAPI/2.0"
        ],
        "x-ms-client-request-id": "d6ced0ec-bc90-dea0-7d1b-6496790e17f6",
<<<<<<< HEAD
        "x-ms-request-id": "1dfde55d-501e-000b-082f-f36950000000",
=======
        "x-ms-request-id": "c8e39a58-201e-003e-7e48-09dadf000000",
>>>>>>> 8d420312
        "x-ms-version": "2019-12-12"
      },
      "ResponseBody": []
    },
    {
      "RequestUri": "https://seanmcccanary.blob.core.windows.net/test-container-ec7a96c4-e97c-4ec6-5d6f-d9000cc3403c/test-blob-e50a5247-d66e-f0c2-a527-05fd64f100ff",
      "RequestMethod": "PUT",
      "RequestHeaders": {
        "Authorization": "Sanitized",
        "Content-Length": "0",
        "traceparent": "00-c8a5466d3a0cfe4f8df47323c07a4119-cc019920f7aa5444-00",
        "User-Agent": [
          "azsdk-net-Storage.Blobs/12.5.0-dev.20200402.1",
          "(.NET Core 4.6.28325.01; Microsoft Windows 10.0.18362 )"
        ],
        "x-ms-blob-type": "AppendBlob",
        "x-ms-client-request-id": "8386160a-d686-0732-bb2b-bf6e7310b305",
        "x-ms-date": "Thu, 02 Apr 2020 23:40:23 GMT",
        "x-ms-return-client-request-id": "true",
        "x-ms-version": "2019-12-12"
      },
      "RequestBody": null,
      "StatusCode": 201,
      "ResponseHeaders": {
        "Content-Length": "0",
        "Date": "Thu, 02 Apr 2020 23:40:22 GMT",
        "ETag": "\u00220x8D7D75F35FEA8F5\u0022",
        "Last-Modified": "Thu, 02 Apr 2020 23:40:22 GMT",
        "Server": [
          "Windows-Azure-Blob/1.0",
          "Microsoft-HTTPAPI/2.0"
        ],
        "x-ms-client-request-id": "8386160a-d686-0732-bb2b-bf6e7310b305",
        "x-ms-request-id": "c8e39a5f-201e-003e-0548-09dadf000000",
        "x-ms-request-server-encrypted": "true",
        "x-ms-version": "2019-12-12"
      },
      "ResponseBody": []
    },
    {
      "RequestUri": "https://seanmcccanary.blob.core.windows.net/test-container-ec7a96c4-e97c-4ec6-5d6f-d9000cc3403c/test-blob-e50a5247-d66e-f0c2-a527-05fd64f100ff?comp=appendblock",
      "RequestMethod": "PUT",
      "RequestHeaders": {
        "Authorization": "Sanitized",
        "Content-Length": "7",
        "traceparent": "00-5fd37a74cde4ff46b88db03234e6a65e-4bf5a720fec87245-00",
        "User-Agent": [
          "azsdk-net-Storage.Blobs/12.5.0-dev.20200402.1",
          "(.NET Core 4.6.28325.01; Microsoft Windows 10.0.18362 )"
        ],
        "x-ms-client-request-id": "4ef387a6-7d6a-1678-9dbb-6706c6dd3b7f",
        "x-ms-date": "Thu, 02 Apr 2020 23:40:23 GMT",
        "x-ms-return-client-request-id": "true",
        "x-ms-version": "2019-12-12"
      },
      "RequestBody": "g1kprp7hug==",
      "StatusCode": 201,
      "ResponseHeaders": {
        "Content-Length": "0",
        "Date": "Thu, 02 Apr 2020 23:40:22 GMT",
        "ETag": "\u00220x8D7D75F360C4001\u0022",
        "Last-Modified": "Thu, 02 Apr 2020 23:40:22 GMT",
        "Server": [
          "Windows-Azure-Blob/1.0",
          "Microsoft-HTTPAPI/2.0"
        ],
        "x-ms-blob-append-offset": "0",
        "x-ms-blob-committed-block-count": "1",
        "x-ms-client-request-id": "4ef387a6-7d6a-1678-9dbb-6706c6dd3b7f",
        "x-ms-content-crc64": "oIiLrtnWBSw=",
        "x-ms-request-id": "c8e39a68-201e-003e-0c48-09dadf000000",
        "x-ms-request-server-encrypted": "true",
        "x-ms-version": "2019-12-12"
      },
      "ResponseBody": []
    },
    {
      "RequestUri": "https://seanmcccanary.blob.core.windows.net/test-container-ec7a96c4-e97c-4ec6-5d6f-d9000cc3403c/test-blob-4c1c3962-a38d-4ca2-8ec5-7d2b80da7097",
      "RequestMethod": "PUT",
      "RequestHeaders": {
        "Authorization": "Sanitized",
        "Content-Length": "0",
        "traceparent": "00-097768f89b745c4897f24a05276ae418-f794f9a26368d441-00",
        "User-Agent": [
          "azsdk-net-Storage.Blobs/12.5.0-dev.20200402.1",
          "(.NET Core 4.6.28325.01; Microsoft Windows 10.0.18362 )"
        ],
        "x-ms-blob-type": "AppendBlob",
        "x-ms-client-request-id": "5df5d61f-fd07-034c-e4a7-bfa5ff4c96c3",
        "x-ms-date": "Thu, 02 Apr 2020 23:40:23 GMT",
        "x-ms-return-client-request-id": "true",
        "x-ms-version": "2019-12-12"
      },
      "RequestBody": null,
      "StatusCode": 201,
      "ResponseHeaders": {
        "Content-Length": "0",
        "Date": "Thu, 02 Apr 2020 23:40:22 GMT",
        "ETag": "\u00220x8D7D75F3619FE22\u0022",
        "Last-Modified": "Thu, 02 Apr 2020 23:40:22 GMT",
        "Server": [
          "Windows-Azure-Blob/1.0",
          "Microsoft-HTTPAPI/2.0"
        ],
        "x-ms-client-request-id": "5df5d61f-fd07-034c-e4a7-bfa5ff4c96c3",
        "x-ms-request-id": "c8e39a6c-201e-003e-1048-09dadf000000",
        "x-ms-request-server-encrypted": "true",
        "x-ms-version": "2019-12-12"
      },
      "ResponseBody": []
    },
    {
      "RequestUri": "https://seanmcccanary.blob.core.windows.net/test-container-ec7a96c4-e97c-4ec6-5d6f-d9000cc3403c/test-blob-4c1c3962-a38d-4ca2-8ec5-7d2b80da7097?comp=appendblock",
      "RequestMethod": "PUT",
      "RequestHeaders": {
        "Authorization": "Sanitized",
        "Content-Length": "0",
        "traceparent": "00-8dab347fe5fbde40ab68108ea20c82b3-dd867a5b61565245-00",
        "User-Agent": [
          "azsdk-net-Storage.Blobs/12.5.0-dev.20200402.1",
          "(.NET Core 4.6.28325.01; Microsoft Windows 10.0.18362 )"
        ],
        "x-ms-client-request-id": "aa0b54ca-12e4-e38f-97c5-0875a5f50594",
        "x-ms-copy-source": "https://seanmcccanary.blob.core.windows.net/test-container-ec7a96c4-e97c-4ec6-5d6f-d9000cc3403c/test-blob-e50a5247-d66e-f0c2-a527-05fd64f100ff",
        "x-ms-date": "Thu, 02 Apr 2020 23:40:23 GMT",
        "x-ms-return-client-request-id": "true",
        "x-ms-source-if-modified-since": "Fri, 03 Apr 2020 23:40:16 GMT",
        "x-ms-source-range": "bytes=0-",
        "x-ms-version": "2019-12-12"
      },
      "RequestBody": null,
      "StatusCode": 304,
      "ResponseHeaders": {
        "Date": "Thu, 02 Apr 2020 23:40:22 GMT",
        "Server": [
          "Windows-Azure-Blob/1.0",
          "Microsoft-HTTPAPI/2.0"
        ],
        "x-ms-client-request-id": "aa0b54ca-12e4-e38f-97c5-0875a5f50594",
        "x-ms-error-code": "CannotVerifyCopySource",
<<<<<<< HEAD
        "x-ms-request-id": "1dfde56f-501e-000b-1a2f-f36950000000",
=======
        "x-ms-request-id": "c8e39a71-201e-003e-1548-09dadf000000",
>>>>>>> 8d420312
        "x-ms-version": "2019-12-12"
      },
      "ResponseBody": []
    },
    {
      "RequestUri": "https://seanmcccanary.blob.core.windows.net/test-container-ec7a96c4-e97c-4ec6-5d6f-d9000cc3403c?restype=container",
      "RequestMethod": "DELETE",
      "RequestHeaders": {
        "Authorization": "Sanitized",
        "traceparent": "00-9044d2892770d7478093f046844da43c-d9c831d0a45e2549-00",
        "User-Agent": [
          "azsdk-net-Storage.Blobs/12.5.0-dev.20200402.1",
          "(.NET Core 4.6.28325.01; Microsoft Windows 10.0.18362 )"
        ],
        "x-ms-client-request-id": "abdbb2b1-eb41-38df-4142-4a5046ec57a9",
        "x-ms-date": "Thu, 02 Apr 2020 23:40:23 GMT",
        "x-ms-return-client-request-id": "true",
        "x-ms-version": "2019-12-12"
      },
      "RequestBody": null,
      "StatusCode": 202,
      "ResponseHeaders": {
        "Content-Length": "0",
        "Date": "Thu, 02 Apr 2020 23:40:22 GMT",
        "Server": [
          "Windows-Azure-Blob/1.0",
          "Microsoft-HTTPAPI/2.0"
        ],
        "x-ms-client-request-id": "abdbb2b1-eb41-38df-4142-4a5046ec57a9",
<<<<<<< HEAD
        "x-ms-request-id": "1dfde575-501e-000b-202f-f36950000000",
=======
        "x-ms-request-id": "c8e39a78-201e-003e-1b48-09dadf000000",
>>>>>>> 8d420312
        "x-ms-version": "2019-12-12"
      },
      "ResponseBody": []
    },
    {
      "RequestUri": "https://seanmcccanary.blob.core.windows.net/test-container-e7d5d712-70ac-b0b1-413a-36eb539f50b1?restype=container",
      "RequestMethod": "PUT",
      "RequestHeaders": {
        "Authorization": "Sanitized",
        "traceparent": "00-8cb5d4e95f955c4a8c02b84043da1e5a-47cf5fcf618ad345-00",
        "User-Agent": [
          "azsdk-net-Storage.Blobs/12.5.0-dev.20200402.1",
          "(.NET Core 4.6.28325.01; Microsoft Windows 10.0.18362 )"
        ],
        "x-ms-blob-public-access": "container",
        "x-ms-client-request-id": "bbdd15a1-b810-41b6-012a-6907b5f4e5a1",
        "x-ms-date": "Thu, 02 Apr 2020 23:40:23 GMT",
        "x-ms-return-client-request-id": "true",
        "x-ms-version": "2019-12-12"
      },
      "RequestBody": null,
      "StatusCode": 201,
      "ResponseHeaders": {
        "Content-Length": "0",
        "Date": "Thu, 02 Apr 2020 23:40:22 GMT",
        "ETag": "\u00220x8D7D75F366A9B3C\u0022",
        "Last-Modified": "Thu, 02 Apr 2020 23:40:23 GMT",
        "Server": [
          "Windows-Azure-Blob/1.0",
          "Microsoft-HTTPAPI/2.0"
        ],
        "x-ms-client-request-id": "bbdd15a1-b810-41b6-012a-6907b5f4e5a1",
<<<<<<< HEAD
        "x-ms-request-id": "d5214db9-301e-0022-6f2f-f35724000000",
=======
        "x-ms-request-id": "ad0baff5-901e-0059-7448-09ca23000000",
>>>>>>> 8d420312
        "x-ms-version": "2019-12-12"
      },
      "ResponseBody": []
    },
    {
      "RequestUri": "https://seanmcccanary.blob.core.windows.net/test-container-e7d5d712-70ac-b0b1-413a-36eb539f50b1?restype=container\u0026comp=acl",
      "RequestMethod": "PUT",
      "RequestHeaders": {
        "Authorization": "Sanitized",
        "Content-Length": "21",
        "Content-Type": "application/xml",
        "traceparent": "00-9b72822cbc042c4ea1b84baee0778a03-b07f2b2951ff234e-00",
        "User-Agent": [
          "azsdk-net-Storage.Blobs/12.5.0-dev.20200402.1",
          "(.NET Core 4.6.28325.01; Microsoft Windows 10.0.18362 )"
        ],
        "x-ms-blob-public-access": "container",
        "x-ms-client-request-id": "3d4ab0ae-95c1-6ca0-ef83-f1eff04bf0a8",
        "x-ms-date": "Thu, 02 Apr 2020 23:40:24 GMT",
        "x-ms-return-client-request-id": "true",
        "x-ms-version": "2019-12-12"
      },
      "RequestBody": "\u003CSignedIdentifiers /\u003E",
      "StatusCode": 200,
      "ResponseHeaders": {
        "Content-Length": "0",
        "Date": "Thu, 02 Apr 2020 23:40:23 GMT",
        "ETag": "\u00220x8D7D75F36772966\u0022",
        "Last-Modified": "Thu, 02 Apr 2020 23:40:23 GMT",
        "Server": [
          "Windows-Azure-Blob/1.0",
          "Microsoft-HTTPAPI/2.0"
        ],
        "x-ms-client-request-id": "3d4ab0ae-95c1-6ca0-ef83-f1eff04bf0a8",
<<<<<<< HEAD
        "x-ms-request-id": "d5214dbc-301e-0022-702f-f35724000000",
=======
        "x-ms-request-id": "ad0baffa-901e-0059-7748-09ca23000000",
>>>>>>> 8d420312
        "x-ms-version": "2019-12-12"
      },
      "ResponseBody": []
    },
    {
      "RequestUri": "https://seanmcccanary.blob.core.windows.net/test-container-e7d5d712-70ac-b0b1-413a-36eb539f50b1/test-blob-3624863c-6ee0-15a7-6848-ea5804aaa8df",
      "RequestMethod": "PUT",
      "RequestHeaders": {
        "Authorization": "Sanitized",
        "Content-Length": "0",
        "traceparent": "00-023b3042e168e54dbfdee8c22fd8c5fd-8feff3d117c4dc44-00",
        "User-Agent": [
          "azsdk-net-Storage.Blobs/12.5.0-dev.20200402.1",
          "(.NET Core 4.6.28325.01; Microsoft Windows 10.0.18362 )"
        ],
        "x-ms-blob-type": "AppendBlob",
        "x-ms-client-request-id": "b60e51c3-5e9d-fec0-486d-88a706f3ebfe",
        "x-ms-date": "Thu, 02 Apr 2020 23:40:24 GMT",
        "x-ms-return-client-request-id": "true",
        "x-ms-version": "2019-12-12"
      },
      "RequestBody": null,
      "StatusCode": 201,
      "ResponseHeaders": {
        "Content-Length": "0",
        "Date": "Thu, 02 Apr 2020 23:40:23 GMT",
        "ETag": "\u00220x8D7D75F36838193\u0022",
        "Last-Modified": "Thu, 02 Apr 2020 23:40:23 GMT",
        "Server": [
          "Windows-Azure-Blob/1.0",
          "Microsoft-HTTPAPI/2.0"
        ],
        "x-ms-client-request-id": "b60e51c3-5e9d-fec0-486d-88a706f3ebfe",
        "x-ms-request-id": "ad0bb00e-901e-0059-0948-09ca23000000",
        "x-ms-request-server-encrypted": "true",
        "x-ms-version": "2019-12-12"
      },
      "ResponseBody": []
    },
    {
      "RequestUri": "https://seanmcccanary.blob.core.windows.net/test-container-e7d5d712-70ac-b0b1-413a-36eb539f50b1/test-blob-3624863c-6ee0-15a7-6848-ea5804aaa8df?comp=appendblock",
      "RequestMethod": "PUT",
      "RequestHeaders": {
        "Authorization": "Sanitized",
        "Content-Length": "7",
        "traceparent": "00-f7f621f48ac016499f9647146ae38d08-ed99b4ff7a8f6644-00",
        "User-Agent": [
          "azsdk-net-Storage.Blobs/12.5.0-dev.20200402.1",
          "(.NET Core 4.6.28325.01; Microsoft Windows 10.0.18362 )"
        ],
        "x-ms-client-request-id": "b294029b-f29c-fd42-37c0-6937ebf7c244",
        "x-ms-date": "Thu, 02 Apr 2020 23:40:24 GMT",
        "x-ms-return-client-request-id": "true",
        "x-ms-version": "2019-12-12"
      },
      "RequestBody": "t6ImNZfqXg==",
      "StatusCode": 201,
      "ResponseHeaders": {
        "Content-Length": "0",
        "Date": "Thu, 02 Apr 2020 23:40:23 GMT",
        "ETag": "\u00220x8D7D75F368FB8CE\u0022",
        "Last-Modified": "Thu, 02 Apr 2020 23:40:23 GMT",
        "Server": [
          "Windows-Azure-Blob/1.0",
          "Microsoft-HTTPAPI/2.0"
        ],
        "x-ms-blob-append-offset": "0",
        "x-ms-blob-committed-block-count": "1",
        "x-ms-client-request-id": "b294029b-f29c-fd42-37c0-6937ebf7c244",
        "x-ms-content-crc64": "QwslzPigMXM=",
        "x-ms-request-id": "ad0bb011-901e-0059-0c48-09ca23000000",
        "x-ms-request-server-encrypted": "true",
        "x-ms-version": "2019-12-12"
      },
      "ResponseBody": []
    },
    {
      "RequestUri": "https://seanmcccanary.blob.core.windows.net/test-container-e7d5d712-70ac-b0b1-413a-36eb539f50b1/test-blob-c648a355-6fa7-8a0f-9846-ce405f2032f8",
      "RequestMethod": "PUT",
      "RequestHeaders": {
        "Authorization": "Sanitized",
        "Content-Length": "0",
        "traceparent": "00-57914a697252784696abf688a76766e4-88c018541d87814e-00",
        "User-Agent": [
          "azsdk-net-Storage.Blobs/12.5.0-dev.20200402.1",
          "(.NET Core 4.6.28325.01; Microsoft Windows 10.0.18362 )"
        ],
        "x-ms-blob-type": "AppendBlob",
        "x-ms-client-request-id": "284ab99a-c507-2c4e-f309-1a5623029d17",
        "x-ms-date": "Thu, 02 Apr 2020 23:40:24 GMT",
        "x-ms-return-client-request-id": "true",
        "x-ms-version": "2019-12-12"
      },
      "RequestBody": null,
      "StatusCode": 201,
      "ResponseHeaders": {
        "Content-Length": "0",
        "Date": "Thu, 02 Apr 2020 23:40:23 GMT",
        "ETag": "\u00220x8D7D75F369C171F\u0022",
        "Last-Modified": "Thu, 02 Apr 2020 23:40:23 GMT",
        "Server": [
          "Windows-Azure-Blob/1.0",
          "Microsoft-HTTPAPI/2.0"
        ],
        "x-ms-client-request-id": "284ab99a-c507-2c4e-f309-1a5623029d17",
        "x-ms-request-id": "ad0bb014-901e-0059-0e48-09ca23000000",
        "x-ms-request-server-encrypted": "true",
        "x-ms-version": "2019-12-12"
      },
      "ResponseBody": []
    },
    {
      "RequestUri": "https://seanmcccanary.blob.core.windows.net/test-container-e7d5d712-70ac-b0b1-413a-36eb539f50b1/test-blob-c648a355-6fa7-8a0f-9846-ce405f2032f8?comp=appendblock",
      "RequestMethod": "PUT",
      "RequestHeaders": {
        "Authorization": "Sanitized",
        "Content-Length": "0",
        "traceparent": "00-471550630786054784df4c7c54635d31-5f5893653210fc42-00",
        "User-Agent": [
          "azsdk-net-Storage.Blobs/12.5.0-dev.20200402.1",
          "(.NET Core 4.6.28325.01; Microsoft Windows 10.0.18362 )"
        ],
        "x-ms-client-request-id": "a6a6de69-09d6-1bf1-43de-10551e0bf87d",
        "x-ms-copy-source": "https://seanmcccanary.blob.core.windows.net/test-container-e7d5d712-70ac-b0b1-413a-36eb539f50b1/test-blob-3624863c-6ee0-15a7-6848-ea5804aaa8df",
        "x-ms-date": "Thu, 02 Apr 2020 23:40:24 GMT",
        "x-ms-return-client-request-id": "true",
        "x-ms-source-if-unmodified-since": "Wed, 01 Apr 2020 23:40:16 GMT",
        "x-ms-source-range": "bytes=0-",
        "x-ms-version": "2019-12-12"
      },
      "RequestBody": null,
      "StatusCode": 412,
      "ResponseHeaders": {
        "Content-Length": "251",
        "Content-Type": "application/xml",
        "Date": "Thu, 02 Apr 2020 23:40:23 GMT",
        "Server": [
          "Windows-Azure-Blob/1.0",
          "Microsoft-HTTPAPI/2.0"
        ],
        "x-ms-client-request-id": "a6a6de69-09d6-1bf1-43de-10551e0bf87d",
        "x-ms-error-code": "CannotVerifyCopySource",
<<<<<<< HEAD
        "x-ms-request-id": "d5214dc1-301e-0022-742f-f35724000000",
=======
        "x-ms-request-id": "ad0bb016-901e-0059-1048-09ca23000000",
>>>>>>> 8d420312
        "x-ms-version": "2019-12-12"
      },
      "ResponseBody": [
        "\uFEFF\u003C?xml version=\u00221.0\u0022 encoding=\u0022utf-8\u0022?\u003E\n",
        "\u003CError\u003E\u003CCode\u003ECannotVerifyCopySource\u003C/Code\u003E\u003CMessage\u003ECould not verify the copy source within the specified time.\n",
        "RequestId:ad0bb016-901e-0059-1048-09ca23000000\n",
        "Time:2020-04-02T23:40:23.5448814Z\u003C/Message\u003E\u003C/Error\u003E"
      ]
    },
    {
      "RequestUri": "https://seanmcccanary.blob.core.windows.net/test-container-e7d5d712-70ac-b0b1-413a-36eb539f50b1?restype=container",
      "RequestMethod": "DELETE",
      "RequestHeaders": {
        "Authorization": "Sanitized",
        "traceparent": "00-c33434adce912d4cb00f6a609bdb2923-b0b8e4952432344a-00",
        "User-Agent": [
          "azsdk-net-Storage.Blobs/12.5.0-dev.20200402.1",
          "(.NET Core 4.6.28325.01; Microsoft Windows 10.0.18362 )"
        ],
        "x-ms-client-request-id": "45ec024f-f75c-8341-7f3a-160dad8ffe36",
        "x-ms-date": "Thu, 02 Apr 2020 23:40:24 GMT",
        "x-ms-return-client-request-id": "true",
        "x-ms-version": "2019-12-12"
      },
      "RequestBody": null,
      "StatusCode": 202,
      "ResponseHeaders": {
        "Content-Length": "0",
        "Date": "Thu, 02 Apr 2020 23:40:23 GMT",
        "Server": [
          "Windows-Azure-Blob/1.0",
          "Microsoft-HTTPAPI/2.0"
        ],
        "x-ms-client-request-id": "45ec024f-f75c-8341-7f3a-160dad8ffe36",
<<<<<<< HEAD
        "x-ms-request-id": "d5214dc2-301e-0022-752f-f35724000000",
=======
        "x-ms-request-id": "ad0bb020-901e-0059-1848-09ca23000000",
>>>>>>> 8d420312
        "x-ms-version": "2019-12-12"
      },
      "ResponseBody": []
    },
    {
      "RequestUri": "https://seanmcccanary.blob.core.windows.net/test-container-7cacca32-5a6b-e6ec-dbc9-d1a823159dcf?restype=container",
      "RequestMethod": "PUT",
      "RequestHeaders": {
        "Authorization": "Sanitized",
        "traceparent": "00-ca8235373a35444d95aa5d77b469a4f2-eb785fac0a04584d-00",
        "User-Agent": [
          "azsdk-net-Storage.Blobs/12.5.0-dev.20200402.1",
          "(.NET Core 4.6.28325.01; Microsoft Windows 10.0.18362 )"
        ],
        "x-ms-blob-public-access": "container",
        "x-ms-client-request-id": "b3a8af2f-46c6-f491-1605-699226986069",
        "x-ms-date": "Thu, 02 Apr 2020 23:40:24 GMT",
        "x-ms-return-client-request-id": "true",
        "x-ms-version": "2019-12-12"
      },
      "RequestBody": null,
      "StatusCode": 201,
      "ResponseHeaders": {
        "Content-Length": "0",
        "Date": "Thu, 02 Apr 2020 23:40:23 GMT",
        "ETag": "\u00220x8D7D75F36EC697A\u0022",
        "Last-Modified": "Thu, 02 Apr 2020 23:40:23 GMT",
        "Server": [
          "Windows-Azure-Blob/1.0",
          "Microsoft-HTTPAPI/2.0"
        ],
        "x-ms-client-request-id": "b3a8af2f-46c6-f491-1605-699226986069",
<<<<<<< HEAD
        "x-ms-request-id": "c0f30cd3-a01e-0020-792f-f3e99c000000",
=======
        "x-ms-request-id": "4d4ac57c-201e-0097-5648-091bad000000",
>>>>>>> 8d420312
        "x-ms-version": "2019-12-12"
      },
      "ResponseBody": []
    },
    {
      "RequestUri": "https://seanmcccanary.blob.core.windows.net/test-container-7cacca32-5a6b-e6ec-dbc9-d1a823159dcf?restype=container\u0026comp=acl",
      "RequestMethod": "PUT",
      "RequestHeaders": {
        "Authorization": "Sanitized",
        "Content-Length": "21",
        "Content-Type": "application/xml",
        "traceparent": "00-5b400a1bf5ce0449af042738200a20a5-b1378e10827e5e48-00",
        "User-Agent": [
          "azsdk-net-Storage.Blobs/12.5.0-dev.20200402.1",
          "(.NET Core 4.6.28325.01; Microsoft Windows 10.0.18362 )"
        ],
        "x-ms-blob-public-access": "container",
        "x-ms-client-request-id": "73798c9a-e96d-d508-8211-05194a8e1014",
        "x-ms-date": "Thu, 02 Apr 2020 23:40:24 GMT",
        "x-ms-return-client-request-id": "true",
        "x-ms-version": "2019-12-12"
      },
      "RequestBody": "\u003CSignedIdentifiers /\u003E",
      "StatusCode": 200,
      "ResponseHeaders": {
        "Content-Length": "0",
        "Date": "Thu, 02 Apr 2020 23:40:23 GMT",
        "ETag": "\u00220x8D7D75F36FA05D0\u0022",
        "Last-Modified": "Thu, 02 Apr 2020 23:40:24 GMT",
        "Server": [
          "Windows-Azure-Blob/1.0",
          "Microsoft-HTTPAPI/2.0"
        ],
        "x-ms-client-request-id": "73798c9a-e96d-d508-8211-05194a8e1014",
<<<<<<< HEAD
        "x-ms-request-id": "c0f30cd7-a01e-0020-7c2f-f3e99c000000",
=======
        "x-ms-request-id": "4d4ac586-201e-0097-5e48-091bad000000",
>>>>>>> 8d420312
        "x-ms-version": "2019-12-12"
      },
      "ResponseBody": []
    },
    {
      "RequestUri": "https://seanmcccanary.blob.core.windows.net/test-container-7cacca32-5a6b-e6ec-dbc9-d1a823159dcf/test-blob-0a29984c-7750-792c-198b-82f7991fecfc",
      "RequestMethod": "PUT",
      "RequestHeaders": {
        "Authorization": "Sanitized",
        "Content-Length": "0",
        "traceparent": "00-b12341083d9e9643bd55ffcde0c17d89-91567ea9c547b94a-00",
        "User-Agent": [
          "azsdk-net-Storage.Blobs/12.5.0-dev.20200402.1",
          "(.NET Core 4.6.28325.01; Microsoft Windows 10.0.18362 )"
        ],
        "x-ms-blob-type": "AppendBlob",
        "x-ms-client-request-id": "da2cd204-de43-5db7-5697-eb8dc89676f4",
        "x-ms-date": "Thu, 02 Apr 2020 23:40:24 GMT",
        "x-ms-return-client-request-id": "true",
        "x-ms-version": "2019-12-12"
      },
      "RequestBody": null,
      "StatusCode": 201,
      "ResponseHeaders": {
        "Content-Length": "0",
        "Date": "Thu, 02 Apr 2020 23:40:23 GMT",
        "ETag": "\u00220x8D7D75F3706FA61\u0022",
        "Last-Modified": "Thu, 02 Apr 2020 23:40:24 GMT",
        "Server": [
          "Windows-Azure-Blob/1.0",
          "Microsoft-HTTPAPI/2.0"
        ],
        "x-ms-client-request-id": "da2cd204-de43-5db7-5697-eb8dc89676f4",
        "x-ms-request-id": "4d4ac594-201e-0097-6b48-091bad000000",
        "x-ms-request-server-encrypted": "true",
        "x-ms-version": "2019-12-12"
      },
      "ResponseBody": []
    },
    {
      "RequestUri": "https://seanmcccanary.blob.core.windows.net/test-container-7cacca32-5a6b-e6ec-dbc9-d1a823159dcf/test-blob-0a29984c-7750-792c-198b-82f7991fecfc?comp=appendblock",
      "RequestMethod": "PUT",
      "RequestHeaders": {
        "Authorization": "Sanitized",
        "Content-Length": "7",
        "traceparent": "00-c909caac4f439342a749ecd82f8551f6-e0c5c7f19c634f4e-00",
        "User-Agent": [
          "azsdk-net-Storage.Blobs/12.5.0-dev.20200402.1",
          "(.NET Core 4.6.28325.01; Microsoft Windows 10.0.18362 )"
        ],
        "x-ms-client-request-id": "c7f39e37-11f2-d4b9-86be-c0e0f2706c83",
        "x-ms-date": "Thu, 02 Apr 2020 23:40:25 GMT",
        "x-ms-return-client-request-id": "true",
        "x-ms-version": "2019-12-12"
      },
      "RequestBody": "pnVTJQKVug==",
      "StatusCode": 201,
      "ResponseHeaders": {
        "Content-Length": "0",
        "Date": "Thu, 02 Apr 2020 23:40:23 GMT",
        "ETag": "\u00220x8D7D75F3713CDF9\u0022",
        "Last-Modified": "Thu, 02 Apr 2020 23:40:24 GMT",
        "Server": [
          "Windows-Azure-Blob/1.0",
          "Microsoft-HTTPAPI/2.0"
        ],
        "x-ms-blob-append-offset": "0",
        "x-ms-blob-committed-block-count": "1",
        "x-ms-client-request-id": "c7f39e37-11f2-d4b9-86be-c0e0f2706c83",
        "x-ms-content-crc64": "vpe68IyLIeg=",
        "x-ms-request-id": "4d4ac599-201e-0097-6f48-091bad000000",
        "x-ms-request-server-encrypted": "true",
        "x-ms-version": "2019-12-12"
      },
      "ResponseBody": []
    },
    {
      "RequestUri": "https://seanmcccanary.blob.core.windows.net/test-container-7cacca32-5a6b-e6ec-dbc9-d1a823159dcf/test-blob-8c03c6ef-6c09-85fd-90be-3f4deecca1e7",
      "RequestMethod": "PUT",
      "RequestHeaders": {
        "Authorization": "Sanitized",
        "Content-Length": "0",
        "traceparent": "00-237001461e368c45bc459ad6d20d80c6-d57d656c23f48944-00",
        "User-Agent": [
          "azsdk-net-Storage.Blobs/12.5.0-dev.20200402.1",
          "(.NET Core 4.6.28325.01; Microsoft Windows 10.0.18362 )"
        ],
        "x-ms-blob-type": "AppendBlob",
        "x-ms-client-request-id": "f6fb6d89-e76b-ca67-a16e-3734d16be5b9",
        "x-ms-date": "Thu, 02 Apr 2020 23:40:25 GMT",
        "x-ms-return-client-request-id": "true",
        "x-ms-version": "2019-12-12"
      },
      "RequestBody": null,
      "StatusCode": 201,
      "ResponseHeaders": {
        "Content-Length": "0",
        "Date": "Thu, 02 Apr 2020 23:40:23 GMT",
        "ETag": "\u00220x8D7D75F37207A78\u0022",
        "Last-Modified": "Thu, 02 Apr 2020 23:40:24 GMT",
        "Server": [
          "Windows-Azure-Blob/1.0",
          "Microsoft-HTTPAPI/2.0"
        ],
        "x-ms-client-request-id": "f6fb6d89-e76b-ca67-a16e-3734d16be5b9",
        "x-ms-request-id": "4d4ac5a4-201e-0097-7748-091bad000000",
        "x-ms-request-server-encrypted": "true",
        "x-ms-version": "2019-12-12"
      },
      "ResponseBody": []
    },
    {
      "RequestUri": "https://seanmcccanary.blob.core.windows.net/test-container-7cacca32-5a6b-e6ec-dbc9-d1a823159dcf/test-blob-8c03c6ef-6c09-85fd-90be-3f4deecca1e7?comp=appendblock",
      "RequestMethod": "PUT",
      "RequestHeaders": {
        "Authorization": "Sanitized",
        "Content-Length": "0",
        "traceparent": "00-3679aea39e395e4facb6f5ceb5334095-6770bb9f334f8148-00",
        "User-Agent": [
          "azsdk-net-Storage.Blobs/12.5.0-dev.20200402.1",
          "(.NET Core 4.6.28325.01; Microsoft Windows 10.0.18362 )"
        ],
        "x-ms-client-request-id": "81c41541-abd1-3b7c-138b-883578cdd653",
        "x-ms-copy-source": "https://seanmcccanary.blob.core.windows.net/test-container-7cacca32-5a6b-e6ec-dbc9-d1a823159dcf/test-blob-0a29984c-7750-792c-198b-82f7991fecfc",
        "x-ms-date": "Thu, 02 Apr 2020 23:40:25 GMT",
        "x-ms-return-client-request-id": "true",
        "x-ms-source-if-match": "\u0022garbage\u0022",
        "x-ms-source-range": "bytes=0-",
        "x-ms-version": "2019-12-12"
      },
      "RequestBody": null,
      "StatusCode": 412,
      "ResponseHeaders": {
        "Content-Length": "251",
        "Content-Type": "application/xml",
        "Date": "Thu, 02 Apr 2020 23:40:23 GMT",
        "Server": [
          "Windows-Azure-Blob/1.0",
          "Microsoft-HTTPAPI/2.0"
        ],
        "x-ms-client-request-id": "81c41541-abd1-3b7c-138b-883578cdd653",
        "x-ms-error-code": "CannotVerifyCopySource",
<<<<<<< HEAD
        "x-ms-request-id": "c0f30ce0-a01e-0020-042f-f3e99c000000",
=======
        "x-ms-request-id": "4d4ac5af-201e-0097-0148-091bad000000",
>>>>>>> 8d420312
        "x-ms-version": "2019-12-12"
      },
      "ResponseBody": [
        "\uFEFF\u003C?xml version=\u00221.0\u0022 encoding=\u0022utf-8\u0022?\u003E\n",
        "\u003CError\u003E\u003CCode\u003ECannotVerifyCopySource\u003C/Code\u003E\u003CMessage\u003ECould not verify the copy source within the specified time.\n",
        "RequestId:4d4ac5af-201e-0097-0148-091bad000000\n",
        "Time:2020-04-02T23:40:24.3915734Z\u003C/Message\u003E\u003C/Error\u003E"
      ]
    },
    {
      "RequestUri": "https://seanmcccanary.blob.core.windows.net/test-container-7cacca32-5a6b-e6ec-dbc9-d1a823159dcf?restype=container",
      "RequestMethod": "DELETE",
      "RequestHeaders": {
        "Authorization": "Sanitized",
        "traceparent": "00-76ba0e8703dca24db8adfd0b4c8608e2-6fd64da2137f744c-00",
        "User-Agent": [
          "azsdk-net-Storage.Blobs/12.5.0-dev.20200402.1",
          "(.NET Core 4.6.28325.01; Microsoft Windows 10.0.18362 )"
        ],
        "x-ms-client-request-id": "bcf208a8-64a6-72e8-5c82-648fbaaac7f5",
        "x-ms-date": "Thu, 02 Apr 2020 23:40:25 GMT",
        "x-ms-return-client-request-id": "true",
        "x-ms-version": "2019-12-12"
      },
      "RequestBody": null,
      "StatusCode": 202,
      "ResponseHeaders": {
        "Content-Length": "0",
        "Date": "Thu, 02 Apr 2020 23:40:23 GMT",
        "Server": [
          "Windows-Azure-Blob/1.0",
          "Microsoft-HTTPAPI/2.0"
        ],
        "x-ms-client-request-id": "bcf208a8-64a6-72e8-5c82-648fbaaac7f5",
<<<<<<< HEAD
        "x-ms-request-id": "c0f30ce1-a01e-0020-052f-f3e99c000000",
=======
        "x-ms-request-id": "4d4ac5b7-201e-0097-0748-091bad000000",
>>>>>>> 8d420312
        "x-ms-version": "2019-12-12"
      },
      "ResponseBody": []
    },
    {
      "RequestUri": "https://seanmcccanary.blob.core.windows.net/test-container-63587885-dfcc-3d8b-057d-f415786c20e9?restype=container",
      "RequestMethod": "PUT",
      "RequestHeaders": {
        "Authorization": "Sanitized",
        "traceparent": "00-43f5cadc646fcb4c84f86651778c5543-7820dfe26584d84a-00",
        "User-Agent": [
          "azsdk-net-Storage.Blobs/12.5.0-dev.20200402.1",
          "(.NET Core 4.6.28325.01; Microsoft Windows 10.0.18362 )"
        ],
        "x-ms-blob-public-access": "container",
        "x-ms-client-request-id": "a28a3cf4-5cd1-c9fe-7cb4-b62970d2f9f0",
        "x-ms-date": "Thu, 02 Apr 2020 23:40:25 GMT",
        "x-ms-return-client-request-id": "true",
        "x-ms-version": "2019-12-12"
      },
      "RequestBody": null,
      "StatusCode": 201,
      "ResponseHeaders": {
        "Content-Length": "0",
        "Date": "Thu, 02 Apr 2020 23:40:24 GMT",
        "ETag": "\u00220x8D7D75F376BE0D0\u0022",
        "Last-Modified": "Thu, 02 Apr 2020 23:40:24 GMT",
        "Server": [
          "Windows-Azure-Blob/1.0",
          "Microsoft-HTTPAPI/2.0"
        ],
        "x-ms-client-request-id": "a28a3cf4-5cd1-c9fe-7cb4-b62970d2f9f0",
<<<<<<< HEAD
        "x-ms-request-id": "42807731-601e-003f-692f-f35a98000000",
=======
        "x-ms-request-id": "804ef005-c01e-0036-5248-09c0d0000000",
>>>>>>> 8d420312
        "x-ms-version": "2019-12-12"
      },
      "ResponseBody": []
    },
    {
      "RequestUri": "https://seanmcccanary.blob.core.windows.net/test-container-63587885-dfcc-3d8b-057d-f415786c20e9?restype=container\u0026comp=acl",
      "RequestMethod": "PUT",
      "RequestHeaders": {
        "Authorization": "Sanitized",
        "Content-Length": "21",
        "Content-Type": "application/xml",
        "traceparent": "00-6f9bd94092effb4280dc8282cec695e1-df5c684882f5b840-00",
        "User-Agent": [
          "azsdk-net-Storage.Blobs/12.5.0-dev.20200402.1",
          "(.NET Core 4.6.28325.01; Microsoft Windows 10.0.18362 )"
        ],
        "x-ms-blob-public-access": "container",
        "x-ms-client-request-id": "3c2111f1-7de2-6f18-bfc3-f326638410ec",
        "x-ms-date": "Thu, 02 Apr 2020 23:40:25 GMT",
        "x-ms-return-client-request-id": "true",
        "x-ms-version": "2019-12-12"
      },
      "RequestBody": "\u003CSignedIdentifiers /\u003E",
      "StatusCode": 200,
      "ResponseHeaders": {
        "Content-Length": "0",
        "Date": "Thu, 02 Apr 2020 23:40:24 GMT",
        "ETag": "\u00220x8D7D75F3778C2C5\u0022",
        "Last-Modified": "Thu, 02 Apr 2020 23:40:24 GMT",
        "Server": [
          "Windows-Azure-Blob/1.0",
          "Microsoft-HTTPAPI/2.0"
        ],
        "x-ms-client-request-id": "3c2111f1-7de2-6f18-bfc3-f326638410ec",
<<<<<<< HEAD
        "x-ms-request-id": "42807734-601e-003f-6a2f-f35a98000000",
=======
        "x-ms-request-id": "804ef00e-c01e-0036-5948-09c0d0000000",
>>>>>>> 8d420312
        "x-ms-version": "2019-12-12"
      },
      "ResponseBody": []
    },
    {
      "RequestUri": "https://seanmcccanary.blob.core.windows.net/test-container-63587885-dfcc-3d8b-057d-f415786c20e9/test-blob-d61f229d-b8fa-73c9-1317-31375eb1bd0e",
      "RequestMethod": "PUT",
      "RequestHeaders": {
        "Authorization": "Sanitized",
        "Content-Length": "0",
        "traceparent": "00-741cdd15117b074d979239308adca159-69583499f39a2b48-00",
        "User-Agent": [
          "azsdk-net-Storage.Blobs/12.5.0-dev.20200402.1",
          "(.NET Core 4.6.28325.01; Microsoft Windows 10.0.18362 )"
        ],
        "x-ms-blob-type": "AppendBlob",
        "x-ms-client-request-id": "19844d62-a6c2-b61d-f54f-e00f314cb23a",
        "x-ms-date": "Thu, 02 Apr 2020 23:40:25 GMT",
        "x-ms-return-client-request-id": "true",
        "x-ms-version": "2019-12-12"
      },
      "RequestBody": null,
      "StatusCode": 201,
      "ResponseHeaders": {
        "Content-Length": "0",
        "Date": "Thu, 02 Apr 2020 23:40:24 GMT",
        "ETag": "\u00220x8D7D75F37856933\u0022",
        "Last-Modified": "Thu, 02 Apr 2020 23:40:24 GMT",
        "Server": [
          "Windows-Azure-Blob/1.0",
          "Microsoft-HTTPAPI/2.0"
        ],
        "x-ms-client-request-id": "19844d62-a6c2-b61d-f54f-e00f314cb23a",
        "x-ms-request-id": "804ef015-c01e-0036-6048-09c0d0000000",
        "x-ms-request-server-encrypted": "true",
        "x-ms-version": "2019-12-12"
      },
      "ResponseBody": []
    },
    {
      "RequestUri": "https://seanmcccanary.blob.core.windows.net/test-container-63587885-dfcc-3d8b-057d-f415786c20e9/test-blob-d61f229d-b8fa-73c9-1317-31375eb1bd0e?comp=appendblock",
      "RequestMethod": "PUT",
      "RequestHeaders": {
        "Authorization": "Sanitized",
        "Content-Length": "7",
        "traceparent": "00-dc272aba003f12449444f9295a1a7f42-247c302cff3f4540-00",
        "User-Agent": [
          "azsdk-net-Storage.Blobs/12.5.0-dev.20200402.1",
          "(.NET Core 4.6.28325.01; Microsoft Windows 10.0.18362 )"
        ],
        "x-ms-client-request-id": "11d4699e-a42d-3d4b-459d-480a83e4d6fa",
        "x-ms-date": "Thu, 02 Apr 2020 23:40:25 GMT",
        "x-ms-return-client-request-id": "true",
        "x-ms-version": "2019-12-12"
      },
      "RequestBody": "nZm/JLyPxA==",
      "StatusCode": 201,
      "ResponseHeaders": {
        "Content-Length": "0",
        "Date": "Thu, 02 Apr 2020 23:40:24 GMT",
        "ETag": "\u00220x8D7D75F3794D554\u0022",
        "Last-Modified": "Thu, 02 Apr 2020 23:40:25 GMT",
        "Server": [
          "Windows-Azure-Blob/1.0",
          "Microsoft-HTTPAPI/2.0"
        ],
        "x-ms-blob-append-offset": "0",
        "x-ms-blob-committed-block-count": "1",
        "x-ms-client-request-id": "11d4699e-a42d-3d4b-459d-480a83e4d6fa",
        "x-ms-content-crc64": "lzqPC1E5IVA=",
        "x-ms-request-id": "804ef01f-c01e-0036-6948-09c0d0000000",
        "x-ms-request-server-encrypted": "true",
        "x-ms-version": "2019-12-12"
      },
      "ResponseBody": []
    },
    {
      "RequestUri": "https://seanmcccanary.blob.core.windows.net/test-container-63587885-dfcc-3d8b-057d-f415786c20e9/test-blob-30b87c14-b7ce-1160-e24a-ebab17e9b6c4",
      "RequestMethod": "PUT",
      "RequestHeaders": {
        "Authorization": "Sanitized",
        "Content-Length": "0",
        "traceparent": "00-e6d99083c2d2b7488321b3209d27699e-97db16260626b645-00",
        "User-Agent": [
          "azsdk-net-Storage.Blobs/12.5.0-dev.20200402.1",
          "(.NET Core 4.6.28325.01; Microsoft Windows 10.0.18362 )"
        ],
        "x-ms-blob-type": "AppendBlob",
        "x-ms-client-request-id": "83209441-8678-e69b-08c3-2ee2b89f255c",
        "x-ms-date": "Thu, 02 Apr 2020 23:40:25 GMT",
        "x-ms-return-client-request-id": "true",
        "x-ms-version": "2019-12-12"
      },
      "RequestBody": null,
      "StatusCode": 201,
      "ResponseHeaders": {
        "Content-Length": "0",
        "Date": "Thu, 02 Apr 2020 23:40:24 GMT",
        "ETag": "\u00220x8D7D75F37A10C8E\u0022",
        "Last-Modified": "Thu, 02 Apr 2020 23:40:25 GMT",
        "Server": [
          "Windows-Azure-Blob/1.0",
          "Microsoft-HTTPAPI/2.0"
        ],
        "x-ms-client-request-id": "83209441-8678-e69b-08c3-2ee2b89f255c",
        "x-ms-request-id": "804ef033-c01e-0036-7b48-09c0d0000000",
        "x-ms-request-server-encrypted": "true",
        "x-ms-version": "2019-12-12"
      },
      "ResponseBody": []
    },
    {
      "RequestUri": "https://seanmcccanary.blob.core.windows.net/test-container-63587885-dfcc-3d8b-057d-f415786c20e9/test-blob-d61f229d-b8fa-73c9-1317-31375eb1bd0e",
      "RequestMethod": "HEAD",
      "RequestHeaders": {
        "Authorization": "Sanitized",
        "traceparent": "00-f658c97cbc78004d9ed011fcc3b4e387-cb97cda4de65c641-00",
        "User-Agent": [
          "azsdk-net-Storage.Blobs/12.5.0-dev.20200402.1",
          "(.NET Core 4.6.28325.01; Microsoft Windows 10.0.18362 )"
        ],
        "x-ms-client-request-id": "8369a095-32c9-114c-da8a-bfb4712982a0",
        "x-ms-date": "Thu, 02 Apr 2020 23:40:26 GMT",
        "x-ms-return-client-request-id": "true",
        "x-ms-version": "2019-12-12"
      },
      "RequestBody": null,
      "StatusCode": 200,
      "ResponseHeaders": {
        "Accept-Ranges": "bytes",
        "Content-Length": "7",
        "Content-Type": "application/octet-stream",
        "Date": "Thu, 02 Apr 2020 23:40:24 GMT",
        "ETag": "\u00220x8D7D75F3794D554\u0022",
        "Last-Modified": "Thu, 02 Apr 2020 23:40:25 GMT",
        "Server": [
          "Windows-Azure-Blob/1.0",
          "Microsoft-HTTPAPI/2.0"
        ],
        "x-ms-blob-committed-block-count": "1",
        "x-ms-blob-type": "AppendBlob",
        "x-ms-client-request-id": "8369a095-32c9-114c-da8a-bfb4712982a0",
        "x-ms-creation-time": "Thu, 02 Apr 2020 23:40:24 GMT",
        "x-ms-lease-state": "available",
        "x-ms-lease-status": "unlocked",
        "x-ms-request-id": "804ef03f-c01e-0036-0748-09c0d0000000",
        "x-ms-server-encrypted": "true",
        "x-ms-version": "2019-12-12"
      },
      "ResponseBody": []
    },
    {
      "RequestUri": "https://seanmcccanary.blob.core.windows.net/test-container-63587885-dfcc-3d8b-057d-f415786c20e9/test-blob-30b87c14-b7ce-1160-e24a-ebab17e9b6c4?comp=appendblock",
      "RequestMethod": "PUT",
      "RequestHeaders": {
        "Authorization": "Sanitized",
        "Content-Length": "0",
        "traceparent": "00-2f3ade89030fc741a57c0f776874afdb-2206ea6ab05d774d-00",
        "User-Agent": [
          "azsdk-net-Storage.Blobs/12.5.0-dev.20200402.1",
          "(.NET Core 4.6.28325.01; Microsoft Windows 10.0.18362 )"
        ],
        "x-ms-client-request-id": "184dacbb-a136-b592-3761-32e84dce0146",
        "x-ms-copy-source": "https://seanmcccanary.blob.core.windows.net/test-container-63587885-dfcc-3d8b-057d-f415786c20e9/test-blob-d61f229d-b8fa-73c9-1317-31375eb1bd0e",
        "x-ms-date": "Thu, 02 Apr 2020 23:40:26 GMT",
        "x-ms-return-client-request-id": "true",
        "x-ms-source-if-none-match": "\u00220x8D7D75F3794D554\u0022",
        "x-ms-source-range": "bytes=0-",
        "x-ms-version": "2019-12-12"
      },
      "RequestBody": null,
      "StatusCode": 304,
      "ResponseHeaders": {
        "Date": "Thu, 02 Apr 2020 23:40:24 GMT",
        "Server": [
          "Windows-Azure-Blob/1.0",
          "Microsoft-HTTPAPI/2.0"
        ],
        "x-ms-client-request-id": "184dacbb-a136-b592-3761-32e84dce0146",
        "x-ms-error-code": "CannotVerifyCopySource",
<<<<<<< HEAD
        "x-ms-request-id": "4280773a-601e-003f-702f-f35a98000000",
=======
        "x-ms-request-id": "804ef045-c01e-0036-0d48-09c0d0000000",
>>>>>>> 8d420312
        "x-ms-version": "2019-12-12"
      },
      "ResponseBody": []
    },
    {
      "RequestUri": "https://seanmcccanary.blob.core.windows.net/test-container-63587885-dfcc-3d8b-057d-f415786c20e9?restype=container",
      "RequestMethod": "DELETE",
      "RequestHeaders": {
        "Authorization": "Sanitized",
        "traceparent": "00-20e7733617200741a7fb72f9c460b2bc-2221bae8acebdf44-00",
        "User-Agent": [
          "azsdk-net-Storage.Blobs/12.5.0-dev.20200402.1",
          "(.NET Core 4.6.28325.01; Microsoft Windows 10.0.18362 )"
        ],
        "x-ms-client-request-id": "c5f94ede-6adc-d66a-8d2b-4e8b75efe642",
        "x-ms-date": "Thu, 02 Apr 2020 23:40:26 GMT",
        "x-ms-return-client-request-id": "true",
        "x-ms-version": "2019-12-12"
      },
      "RequestBody": null,
      "StatusCode": 202,
      "ResponseHeaders": {
        "Content-Length": "0",
        "Date": "Thu, 02 Apr 2020 23:40:24 GMT",
        "Server": [
          "Windows-Azure-Blob/1.0",
          "Microsoft-HTTPAPI/2.0"
        ],
        "x-ms-client-request-id": "c5f94ede-6adc-d66a-8d2b-4e8b75efe642",
<<<<<<< HEAD
        "x-ms-request-id": "4280773d-601e-003f-732f-f35a98000000",
=======
        "x-ms-request-id": "804ef051-c01e-0036-1848-09c0d0000000",
>>>>>>> 8d420312
        "x-ms-version": "2019-12-12"
      },
      "ResponseBody": []
    }
  ],
  "Variables": {
    "DateTimeOffsetNow": "2020-04-02T16:40:16.5781273-07:00",
    "RandomSeed": "1697664117",
    "Storage_TestConfigDefault": "ProductionTenant\nseanmcccanary\nU2FuaXRpemVk\nhttps://seanmcccanary.blob.core.windows.net\nhttps://seanmcccanary.file.core.windows.net\nhttps://seanmcccanary.queue.core.windows.net\nhttps://seanmcccanary.table.core.windows.net\n\n\n\n\nhttps://seanmcccanary-secondary.blob.core.windows.net\nhttps://seanmcccanary-secondary.file.core.windows.net\nhttps://seanmcccanary-secondary.queue.core.windows.net\nhttps://seanmcccanary-secondary.table.core.windows.net\n\nSanitized\n\n\nCloud\nBlobEndpoint=https://seanmcccanary.blob.core.windows.net/;QueueEndpoint=https://seanmcccanary.queue.core.windows.net/;FileEndpoint=https://seanmcccanary.file.core.windows.net/;BlobSecondaryEndpoint=https://seanmcccanary-secondary.blob.core.windows.net/;QueueSecondaryEndpoint=https://seanmcccanary-secondary.queue.core.windows.net/;FileSecondaryEndpoint=https://seanmcccanary-secondary.file.core.windows.net/;AccountName=seanmcccanary;AccountKey=Sanitized\nseanscope1"
  }
}<|MERGE_RESOLUTION|>--- conflicted
+++ resolved
@@ -28,11 +28,7 @@
           "Microsoft-HTTPAPI/2.0"
         ],
         "x-ms-client-request-id": "a8bedd8c-9ffc-4859-2270-484ae5cc0cf7",
-<<<<<<< HEAD
-        "x-ms-request-id": "69f8205b-701e-0033-7c2f-f3cd90000000",
-=======
         "x-ms-request-id": "0ea740e6-001e-0064-5d48-09bc38000000",
->>>>>>> 8d420312
         "x-ms-version": "2019-12-12"
       },
       "ResponseBody": []
@@ -67,11 +63,7 @@
           "Microsoft-HTTPAPI/2.0"
         ],
         "x-ms-client-request-id": "0d48ad50-fee6-69b5-cb8c-70e6a0c8a4e2",
-<<<<<<< HEAD
-        "x-ms-request-id": "69f82061-701e-0033-802f-f3cd90000000",
-=======
         "x-ms-request-id": "0ea74115-001e-0064-0848-09bc38000000",
->>>>>>> 8d420312
         "x-ms-version": "2019-12-12"
       },
       "ResponseBody": []
@@ -214,11 +206,7 @@
         ],
         "x-ms-client-request-id": "a7fa3799-7e5d-0873-68cb-4d4ebbc4968d",
         "x-ms-error-code": "ConditionNotMet",
-<<<<<<< HEAD
-        "x-ms-request-id": "69f82073-701e-0033-0f2f-f3cd90000000",
-=======
         "x-ms-request-id": "0ea74142-001e-0064-3448-09bc38000000",
->>>>>>> 8d420312
         "x-ms-version": "2019-12-12"
       },
       "ResponseBody": [
@@ -253,11 +241,7 @@
           "Microsoft-HTTPAPI/2.0"
         ],
         "x-ms-client-request-id": "4a44ac52-46dc-8f97-fb02-d16ed2c74e01",
-<<<<<<< HEAD
-        "x-ms-request-id": "69f8207a-701e-0033-152f-f3cd90000000",
-=======
         "x-ms-request-id": "0ea7415b-001e-0064-4848-09bc38000000",
->>>>>>> 8d420312
         "x-ms-version": "2019-12-12"
       },
       "ResponseBody": []
@@ -290,11 +274,7 @@
           "Microsoft-HTTPAPI/2.0"
         ],
         "x-ms-client-request-id": "fa8bfedc-3573-c3a2-02b5-b7c72c651119",
-<<<<<<< HEAD
-        "x-ms-request-id": "959dcc95-b01e-003c-3b2f-f3bbfc000000",
-=======
         "x-ms-request-id": "e80086f8-c01e-008f-7d48-09c4ca000000",
->>>>>>> 8d420312
         "x-ms-version": "2019-12-12"
       },
       "ResponseBody": []
@@ -329,11 +309,7 @@
           "Microsoft-HTTPAPI/2.0"
         ],
         "x-ms-client-request-id": "7f545402-a557-a258-b439-0dca94e9c7c1",
-<<<<<<< HEAD
-        "x-ms-request-id": "959dcc9f-b01e-003c-422f-f3bbfc000000",
-=======
         "x-ms-request-id": "e80086fb-c01e-008f-7e48-09c4ca000000",
->>>>>>> 8d420312
         "x-ms-version": "2019-12-12"
       },
       "ResponseBody": []
@@ -476,11 +452,7 @@
         ],
         "x-ms-client-request-id": "401cc2af-93f8-eb58-1d88-1b0ae248647c",
         "x-ms-error-code": "ConditionNotMet",
-<<<<<<< HEAD
-        "x-ms-request-id": "959dccbc-b01e-003c-5b2f-f3bbfc000000",
-=======
         "x-ms-request-id": "e8008724-c01e-008f-1d48-09c4ca000000",
->>>>>>> 8d420312
         "x-ms-version": "2019-12-12"
       },
       "ResponseBody": [
@@ -515,11 +487,7 @@
           "Microsoft-HTTPAPI/2.0"
         ],
         "x-ms-client-request-id": "915e8aa5-1742-2250-2fe9-8b962cdb2a85",
-<<<<<<< HEAD
-        "x-ms-request-id": "959dccc7-b01e-003c-652f-f3bbfc000000",
-=======
         "x-ms-request-id": "e8008732-c01e-008f-2848-09c4ca000000",
->>>>>>> 8d420312
         "x-ms-version": "2019-12-12"
       },
       "ResponseBody": []
@@ -552,11 +520,7 @@
           "Microsoft-HTTPAPI/2.0"
         ],
         "x-ms-client-request-id": "9fbf521a-07da-83df-9aa2-299dac9c67bb",
-<<<<<<< HEAD
-        "x-ms-request-id": "9d51106c-c01e-0044-372f-f31804000000",
-=======
         "x-ms-request-id": "aaa14d7c-201e-002e-4548-091fb7000000",
->>>>>>> 8d420312
         "x-ms-version": "2019-12-12"
       },
       "ResponseBody": []
@@ -591,11 +555,7 @@
           "Microsoft-HTTPAPI/2.0"
         ],
         "x-ms-client-request-id": "68997059-5cb4-8195-0be1-be47a99cc1c0",
-<<<<<<< HEAD
-        "x-ms-request-id": "9d511071-c01e-0044-3a2f-f31804000000",
-=======
         "x-ms-request-id": "aaa14d80-201e-002e-4648-091fb7000000",
->>>>>>> 8d420312
         "x-ms-version": "2019-12-12"
       },
       "ResponseBody": []
@@ -738,11 +698,7 @@
         ],
         "x-ms-client-request-id": "da454315-139a-3608-2aa4-b6e7e4772f0c",
         "x-ms-error-code": "ConditionNotMet",
-<<<<<<< HEAD
-        "x-ms-request-id": "9d51107d-c01e-0044-462f-f31804000000",
-=======
         "x-ms-request-id": "aaa14d97-201e-002e-5848-091fb7000000",
->>>>>>> 8d420312
         "x-ms-version": "2019-12-12"
       },
       "ResponseBody": [
@@ -777,11 +733,7 @@
           "Microsoft-HTTPAPI/2.0"
         ],
         "x-ms-client-request-id": "bc7d6340-1af5-dd7e-7cd4-660a41d4029b",
-<<<<<<< HEAD
-        "x-ms-request-id": "9d511084-c01e-0044-4d2f-f31804000000",
-=======
         "x-ms-request-id": "aaa14da3-201e-002e-6148-091fb7000000",
->>>>>>> 8d420312
         "x-ms-version": "2019-12-12"
       },
       "ResponseBody": []
@@ -814,11 +766,7 @@
           "Microsoft-HTTPAPI/2.0"
         ],
         "x-ms-client-request-id": "b3b7c3cb-8c8f-b981-7adf-d3f66fb1293f",
-<<<<<<< HEAD
-        "x-ms-request-id": "f7b98e65-001e-0029-402f-f3ac4f000000",
-=======
         "x-ms-request-id": "e9adfaa1-801e-0045-2b48-099843000000",
->>>>>>> 8d420312
         "x-ms-version": "2019-12-12"
       },
       "ResponseBody": []
@@ -853,11 +801,7 @@
           "Microsoft-HTTPAPI/2.0"
         ],
         "x-ms-client-request-id": "f0014ef9-e085-ef17-6cee-061a9f207016",
-<<<<<<< HEAD
-        "x-ms-request-id": "f7b98e71-001e-0029-4a2f-f3ac4f000000",
-=======
         "x-ms-request-id": "e9adfaa5-801e-0045-2d48-099843000000",
->>>>>>> 8d420312
         "x-ms-version": "2019-12-12"
       },
       "ResponseBody": []
@@ -1027,50 +971,6 @@
         "x-ms-return-client-request-id": "true",
         "x-ms-source-range": "bytes=0-",
         "x-ms-version": "2019-12-12"
-<<<<<<< HEAD
-      },
-      "RequestBody": null,
-      "StatusCode": 500,
-      "ResponseHeaders": {
-        "Content-Length": "254",
-        "Content-Type": "application/xml",
-        "Date": "Thu, 05 Mar 2020 20:52:07 GMT",
-        "Server": [
-          "Windows-Azure-Blob/1.0",
-          "Microsoft-HTTPAPI/2.0"
-        ],
-        "x-ms-client-request-id": "e1c0dfe9-2e12-9f02-57ef-60d540ea938a",
-        "x-ms-error-code": "InternalError",
-        "x-ms-request-id": "f7b98e92-001e-0029-692f-f3ac4f000000",
-        "x-ms-version": "2019-12-12"
-      },
-      "ResponseBody": [
-        "\uFEFF\u003C?xml version=\u00221.0\u0022 encoding=\u0022utf-8\u0022?\u003E\n",
-        "\u003CError\u003E\u003CCode\u003EInternalError\u003C/Code\u003E\u003CMessage\u003EServer encountered an internal error. Please try again after some time.\n",
-        "RequestId:f7b98e92-001e-0029-692f-f3ac4f000000\n",
-        "Time:2020-03-05T20:52:07.9481196Z\u003C/Message\u003E\u003C/Error\u003E"
-      ]
-    },
-    {
-      "RequestUri": "https://seanstagetest.blob.core.windows.net/test-container-9bf3ee13-8647-9ee9-e9ff-aaccb43c94a6/test-blob-131f5655-9436-7db4-2ce8-3359dfc538cf?comp=appendblock",
-      "RequestMethod": "PUT",
-      "RequestHeaders": {
-        "Authorization": "Sanitized",
-        "Content-Length": "0",
-        "If-None-Match": "\u00220x8D7C14704F357B4\u0022",
-        "traceparent": "00-e8874e324c6b234d95d369ed6a484201-c321ed5762899046-00",
-        "User-Agent": [
-          "azsdk-net-Storage.Blobs/12.4.0-dev.20200305.1",
-          "(.NET Core 4.6.28325.01; Microsoft Windows 10.0.18363 )"
-        ],
-        "x-ms-client-request-id": "e1c0dfe9-2e12-9f02-57ef-60d540ea938a",
-        "x-ms-copy-source": "https://seanstagetest.blob.core.windows.net/test-container-9bf3ee13-8647-9ee9-e9ff-aaccb43c94a6/test-blob-db162249-b97b-6c20-c151-39fc21b039ba",
-        "x-ms-date": "Thu, 05 Mar 2020 20:52:08 GMT",
-        "x-ms-return-client-request-id": "true",
-        "x-ms-source-range": "bytes=0-",
-        "x-ms-version": "2019-12-12"
-=======
->>>>>>> 8d420312
       },
       "RequestBody": null,
       "StatusCode": 412,
@@ -1084,11 +984,7 @@
         ],
         "x-ms-client-request-id": "e1c0dfe9-2e12-9f02-57ef-60d540ea938a",
         "x-ms-error-code": "ConditionNotMet",
-<<<<<<< HEAD
-        "x-ms-request-id": "f7b99537-001e-0029-2f2f-f3ac4f000000",
-=======
         "x-ms-request-id": "e9adfac5-801e-0045-4448-099843000000",
->>>>>>> 8d420312
         "x-ms-version": "2019-12-12"
       },
       "ResponseBody": [
@@ -1123,11 +1019,7 @@
           "Microsoft-HTTPAPI/2.0"
         ],
         "x-ms-client-request-id": "964fa4ab-ff9d-8def-54e7-0cf34ffca386",
-<<<<<<< HEAD
-        "x-ms-request-id": "f7b99544-001e-0029-3c2f-f3ac4f000000",
-=======
         "x-ms-request-id": "e9adfacb-801e-0045-4a48-099843000000",
->>>>>>> 8d420312
         "x-ms-version": "2019-12-12"
       },
       "ResponseBody": []
@@ -1160,11 +1052,7 @@
           "Microsoft-HTTPAPI/2.0"
         ],
         "x-ms-client-request-id": "a1e65558-b5ed-c449-6550-cb7ca1d73b1d",
-<<<<<<< HEAD
-        "x-ms-request-id": "0507d019-b01e-002c-752f-f37e94000000",
-=======
         "x-ms-request-id": "29422f68-e01e-0098-1a48-096dc1000000",
->>>>>>> 8d420312
         "x-ms-version": "2019-12-12"
       },
       "ResponseBody": []
@@ -1199,11 +1087,7 @@
           "Microsoft-HTTPAPI/2.0"
         ],
         "x-ms-client-request-id": "fcbfd7d0-2a50-bb4c-4f66-364a31708355",
-<<<<<<< HEAD
-        "x-ms-request-id": "0507d020-b01e-002c-792f-f37e94000000",
-=======
         "x-ms-request-id": "29422f87-e01e-0098-3748-096dc1000000",
->>>>>>> 8d420312
         "x-ms-version": "2019-12-12"
       },
       "ResponseBody": []
@@ -1346,11 +1230,7 @@
         ],
         "x-ms-client-request-id": "d06b87b7-fe7e-d57a-6288-13de47d7ad78",
         "x-ms-error-code": "LeaseNotPresentWithBlobOperation",
-<<<<<<< HEAD
-        "x-ms-request-id": "0507d026-b01e-002c-7f2f-f37e94000000",
-=======
         "x-ms-request-id": "29422fca-e01e-0098-7548-096dc1000000",
->>>>>>> 8d420312
         "x-ms-version": "2019-12-12"
       },
       "ResponseBody": [
@@ -1385,11 +1265,7 @@
           "Microsoft-HTTPAPI/2.0"
         ],
         "x-ms-client-request-id": "59040a03-0903-5a90-83d5-d8f59be2739c",
-<<<<<<< HEAD
-        "x-ms-request-id": "0507d029-b01e-002c-022f-f37e94000000",
-=======
         "x-ms-request-id": "29422ff2-e01e-0098-1948-096dc1000000",
->>>>>>> 8d420312
         "x-ms-version": "2019-12-12"
       },
       "ResponseBody": []
@@ -1422,11 +1298,7 @@
           "Microsoft-HTTPAPI/2.0"
         ],
         "x-ms-client-request-id": "dbc6bc60-766c-303c-b747-9888eee6b4a5",
-<<<<<<< HEAD
-        "x-ms-request-id": "0507d02d-b01e-002c-062f-f37e94000000",
-=======
         "x-ms-request-id": "8876375e-401e-0038-0648-09e960000000",
->>>>>>> 8d420312
         "x-ms-version": "2019-12-12"
       },
       "ResponseBody": []
@@ -1461,11 +1333,7 @@
           "Microsoft-HTTPAPI/2.0"
         ],
         "x-ms-client-request-id": "e9494726-7017-c1a9-73aa-858abbec8bde",
-<<<<<<< HEAD
-        "x-ms-request-id": "0507d031-b01e-002c-092f-f37e94000000",
-=======
         "x-ms-request-id": "88763765-401e-0038-0a48-09e960000000",
->>>>>>> 8d420312
         "x-ms-version": "2019-12-12"
       },
       "ResponseBody": []
@@ -1608,11 +1476,7 @@
         ],
         "x-ms-client-request-id": "e287f554-f93d-5a54-92e8-41089beb1cbf",
         "x-ms-error-code": "AppendPositionConditionNotMet",
-<<<<<<< HEAD
-        "x-ms-request-id": "0507d03e-b01e-002c-162f-f37e94000000",
-=======
         "x-ms-request-id": "8876377a-401e-0038-1e48-09e960000000",
->>>>>>> 8d420312
         "x-ms-version": "2019-12-12"
       },
       "ResponseBody": [
@@ -1647,11 +1511,7 @@
           "Microsoft-HTTPAPI/2.0"
         ],
         "x-ms-client-request-id": "988359ed-f1df-70c2-98b6-620f29d4a144",
-<<<<<<< HEAD
-        "x-ms-request-id": "0507d03f-b01e-002c-172f-f37e94000000",
-=======
         "x-ms-request-id": "8876377f-401e-0038-2248-09e960000000",
->>>>>>> 8d420312
         "x-ms-version": "2019-12-12"
       },
       "ResponseBody": []
@@ -1684,11 +1544,7 @@
           "Microsoft-HTTPAPI/2.0"
         ],
         "x-ms-client-request-id": "ef8ac359-1368-ed86-ce8a-fab9c67f7f66",
-<<<<<<< HEAD
-        "x-ms-request-id": "95823830-601e-0010-4c2f-f35753000000",
-=======
         "x-ms-request-id": "4af6cd58-f01e-004f-6348-093cf4000000",
->>>>>>> 8d420312
         "x-ms-version": "2019-12-12"
       },
       "ResponseBody": []
@@ -1723,11 +1579,7 @@
           "Microsoft-HTTPAPI/2.0"
         ],
         "x-ms-client-request-id": "2de948ed-f6a7-7391-fc2d-72dd89251f8e",
-<<<<<<< HEAD
-        "x-ms-request-id": "95823838-601e-0010-512f-f35753000000",
-=======
         "x-ms-request-id": "4af6cd5b-f01e-004f-6448-093cf4000000",
->>>>>>> 8d420312
         "x-ms-version": "2019-12-12"
       },
       "ResponseBody": []
@@ -1870,11 +1722,7 @@
         ],
         "x-ms-client-request-id": "3df5281a-121d-5ab9-52e2-c2e55f931b51",
         "x-ms-error-code": "MaxBlobSizeConditionNotMet",
-<<<<<<< HEAD
-        "x-ms-request-id": "95823840-601e-0010-592f-f35753000000",
-=======
         "x-ms-request-id": "4af6cd70-f01e-004f-7748-093cf4000000",
->>>>>>> 8d420312
         "x-ms-version": "2019-12-12"
       },
       "ResponseBody": [
@@ -1909,11 +1757,7 @@
           "Microsoft-HTTPAPI/2.0"
         ],
         "x-ms-client-request-id": "80a560d9-0f59-e3c0-53e8-ac8b035aead0",
-<<<<<<< HEAD
-        "x-ms-request-id": "95823845-601e-0010-5e2f-f35753000000",
-=======
         "x-ms-request-id": "4af6cd72-f01e-004f-7948-093cf4000000",
->>>>>>> 8d420312
         "x-ms-version": "2019-12-12"
       },
       "ResponseBody": []
@@ -1946,11 +1790,7 @@
           "Microsoft-HTTPAPI/2.0"
         ],
         "x-ms-client-request-id": "84323532-0b9b-f0e4-9a57-22ea35bfd790",
-<<<<<<< HEAD
-        "x-ms-request-id": "1dfde556-501e-000b-032f-f36950000000",
-=======
         "x-ms-request-id": "c8e39a4c-201e-003e-7448-09dadf000000",
->>>>>>> 8d420312
         "x-ms-version": "2019-12-12"
       },
       "ResponseBody": []
@@ -1985,11 +1825,7 @@
           "Microsoft-HTTPAPI/2.0"
         ],
         "x-ms-client-request-id": "d6ced0ec-bc90-dea0-7d1b-6496790e17f6",
-<<<<<<< HEAD
-        "x-ms-request-id": "1dfde55d-501e-000b-082f-f36950000000",
-=======
         "x-ms-request-id": "c8e39a58-201e-003e-7e48-09dadf000000",
->>>>>>> 8d420312
         "x-ms-version": "2019-12-12"
       },
       "ResponseBody": []
@@ -2130,11 +1966,7 @@
         ],
         "x-ms-client-request-id": "aa0b54ca-12e4-e38f-97c5-0875a5f50594",
         "x-ms-error-code": "CannotVerifyCopySource",
-<<<<<<< HEAD
-        "x-ms-request-id": "1dfde56f-501e-000b-1a2f-f36950000000",
-=======
         "x-ms-request-id": "c8e39a71-201e-003e-1548-09dadf000000",
->>>>>>> 8d420312
         "x-ms-version": "2019-12-12"
       },
       "ResponseBody": []
@@ -2164,11 +1996,7 @@
           "Microsoft-HTTPAPI/2.0"
         ],
         "x-ms-client-request-id": "abdbb2b1-eb41-38df-4142-4a5046ec57a9",
-<<<<<<< HEAD
-        "x-ms-request-id": "1dfde575-501e-000b-202f-f36950000000",
-=======
         "x-ms-request-id": "c8e39a78-201e-003e-1b48-09dadf000000",
->>>>>>> 8d420312
         "x-ms-version": "2019-12-12"
       },
       "ResponseBody": []
@@ -2201,11 +2029,7 @@
           "Microsoft-HTTPAPI/2.0"
         ],
         "x-ms-client-request-id": "bbdd15a1-b810-41b6-012a-6907b5f4e5a1",
-<<<<<<< HEAD
-        "x-ms-request-id": "d5214db9-301e-0022-6f2f-f35724000000",
-=======
         "x-ms-request-id": "ad0baff5-901e-0059-7448-09ca23000000",
->>>>>>> 8d420312
         "x-ms-version": "2019-12-12"
       },
       "ResponseBody": []
@@ -2240,11 +2064,7 @@
           "Microsoft-HTTPAPI/2.0"
         ],
         "x-ms-client-request-id": "3d4ab0ae-95c1-6ca0-ef83-f1eff04bf0a8",
-<<<<<<< HEAD
-        "x-ms-request-id": "d5214dbc-301e-0022-702f-f35724000000",
-=======
         "x-ms-request-id": "ad0baffa-901e-0059-7748-09ca23000000",
->>>>>>> 8d420312
         "x-ms-version": "2019-12-12"
       },
       "ResponseBody": []
@@ -2387,11 +2207,7 @@
         ],
         "x-ms-client-request-id": "a6a6de69-09d6-1bf1-43de-10551e0bf87d",
         "x-ms-error-code": "CannotVerifyCopySource",
-<<<<<<< HEAD
-        "x-ms-request-id": "d5214dc1-301e-0022-742f-f35724000000",
-=======
         "x-ms-request-id": "ad0bb016-901e-0059-1048-09ca23000000",
->>>>>>> 8d420312
         "x-ms-version": "2019-12-12"
       },
       "ResponseBody": [
@@ -2426,11 +2242,7 @@
           "Microsoft-HTTPAPI/2.0"
         ],
         "x-ms-client-request-id": "45ec024f-f75c-8341-7f3a-160dad8ffe36",
-<<<<<<< HEAD
-        "x-ms-request-id": "d5214dc2-301e-0022-752f-f35724000000",
-=======
         "x-ms-request-id": "ad0bb020-901e-0059-1848-09ca23000000",
->>>>>>> 8d420312
         "x-ms-version": "2019-12-12"
       },
       "ResponseBody": []
@@ -2463,11 +2275,7 @@
           "Microsoft-HTTPAPI/2.0"
         ],
         "x-ms-client-request-id": "b3a8af2f-46c6-f491-1605-699226986069",
-<<<<<<< HEAD
-        "x-ms-request-id": "c0f30cd3-a01e-0020-792f-f3e99c000000",
-=======
         "x-ms-request-id": "4d4ac57c-201e-0097-5648-091bad000000",
->>>>>>> 8d420312
         "x-ms-version": "2019-12-12"
       },
       "ResponseBody": []
@@ -2502,11 +2310,7 @@
           "Microsoft-HTTPAPI/2.0"
         ],
         "x-ms-client-request-id": "73798c9a-e96d-d508-8211-05194a8e1014",
-<<<<<<< HEAD
-        "x-ms-request-id": "c0f30cd7-a01e-0020-7c2f-f3e99c000000",
-=======
         "x-ms-request-id": "4d4ac586-201e-0097-5e48-091bad000000",
->>>>>>> 8d420312
         "x-ms-version": "2019-12-12"
       },
       "ResponseBody": []
@@ -2649,11 +2453,7 @@
         ],
         "x-ms-client-request-id": "81c41541-abd1-3b7c-138b-883578cdd653",
         "x-ms-error-code": "CannotVerifyCopySource",
-<<<<<<< HEAD
-        "x-ms-request-id": "c0f30ce0-a01e-0020-042f-f3e99c000000",
-=======
         "x-ms-request-id": "4d4ac5af-201e-0097-0148-091bad000000",
->>>>>>> 8d420312
         "x-ms-version": "2019-12-12"
       },
       "ResponseBody": [
@@ -2688,11 +2488,7 @@
           "Microsoft-HTTPAPI/2.0"
         ],
         "x-ms-client-request-id": "bcf208a8-64a6-72e8-5c82-648fbaaac7f5",
-<<<<<<< HEAD
-        "x-ms-request-id": "c0f30ce1-a01e-0020-052f-f3e99c000000",
-=======
         "x-ms-request-id": "4d4ac5b7-201e-0097-0748-091bad000000",
->>>>>>> 8d420312
         "x-ms-version": "2019-12-12"
       },
       "ResponseBody": []
@@ -2725,11 +2521,7 @@
           "Microsoft-HTTPAPI/2.0"
         ],
         "x-ms-client-request-id": "a28a3cf4-5cd1-c9fe-7cb4-b62970d2f9f0",
-<<<<<<< HEAD
-        "x-ms-request-id": "42807731-601e-003f-692f-f35a98000000",
-=======
         "x-ms-request-id": "804ef005-c01e-0036-5248-09c0d0000000",
->>>>>>> 8d420312
         "x-ms-version": "2019-12-12"
       },
       "ResponseBody": []
@@ -2764,11 +2556,7 @@
           "Microsoft-HTTPAPI/2.0"
         ],
         "x-ms-client-request-id": "3c2111f1-7de2-6f18-bfc3-f326638410ec",
-<<<<<<< HEAD
-        "x-ms-request-id": "42807734-601e-003f-6a2f-f35a98000000",
-=======
         "x-ms-request-id": "804ef00e-c01e-0036-5948-09c0d0000000",
->>>>>>> 8d420312
         "x-ms-version": "2019-12-12"
       },
       "ResponseBody": []
@@ -2949,11 +2737,7 @@
         ],
         "x-ms-client-request-id": "184dacbb-a136-b592-3761-32e84dce0146",
         "x-ms-error-code": "CannotVerifyCopySource",
-<<<<<<< HEAD
-        "x-ms-request-id": "4280773a-601e-003f-702f-f35a98000000",
-=======
         "x-ms-request-id": "804ef045-c01e-0036-0d48-09c0d0000000",
->>>>>>> 8d420312
         "x-ms-version": "2019-12-12"
       },
       "ResponseBody": []
@@ -2983,11 +2767,7 @@
           "Microsoft-HTTPAPI/2.0"
         ],
         "x-ms-client-request-id": "c5f94ede-6adc-d66a-8d2b-4e8b75efe642",
-<<<<<<< HEAD
-        "x-ms-request-id": "4280773d-601e-003f-732f-f35a98000000",
-=======
         "x-ms-request-id": "804ef051-c01e-0036-1848-09c0d0000000",
->>>>>>> 8d420312
         "x-ms-version": "2019-12-12"
       },
       "ResponseBody": []
