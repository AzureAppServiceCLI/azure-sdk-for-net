--- conflicted
+++ resolved
@@ -1,86 +1,53 @@
 {
   "Entries": [
     {
-      "RequestUri": "https://seanmcccanary.blob.core.windows.net/test-container-2a359de6-0c5f-fa47-399d-db873eea99c0?restype=container",
-      "RequestMethod": "PUT",
-      "RequestHeaders": {
-        "Authorization": "Sanitized",
-<<<<<<< HEAD
-        "traceparent": "00-ff8205f8670c904d84f1049d3ce71423-8e096cac1348c645-00",
-        "User-Agent": [
-          "azsdk-net-Storage.Blobs/12.5.0-dev.20200526.1",
-          "(.NET Core 4.6.28619.01; Microsoft Windows 10.0.18362 )"
+      "RequestUri": "https://seandevtest.blob.core.windows.net/test-container-86a67a6d-9830-9d49-4c60-8d256d2dfaad?restype=container",
+      "RequestMethod": "PUT",
+      "RequestHeaders": {
+        "Authorization": "Sanitized",
+        "traceparent": "00-eecc15691e87b148a727d8742850daee-6950368e9f255b47-00",
+        "User-Agent": [
+          "azsdk-net-Storage.Blobs/12.5.0-dev.20200610.1",
+          "(.NET Core 4.6.28801.04; Microsoft Windows 10.0.18362 )"
         ],
         "x-ms-blob-public-access": "container",
-        "x-ms-client-request-id": "2a6483af-08eb-5ad5-89eb-d02227800d6b",
-        "x-ms-date": "Tue, 26 May 2020 19:00:56 GMT",
-=======
-        "traceparent": "00-62b14c2cb1ed4b4e924f46eea5384702-a19ad07595f89740-00",
-        "User-Agent": [
-          "azsdk-net-Storage.Blobs/12.5.0-dev.20200529.1",
-          "(.NET Core 4.6.28801.04; Microsoft Windows 10.0.18363 )"
-        ],
-        "x-ms-blob-public-access": "container",
-        "x-ms-client-request-id": "2a6483af-08eb-5ad5-89eb-d02227800d6b",
-        "x-ms-date": "Fri, 29 May 2020 16:47:56 GMT",
->>>>>>> c938cddd
-        "x-ms-return-client-request-id": "true",
-        "x-ms-version": "2019-12-12"
-      },
-      "RequestBody": null,
-      "StatusCode": 201,
-      "ResponseHeaders": {
-        "Content-Length": "0",
-<<<<<<< HEAD
-        "Date": "Tue, 26 May 2020 19:00:56 GMT",
-        "ETag": "\u00220x8D801A71FD25B0B\u0022",
-        "Last-Modified": "Tue, 26 May 2020 19:00:57 GMT",
-=======
-        "Date": "Fri, 29 May 2020 16:47:55 GMT",
-        "ETag": "\u00220x8D803F009959C61\u0022",
-        "Last-Modified": "Fri, 29 May 2020 16:47:56 GMT",
->>>>>>> c938cddd
-        "Server": [
-          "Windows-Azure-Blob/1.0",
-          "Microsoft-HTTPAPI/2.0"
-        ],
-        "x-ms-client-request-id": "2a6483af-08eb-5ad5-89eb-d02227800d6b",
-<<<<<<< HEAD
-        "x-ms-request-id": "69b40b08-401e-004a-028f-33ee2f000000",
-        "x-ms-version": "2019-12-12"
-=======
-        "x-ms-request-id": "ab64e453-801e-002e-63d8-3512dc000000",
-        "x-ms-version": "2019-07-07"
->>>>>>> c938cddd
-      },
-      "ResponseBody": []
-    },
-    {
-      "RequestUri": "https://seanmcccanary.blob.core.windows.net/test-container-2a359de6-0c5f-fa47-399d-db873eea99c0?restype=container\u0026comp=acl",
+        "x-ms-client-request-id": "46f0599b-0614-2c38-0930-a32bedb3c8fa",
+        "x-ms-date": "Wed, 10 Jun 2020 20:00:25 GMT",
+        "x-ms-return-client-request-id": "true",
+        "x-ms-version": "2019-12-12"
+      },
+      "RequestBody": null,
+      "StatusCode": 201,
+      "ResponseHeaders": {
+        "Content-Length": "0",
+        "Date": "Wed, 10 Jun 2020 20:00:25 GMT",
+        "ETag": "\u00220x8D80D78EABE5075\u0022",
+        "Last-Modified": "Wed, 10 Jun 2020 20:00:25 GMT",
+        "Server": [
+          "Windows-Azure-Blob/1.0",
+          "Microsoft-HTTPAPI/2.0"
+        ],
+        "x-ms-client-request-id": "46f0599b-0614-2c38-0930-a32bedb3c8fa",
+        "x-ms-request-id": "6d582ace-501e-0057-5261-3fe387000000",
+        "x-ms-version": "2019-12-12"
+      },
+      "ResponseBody": []
+    },
+    {
+      "RequestUri": "https://seandevtest.blob.core.windows.net/test-container-86a67a6d-9830-9d49-4c60-8d256d2dfaad?restype=container\u0026comp=acl",
       "RequestMethod": "PUT",
       "RequestHeaders": {
         "Authorization": "Sanitized",
         "Content-Length": "21",
         "Content-Type": "application/xml",
-<<<<<<< HEAD
-        "traceparent": "00-a645941673d0b84591ae8e904a254580-8dd4aeabc6559245-00",
-        "User-Agent": [
-          "azsdk-net-Storage.Blobs/12.5.0-dev.20200526.1",
-          "(.NET Core 4.6.28619.01; Microsoft Windows 10.0.18362 )"
+        "traceparent": "00-eca0c2d67f7a0d4da426281c430d7e8b-583658b95de6c244-00",
+        "User-Agent": [
+          "azsdk-net-Storage.Blobs/12.5.0-dev.20200610.1",
+          "(.NET Core 4.6.28801.04; Microsoft Windows 10.0.18362 )"
         ],
         "x-ms-blob-public-access": "container",
-        "x-ms-client-request-id": "bad70431-6f85-a8d5-d094-6adfea57685f",
-        "x-ms-date": "Tue, 26 May 2020 19:00:57 GMT",
-=======
-        "traceparent": "00-1fe87354ea90b74bae62096d34a18ce2-af536d575cc4c641-00",
-        "User-Agent": [
-          "azsdk-net-Storage.Blobs/12.5.0-dev.20200529.1",
-          "(.NET Core 4.6.28801.04; Microsoft Windows 10.0.18363 )"
-        ],
-        "x-ms-blob-public-access": "container",
-        "x-ms-client-request-id": "bad70431-6f85-a8d5-d094-6adfea57685f",
-        "x-ms-date": "Fri, 29 May 2020 16:47:56 GMT",
->>>>>>> c938cddd
+        "x-ms-client-request-id": "14899984-b43d-f898-4d04-0a073ca8005e",
+        "x-ms-date": "Wed, 10 Jun 2020 20:00:25 GMT",
         "x-ms-return-client-request-id": "true",
         "x-ms-version": "2019-12-12"
       },
@@ -88,234 +55,140 @@
       "StatusCode": 200,
       "ResponseHeaders": {
         "Content-Length": "0",
-<<<<<<< HEAD
-        "Date": "Tue, 26 May 2020 19:00:57 GMT",
-        "ETag": "\u00220x8D801A71FDC3C7D\u0022",
-        "Last-Modified": "Tue, 26 May 2020 19:00:57 GMT",
-=======
-        "Date": "Fri, 29 May 2020 16:47:55 GMT",
-        "ETag": "\u00220x8D803F0099DD587\u0022",
-        "Last-Modified": "Fri, 29 May 2020 16:47:56 GMT",
->>>>>>> c938cddd
-        "Server": [
-          "Windows-Azure-Blob/1.0",
-          "Microsoft-HTTPAPI/2.0"
-        ],
-        "x-ms-client-request-id": "bad70431-6f85-a8d5-d094-6adfea57685f",
-<<<<<<< HEAD
-        "x-ms-request-id": "69b40b17-401e-004a-0e8f-33ee2f000000",
-        "x-ms-version": "2019-12-12"
-=======
-        "x-ms-request-id": "ab64e499-801e-002e-20d8-3512dc000000",
-        "x-ms-version": "2019-07-07"
->>>>>>> c938cddd
-      },
-      "ResponseBody": []
-    },
-    {
-<<<<<<< HEAD
-      "RequestUri": "https://seanmcccanary.blob.core.windows.net/test-container-2a359de6-0c5f-fa47-399d-db873eea99c0/test-\u03B2\u00A3\u00A9\u00FE\u203D-8ce92671-2776-2bbf-46a6-9829c330ba48",
-=======
-      "RequestUri": "http://amandadev2.blob.core.windows.net/test-container-2a359de6-0c5f-fa47-399d-db873eea99c0/test-\u03B2\u00A3\u00A9\u00FE\u203D%253A-8ce92671-2776-2bbf-46a6-9829c330ba48",
->>>>>>> c938cddd
-      "RequestMethod": "PUT",
-      "RequestHeaders": {
-        "Authorization": "Sanitized",
-        "Content-Length": "0",
-<<<<<<< HEAD
-        "traceparent": "00-5809f92a35d75e47b98f8ec8ace6a39c-a6a9af21701fef42-00",
-        "User-Agent": [
-          "azsdk-net-Storage.Blobs/12.5.0-dev.20200526.1",
-          "(.NET Core 4.6.28619.01; Microsoft Windows 10.0.18362 )"
+        "Date": "Wed, 10 Jun 2020 20:00:25 GMT",
+        "ETag": "\u00220x8D80D78EACA9124\u0022",
+        "Last-Modified": "Wed, 10 Jun 2020 20:00:25 GMT",
+        "Server": [
+          "Windows-Azure-Blob/1.0",
+          "Microsoft-HTTPAPI/2.0"
+        ],
+        "x-ms-client-request-id": "14899984-b43d-f898-4d04-0a073ca8005e",
+        "x-ms-request-id": "6d582b17-501e-0057-1161-3fe387000000",
+        "x-ms-version": "2019-12-12"
+      },
+      "ResponseBody": []
+    },
+    {
+      "RequestUri": "https://seandevtest.blob.core.windows.net/test-container-86a67a6d-9830-9d49-4c60-8d256d2dfaad/test-\u03B2\u00A3\u00A9\u00FE\u203D%253A-73643c77-54a3-b5b6-89c1-b0933d9d1ca2",
+      "RequestMethod": "PUT",
+      "RequestHeaders": {
+        "Authorization": "Sanitized",
+        "Content-Length": "0",
+        "traceparent": "00-034e8563fba1b84ab76425e6272cd6b6-7d1adf7b9cbf2440-00",
+        "User-Agent": [
+          "azsdk-net-Storage.Blobs/12.5.0-dev.20200610.1",
+          "(.NET Core 4.6.28801.04; Microsoft Windows 10.0.18362 )"
         ],
         "x-ms-blob-type": "AppendBlob",
-        "x-ms-client-request-id": "71032535-2466-456a-4b3b-e8be99e229fc",
-        "x-ms-date": "Tue, 26 May 2020 19:00:57 GMT",
-=======
-        "traceparent": "00-00f5946130d05e4199607e13679fc0d8-135bf02e6dca6a4e-00",
-        "User-Agent": [
-          "azsdk-net-Storage.Blobs/12.5.0-dev.20200529.1",
-          "(.NET Core 4.6.28801.04; Microsoft Windows 10.0.18363 )"
-        ],
-        "x-ms-blob-type": "AppendBlob",
-        "x-ms-client-request-id": "71032535-2466-456a-4b3b-e8be99e229fc",
-        "x-ms-date": "Fri, 29 May 2020 16:47:56 GMT",
->>>>>>> c938cddd
-        "x-ms-return-client-request-id": "true",
-        "x-ms-version": "2019-12-12"
-      },
-      "RequestBody": null,
-      "StatusCode": 201,
-      "ResponseHeaders": {
-        "Content-Length": "0",
-<<<<<<< HEAD
-        "Date": "Tue, 26 May 2020 19:00:57 GMT",
-        "ETag": "\u00220x8D801A71FE51623\u0022",
-        "Last-Modified": "Tue, 26 May 2020 19:00:57 GMT",
-=======
-        "Date": "Fri, 29 May 2020 16:47:55 GMT",
-        "ETag": "\u00220x8D803F009A5FADD\u0022",
-        "Last-Modified": "Fri, 29 May 2020 16:47:56 GMT",
->>>>>>> c938cddd
-        "Server": [
-          "Windows-Azure-Blob/1.0",
-          "Microsoft-HTTPAPI/2.0"
-        ],
-        "x-ms-client-request-id": "71032535-2466-456a-4b3b-e8be99e229fc",
-<<<<<<< HEAD
-        "x-ms-request-id": "69b40b1f-401e-004a-158f-33ee2f000000",
-=======
-        "x-ms-request-id": "ab64e4d4-801e-002e-4dd8-3512dc000000",
->>>>>>> c938cddd
-        "x-ms-request-server-encrypted": "true",
-        "x-ms-version": "2019-12-12",
-        "x-ms-version-id": "2020-05-26T19:00:57.9198499Z"
-      },
-      "ResponseBody": []
-    },
-    {
-<<<<<<< HEAD
-      "RequestUri": "https://seanmcccanary.blob.core.windows.net/test-container-2a359de6-0c5f-fa47-399d-db873eea99c0/test-\u03B2\u00A3\u00A9\u00FE\u203D-8ce92671-2776-2bbf-46a6-9829c330ba48?comp=appendblock",
-=======
-      "RequestUri": "http://amandadev2.blob.core.windows.net/test-container-2a359de6-0c5f-fa47-399d-db873eea99c0/test-\u03B2\u00A3\u00A9\u00FE\u203D%253A-8ce92671-2776-2bbf-46a6-9829c330ba48?comp=appendblock",
->>>>>>> c938cddd
+        "x-ms-client-request-id": "dfca068c-8282-b111-cc86-024cb5758ca4",
+        "x-ms-date": "Wed, 10 Jun 2020 20:00:25 GMT",
+        "x-ms-return-client-request-id": "true",
+        "x-ms-version": "2019-12-12"
+      },
+      "RequestBody": null,
+      "StatusCode": 201,
+      "ResponseHeaders": {
+        "Content-Length": "0",
+        "Date": "Wed, 10 Jun 2020 20:00:25 GMT",
+        "ETag": "\u00220x8D80D78EAD5B3CC\u0022",
+        "Last-Modified": "Wed, 10 Jun 2020 20:00:26 GMT",
+        "Server": [
+          "Windows-Azure-Blob/1.0",
+          "Microsoft-HTTPAPI/2.0"
+        ],
+        "x-ms-client-request-id": "dfca068c-8282-b111-cc86-024cb5758ca4",
+        "x-ms-request-id": "6d582b55-501e-0057-4861-3fe387000000",
+        "x-ms-request-server-encrypted": "true",
+        "x-ms-version": "2019-12-12"
+      },
+      "ResponseBody": []
+    },
+    {
+      "RequestUri": "https://seandevtest.blob.core.windows.net/test-container-86a67a6d-9830-9d49-4c60-8d256d2dfaad/test-\u03B2\u00A3\u00A9\u00FE\u203D%253A-73643c77-54a3-b5b6-89c1-b0933d9d1ca2?comp=appendblock",
       "RequestMethod": "PUT",
       "RequestHeaders": {
         "Authorization": "Sanitized",
         "Content-Length": "1024",
-<<<<<<< HEAD
-        "traceparent": "00-08d587eee41b48439e784632ed779872-d6b997dee341ed4c-00",
-        "User-Agent": [
-          "azsdk-net-Storage.Blobs/12.5.0-dev.20200526.1",
-          "(.NET Core 4.6.28619.01; Microsoft Windows 10.0.18362 )"
-        ],
-        "x-ms-client-request-id": "9df4fc82-482d-59e2-fbf2-2009cee545be",
-        "x-ms-date": "Tue, 26 May 2020 19:00:57 GMT",
-=======
-        "traceparent": "00-b32c4e99c640a6499ceb0c12e1e67a6e-ecd153697be97543-00",
-        "User-Agent": [
-          "azsdk-net-Storage.Blobs/12.5.0-dev.20200529.1",
-          "(.NET Core 4.6.28801.04; Microsoft Windows 10.0.18363 )"
-        ],
-        "x-ms-client-request-id": "9df4fc82-482d-59e2-fbf2-2009cee545be",
-        "x-ms-date": "Fri, 29 May 2020 16:47:56 GMT",
->>>>>>> c938cddd
-        "x-ms-return-client-request-id": "true",
-        "x-ms-version": "2019-12-12"
-      },
-      "RequestBody": "YNbm6I5K5KtvOQZFvuOPjB4o8CKoUuX0cFpRXpo0Qcw86pH0FuMY5yAsSkxoj\u002BrsBd3AwWdGtw3w8ng0\u002BIUQO/c6CNRRmnY7EAgBeweYi\u002BBwZVm9c39k9jKEBCNq5O\u002BaHA9ULocWmmtmhbFfRDsFV2aXw5MsU8d41hKhzZVS0CwZZl/4RF1ZWsrtVu7NBbH2fq290iBcbchH3Fd0dM3VE7SFRt3cDRMIPmnIPvzZqtFgqk7olf4LvPmWsGcF5OX9GEM6SL7TGnGZtJS2ky7LbjKGFMl/7X62eYnkRVyrA1mDyya5n2ESjJDcTuBpVSjKykI1ftAbfirFg84179QU7rE6MsgIEs/QdIc5op\u002BdTCRgGnoadoSJZ0z89BuT3J27x2AvLiJgwrhzZAlI4tuLJzaq1dVa\u002Bncsscp8DB2zPZjqfto/bR4CAFjBpxJ6QIVxcMzk6QfIYM3oAnxX5LabvydxXmQBTLkYqNV8mFJksnFFCptQz1ORIh0MVmuhqhyiJufqCeEhbyQSy0ExS8h6hFALEtkaSvDT3ztG9PZOd/242nJqeqiPJJt2PQMSX9dVktIalZhDh9z3Fimm2nsuxFRDeXBVDwmoe\u002B49pAztwYBk8WIjNOFkdVOVc2N/6UkfR3mvzuZm/4LIchqqBeLPClWoQegZCo9y3gMcwJymKJKkHVySPfKa/vLgW8HHunBwxmkN1qhgBj3qPO/iST/mIkmHBeeGPMxjDkP2OK/NqiSTrPkymFLqQxYfqAACt7Sz\u002Bjl4QLSI6omdqsdlas2OHJLLT51Fs4n3ncHQZ5PLYFeOQz51VWpvCsFvle2KhNlJkYxuN2cWbUavgaLyuIL10Upw1ieOGMYnXEXb1R2bbBjoh9YHXCnwd9X4xtTIfFE/esOjGq6yunjFR9ohO5gpFBSKCjCs7nUgf15RllLyX9/znFtZ\u002BFFqNc1dQRVOzjw9zrK/PXEgkotOgppPYCMm0\u002Bf7LZ48zxvCINVjT61g0rEiFMefMiFt0gnQC3W3GtSqNm0tU6GdAP\u002BW/B2cvUPd7rDpLExbhqDGjVqUbMOmCwUAuRg/Mn4PhBTICTYE0BXG8h3Eze2ITq/NZ8VGCJM87/AYnAQrnbsx2ag4k31qwbxFznmm4T4XeGpocsu5yHuAjBlF6zQRm1Rhk/NFULsyY6UJAToalQ6yACSawivweBAstwdjJNaINDMkRE5K0SeuNg8lsMdBZvYLkusQdtkpcRriGZi0zz7PgM0H9VG/Zy7864sby8hJ6lEQV5HqeL1Z\u002BtMzZ7iP\u002BWfRVi/5OnCkTCu8E4tNDaVSmC5Go3es5AgQrfp9jP92bPIkSnWYULDgbAtmLmQxDOwt4M6JSFXvJA==",
-      "StatusCode": 201,
-      "ResponseHeaders": {
-        "Content-Length": "0",
-<<<<<<< HEAD
-        "Date": "Tue, 26 May 2020 19:00:57 GMT",
-        "ETag": "\u00220x8D801A71FEE66A3\u0022",
-        "Last-Modified": "Tue, 26 May 2020 19:00:57 GMT",
-=======
-        "Date": "Fri, 29 May 2020 16:47:55 GMT",
-        "ETag": "\u00220x8D803F009ADEB91\u0022",
-        "Last-Modified": "Fri, 29 May 2020 16:47:56 GMT",
->>>>>>> c938cddd
+        "traceparent": "00-1e237f099aaa664eb817ba484f9cdaf4-f1ffec82bc56134c-00",
+        "User-Agent": [
+          "azsdk-net-Storage.Blobs/12.5.0-dev.20200610.1",
+          "(.NET Core 4.6.28801.04; Microsoft Windows 10.0.18362 )"
+        ],
+        "x-ms-client-request-id": "3706234c-3cd2-c81f-45ea-06a8d9eaa617",
+        "x-ms-date": "Wed, 10 Jun 2020 20:00:25 GMT",
+        "x-ms-return-client-request-id": "true",
+        "x-ms-version": "2019-12-12"
+      },
+      "RequestBody": "jdZQp6lom39DY55bkl5kzpRrplQqtLwKwXElVBIPT/\u002B5FEzw6fSOG/0K0NkVPGXunztz0QGrNNkZRuY3Q0dsNBOfoX4SdOSf3IpWH\u002BPi9YQMNrTWm379Dd9y1qMOV9i2npzGdpvm3CtW0/V3VRX2NlBhKw2SlZiVoZSfn51BkYWyoIFGHH/pJVmJgMiJhrjJfJ9SrCvLIwgEMdQGRz2NFUJvxbWUsBrReAWzCRXPCxrc1SL97uRZ53x5Qeqq4t4b\u002B2qFGcECNcyFgTQmFxryNCW5KnEakCddFt44G24vJ5Umlw6rSfJZ2Z9WeG2wM89ihgzF8LhtAWtDKAPiyhpdVVme/38MR\u002BszYFHRwxe5reIO1ZRiajbduZaiZyHudg6F\u002BSMTETNQVj8hkZBnmz1TiXog1PSF\u002B\u002BsjwUboad/JROlCTMr0ppyvvX9VQNimdR5YT96nzqIa//038E/sZ\u002B1fV0ymJE9yX\u002BPecBZ1MLoSfEwojxoBInZHKEzNvLZMw1aS9eiL/1DO5u/6yF2Lpc5CJXMDxNfTXjXWX/wCpaMtka3A4zvRhn37WakqBlkZu4J9ipZCSf5\u002BvpeztZ9UzEBMzTevysKTcJ71CGouqFfbvKN6hBsM6kivQiSkHtHdpoxp3jkiafDA6hn4TECTTxY/2Pj82kglQOLvAIid71LNGGHdxcoduVOzuZoBFJ0HG/INZEXY4cxERJ1XMmloIvrGKjTetopLIR6lSCCtIyxE5\u002BWVj4oM9TeUmYAsxobpS5afO\u002BlpKGRnwkInMpirlyBxEkuE0pJwuTX8Sh0JH1uXvP2KDuhC276ALs1H5cKe6AFgurQ6ZXgDL4G0bN5HXaLnj3aaIYg4LjaNA6PFKNRyXmEbqWSmXFaEht5njm/fONArYFVMA8d5J4x9rWHUPgasQg59LLM\u002BQTIgFpqp0aDHrcvTmch\u002BJlqZoYLYKK/0sEjYukxgYgsc7B4jLO0sz1XrtgCWAaQ\u002BLRu044sxZhiDK2ZS0RdUZku/tqypW/psbdIs7HKuXq6jmYwwrH6A64YGnwCH2v0\u002Blk\u002B11kr3lNIhSHa4BHmm1cy3rziKJLrMP8smorv55JPV7lUi\u002BYhjqwS6DmMHyOYNYMo00CrFs3KU6JZ/0fEWKGTj4hYjg9xEUwMz0BVXxHfkGELxxRNoEDrjjRDx5NoSo\u002Bb/JOXQ6tzu73wnkuJdPSQfm7mvJWNQe9LcQPXLUm8pIC0uWKCSFC1lAtWWQH5XhVDr0kkgY32DrqgS9KrmIpwN/nG1LuWDjYaLSSKOujpUhLql34AmCLyvq6n3fyCDfuA4iUEMoVZqaETClRlb9fRtvW/wQUIb5va0BoM7jA1mCMpCVTD5SOJjOg==",
+      "StatusCode": 201,
+      "ResponseHeaders": {
+        "Content-Length": "0",
+        "Date": "Wed, 10 Jun 2020 20:00:25 GMT",
+        "ETag": "\u00220x8D80D78EAE1EADE\u0022",
+        "Last-Modified": "Wed, 10 Jun 2020 20:00:26 GMT",
         "Server": [
           "Windows-Azure-Blob/1.0",
           "Microsoft-HTTPAPI/2.0"
         ],
         "x-ms-blob-append-offset": "0",
         "x-ms-blob-committed-block-count": "1",
-        "x-ms-client-request-id": "9df4fc82-482d-59e2-fbf2-2009cee545be",
-        "x-ms-content-crc64": "fOT422XshIc=",
-<<<<<<< HEAD
-        "x-ms-request-id": "69b40b28-401e-004a-1e8f-33ee2f000000",
-=======
-        "x-ms-request-id": "ab64e4f8-801e-002e-6ed8-3512dc000000",
->>>>>>> c938cddd
-        "x-ms-request-server-encrypted": "true",
-        "x-ms-version": "2019-12-12"
-      },
-      "ResponseBody": []
-    },
-    {
-      "RequestUri": "https://seanmcccanary.blob.core.windows.net/test-container-2a359de6-0c5f-fa47-399d-db873eea99c0/test-blob-ab8553e3-40e1-b27e-4648-ee5c39016d37",
-      "RequestMethod": "PUT",
-      "RequestHeaders": {
-        "Authorization": "Sanitized",
-        "Content-Length": "0",
-<<<<<<< HEAD
-        "traceparent": "00-78ef754771e4cb4c8ad2ea0b486411b5-48bc829cc022fd45-00",
-        "User-Agent": [
-          "azsdk-net-Storage.Blobs/12.5.0-dev.20200526.1",
-          "(.NET Core 4.6.28619.01; Microsoft Windows 10.0.18362 )"
+        "x-ms-client-request-id": "3706234c-3cd2-c81f-45ea-06a8d9eaa617",
+        "x-ms-content-crc64": "LdxnOVdfVJ8=",
+        "x-ms-request-id": "6d582bb0-501e-0057-1661-3fe387000000",
+        "x-ms-request-server-encrypted": "true",
+        "x-ms-version": "2019-12-12"
+      },
+      "ResponseBody": []
+    },
+    {
+      "RequestUri": "https://seandevtest.blob.core.windows.net/test-container-86a67a6d-9830-9d49-4c60-8d256d2dfaad/test-blob-356674c2-84c6-fc46-fa2f-da7a9cbd76b6",
+      "RequestMethod": "PUT",
+      "RequestHeaders": {
+        "Authorization": "Sanitized",
+        "Content-Length": "0",
+        "traceparent": "00-39e458d8b42c3b42ae52a31f1abe5da3-afb7c33b5952d246-00",
+        "User-Agent": [
+          "azsdk-net-Storage.Blobs/12.5.0-dev.20200610.1",
+          "(.NET Core 4.6.28801.04; Microsoft Windows 10.0.18362 )"
         ],
         "x-ms-blob-type": "AppendBlob",
-        "x-ms-client-request-id": "83852cc5-4e8e-4177-7d41-57e5598520f9",
-        "x-ms-date": "Tue, 26 May 2020 19:00:57 GMT",
-=======
-        "traceparent": "00-5a330bbc42510b4e829f3d01fd39d62a-ffd11342000cab4c-00",
-        "User-Agent": [
-          "azsdk-net-Storage.Blobs/12.5.0-dev.20200529.1",
-          "(.NET Core 4.6.28801.04; Microsoft Windows 10.0.18363 )"
-        ],
-        "x-ms-blob-type": "AppendBlob",
-        "x-ms-client-request-id": "83852cc5-4e8e-4177-7d41-57e5598520f9",
-        "x-ms-date": "Fri, 29 May 2020 16:47:56 GMT",
->>>>>>> c938cddd
-        "x-ms-return-client-request-id": "true",
-        "x-ms-version": "2019-12-12"
-      },
-      "RequestBody": null,
-      "StatusCode": 201,
-      "ResponseHeaders": {
-        "Content-Length": "0",
-<<<<<<< HEAD
-        "Date": "Tue, 26 May 2020 19:00:57 GMT",
-        "ETag": "\u00220x8D801A71FF741E3\u0022",
-        "Last-Modified": "Tue, 26 May 2020 19:00:58 GMT",
-=======
-        "Date": "Fri, 29 May 2020 16:47:55 GMT",
-        "ETag": "\u00220x8D803F009B5B52B\u0022",
-        "Last-Modified": "Fri, 29 May 2020 16:47:56 GMT",
->>>>>>> c938cddd
-        "Server": [
-          "Windows-Azure-Blob/1.0",
-          "Microsoft-HTTPAPI/2.0"
-        ],
-        "x-ms-client-request-id": "83852cc5-4e8e-4177-7d41-57e5598520f9",
-<<<<<<< HEAD
-        "x-ms-request-id": "69b40b2a-401e-004a-208f-33ee2f000000",
-=======
-        "x-ms-request-id": "ab64e51a-801e-002e-0dd8-3512dc000000",
->>>>>>> c938cddd
-        "x-ms-request-server-encrypted": "true",
-        "x-ms-version": "2019-12-12",
-        "x-ms-version-id": "2020-05-26T19:00:58.0389347Z"
-      },
-      "ResponseBody": []
-    },
-    {
-      "RequestUri": "https://seanmcccanary.blob.core.windows.net/test-container-2a359de6-0c5f-fa47-399d-db873eea99c0/test-blob-ab8553e3-40e1-b27e-4648-ee5c39016d37?comp=appendblock",
-      "RequestMethod": "PUT",
-      "RequestHeaders": {
-        "Authorization": "Sanitized",
-        "Content-Length": "0",
-<<<<<<< HEAD
-        "traceparent": "00-42cdce10b80d6f438a72b4f695d4f6d7-7d87c4a1216f854d-00",
-        "User-Agent": [
-          "azsdk-net-Storage.Blobs/12.5.0-dev.20200526.1",
-          "(.NET Core 4.6.28619.01; Microsoft Windows 10.0.18362 )"
-        ],
-        "x-ms-client-request-id": "0d96515a-ea7c-f2a9-18f9-1eac34ea841d",
-        "x-ms-copy-source": "https://seanmcccanary.blob.core.windows.net/test-container-2a359de6-0c5f-fa47-399d-db873eea99c0/test-\u03B2\u00A3\u00A9\u00FE\u203D-8ce92671-2776-2bbf-46a6-9829c330ba48",
-        "x-ms-date": "Tue, 26 May 2020 19:00:57 GMT",
-=======
-        "traceparent": "00-62083f3149b4f04da2bf3e4ae50b9e70-79076d2bb6643f4d-00",
-        "User-Agent": [
-          "azsdk-net-Storage.Blobs/12.5.0-dev.20200529.1",
-          "(.NET Core 4.6.28801.04; Microsoft Windows 10.0.18363 )"
-        ],
-        "x-ms-client-request-id": "0d96515a-ea7c-f2a9-18f9-1eac34ea841d",
-        "x-ms-copy-source": "http://amandadev2.blob.core.windows.net/test-container-2a359de6-0c5f-fa47-399d-db873eea99c0/test-\u03B2\u00A3\u00A9\u00FE\u203D%253A-8ce92671-2776-2bbf-46a6-9829c330ba48",
-        "x-ms-date": "Fri, 29 May 2020 16:47:56 GMT",
->>>>>>> c938cddd
+        "x-ms-client-request-id": "c692ce61-bcb0-c74d-dd0a-3ca362a52c88",
+        "x-ms-date": "Wed, 10 Jun 2020 20:00:25 GMT",
+        "x-ms-return-client-request-id": "true",
+        "x-ms-version": "2019-12-12"
+      },
+      "RequestBody": null,
+      "StatusCode": 201,
+      "ResponseHeaders": {
+        "Content-Length": "0",
+        "Date": "Wed, 10 Jun 2020 20:00:25 GMT",
+        "ETag": "\u00220x8D80D78EAEE9734\u0022",
+        "Last-Modified": "Wed, 10 Jun 2020 20:00:26 GMT",
+        "Server": [
+          "Windows-Azure-Blob/1.0",
+          "Microsoft-HTTPAPI/2.0"
+        ],
+        "x-ms-client-request-id": "c692ce61-bcb0-c74d-dd0a-3ca362a52c88",
+        "x-ms-request-id": "6d582c00-501e-0057-5b61-3fe387000000",
+        "x-ms-request-server-encrypted": "true",
+        "x-ms-version": "2019-12-12"
+      },
+      "ResponseBody": []
+    },
+    {
+      "RequestUri": "https://seandevtest.blob.core.windows.net/test-container-86a67a6d-9830-9d49-4c60-8d256d2dfaad/test-blob-356674c2-84c6-fc46-fa2f-da7a9cbd76b6?comp=appendblock",
+      "RequestMethod": "PUT",
+      "RequestHeaders": {
+        "Authorization": "Sanitized",
+        "Content-Length": "0",
+        "traceparent": "00-103c02b40acf78449e2486a56ce6d6f2-8e04c4657d339b48-00",
+        "User-Agent": [
+          "azsdk-net-Storage.Blobs/12.5.0-dev.20200610.1",
+          "(.NET Core 4.6.28801.04; Microsoft Windows 10.0.18362 )"
+        ],
+        "x-ms-client-request-id": "cd19c06c-b02b-d705-a038-b364182d9ac8",
+        "x-ms-copy-source": "https://seandevtest.blob.core.windows.net/test-container-86a67a6d-9830-9d49-4c60-8d256d2dfaad/test-\u03B2\u00A3\u00A9\u00FE\u203D%253A-73643c77-54a3-b5b6-89c1-b0933d9d1ca2",
+        "x-ms-date": "Wed, 10 Jun 2020 20:00:26 GMT",
         "x-ms-return-client-request-id": "true",
         "x-ms-source-range": "bytes=0-1023",
         "x-ms-version": "2019-12-12"
@@ -324,55 +197,35 @@
       "StatusCode": 201,
       "ResponseHeaders": {
         "Content-Length": "0",
-        "Content-MD5": "FYBNS7tC6BOqRuliCdtdYQ==",
-<<<<<<< HEAD
-        "Date": "Tue, 26 May 2020 19:00:57 GMT",
-        "ETag": "\u00220x8D801A7201704AA\u0022",
-        "Last-Modified": "Tue, 26 May 2020 19:00:58 GMT",
-=======
-        "Date": "Fri, 29 May 2020 16:47:55 GMT",
-        "ETag": "\u00220x8D803F009BE423B\u0022",
-        "Last-Modified": "Fri, 29 May 2020 16:47:56 GMT",
->>>>>>> c938cddd
+        "Date": "Wed, 10 Jun 2020 20:00:25 GMT",
+        "ETag": "\u00220x8D80D78EB046CEE\u0022",
+        "Last-Modified": "Wed, 10 Jun 2020 20:00:26 GMT",
         "Server": [
           "Windows-Azure-Blob/1.0",
           "Microsoft-HTTPAPI/2.0"
         ],
         "x-ms-blob-append-offset": "0",
         "x-ms-blob-committed-block-count": "1",
-        "x-ms-client-request-id": "0d96515a-ea7c-f2a9-18f9-1eac34ea841d",
-<<<<<<< HEAD
-        "x-ms-request-id": "69b40b33-401e-004a-288f-33ee2f000000",
-=======
-        "x-ms-request-id": "ab64e53b-801e-002e-24d8-3512dc000000",
->>>>>>> c938cddd
-        "x-ms-request-server-encrypted": "true",
-        "x-ms-version": "2019-12-12"
-      },
-      "ResponseBody": []
-    },
-    {
-      "RequestUri": "https://seanmcccanary.blob.core.windows.net/test-container-2a359de6-0c5f-fa47-399d-db873eea99c0?restype=container",
+        "x-ms-client-request-id": "cd19c06c-b02b-d705-a038-b364182d9ac8",
+        "x-ms-content-crc64": "LdxnOVdfVJ8=",
+        "x-ms-request-id": "6d582c2d-501e-0057-0161-3fe387000000",
+        "x-ms-request-server-encrypted": "true",
+        "x-ms-version": "2019-12-12"
+      },
+      "ResponseBody": []
+    },
+    {
+      "RequestUri": "https://seandevtest.blob.core.windows.net/test-container-86a67a6d-9830-9d49-4c60-8d256d2dfaad?restype=container",
       "RequestMethod": "DELETE",
       "RequestHeaders": {
         "Authorization": "Sanitized",
-<<<<<<< HEAD
-        "traceparent": "00-1e2131ee90d0bf4a8a1aaeecd765384e-deca8fc6d6a3e74f-00",
-        "User-Agent": [
-          "azsdk-net-Storage.Blobs/12.5.0-dev.20200526.1",
-          "(.NET Core 4.6.28619.01; Microsoft Windows 10.0.18362 )"
-        ],
-        "x-ms-client-request-id": "078ae5f0-13ef-9a7d-3fd5-26b08a232299",
-        "x-ms-date": "Tue, 26 May 2020 19:00:57 GMT",
-=======
-        "traceparent": "00-73e934a01793c04da7ea0db8681668fc-aa35115b1430fb4b-00",
-        "User-Agent": [
-          "azsdk-net-Storage.Blobs/12.5.0-dev.20200529.1",
-          "(.NET Core 4.6.28801.04; Microsoft Windows 10.0.18363 )"
-        ],
-        "x-ms-client-request-id": "078ae5f0-13ef-9a7d-3fd5-26b08a232299",
-        "x-ms-date": "Fri, 29 May 2020 16:47:56 GMT",
->>>>>>> c938cddd
+        "traceparent": "00-e2dbead387935545b13c345c296afbcd-126fbd53b5651b4e-00",
+        "User-Agent": [
+          "azsdk-net-Storage.Blobs/12.5.0-dev.20200610.1",
+          "(.NET Core 4.6.28801.04; Microsoft Windows 10.0.18362 )"
+        ],
+        "x-ms-client-request-id": "a137a596-5e8b-c35c-4b3d-4bb161445474",
+        "x-ms-date": "Wed, 10 Jun 2020 20:00:26 GMT",
         "x-ms-return-client-request-id": "true",
         "x-ms-version": "2019-12-12"
       },
@@ -380,29 +233,20 @@
       "StatusCode": 202,
       "ResponseHeaders": {
         "Content-Length": "0",
-<<<<<<< HEAD
-        "Date": "Tue, 26 May 2020 19:00:57 GMT",
-=======
-        "Date": "Fri, 29 May 2020 16:47:55 GMT",
->>>>>>> c938cddd
-        "Server": [
-          "Windows-Azure-Blob/1.0",
-          "Microsoft-HTTPAPI/2.0"
-        ],
-        "x-ms-client-request-id": "078ae5f0-13ef-9a7d-3fd5-26b08a232299",
-<<<<<<< HEAD
-        "x-ms-request-id": "69b40b4b-401e-004a-3e8f-33ee2f000000",
-        "x-ms-version": "2019-12-12"
-=======
-        "x-ms-request-id": "ab64e55d-801e-002e-3fd8-3512dc000000",
-        "x-ms-version": "2019-07-07"
->>>>>>> c938cddd
+        "Date": "Wed, 10 Jun 2020 20:00:25 GMT",
+        "Server": [
+          "Windows-Azure-Blob/1.0",
+          "Microsoft-HTTPAPI/2.0"
+        ],
+        "x-ms-client-request-id": "a137a596-5e8b-c35c-4b3d-4bb161445474",
+        "x-ms-request-id": "6d582c88-501e-0057-5461-3fe387000000",
+        "x-ms-version": "2019-12-12"
       },
       "ResponseBody": []
     }
   ],
   "Variables": {
-    "RandomSeed": "660698873",
-    "Storage_TestConfigDefault": "ProductionTenant\nseanmcccanary\nU2FuaXRpemVk\nhttps://seanmcccanary.blob.core.windows.net\nhttps://seanmcccanary.file.core.windows.net\nhttps://seanmcccanary.queue.core.windows.net\nhttps://seanmcccanary.table.core.windows.net\n\n\n\n\nhttps://seanmcccanary-secondary.blob.core.windows.net\nhttps://seanmcccanary-secondary.file.core.windows.net\nhttps://seanmcccanary-secondary.queue.core.windows.net\nhttps://seanmcccanary-secondary.table.core.windows.net\n\nSanitized\n\n\nCloud\nBlobEndpoint=https://seanmcccanary.blob.core.windows.net/;QueueEndpoint=https://seanmcccanary.queue.core.windows.net/;FileEndpoint=https://seanmcccanary.file.core.windows.net/;BlobSecondaryEndpoint=https://seanmcccanary-secondary.blob.core.windows.net/;QueueSecondaryEndpoint=https://seanmcccanary-secondary.queue.core.windows.net/;FileSecondaryEndpoint=https://seanmcccanary-secondary.file.core.windows.net/;AccountName=seanmcccanary;AccountKey=Sanitized\nseanscope1"
+    "RandomSeed": "1735145228",
+    "Storage_TestConfigDefault": "ProductionTenant\nseandevtest\nU2FuaXRpemVk\nhttps://seandevtest.blob.core.windows.net\nhttps://seandevtest.file.core.windows.net\nhttps://seandevtest.queue.core.windows.net\nhttps://seandevtest.table.core.windows.net\n\n\n\n\nhttps://seandevtest-secondary.blob.core.windows.net\nhttps://seandevtest-secondary.file.core.windows.net\nhttps://seandevtest-secondary.queue.core.windows.net\nhttps://seandevtest-secondary.table.core.windows.net\n\nSanitized\n\n\nCloud\nBlobEndpoint=https://seandevtest.blob.core.windows.net/;QueueEndpoint=https://seandevtest.queue.core.windows.net/;FileEndpoint=https://seandevtest.file.core.windows.net/;BlobSecondaryEndpoint=https://seandevtest-secondary.blob.core.windows.net/;QueueSecondaryEndpoint=https://seandevtest-secondary.queue.core.windows.net/;FileSecondaryEndpoint=https://seandevtest-secondary.file.core.windows.net/;AccountName=seandevtest;AccountKey=Sanitized\nseanscope1"
   }
 }