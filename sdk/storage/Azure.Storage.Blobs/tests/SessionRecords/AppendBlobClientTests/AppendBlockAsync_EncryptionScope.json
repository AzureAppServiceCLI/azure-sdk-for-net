{
  "Entries": [
    {
      "RequestUri": "https://seanmcccanary.blob.core.windows.net/test-container-c5de4526-ce8b-daf5-6ac4-b25f162a8f3d?restype=container",
      "RequestMethod": "PUT",
      "RequestHeaders": {
        "Authorization": "Sanitized",
        "traceparent": "00-dc398294470a3942bb5bc5bc149d753c-68ff0c52808dba49-00",
        "User-Agent": [
          "azsdk-net-Storage.Blobs/12.5.0-dev.20200402.1",
          "(.NET Core 4.6.28325.01; Microsoft Windows 10.0.18362 )"
        ],
        "x-ms-blob-public-access": "container",
        "x-ms-client-request-id": "f246b0d1-b1bf-6552-35c0-4538d6ca2017",
        "x-ms-date": "Thu, 02 Apr 2020 23:38:55 GMT",
        "x-ms-return-client-request-id": "true",
        "x-ms-version": "2019-12-12"
      },
      "RequestBody": null,
      "StatusCode": 201,
      "ResponseHeaders": {
        "Content-Length": "0",
        "Date": "Thu, 02 Apr 2020 23:38:54 GMT",
        "ETag": "\u00220x8D7D75F01E9F666\u0022",
        "Last-Modified": "Thu, 02 Apr 2020 23:38:55 GMT",
        "Server": [
          "Windows-Azure-Blob/1.0",
          "Microsoft-HTTPAPI/2.0"
        ],
        "x-ms-client-request-id": "f246b0d1-b1bf-6552-35c0-4538d6ca2017",
<<<<<<< HEAD
        "x-ms-request-id": "8306f6a2-a01e-001f-132f-f3213f000000",
=======
        "x-ms-request-id": "61ff3c3c-601e-004d-1947-09824c000000",
>>>>>>> 8d420312
        "x-ms-version": "2019-12-12"
      },
      "ResponseBody": []
    },
    {
      "RequestUri": "https://seanmcccanary.blob.core.windows.net/test-container-c5de4526-ce8b-daf5-6ac4-b25f162a8f3d/test-blob-584ac5f4-77be-bcae-dad3-413ebd0e9bad",
      "RequestMethod": "PUT",
      "RequestHeaders": {
        "Authorization": "Sanitized",
        "Content-Length": "0",
        "traceparent": "00-4de6985c36a05c48b3ae3afb395a0ee1-60e989968563e547-00",
        "User-Agent": [
          "azsdk-net-Storage.Blobs/12.5.0-dev.20200402.1",
          "(.NET Core 4.6.28325.01; Microsoft Windows 10.0.18362 )"
        ],
        "x-ms-blob-type": "AppendBlob",
        "x-ms-client-request-id": "1106088b-b185-d6df-0365-19b9014d58e8",
        "x-ms-date": "Thu, 02 Apr 2020 23:38:55 GMT",
        "x-ms-encryption-scope": "seanscope1",
        "x-ms-return-client-request-id": "true",
        "x-ms-version": "2019-12-12"
      },
      "RequestBody": null,
      "StatusCode": 201,
      "ResponseHeaders": {
        "Content-Length": "0",
        "Date": "Thu, 02 Apr 2020 23:38:54 GMT",
        "ETag": "\u00220x8D7D75F020D3B68\u0022",
        "Last-Modified": "Thu, 02 Apr 2020 23:38:55 GMT",
        "Server": [
          "Windows-Azure-Blob/1.0",
          "Microsoft-HTTPAPI/2.0"
        ],
        "x-ms-client-request-id": "1106088b-b185-d6df-0365-19b9014d58e8",
        "x-ms-encryption-scope": "seanscope1",
        "x-ms-request-id": "61ff3c47-601e-004d-2247-09824c000000",
        "x-ms-request-server-encrypted": "true",
        "x-ms-version": "2019-12-12"
      },
      "ResponseBody": []
    },
    {
      "RequestUri": "https://seanmcccanary.blob.core.windows.net/test-container-c5de4526-ce8b-daf5-6ac4-b25f162a8f3d/test-blob-584ac5f4-77be-bcae-dad3-413ebd0e9bad?comp=appendblock",
      "RequestMethod": "PUT",
      "RequestHeaders": {
        "Authorization": "Sanitized",
        "Content-Length": "1024",
        "traceparent": "00-398ada5b914ac94d9727c88cb2f803d9-476959bd2e46a844-00",
        "User-Agent": [
          "azsdk-net-Storage.Blobs/12.5.0-dev.20200402.1",
          "(.NET Core 4.6.28325.01; Microsoft Windows 10.0.18362 )"
        ],
        "x-ms-client-request-id": "93366ccb-e6d0-e783-e5a2-85467b09eb70",
        "x-ms-date": "Thu, 02 Apr 2020 23:38:56 GMT",
        "x-ms-encryption-scope": "seanscope1",
        "x-ms-return-client-request-id": "true",
        "x-ms-version": "2019-12-12"
      },
      "RequestBody": "NBWNZeScfpASkZzTJTI0uSz583lyN95aAokY63AUqCcklwPAPbszV0a6Ri3a2peonocRwxshOvw2MmNahJIg/ul1ro0udHxxxpsyuPGxgCfyb03oAuQMA10HiQpX2NO0mUhDZSwJeioLoP1/74ILhbI7ZxVEOPsEaKswJupxGe3Ifh\u002BobRr76fQj3GLnjBTb\u002BwRXHHC\u002Bb2FMPvyA2VM/moYPtnBjYheYP34gIVuZHduXVSvlGf19Cg\u002B9XC8dew\u002Bh40Lb19ajeJntv93xnU0FsyAg6YQoWoCJkaxgpQboesRvfz0YvUYF89yR\u002BFofi2zCt6gO/ZKLeInCUkUpQ9KTBUQYgh4Q7fXaGvWnl2IlaQY/nu1d2X0y4wazVmsA27AJ/vIVBwlOscqyM\u002BKc5OEnneg/6qXlNSvH5p8XXJaK2j9FnZlvD2L88Owiqqablf8ljLiCwPEKJMjGTiBqNlUzKFmjV0dIt42GQvm5w4uFLFGg8s/eBxlNOnjQqMFCkrmW7oJM\u002BD233dUr/H73UWE9QSLOykSFVSBAVRzOdw7MQ7BAItQIODMU6BX6sgqbVukXk2eec8h1EJhhDKMg6WXGX7nNty\u002BMNAjuuuIvi6MVpf4ztuOnLc/oyhE8pyyQ8/6vNFNRzZ\u002B6i19esLnmRYX1S2ek7TOBHjHp5ewdT43bXsfjf1dPxNdeeSqESH0WAoSMRlvF6wbLLRUiaOeznDvSglHyAsYtpYePRnMI/daz0uNnkQkyFnLBGFJCLVvvq9zvssUrJP\u002B\u002BXqHTNaWSwzA/bpUESwsyoGzfMOpz63gsn5uWGUsQiK7jqTJnXuDMLlUhAr/F61/RvBFZS/MVSnIoppUK\u002B6nlLuXnIKHYykGLEgGUUui4ZrQ7xVw5tzy6zl6/P7dKwjOrPNTZ3cu\u002B\u002BPHQzTnxgPiJb0DhzzZNq3epLVFDGYuJQVDO6RUU34jpfcxqaOkDyE5mNc93afP8XpFcL7B5et9mRozoIpbjdZC3\u002BFJp4kKOpmQD3OO8Eddd0YuDuK/YcALtBCFcGqW3gsA/wHChkntOzolMdZ78qjW0i1ELX7zg34hPfN4gMYu\u002BTFkifVFnuz8PNeoljPpk8FrsqI5UqyMDXuHoURadLpz\u002BjSlE2S3kTc8R\u002ByrSulON64uDNIj8aqA2Hh5wfmoocgdNJ/7RHxctCFq\u002BQrD5MaOOWmWKGfoTASOIDroOc89l6YkjhZNUvMt0VisuPifwPO174iMEnlgNOSbbSBFcH5SLWVkm1qsQOZ6ZFcPO5cP8mNHNkpGrYUoxFUtseHS6GDeWouTNyWZBa6iFaoiUPlRj369Aj4wC3/cP9cBgo8Eq3/2LN0LeLs9qiyfpJvbBnNf3CA==",
      "StatusCode": 201,
      "ResponseHeaders": {
        "Content-Length": "0",
        "Date": "Thu, 02 Apr 2020 23:38:54 GMT",
        "ETag": "\u00220x8D7D75F021AAB5D\u0022",
        "Last-Modified": "Thu, 02 Apr 2020 23:38:55 GMT",
        "Server": [
          "Windows-Azure-Blob/1.0",
          "Microsoft-HTTPAPI/2.0"
        ],
        "x-ms-blob-append-offset": "0",
        "x-ms-blob-committed-block-count": "1",
        "x-ms-client-request-id": "93366ccb-e6d0-e783-e5a2-85467b09eb70",
        "x-ms-content-crc64": "Lpat/Dg7RwQ=",
        "x-ms-encryption-scope": "seanscope1",
        "x-ms-request-id": "61ff3c5f-601e-004d-3647-09824c000000",
        "x-ms-request-server-encrypted": "true",
        "x-ms-version": "2019-12-12"
      },
      "ResponseBody": []
    },
    {
      "RequestUri": "https://seanmcccanary.blob.core.windows.net/test-container-c5de4526-ce8b-daf5-6ac4-b25f162a8f3d?restype=container",
      "RequestMethod": "DELETE",
      "RequestHeaders": {
        "Authorization": "Sanitized",
        "traceparent": "00-8219bb4bee3edb45b6f918639ca5a15c-a6f263e2a2cdf544-00",
        "User-Agent": [
          "azsdk-net-Storage.Blobs/12.5.0-dev.20200402.1",
          "(.NET Core 4.6.28325.01; Microsoft Windows 10.0.18362 )"
        ],
        "x-ms-client-request-id": "95ed1505-c417-8218-1741-7fc4ef9a2877",
        "x-ms-date": "Thu, 02 Apr 2020 23:38:56 GMT",
        "x-ms-return-client-request-id": "true",
        "x-ms-version": "2019-12-12"
      },
      "RequestBody": null,
      "StatusCode": 202,
      "ResponseHeaders": {
        "Content-Length": "0",
        "Date": "Thu, 02 Apr 2020 23:38:54 GMT",
        "Server": [
          "Windows-Azure-Blob/1.0",
          "Microsoft-HTTPAPI/2.0"
        ],
        "x-ms-client-request-id": "95ed1505-c417-8218-1741-7fc4ef9a2877",
<<<<<<< HEAD
        "x-ms-request-id": "8306f6ad-a01e-001f-1b2f-f3213f000000",
=======
        "x-ms-request-id": "61ff3c6b-601e-004d-4047-09824c000000",
>>>>>>> 8d420312
        "x-ms-version": "2019-12-12"
      },
      "ResponseBody": []
    }
  ],
  "Variables": {
    "RandomSeed": "2105204027",
    "Storage_TestConfigDefault": "ProductionTenant\nseanmcccanary\nU2FuaXRpemVk\nhttps://seanmcccanary.blob.core.windows.net\nhttps://seanmcccanary.file.core.windows.net\nhttps://seanmcccanary.queue.core.windows.net\nhttps://seanmcccanary.table.core.windows.net\n\n\n\n\nhttps://seanmcccanary-secondary.blob.core.windows.net\nhttps://seanmcccanary-secondary.file.core.windows.net\nhttps://seanmcccanary-secondary.queue.core.windows.net\nhttps://seanmcccanary-secondary.table.core.windows.net\n\nSanitized\n\n\nCloud\nBlobEndpoint=https://seanmcccanary.blob.core.windows.net/;QueueEndpoint=https://seanmcccanary.queue.core.windows.net/;FileEndpoint=https://seanmcccanary.file.core.windows.net/;BlobSecondaryEndpoint=https://seanmcccanary-secondary.blob.core.windows.net/;QueueSecondaryEndpoint=https://seanmcccanary-secondary.queue.core.windows.net/;FileSecondaryEndpoint=https://seanmcccanary-secondary.file.core.windows.net/;AccountName=seanmcccanary;AccountKey=Sanitized\nseanscope1"
  }
}<|MERGE_RESOLUTION|>--- conflicted
+++ resolved
@@ -28,11 +28,7 @@
           "Microsoft-HTTPAPI/2.0"
         ],
         "x-ms-client-request-id": "f246b0d1-b1bf-6552-35c0-4538d6ca2017",
-<<<<<<< HEAD
-        "x-ms-request-id": "8306f6a2-a01e-001f-132f-f3213f000000",
-=======
         "x-ms-request-id": "61ff3c3c-601e-004d-1947-09824c000000",
->>>>>>> 8d420312
         "x-ms-version": "2019-12-12"
       },
       "ResponseBody": []
@@ -138,11 +134,7 @@
           "Microsoft-HTTPAPI/2.0"
         ],
         "x-ms-client-request-id": "95ed1505-c417-8218-1741-7fc4ef9a2877",
-<<<<<<< HEAD
-        "x-ms-request-id": "8306f6ad-a01e-001f-1b2f-f3213f000000",
-=======
         "x-ms-request-id": "61ff3c6b-601e-004d-4047-09824c000000",
->>>>>>> 8d420312
         "x-ms-version": "2019-12-12"
       },
       "ResponseBody": []
