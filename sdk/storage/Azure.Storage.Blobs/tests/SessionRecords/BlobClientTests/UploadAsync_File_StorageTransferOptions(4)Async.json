--- conflicted
+++ resolved
@@ -27,13 +27,8 @@
           "Windows-Azure-Blob/1.0",
           "Microsoft-HTTPAPI/2.0"
         ],
-<<<<<<< HEAD
-        "x-ms-client-request-id": "0b584c92-90ba-b1cd-a283-50586d6eff22",
-        "x-ms-request-id": "9164c9d8-501e-0024-6d32-f3649b000000",
-=======
         "x-ms-client-request-id": "69300f2d-4882-40df-48da-e7c797a40aff",
         "x-ms-request-id": "f9ef6fc4-401e-0081-4322-0aed7a000000",
->>>>>>> 8d420312
         "x-ms-version": "2019-12-12"
       },
       "ResponseBody": []
@@ -181,13 +176,8 @@
           "Windows-Azure-Blob/1.0",
           "Microsoft-HTTPAPI/2.0"
         ],
-<<<<<<< HEAD
-        "x-ms-client-request-id": "8d4cf752-7ecc-83a0-4ebe-d173cef1b959",
-        "x-ms-request-id": "9164c9fd-501e-0024-0132-f3649b000000",
-=======
         "x-ms-client-request-id": "08c5937e-0203-77ad-9080-3bf269b962e7",
         "x-ms-request-id": "f9ef6fea-401e-0081-6422-0aed7a000000",
->>>>>>> 8d420312
         "x-ms-version": "2019-12-12"
       },
       "ResponseBody": []
