--- conflicted
+++ resolved
@@ -28,11 +28,7 @@
           "Microsoft-HTTPAPI/2.0"
         ],
         "x-ms-client-request-id": "4b41cbbf-74e4-da63-611d-c9f54052803b",
-<<<<<<< HEAD
-        "x-ms-request-id": "c0f35e55-a01e-0020-4a32-f3e99c000000",
-=======
         "x-ms-request-id": "f4de7e10-001e-0006-1c49-097e1f000000",
->>>>>>> 8d420312
         "x-ms-version": "2019-12-12"
       },
       "ResponseBody": []
@@ -105,11 +101,7 @@
         ],
         "x-ms-client-request-id": "72335845-d102-c06b-9690-8b41599ef04b",
         "x-ms-error-code": "BlobAlreadyExists",
-<<<<<<< HEAD
-        "x-ms-request-id": "c0f35e5b-a01e-0020-4f32-f3e99c000000",
-=======
         "x-ms-request-id": "f4de7e25-001e-0006-2d49-097e1f000000",
->>>>>>> 8d420312
         "x-ms-version": "2019-12-12"
       },
       "ResponseBody": [
@@ -143,11 +135,7 @@
           "Microsoft-HTTPAPI/2.0"
         ],
         "x-ms-client-request-id": "bcc7b6df-e3d5-0d1c-656d-157c1c9a6d5f",
-<<<<<<< HEAD
-        "x-ms-request-id": "c0f35e5d-a01e-0020-5132-f3e99c000000",
-=======
         "x-ms-request-id": "f4de7e29-001e-0006-3149-097e1f000000",
->>>>>>> 8d420312
         "x-ms-version": "2019-12-12"
       },
       "ResponseBody": []
