--- conflicted
+++ resolved
@@ -28,11 +28,7 @@
           "Microsoft-HTTPAPI/2.0"
         ],
         "x-ms-client-request-id": "fb1ef977-3529-cebe-4afc-49bf6b6a0b41",
-<<<<<<< HEAD
-        "x-ms-request-id": "959e36ac-b01e-003c-7432-f3bbfc000000",
-=======
         "x-ms-request-id": "7aca4480-b01e-0003-7e49-09acc4000000",
->>>>>>> 8d420312
         "x-ms-version": "2019-12-12"
       },
       "ResponseBody": []
@@ -142,11 +138,7 @@
           "Microsoft-HTTPAPI/2.0"
         ],
         "x-ms-client-request-id": "384e7788-f32f-9a50-2c25-c24d5f650c44",
-<<<<<<< HEAD
-        "x-ms-request-id": "959e36bf-b01e-003c-8032-f3bbfc000000",
-=======
         "x-ms-request-id": "7aca44bc-b01e-0003-3749-09acc4000000",
->>>>>>> 8d420312
         "x-ms-version": "2019-12-12"
       },
       "ResponseBody": []
