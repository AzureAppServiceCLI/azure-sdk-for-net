{
  "Entries": [
    {
<<<<<<< HEAD
      "RequestUri": "https://seanmcccanary.blob.core.windows.net/test-container-18940f2f-ed95-424e-8c0c-d4ac06cdda83?restype=container",
      "RequestMethod": "PUT",
      "RequestHeaders": {
        "Authorization": "Sanitized",
        "traceparent": "00-deabb330b34bfa49bce165b070e6c58f-9e802e0e09fd7242-00",
        "User-Agent": [
          "azsdk-net-Storage.Blobs/12.5.0-dev.20200402.1",
=======
      "RequestUri": "https://seandevtest.blob.core.windows.net/test-container-18940f2f-ed95-424e-8c0c-d4ac06cdda83?restype=container",
      "RequestMethod": "PUT",
      "RequestHeaders": {
        "Authorization": "Sanitized",
        "traceparent": "00-b3642ad777901f4ca51f65da5d8bca8a-64c8cd714ee35f47-00",
        "User-Agent": [
          "azsdk-net-Storage.Blobs/12.5.0-dev.20200326.1",
>>>>>>> bb257be6
          "(.NET Core 4.6.28325.01; Microsoft Windows 10.0.18362 )"
        ],
        "x-ms-blob-public-access": "container",
        "x-ms-client-request-id": "8120d5f7-5699-cbeb-f3d8-728ed762a926",
<<<<<<< HEAD
        "x-ms-date": "Thu, 02 Apr 2020 23:49:33 GMT",
=======
        "x-ms-date": "Thu, 26 Mar 2020 20:50:37 GMT",
>>>>>>> bb257be6
        "x-ms-return-client-request-id": "true",
        "x-ms-version": "2019-12-12"
      },
      "RequestBody": null,
      "StatusCode": 201,
      "ResponseHeaders": {
        "Content-Length": "0",
<<<<<<< HEAD
        "Date": "Thu, 02 Apr 2020 23:49:31 GMT",
        "ETag": "\u00220x8D7D7607DD34AB4\u0022",
        "Last-Modified": "Thu, 02 Apr 2020 23:49:32 GMT",
=======
        "Date": "Thu, 26 Mar 2020 20:50:37 GMT",
        "ETag": "\u00220x8D7D1C75725B298\u0022",
        "Last-Modified": "Thu, 26 Mar 2020 20:50:38 GMT",
>>>>>>> bb257be6
        "Server": [
          "Windows-Azure-Blob/1.0",
          "Microsoft-HTTPAPI/2.0"
        ],
        "x-ms-client-request-id": "8120d5f7-5699-cbeb-f3d8-728ed762a926",
<<<<<<< HEAD
        "x-ms-request-id": "11e34d38-a01e-0089-0b49-09f775000000",
        "x-ms-version": "2019-12-12"
=======
        "x-ms-request-id": "c4f2fa48-901e-0063-23b0-034c2f000000",
        "x-ms-version": "2019-07-07"
>>>>>>> bb257be6
      },
      "ResponseBody": []
    },
    {
<<<<<<< HEAD
      "RequestUri": "https://seanmcccanary.blob.core.windows.net/test-container-18940f2f-ed95-424e-8c0c-d4ac06cdda83/test-blob-a50afac1-5858-b9f5-b36b-ca2d17ea39b3",
=======
      "RequestUri": "https://seandevtest.blob.core.windows.net/test-container-18940f2f-ed95-424e-8c0c-d4ac06cdda83/test-blob-a50afac1-5858-b9f5-b36b-ca2d17ea39b3",
>>>>>>> bb257be6
      "RequestMethod": "PUT",
      "RequestHeaders": {
        "Authorization": "Sanitized",
        "Content-Length": "1024",
        "If-None-Match": "*",
<<<<<<< HEAD
        "traceparent": "00-bb1f5c3a4d595d4fb78de0845cf2874a-5a854a0a5bc82a4d-00",
        "User-Agent": [
          "azsdk-net-Storage.Blobs/12.5.0-dev.20200402.1",
=======
        "traceparent": "00-8386e17f1185a741b01f545db6418cc2-eadc9aac67fdb948-00",
        "User-Agent": [
          "azsdk-net-Storage.Blobs/12.5.0-dev.20200326.1",
>>>>>>> bb257be6
          "(.NET Core 4.6.28325.01; Microsoft Windows 10.0.18362 )"
        ],
        "x-ms-blob-type": "BlockBlob",
        "x-ms-client-request-id": "1d04a2bb-04a9-bff3-4589-eecf0953bbce",
<<<<<<< HEAD
        "x-ms-date": "Thu, 02 Apr 2020 23:49:33 GMT",
=======
        "x-ms-date": "Thu, 26 Mar 2020 20:50:38 GMT",
>>>>>>> bb257be6
        "x-ms-return-client-request-id": "true",
        "x-ms-version": "2019-12-12"
      },
      "RequestBody": "nki1MKxY6SY/oiH0A81R676vog7OxzOe4GfOLoy9tAmfv\u002B\u002BPrXl6aBDjZrU3ALblGd9uaEgq5NcVF1BFibuagu4YVUPewj5FNDn962F9Z9\u002Bx6RSsTkvAdNoYeZUoNN9VSOTHHqpyB1agKTMOLPl2l69xlKCm7TOiV\u002BBpxUioHABaqKJ9tUk0P\u002BK9DCUYskjgouLlt6A/rlqwJcbJCEEO\u002BA0ytINX\u002BOJmPFW96OEOiaWYiCNmwmVgGvpHzJCCajahrxMX5f7Eian/f3tKgcV5opwhMYAdpzWn0pmJDyxR5NEeHDnN9qOn0/55ZkPpFZk0zir0YTm2gwjecBNkO3p9rpqqLGSMq6z4el2Bo0Hxvr3/VUEBXYKXaJkx74aQQpiD/LioP\u002Bk0pyJ9\u002B\u002BfbNN/G7LFWZeU5e1AYEsPLW7wmZzfF/aeISX7Tyq4ehGGbvDS5agLUOtyySoBokC0laUtmV5SvFTY4PqMzgpo3G/fufFWOEfG5US1bErMmILhRrmFityzN66b\u002BgSteoLhCey6JeRPXllhZrAVmVAKCER7r4tQ41GPKIJGvkI/GWrB1GJeEnaakeRcJCAonZpeje3ANc77kCabLv1iCKAbIk1FU8Txr/XR3Rmi9L8xYo7n5CxUfuOfykA7xud5NIVEQQHS50nVbOH37lSxWJ9rachyeiRzxqNpqYmAteUSWKiUWrO5Xn9BEntKXJCO6m2kzF0fCrpg1H5iaTnAULb85ZGsHP3vsgtJLWupJWYS3sMb3\u002BWL91HuM4YxWvVFfMHETXb\u002B4slvuR5R0dlSu7MYT4p2pHTNcPJDvel7ulcWB7Cl5NfvF/v1qCLHNiV4m3vXGQtqztRM9tyEvyDj9/7HP8okrNLbKTuSgPxSBj7MxyJxpKFPrzTYWO37ZljXFbQj//pbU\u002B6k\u002B\u002B/P1E3b\u002Buydu/QCck9de4yVSFPk48Liu2tELgZAcXc3yKixf9brAF39Wa5g1KdoxoRpwgeewBgs7Rjik8jmWUZ8yqWiq/u5rkv154YUfebH32uB2q9vmQSQhJK6BGyRFvxn5An9xhqIrBe/pNyWFG82HrRhZIKbETGhEiNpA6XbYMyFsJnYxhlM9Sqbs/Ar/nAjg\u002BW4M7J9zNLUXLf7H6xx4EQMDGPVWVifEG9b/11BdRezRX/AIzEeC\u002BfHAGVhVdV6Kc\u002BoG\u002B4MTiaJHR9DJc1xluecS9YwrcEW8gB8DljzOb6V3dWRlV0lovtVNwYR2uYaUW2BxQ3/SXgOlSnpkEPNmeNgqUf34/2KeqTe33q7ARseYbjrcXSsmpRdgwA3PA67h50irS2eInFz\u002B0plIGoBU5AOzy6G4iRusBKzmlz5VzqaJ1fdlFfpfD9Le3g==",
      "StatusCode": 201,
      "ResponseHeaders": {
        "Content-Length": "0",
        "Content-MD5": "NbK0SjLbiHdzPWB9s4EoiA==",
<<<<<<< HEAD
        "Date": "Thu, 02 Apr 2020 23:49:31 GMT",
        "ETag": "\u00220x8D7D7607DE159E7\u0022",
        "Last-Modified": "Thu, 02 Apr 2020 23:49:32 GMT",
=======
        "Date": "Thu, 26 Mar 2020 20:50:37 GMT",
        "ETag": "\u00220x8D7D1C7572C25A6\u0022",
        "Last-Modified": "Thu, 26 Mar 2020 20:50:38 GMT",
>>>>>>> bb257be6
        "Server": [
          "Windows-Azure-Blob/1.0",
          "Microsoft-HTTPAPI/2.0"
        ],
        "x-ms-client-request-id": "1d04a2bb-04a9-bff3-4589-eecf0953bbce",
        "x-ms-content-crc64": "ZpSJGzpmz4s=",
<<<<<<< HEAD
        "x-ms-request-id": "11e34d45-a01e-0089-1749-09f775000000",
=======
        "x-ms-request-id": "c4f2fa64-901e-0063-37b0-034c2f000000",
>>>>>>> bb257be6
        "x-ms-request-server-encrypted": "true",
        "x-ms-version": "2019-12-12"
      },
      "ResponseBody": []
    },
    {
<<<<<<< HEAD
      "RequestUri": "https://seanmcccanary.blob.core.windows.net/test-container-18940f2f-ed95-424e-8c0c-d4ac06cdda83?restype=container\u0026comp=list",
=======
      "RequestUri": "https://seandevtest.blob.core.windows.net/test-container-18940f2f-ed95-424e-8c0c-d4ac06cdda83?restype=container\u0026comp=list",
>>>>>>> bb257be6
      "RequestMethod": "GET",
      "RequestHeaders": {
        "Authorization": "Sanitized",
        "User-Agent": [
<<<<<<< HEAD
          "azsdk-net-Storage.Blobs/12.5.0-dev.20200402.1",
          "(.NET Core 4.6.28325.01; Microsoft Windows 10.0.18362 )"
        ],
        "x-ms-client-request-id": "6ca4b215-c1ce-8635-9f1e-450e1d0dffc9",
        "x-ms-date": "Thu, 02 Apr 2020 23:49:33 GMT",
=======
          "azsdk-net-Storage.Blobs/12.5.0-dev.20200326.1",
          "(.NET Core 4.6.28325.01; Microsoft Windows 10.0.18362 )"
        ],
        "x-ms-client-request-id": "6ca4b215-c1ce-8635-9f1e-450e1d0dffc9",
        "x-ms-date": "Thu, 26 Mar 2020 20:50:38 GMT",
>>>>>>> bb257be6
        "x-ms-return-client-request-id": "true",
        "x-ms-version": "2019-12-12"
      },
      "RequestBody": null,
      "StatusCode": 200,
      "ResponseHeaders": {
        "Content-Type": "application/xml",
<<<<<<< HEAD
        "Date": "Thu, 02 Apr 2020 23:49:32 GMT",
=======
        "Date": "Thu, 26 Mar 2020 20:50:37 GMT",
>>>>>>> bb257be6
        "Server": [
          "Windows-Azure-Blob/1.0",
          "Microsoft-HTTPAPI/2.0"
        ],
        "Transfer-Encoding": "chunked",
        "x-ms-client-request-id": "6ca4b215-c1ce-8635-9f1e-450e1d0dffc9",
<<<<<<< HEAD
        "x-ms-request-id": "11e34d51-a01e-0089-2249-09f775000000",
        "x-ms-version": "2019-12-12"
      },
      "ResponseBody": "\uFEFF\u003C?xml version=\u00221.0\u0022 encoding=\u0022utf-8\u0022?\u003E\u003CEnumerationResults ServiceEndpoint=\u0022https://seanmcccanary.blob.core.windows.net/\u0022 ContainerName=\u0022test-container-18940f2f-ed95-424e-8c0c-d4ac06cdda83\u0022\u003E\u003CBlobs\u003E\u003CBlob\u003E\u003CName\u003Etest-blob-a50afac1-5858-b9f5-b36b-ca2d17ea39b3\u003C/Name\u003E\u003CProperties\u003E\u003CCreation-Time\u003EThu, 02 Apr 2020 23:49:32 GMT\u003C/Creation-Time\u003E\u003CLast-Modified\u003EThu, 02 Apr 2020 23:49:32 GMT\u003C/Last-Modified\u003E\u003CEtag\u003E0x8D7D7607DE159E7\u003C/Etag\u003E\u003CContent-Length\u003E1024\u003C/Content-Length\u003E\u003CContent-Type\u003Eapplication/octet-stream\u003C/Content-Type\u003E\u003CContent-Encoding /\u003E\u003CContent-Language /\u003E\u003CContent-CRC64 /\u003E\u003CContent-MD5\u003ENbK0SjLbiHdzPWB9s4EoiA==\u003C/Content-MD5\u003E\u003CCache-Control /\u003E\u003CContent-Disposition /\u003E\u003CBlobType\u003EBlockBlob\u003C/BlobType\u003E\u003CAccessTier\u003EHot\u003C/AccessTier\u003E\u003CAccessTierInferred\u003Etrue\u003C/AccessTierInferred\u003E\u003CLeaseStatus\u003Eunlocked\u003C/LeaseStatus\u003E\u003CLeaseState\u003Eavailable\u003C/LeaseState\u003E\u003CServerEncrypted\u003Etrue\u003C/ServerEncrypted\u003E\u003C/Properties\u003E\u003C/Blob\u003E\u003C/Blobs\u003E\u003CNextMarker /\u003E\u003C/EnumerationResults\u003E"
    },
    {
      "RequestUri": "https://seanmcccanary.blob.core.windows.net/test-container-18940f2f-ed95-424e-8c0c-d4ac06cdda83/test-blob-a50afac1-5858-b9f5-b36b-ca2d17ea39b3",
      "RequestMethod": "GET",
      "RequestHeaders": {
        "Authorization": "Sanitized",
        "traceparent": "00-0a9fac689fb6cc4f9ff9a9df23b22133-e17d0a09d99fd348-00",
        "User-Agent": [
          "azsdk-net-Storage.Blobs/12.5.0-dev.20200402.1",
          "(.NET Core 4.6.28325.01; Microsoft Windows 10.0.18362 )"
        ],
        "x-ms-client-request-id": "56b9b6ef-4fae-18ff-760a-7a08dd406e55",
        "x-ms-date": "Thu, 02 Apr 2020 23:49:33 GMT",
        "x-ms-range": "bytes=0-",
=======
        "x-ms-request-id": "c4f2fa74-901e-0063-44b0-034c2f000000",
        "x-ms-version": "2019-07-07"
      },
      "ResponseBody": "\uFEFF\u003C?xml version=\u00221.0\u0022 encoding=\u0022utf-8\u0022?\u003E\u003CEnumerationResults ServiceEndpoint=\u0022https://seandevtest.blob.core.windows.net/\u0022 ContainerName=\u0022test-container-18940f2f-ed95-424e-8c0c-d4ac06cdda83\u0022\u003E\u003CBlobs\u003E\u003CBlob\u003E\u003CName\u003Etest-blob-a50afac1-5858-b9f5-b36b-ca2d17ea39b3\u003C/Name\u003E\u003CProperties\u003E\u003CCreation-Time\u003EThu, 26 Mar 2020 20:50:38 GMT\u003C/Creation-Time\u003E\u003CLast-Modified\u003EThu, 26 Mar 2020 20:50:38 GMT\u003C/Last-Modified\u003E\u003CEtag\u003E0x8D7D1C7572C25A6\u003C/Etag\u003E\u003CContent-Length\u003E1024\u003C/Content-Length\u003E\u003CContent-Type\u003Eapplication/octet-stream\u003C/Content-Type\u003E\u003CContent-Encoding /\u003E\u003CContent-Language /\u003E\u003CContent-CRC64 /\u003E\u003CContent-MD5\u003ENbK0SjLbiHdzPWB9s4EoiA==\u003C/Content-MD5\u003E\u003CCache-Control /\u003E\u003CContent-Disposition /\u003E\u003CBlobType\u003EBlockBlob\u003C/BlobType\u003E\u003CAccessTier\u003EHot\u003C/AccessTier\u003E\u003CAccessTierInferred\u003Etrue\u003C/AccessTierInferred\u003E\u003CLeaseStatus\u003Eunlocked\u003C/LeaseStatus\u003E\u003CLeaseState\u003Eavailable\u003C/LeaseState\u003E\u003CServerEncrypted\u003Etrue\u003C/ServerEncrypted\u003E\u003C/Properties\u003E\u003C/Blob\u003E\u003C/Blobs\u003E\u003CNextMarker /\u003E\u003C/EnumerationResults\u003E"
    },
    {
      "RequestUri": "https://seandevtest.blob.core.windows.net/test-container-18940f2f-ed95-424e-8c0c-d4ac06cdda83/test-blob-a50afac1-5858-b9f5-b36b-ca2d17ea39b3",
      "RequestMethod": "GET",
      "RequestHeaders": {
        "Authorization": "Sanitized",
        "traceparent": "00-467b20ec7cc2a145b91e4c731b0b902d-b2f17b260ece3746-00",
        "User-Agent": [
          "azsdk-net-Storage.Blobs/12.5.0-dev.20200326.1",
          "(.NET Core 4.6.28325.01; Microsoft Windows 10.0.18362 )"
        ],
        "x-ms-client-request-id": "56b9b6ef-4fae-18ff-760a-7a08dd406e55",
        "x-ms-date": "Thu, 26 Mar 2020 20:50:38 GMT",
>>>>>>> bb257be6
        "x-ms-return-client-request-id": "true",
        "x-ms-version": "2019-12-12"
      },
      "RequestBody": null,
      "StatusCode": 200,
      "ResponseHeaders": {
        "Accept-Ranges": "bytes",
        "Content-Length": "1024",
        "Content-MD5": "NbK0SjLbiHdzPWB9s4EoiA==",
        "Content-Type": "application/octet-stream",
<<<<<<< HEAD
        "Date": "Thu, 02 Apr 2020 23:49:32 GMT",
        "ETag": "\u00220x8D7D7607DE159E7\u0022",
        "Last-Modified": "Thu, 02 Apr 2020 23:49:32 GMT",
=======
        "Date": "Thu, 26 Mar 2020 20:50:38 GMT",
        "ETag": "\u00220x8D7D1C7572C25A6\u0022",
        "Last-Modified": "Thu, 26 Mar 2020 20:50:38 GMT",
>>>>>>> bb257be6
        "Server": [
          "Windows-Azure-Blob/1.0",
          "Microsoft-HTTPAPI/2.0"
        ],
<<<<<<< HEAD
        "x-ms-blob-content-md5": "NbK0SjLbiHdzPWB9s4EoiA==",
        "x-ms-blob-type": "BlockBlob",
        "x-ms-client-request-id": "56b9b6ef-4fae-18ff-760a-7a08dd406e55",
        "x-ms-creation-time": "Thu, 02 Apr 2020 23:49:32 GMT",
        "x-ms-lease-state": "available",
        "x-ms-lease-status": "unlocked",
        "x-ms-request-id": "11e34d5b-a01e-0089-2b49-09f775000000",
=======
        "x-ms-blob-type": "BlockBlob",
        "x-ms-client-request-id": "56b9b6ef-4fae-18ff-760a-7a08dd406e55",
        "x-ms-creation-time": "Thu, 26 Mar 2020 20:50:38 GMT",
        "x-ms-lease-state": "available",
        "x-ms-lease-status": "unlocked",
        "x-ms-request-id": "c4f2fa8c-901e-0063-58b0-034c2f000000",
>>>>>>> bb257be6
        "x-ms-server-encrypted": "true",
        "x-ms-version": "2019-12-12"
      },
      "ResponseBody": "nki1MKxY6SY/oiH0A81R676vog7OxzOe4GfOLoy9tAmfv\u002B\u002BPrXl6aBDjZrU3ALblGd9uaEgq5NcVF1BFibuagu4YVUPewj5FNDn962F9Z9\u002Bx6RSsTkvAdNoYeZUoNN9VSOTHHqpyB1agKTMOLPl2l69xlKCm7TOiV\u002BBpxUioHABaqKJ9tUk0P\u002BK9DCUYskjgouLlt6A/rlqwJcbJCEEO\u002BA0ytINX\u002BOJmPFW96OEOiaWYiCNmwmVgGvpHzJCCajahrxMX5f7Eian/f3tKgcV5opwhMYAdpzWn0pmJDyxR5NEeHDnN9qOn0/55ZkPpFZk0zir0YTm2gwjecBNkO3p9rpqqLGSMq6z4el2Bo0Hxvr3/VUEBXYKXaJkx74aQQpiD/LioP\u002Bk0pyJ9\u002B\u002BfbNN/G7LFWZeU5e1AYEsPLW7wmZzfF/aeISX7Tyq4ehGGbvDS5agLUOtyySoBokC0laUtmV5SvFTY4PqMzgpo3G/fufFWOEfG5US1bErMmILhRrmFityzN66b\u002BgSteoLhCey6JeRPXllhZrAVmVAKCER7r4tQ41GPKIJGvkI/GWrB1GJeEnaakeRcJCAonZpeje3ANc77kCabLv1iCKAbIk1FU8Txr/XR3Rmi9L8xYo7n5CxUfuOfykA7xud5NIVEQQHS50nVbOH37lSxWJ9rachyeiRzxqNpqYmAteUSWKiUWrO5Xn9BEntKXJCO6m2kzF0fCrpg1H5iaTnAULb85ZGsHP3vsgtJLWupJWYS3sMb3\u002BWL91HuM4YxWvVFfMHETXb\u002B4slvuR5R0dlSu7MYT4p2pHTNcPJDvel7ulcWB7Cl5NfvF/v1qCLHNiV4m3vXGQtqztRM9tyEvyDj9/7HP8okrNLbKTuSgPxSBj7MxyJxpKFPrzTYWO37ZljXFbQj//pbU\u002B6k\u002B\u002B/P1E3b\u002Buydu/QCck9de4yVSFPk48Liu2tELgZAcXc3yKixf9brAF39Wa5g1KdoxoRpwgeewBgs7Rjik8jmWUZ8yqWiq/u5rkv154YUfebH32uB2q9vmQSQhJK6BGyRFvxn5An9xhqIrBe/pNyWFG82HrRhZIKbETGhEiNpA6XbYMyFsJnYxhlM9Sqbs/Ar/nAjg\u002BW4M7J9zNLUXLf7H6xx4EQMDGPVWVifEG9b/11BdRezRX/AIzEeC\u002BfHAGVhVdV6Kc\u002BoG\u002B4MTiaJHR9DJc1xluecS9YwrcEW8gB8DljzOb6V3dWRlV0lovtVNwYR2uYaUW2BxQ3/SXgOlSnpkEPNmeNgqUf34/2KeqTe33q7ARseYbjrcXSsmpRdgwA3PA67h50irS2eInFz\u002B0plIGoBU5AOzy6G4iRusBKzmlz5VzqaJ1fdlFfpfD9Le3g=="
    },
    {
<<<<<<< HEAD
      "RequestUri": "https://seanmcccanary.blob.core.windows.net/test-container-18940f2f-ed95-424e-8c0c-d4ac06cdda83?restype=container",
      "RequestMethod": "DELETE",
      "RequestHeaders": {
        "Authorization": "Sanitized",
        "traceparent": "00-639ed25e3270b0419b129861776b401a-2f7dfc6c7d7e464b-00",
        "User-Agent": [
          "azsdk-net-Storage.Blobs/12.5.0-dev.20200402.1",
          "(.NET Core 4.6.28325.01; Microsoft Windows 10.0.18362 )"
        ],
        "x-ms-client-request-id": "661eabdb-a853-2c1a-3e37-3b926a18bb13",
        "x-ms-date": "Thu, 02 Apr 2020 23:49:33 GMT",
=======
      "RequestUri": "https://seandevtest.blob.core.windows.net/test-container-18940f2f-ed95-424e-8c0c-d4ac06cdda83?restype=container",
      "RequestMethod": "DELETE",
      "RequestHeaders": {
        "Authorization": "Sanitized",
        "traceparent": "00-aa1f30bec5375a44b21eded6b525238c-d1fcce9a602e7345-00",
        "User-Agent": [
          "azsdk-net-Storage.Blobs/12.5.0-dev.20200326.1",
          "(.NET Core 4.6.28325.01; Microsoft Windows 10.0.18362 )"
        ],
        "x-ms-client-request-id": "661eabdb-a853-2c1a-3e37-3b926a18bb13",
        "x-ms-date": "Thu, 26 Mar 2020 20:50:38 GMT",
>>>>>>> bb257be6
        "x-ms-return-client-request-id": "true",
        "x-ms-version": "2019-12-12"
      },
      "RequestBody": null,
      "StatusCode": 202,
      "ResponseHeaders": {
        "Content-Length": "0",
<<<<<<< HEAD
        "Date": "Thu, 02 Apr 2020 23:49:32 GMT",
=======
        "Date": "Thu, 26 Mar 2020 20:50:38 GMT",
>>>>>>> bb257be6
        "Server": [
          "Windows-Azure-Blob/1.0",
          "Microsoft-HTTPAPI/2.0"
        ],
        "x-ms-client-request-id": "661eabdb-a853-2c1a-3e37-3b926a18bb13",
<<<<<<< HEAD
        "x-ms-request-id": "11e34d63-a01e-0089-3349-09f775000000",
        "x-ms-version": "2019-12-12"
=======
        "x-ms-request-id": "c4f2fa9b-901e-0063-64b0-034c2f000000",
        "x-ms-version": "2019-07-07"
>>>>>>> bb257be6
      },
      "ResponseBody": []
    }
  ],
  "Variables": {
    "RandomSeed": "67862548",
<<<<<<< HEAD
    "Storage_TestConfigDefault": "ProductionTenant\nseanmcccanary\nU2FuaXRpemVk\nhttps://seanmcccanary.blob.core.windows.net\nhttps://seanmcccanary.file.core.windows.net\nhttps://seanmcccanary.queue.core.windows.net\nhttps://seanmcccanary.table.core.windows.net\n\n\n\n\nhttps://seanmcccanary-secondary.blob.core.windows.net\nhttps://seanmcccanary-secondary.file.core.windows.net\nhttps://seanmcccanary-secondary.queue.core.windows.net\nhttps://seanmcccanary-secondary.table.core.windows.net\n\nSanitized\n\n\nCloud\nBlobEndpoint=https://seanmcccanary.blob.core.windows.net/;QueueEndpoint=https://seanmcccanary.queue.core.windows.net/;FileEndpoint=https://seanmcccanary.file.core.windows.net/;BlobSecondaryEndpoint=https://seanmcccanary-secondary.blob.core.windows.net/;QueueSecondaryEndpoint=https://seanmcccanary-secondary.queue.core.windows.net/;FileSecondaryEndpoint=https://seanmcccanary-secondary.file.core.windows.net/;AccountName=seanmcccanary;AccountKey=Sanitized\nseanscope1"
=======
    "Storage_TestConfigDefault": "ProductionTenant\nseandevtest\nU2FuaXRpemVk\nhttps://seandevtest.blob.core.windows.net\nhttps://seandevtest.file.core.windows.net\nhttps://seandevtest.queue.core.windows.net\nhttps://seandevtest.table.core.windows.net\n\n\n\n\nhttps://seandevtest-secondary.blob.core.windows.net\nhttps://seandevtest-secondary.file.core.windows.net\nhttps://seandevtest-secondary.queue.core.windows.net\nhttps://seandevtest-secondary.table.core.windows.net\n\nSanitized\n\n\nCloud\nBlobEndpoint=https://seandevtest.blob.core.windows.net/;QueueEndpoint=https://seandevtest.queue.core.windows.net/;FileEndpoint=https://seandevtest.file.core.windows.net/;BlobSecondaryEndpoint=https://seandevtest-secondary.blob.core.windows.net/;QueueSecondaryEndpoint=https://seandevtest-secondary.queue.core.windows.net/;FileSecondaryEndpoint=https://seandevtest-secondary.file.core.windows.net/;AccountName=seandevtest;AccountKey=Sanitized\nseanscope1"
>>>>>>> bb257be6
  }
}<|MERGE_RESOLUTION|>--- conflicted
+++ resolved
@@ -1,32 +1,18 @@
 {
   "Entries": [
     {
-<<<<<<< HEAD
-      "RequestUri": "https://seanmcccanary.blob.core.windows.net/test-container-18940f2f-ed95-424e-8c0c-d4ac06cdda83?restype=container",
+      "RequestUri": "https://seanmcccanary.blob.core.windows.net/test-container-24d7ec0b-3fd1-16dc-99ba-aaffe6186f8c?restype=container",
       "RequestMethod": "PUT",
       "RequestHeaders": {
         "Authorization": "Sanitized",
-        "traceparent": "00-deabb330b34bfa49bce165b070e6c58f-9e802e0e09fd7242-00",
+        "traceparent": "00-725d520f84581043b3e862e11772f6c3-39e2fb4872f4b740-00",
         "User-Agent": [
-          "azsdk-net-Storage.Blobs/12.5.0-dev.20200402.1",
-=======
-      "RequestUri": "https://seandevtest.blob.core.windows.net/test-container-18940f2f-ed95-424e-8c0c-d4ac06cdda83?restype=container",
-      "RequestMethod": "PUT",
-      "RequestHeaders": {
-        "Authorization": "Sanitized",
-        "traceparent": "00-b3642ad777901f4ca51f65da5d8bca8a-64c8cd714ee35f47-00",
-        "User-Agent": [
-          "azsdk-net-Storage.Blobs/12.5.0-dev.20200326.1",
->>>>>>> bb257be6
+          "azsdk-net-Storage.Blobs/12.5.0-dev.20200403.1",
           "(.NET Core 4.6.28325.01; Microsoft Windows 10.0.18362 )"
         ],
         "x-ms-blob-public-access": "container",
-        "x-ms-client-request-id": "8120d5f7-5699-cbeb-f3d8-728ed762a926",
-<<<<<<< HEAD
-        "x-ms-date": "Thu, 02 Apr 2020 23:49:33 GMT",
-=======
-        "x-ms-date": "Thu, 26 Mar 2020 20:50:37 GMT",
->>>>>>> bb257be6
+        "x-ms-client-request-id": "4f1b1ae5-dcb0-6de3-5fe0-9b78dc44fc68",
+        "x-ms-date": "Sat, 04 Apr 2020 01:41:01 GMT",
         "x-ms-return-client-request-id": "true",
         "x-ms-version": "2019-12-12"
       },
@@ -34,115 +20,68 @@
       "StatusCode": 201,
       "ResponseHeaders": {
         "Content-Length": "0",
-<<<<<<< HEAD
-        "Date": "Thu, 02 Apr 2020 23:49:31 GMT",
-        "ETag": "\u00220x8D7D7607DD34AB4\u0022",
-        "Last-Modified": "Thu, 02 Apr 2020 23:49:32 GMT",
-=======
-        "Date": "Thu, 26 Mar 2020 20:50:37 GMT",
-        "ETag": "\u00220x8D7D1C75725B298\u0022",
-        "Last-Modified": "Thu, 26 Mar 2020 20:50:38 GMT",
->>>>>>> bb257be6
+        "Date": "Sat, 04 Apr 2020 01:41:01 GMT",
+        "ETag": "\u00220x8D7D8393B81EE39\u0022",
+        "Last-Modified": "Sat, 04 Apr 2020 01:41:01 GMT",
         "Server": [
           "Windows-Azure-Blob/1.0",
           "Microsoft-HTTPAPI/2.0"
         ],
-        "x-ms-client-request-id": "8120d5f7-5699-cbeb-f3d8-728ed762a926",
-<<<<<<< HEAD
-        "x-ms-request-id": "11e34d38-a01e-0089-0b49-09f775000000",
+        "x-ms-client-request-id": "4f1b1ae5-dcb0-6de3-5fe0-9b78dc44fc68",
+        "x-ms-request-id": "a6c82171-c01e-0026-1722-0a05b8000000",
         "x-ms-version": "2019-12-12"
-=======
-        "x-ms-request-id": "c4f2fa48-901e-0063-23b0-034c2f000000",
-        "x-ms-version": "2019-07-07"
->>>>>>> bb257be6
       },
       "ResponseBody": []
     },
     {
-<<<<<<< HEAD
-      "RequestUri": "https://seanmcccanary.blob.core.windows.net/test-container-18940f2f-ed95-424e-8c0c-d4ac06cdda83/test-blob-a50afac1-5858-b9f5-b36b-ca2d17ea39b3",
-=======
-      "RequestUri": "https://seandevtest.blob.core.windows.net/test-container-18940f2f-ed95-424e-8c0c-d4ac06cdda83/test-blob-a50afac1-5858-b9f5-b36b-ca2d17ea39b3",
->>>>>>> bb257be6
+      "RequestUri": "https://seanmcccanary.blob.core.windows.net/test-container-24d7ec0b-3fd1-16dc-99ba-aaffe6186f8c/test-blob-667b81b4-6774-d719-0353-9cbf573b70f7",
       "RequestMethod": "PUT",
       "RequestHeaders": {
         "Authorization": "Sanitized",
         "Content-Length": "1024",
         "If-None-Match": "*",
-<<<<<<< HEAD
-        "traceparent": "00-bb1f5c3a4d595d4fb78de0845cf2874a-5a854a0a5bc82a4d-00",
+        "traceparent": "00-b4903d8476c4c54b859f750a2ae1342c-132ed5542eb3e842-00",
         "User-Agent": [
-          "azsdk-net-Storage.Blobs/12.5.0-dev.20200402.1",
-=======
-        "traceparent": "00-8386e17f1185a741b01f545db6418cc2-eadc9aac67fdb948-00",
-        "User-Agent": [
-          "azsdk-net-Storage.Blobs/12.5.0-dev.20200326.1",
->>>>>>> bb257be6
+          "azsdk-net-Storage.Blobs/12.5.0-dev.20200403.1",
           "(.NET Core 4.6.28325.01; Microsoft Windows 10.0.18362 )"
         ],
         "x-ms-blob-type": "BlockBlob",
-        "x-ms-client-request-id": "1d04a2bb-04a9-bff3-4589-eecf0953bbce",
-<<<<<<< HEAD
-        "x-ms-date": "Thu, 02 Apr 2020 23:49:33 GMT",
-=======
-        "x-ms-date": "Thu, 26 Mar 2020 20:50:38 GMT",
->>>>>>> bb257be6
+        "x-ms-client-request-id": "c2352ea0-c1c9-fc66-2ea1-96a58187bb35",
+        "x-ms-date": "Sat, 04 Apr 2020 01:41:02 GMT",
         "x-ms-return-client-request-id": "true",
         "x-ms-version": "2019-12-12"
       },
-      "RequestBody": "nki1MKxY6SY/oiH0A81R676vog7OxzOe4GfOLoy9tAmfv\u002B\u002BPrXl6aBDjZrU3ALblGd9uaEgq5NcVF1BFibuagu4YVUPewj5FNDn962F9Z9\u002Bx6RSsTkvAdNoYeZUoNN9VSOTHHqpyB1agKTMOLPl2l69xlKCm7TOiV\u002BBpxUioHABaqKJ9tUk0P\u002BK9DCUYskjgouLlt6A/rlqwJcbJCEEO\u002BA0ytINX\u002BOJmPFW96OEOiaWYiCNmwmVgGvpHzJCCajahrxMX5f7Eian/f3tKgcV5opwhMYAdpzWn0pmJDyxR5NEeHDnN9qOn0/55ZkPpFZk0zir0YTm2gwjecBNkO3p9rpqqLGSMq6z4el2Bo0Hxvr3/VUEBXYKXaJkx74aQQpiD/LioP\u002Bk0pyJ9\u002B\u002BfbNN/G7LFWZeU5e1AYEsPLW7wmZzfF/aeISX7Tyq4ehGGbvDS5agLUOtyySoBokC0laUtmV5SvFTY4PqMzgpo3G/fufFWOEfG5US1bErMmILhRrmFityzN66b\u002BgSteoLhCey6JeRPXllhZrAVmVAKCER7r4tQ41GPKIJGvkI/GWrB1GJeEnaakeRcJCAonZpeje3ANc77kCabLv1iCKAbIk1FU8Txr/XR3Rmi9L8xYo7n5CxUfuOfykA7xud5NIVEQQHS50nVbOH37lSxWJ9rachyeiRzxqNpqYmAteUSWKiUWrO5Xn9BEntKXJCO6m2kzF0fCrpg1H5iaTnAULb85ZGsHP3vsgtJLWupJWYS3sMb3\u002BWL91HuM4YxWvVFfMHETXb\u002B4slvuR5R0dlSu7MYT4p2pHTNcPJDvel7ulcWB7Cl5NfvF/v1qCLHNiV4m3vXGQtqztRM9tyEvyDj9/7HP8okrNLbKTuSgPxSBj7MxyJxpKFPrzTYWO37ZljXFbQj//pbU\u002B6k\u002B\u002B/P1E3b\u002Buydu/QCck9de4yVSFPk48Liu2tELgZAcXc3yKixf9brAF39Wa5g1KdoxoRpwgeewBgs7Rjik8jmWUZ8yqWiq/u5rkv154YUfebH32uB2q9vmQSQhJK6BGyRFvxn5An9xhqIrBe/pNyWFG82HrRhZIKbETGhEiNpA6XbYMyFsJnYxhlM9Sqbs/Ar/nAjg\u002BW4M7J9zNLUXLf7H6xx4EQMDGPVWVifEG9b/11BdRezRX/AIzEeC\u002BfHAGVhVdV6Kc\u002BoG\u002B4MTiaJHR9DJc1xluecS9YwrcEW8gB8DljzOb6V3dWRlV0lovtVNwYR2uYaUW2BxQ3/SXgOlSnpkEPNmeNgqUf34/2KeqTe33q7ARseYbjrcXSsmpRdgwA3PA67h50irS2eInFz\u002B0plIGoBU5AOzy6G4iRusBKzmlz5VzqaJ1fdlFfpfD9Le3g==",
+      "RequestBody": "zjEZy/wf2\u002B0ACD84mG\u002BnQxaA6yQlhAR9AUNMXUAjFSNvo6mqKzBrlaWNZmso4T6Uq1mp109L0kotm8q5036t3PMcyPXF/RflFFZ/lx6YVSAFt7HneT7TI9FffZBlssEn4Il4CxhJzq5Bw8L5zDorlUWqsxvNxmK0SaQjZYCHgGKVWLeVH0oHvOkCpbZ72leXNOhKuv6lWRkmxMJzJWguuUNgY3SClnX7o/cyyiCsOG5NjDGYPcZk7/6ebluHk5eA1OxzG3biFZ1yThcGc4/4eYtTJpg2lXx8\u002B3R24ycacw9gsfU0OR34aneUJe6vXXtvpvTPNG3\u002BSj5v9h8BbDF1V9sHpsKZw0BuWrsgonCNzZ74Bj0zSz\u002BiYWe3xEP99v1GHs4Tp7a51uK0Ydmx3afO4iiBCWXzQgycZUVa4v79cGS92oSieSboPzBafull8IPA6OIafO2XUtvBd0JxXvPktvB18wMiLGgCmMo1mcMiNnTBmvkc4vR2JYio4AHjduA8dsj48P2Anbx5F\u002BMjYrkYnkHOr8P6x9T8/s16ektmHyLp\u002BCL7KUZ3QP09osoQU8POj0LAFcYcQq/z/PEvBSJwEvjBOWmWHXT6Vm7FvCQJ66oKq\u002BoJpglbzLZzBy1USDvazJDSTxlZOHLNxr5XVoWK6hBHJFk4Z2zuZW2zIxVHpg4z6/CUN5yQsHN3O99LA3Uw6RwcDSPhomUj4\u002BmsphRchh\u002BvJGuV9bN0tnTlwCuMo2L3gjr5KpjrUkiKcFOy4wpfGrW/nN8Jm/Nop1av\u002B\u002BI5lz\u002BHtSPZY1uHw9IjCoVfwtJphqV2zAeC7edHkINBPFZmUdkUKi7mhbdaONgM5pBtCeSERXU8w8o4BMc8ktPYRYd7vbmrS5ikgwDuG5QvdQdW2YeevffhKY0O2yVmqfPjgfJQkSnXwb1M4MJ0Tac2CY7A5rhMOYiQmpMsnG9yPdkNCpmh3uTefxfJUt01bNvl2NKXpsM6l0hqwPaVqyRN2qLoZ0MNlSqp4megguerWy63RsSd25cV0nNRNh3uSNPzfHc6TAWY10On7cNcmhRgv2XH3WRgr/4L0pTPvF4Mu5mTrQZvcQ4pH26A9e7TuThe8Ha4Jmpvksx5LnlwyRvkmjEpyOwO8U5Wnr7137oQOBlccMvoVJQuJBs59kKVuFZTnFq8qfFMT/8oYYisebISaPZgFFhQ/Ead\u002BqTR1PoLweZookNfVI4nDyHMv/MMgqpoJ45MNaP9A6AUHq5Ne3sEHKChRNZvshRnOAQ3gzxTkXj5aKxsv4tCap\u002BiSjXf2pSlx6NSaj7U\u002BHV55P2exn9jwY02UxLOmFwVXtk3zGjeiF1vkbyZACc5JXA38tuNo6QgPw==",
       "StatusCode": 201,
       "ResponseHeaders": {
         "Content-Length": "0",
-        "Content-MD5": "NbK0SjLbiHdzPWB9s4EoiA==",
-<<<<<<< HEAD
-        "Date": "Thu, 02 Apr 2020 23:49:31 GMT",
-        "ETag": "\u00220x8D7D7607DE159E7\u0022",
-        "Last-Modified": "Thu, 02 Apr 2020 23:49:32 GMT",
-=======
-        "Date": "Thu, 26 Mar 2020 20:50:37 GMT",
-        "ETag": "\u00220x8D7D1C7572C25A6\u0022",
-        "Last-Modified": "Thu, 26 Mar 2020 20:50:38 GMT",
->>>>>>> bb257be6
+        "Content-MD5": "E1T08751VcZ0pXwxXLtHyw==",
+        "Date": "Sat, 04 Apr 2020 01:41:01 GMT",
+        "ETag": "\u00220x8D7D8393B8F1E2A\u0022",
+        "Last-Modified": "Sat, 04 Apr 2020 01:41:02 GMT",
         "Server": [
           "Windows-Azure-Blob/1.0",
           "Microsoft-HTTPAPI/2.0"
         ],
-        "x-ms-client-request-id": "1d04a2bb-04a9-bff3-4589-eecf0953bbce",
-        "x-ms-content-crc64": "ZpSJGzpmz4s=",
-<<<<<<< HEAD
-        "x-ms-request-id": "11e34d45-a01e-0089-1749-09f775000000",
-=======
-        "x-ms-request-id": "c4f2fa64-901e-0063-37b0-034c2f000000",
->>>>>>> bb257be6
+        "x-ms-client-request-id": "c2352ea0-c1c9-fc66-2ea1-96a58187bb35",
+        "x-ms-content-crc64": "m2w7YTIIURc=",
+        "x-ms-request-id": "a6c82183-c01e-0026-2422-0a05b8000000",
         "x-ms-request-server-encrypted": "true",
         "x-ms-version": "2019-12-12"
       },
       "ResponseBody": []
     },
     {
-<<<<<<< HEAD
-      "RequestUri": "https://seanmcccanary.blob.core.windows.net/test-container-18940f2f-ed95-424e-8c0c-d4ac06cdda83?restype=container\u0026comp=list",
-=======
-      "RequestUri": "https://seandevtest.blob.core.windows.net/test-container-18940f2f-ed95-424e-8c0c-d4ac06cdda83?restype=container\u0026comp=list",
->>>>>>> bb257be6
+      "RequestUri": "https://seanmcccanary.blob.core.windows.net/test-container-24d7ec0b-3fd1-16dc-99ba-aaffe6186f8c?restype=container\u0026comp=list",
       "RequestMethod": "GET",
       "RequestHeaders": {
         "Authorization": "Sanitized",
         "User-Agent": [
-<<<<<<< HEAD
-          "azsdk-net-Storage.Blobs/12.5.0-dev.20200402.1",
+          "azsdk-net-Storage.Blobs/12.5.0-dev.20200403.1",
           "(.NET Core 4.6.28325.01; Microsoft Windows 10.0.18362 )"
         ],
-        "x-ms-client-request-id": "6ca4b215-c1ce-8635-9f1e-450e1d0dffc9",
-        "x-ms-date": "Thu, 02 Apr 2020 23:49:33 GMT",
-=======
-          "azsdk-net-Storage.Blobs/12.5.0-dev.20200326.1",
-          "(.NET Core 4.6.28325.01; Microsoft Windows 10.0.18362 )"
-        ],
-        "x-ms-client-request-id": "6ca4b215-c1ce-8635-9f1e-450e1d0dffc9",
-        "x-ms-date": "Thu, 26 Mar 2020 20:50:38 GMT",
->>>>>>> bb257be6
+        "x-ms-client-request-id": "74ed7e57-5d6e-c775-42ac-58e04189c5b6",
+        "x-ms-date": "Sat, 04 Apr 2020 01:41:02 GMT",
         "x-ms-return-client-request-id": "true",
         "x-ms-version": "2019-12-12"
       },
@@ -150,55 +89,30 @@
       "StatusCode": 200,
       "ResponseHeaders": {
         "Content-Type": "application/xml",
-<<<<<<< HEAD
-        "Date": "Thu, 02 Apr 2020 23:49:32 GMT",
-=======
-        "Date": "Thu, 26 Mar 2020 20:50:37 GMT",
->>>>>>> bb257be6
+        "Date": "Sat, 04 Apr 2020 01:41:01 GMT",
         "Server": [
           "Windows-Azure-Blob/1.0",
           "Microsoft-HTTPAPI/2.0"
         ],
         "Transfer-Encoding": "chunked",
-        "x-ms-client-request-id": "6ca4b215-c1ce-8635-9f1e-450e1d0dffc9",
-<<<<<<< HEAD
-        "x-ms-request-id": "11e34d51-a01e-0089-2249-09f775000000",
+        "x-ms-client-request-id": "74ed7e57-5d6e-c775-42ac-58e04189c5b6",
+        "x-ms-request-id": "a6c82199-c01e-0026-3722-0a05b8000000",
         "x-ms-version": "2019-12-12"
       },
-      "ResponseBody": "\uFEFF\u003C?xml version=\u00221.0\u0022 encoding=\u0022utf-8\u0022?\u003E\u003CEnumerationResults ServiceEndpoint=\u0022https://seanmcccanary.blob.core.windows.net/\u0022 ContainerName=\u0022test-container-18940f2f-ed95-424e-8c0c-d4ac06cdda83\u0022\u003E\u003CBlobs\u003E\u003CBlob\u003E\u003CName\u003Etest-blob-a50afac1-5858-b9f5-b36b-ca2d17ea39b3\u003C/Name\u003E\u003CProperties\u003E\u003CCreation-Time\u003EThu, 02 Apr 2020 23:49:32 GMT\u003C/Creation-Time\u003E\u003CLast-Modified\u003EThu, 02 Apr 2020 23:49:32 GMT\u003C/Last-Modified\u003E\u003CEtag\u003E0x8D7D7607DE159E7\u003C/Etag\u003E\u003CContent-Length\u003E1024\u003C/Content-Length\u003E\u003CContent-Type\u003Eapplication/octet-stream\u003C/Content-Type\u003E\u003CContent-Encoding /\u003E\u003CContent-Language /\u003E\u003CContent-CRC64 /\u003E\u003CContent-MD5\u003ENbK0SjLbiHdzPWB9s4EoiA==\u003C/Content-MD5\u003E\u003CCache-Control /\u003E\u003CContent-Disposition /\u003E\u003CBlobType\u003EBlockBlob\u003C/BlobType\u003E\u003CAccessTier\u003EHot\u003C/AccessTier\u003E\u003CAccessTierInferred\u003Etrue\u003C/AccessTierInferred\u003E\u003CLeaseStatus\u003Eunlocked\u003C/LeaseStatus\u003E\u003CLeaseState\u003Eavailable\u003C/LeaseState\u003E\u003CServerEncrypted\u003Etrue\u003C/ServerEncrypted\u003E\u003C/Properties\u003E\u003C/Blob\u003E\u003C/Blobs\u003E\u003CNextMarker /\u003E\u003C/EnumerationResults\u003E"
+      "ResponseBody": "\uFEFF\u003C?xml version=\u00221.0\u0022 encoding=\u0022utf-8\u0022?\u003E\u003CEnumerationResults ServiceEndpoint=\u0022https://seanmcccanary.blob.core.windows.net/\u0022 ContainerName=\u0022test-container-24d7ec0b-3fd1-16dc-99ba-aaffe6186f8c\u0022\u003E\u003CBlobs\u003E\u003CBlob\u003E\u003CName\u003Etest-blob-667b81b4-6774-d719-0353-9cbf573b70f7\u003C/Name\u003E\u003CProperties\u003E\u003CCreation-Time\u003ESat, 04 Apr 2020 01:41:02 GMT\u003C/Creation-Time\u003E\u003CLast-Modified\u003ESat, 04 Apr 2020 01:41:02 GMT\u003C/Last-Modified\u003E\u003CEtag\u003E0x8D7D8393B8F1E2A\u003C/Etag\u003E\u003CContent-Length\u003E1024\u003C/Content-Length\u003E\u003CContent-Type\u003Eapplication/octet-stream\u003C/Content-Type\u003E\u003CContent-Encoding /\u003E\u003CContent-Language /\u003E\u003CContent-CRC64 /\u003E\u003CContent-MD5\u003EE1T08751VcZ0pXwxXLtHyw==\u003C/Content-MD5\u003E\u003CCache-Control /\u003E\u003CContent-Disposition /\u003E\u003CBlobType\u003EBlockBlob\u003C/BlobType\u003E\u003CAccessTier\u003EHot\u003C/AccessTier\u003E\u003CAccessTierInferred\u003Etrue\u003C/AccessTierInferred\u003E\u003CLeaseStatus\u003Eunlocked\u003C/LeaseStatus\u003E\u003CLeaseState\u003Eavailable\u003C/LeaseState\u003E\u003CServerEncrypted\u003Etrue\u003C/ServerEncrypted\u003E\u003C/Properties\u003E\u003C/Blob\u003E\u003C/Blobs\u003E\u003CNextMarker /\u003E\u003C/EnumerationResults\u003E"
     },
     {
-      "RequestUri": "https://seanmcccanary.blob.core.windows.net/test-container-18940f2f-ed95-424e-8c0c-d4ac06cdda83/test-blob-a50afac1-5858-b9f5-b36b-ca2d17ea39b3",
+      "RequestUri": "https://seanmcccanary.blob.core.windows.net/test-container-24d7ec0b-3fd1-16dc-99ba-aaffe6186f8c/test-blob-667b81b4-6774-d719-0353-9cbf573b70f7",
       "RequestMethod": "GET",
       "RequestHeaders": {
         "Authorization": "Sanitized",
-        "traceparent": "00-0a9fac689fb6cc4f9ff9a9df23b22133-e17d0a09d99fd348-00",
+        "traceparent": "00-c86c42e352efc74d932d46ccf273cbaf-95d6c5f49c6eb54b-00",
         "User-Agent": [
-          "azsdk-net-Storage.Blobs/12.5.0-dev.20200402.1",
+          "azsdk-net-Storage.Blobs/12.5.0-dev.20200403.1",
           "(.NET Core 4.6.28325.01; Microsoft Windows 10.0.18362 )"
         ],
-        "x-ms-client-request-id": "56b9b6ef-4fae-18ff-760a-7a08dd406e55",
-        "x-ms-date": "Thu, 02 Apr 2020 23:49:33 GMT",
-        "x-ms-range": "bytes=0-",
-=======
-        "x-ms-request-id": "c4f2fa74-901e-0063-44b0-034c2f000000",
-        "x-ms-version": "2019-07-07"
-      },
-      "ResponseBody": "\uFEFF\u003C?xml version=\u00221.0\u0022 encoding=\u0022utf-8\u0022?\u003E\u003CEnumerationResults ServiceEndpoint=\u0022https://seandevtest.blob.core.windows.net/\u0022 ContainerName=\u0022test-container-18940f2f-ed95-424e-8c0c-d4ac06cdda83\u0022\u003E\u003CBlobs\u003E\u003CBlob\u003E\u003CName\u003Etest-blob-a50afac1-5858-b9f5-b36b-ca2d17ea39b3\u003C/Name\u003E\u003CProperties\u003E\u003CCreation-Time\u003EThu, 26 Mar 2020 20:50:38 GMT\u003C/Creation-Time\u003E\u003CLast-Modified\u003EThu, 26 Mar 2020 20:50:38 GMT\u003C/Last-Modified\u003E\u003CEtag\u003E0x8D7D1C7572C25A6\u003C/Etag\u003E\u003CContent-Length\u003E1024\u003C/Content-Length\u003E\u003CContent-Type\u003Eapplication/octet-stream\u003C/Content-Type\u003E\u003CContent-Encoding /\u003E\u003CContent-Language /\u003E\u003CContent-CRC64 /\u003E\u003CContent-MD5\u003ENbK0SjLbiHdzPWB9s4EoiA==\u003C/Content-MD5\u003E\u003CCache-Control /\u003E\u003CContent-Disposition /\u003E\u003CBlobType\u003EBlockBlob\u003C/BlobType\u003E\u003CAccessTier\u003EHot\u003C/AccessTier\u003E\u003CAccessTierInferred\u003Etrue\u003C/AccessTierInferred\u003E\u003CLeaseStatus\u003Eunlocked\u003C/LeaseStatus\u003E\u003CLeaseState\u003Eavailable\u003C/LeaseState\u003E\u003CServerEncrypted\u003Etrue\u003C/ServerEncrypted\u003E\u003C/Properties\u003E\u003C/Blob\u003E\u003C/Blobs\u003E\u003CNextMarker /\u003E\u003C/EnumerationResults\u003E"
-    },
-    {
-      "RequestUri": "https://seandevtest.blob.core.windows.net/test-container-18940f2f-ed95-424e-8c0c-d4ac06cdda83/test-blob-a50afac1-5858-b9f5-b36b-ca2d17ea39b3",
-      "RequestMethod": "GET",
-      "RequestHeaders": {
-        "Authorization": "Sanitized",
-        "traceparent": "00-467b20ec7cc2a145b91e4c731b0b902d-b2f17b260ece3746-00",
-        "User-Agent": [
-          "azsdk-net-Storage.Blobs/12.5.0-dev.20200326.1",
-          "(.NET Core 4.6.28325.01; Microsoft Windows 10.0.18362 )"
-        ],
-        "x-ms-client-request-id": "56b9b6ef-4fae-18ff-760a-7a08dd406e55",
-        "x-ms-date": "Thu, 26 Mar 2020 20:50:38 GMT",
->>>>>>> bb257be6
+        "x-ms-client-request-id": "034d6b5c-4699-bac6-1718-f4317d0c7803",
+        "x-ms-date": "Sat, 04 Apr 2020 01:41:02 GMT",
         "x-ms-return-client-request-id": "true",
         "x-ms-version": "2019-12-12"
       },
@@ -207,68 +121,38 @@
       "ResponseHeaders": {
         "Accept-Ranges": "bytes",
         "Content-Length": "1024",
-        "Content-MD5": "NbK0SjLbiHdzPWB9s4EoiA==",
+        "Content-MD5": "E1T08751VcZ0pXwxXLtHyw==",
         "Content-Type": "application/octet-stream",
-<<<<<<< HEAD
-        "Date": "Thu, 02 Apr 2020 23:49:32 GMT",
-        "ETag": "\u00220x8D7D7607DE159E7\u0022",
-        "Last-Modified": "Thu, 02 Apr 2020 23:49:32 GMT",
-=======
-        "Date": "Thu, 26 Mar 2020 20:50:38 GMT",
-        "ETag": "\u00220x8D7D1C7572C25A6\u0022",
-        "Last-Modified": "Thu, 26 Mar 2020 20:50:38 GMT",
->>>>>>> bb257be6
+        "Date": "Sat, 04 Apr 2020 01:41:01 GMT",
+        "ETag": "\u00220x8D7D8393B8F1E2A\u0022",
+        "Last-Modified": "Sat, 04 Apr 2020 01:41:02 GMT",
         "Server": [
           "Windows-Azure-Blob/1.0",
           "Microsoft-HTTPAPI/2.0"
         ],
-<<<<<<< HEAD
-        "x-ms-blob-content-md5": "NbK0SjLbiHdzPWB9s4EoiA==",
         "x-ms-blob-type": "BlockBlob",
-        "x-ms-client-request-id": "56b9b6ef-4fae-18ff-760a-7a08dd406e55",
-        "x-ms-creation-time": "Thu, 02 Apr 2020 23:49:32 GMT",
+        "x-ms-client-request-id": "034d6b5c-4699-bac6-1718-f4317d0c7803",
+        "x-ms-creation-time": "Sat, 04 Apr 2020 01:41:02 GMT",
         "x-ms-lease-state": "available",
         "x-ms-lease-status": "unlocked",
-        "x-ms-request-id": "11e34d5b-a01e-0089-2b49-09f775000000",
-=======
-        "x-ms-blob-type": "BlockBlob",
-        "x-ms-client-request-id": "56b9b6ef-4fae-18ff-760a-7a08dd406e55",
-        "x-ms-creation-time": "Thu, 26 Mar 2020 20:50:38 GMT",
-        "x-ms-lease-state": "available",
-        "x-ms-lease-status": "unlocked",
-        "x-ms-request-id": "c4f2fa8c-901e-0063-58b0-034c2f000000",
->>>>>>> bb257be6
+        "x-ms-request-id": "a6c821a3-c01e-0026-4122-0a05b8000000",
         "x-ms-server-encrypted": "true",
         "x-ms-version": "2019-12-12"
       },
-      "ResponseBody": "nki1MKxY6SY/oiH0A81R676vog7OxzOe4GfOLoy9tAmfv\u002B\u002BPrXl6aBDjZrU3ALblGd9uaEgq5NcVF1BFibuagu4YVUPewj5FNDn962F9Z9\u002Bx6RSsTkvAdNoYeZUoNN9VSOTHHqpyB1agKTMOLPl2l69xlKCm7TOiV\u002BBpxUioHABaqKJ9tUk0P\u002BK9DCUYskjgouLlt6A/rlqwJcbJCEEO\u002BA0ytINX\u002BOJmPFW96OEOiaWYiCNmwmVgGvpHzJCCajahrxMX5f7Eian/f3tKgcV5opwhMYAdpzWn0pmJDyxR5NEeHDnN9qOn0/55ZkPpFZk0zir0YTm2gwjecBNkO3p9rpqqLGSMq6z4el2Bo0Hxvr3/VUEBXYKXaJkx74aQQpiD/LioP\u002Bk0pyJ9\u002B\u002BfbNN/G7LFWZeU5e1AYEsPLW7wmZzfF/aeISX7Tyq4ehGGbvDS5agLUOtyySoBokC0laUtmV5SvFTY4PqMzgpo3G/fufFWOEfG5US1bErMmILhRrmFityzN66b\u002BgSteoLhCey6JeRPXllhZrAVmVAKCER7r4tQ41GPKIJGvkI/GWrB1GJeEnaakeRcJCAonZpeje3ANc77kCabLv1iCKAbIk1FU8Txr/XR3Rmi9L8xYo7n5CxUfuOfykA7xud5NIVEQQHS50nVbOH37lSxWJ9rachyeiRzxqNpqYmAteUSWKiUWrO5Xn9BEntKXJCO6m2kzF0fCrpg1H5iaTnAULb85ZGsHP3vsgtJLWupJWYS3sMb3\u002BWL91HuM4YxWvVFfMHETXb\u002B4slvuR5R0dlSu7MYT4p2pHTNcPJDvel7ulcWB7Cl5NfvF/v1qCLHNiV4m3vXGQtqztRM9tyEvyDj9/7HP8okrNLbKTuSgPxSBj7MxyJxpKFPrzTYWO37ZljXFbQj//pbU\u002B6k\u002B\u002B/P1E3b\u002Buydu/QCck9de4yVSFPk48Liu2tELgZAcXc3yKixf9brAF39Wa5g1KdoxoRpwgeewBgs7Rjik8jmWUZ8yqWiq/u5rkv154YUfebH32uB2q9vmQSQhJK6BGyRFvxn5An9xhqIrBe/pNyWFG82HrRhZIKbETGhEiNpA6XbYMyFsJnYxhlM9Sqbs/Ar/nAjg\u002BW4M7J9zNLUXLf7H6xx4EQMDGPVWVifEG9b/11BdRezRX/AIzEeC\u002BfHAGVhVdV6Kc\u002BoG\u002B4MTiaJHR9DJc1xluecS9YwrcEW8gB8DljzOb6V3dWRlV0lovtVNwYR2uYaUW2BxQ3/SXgOlSnpkEPNmeNgqUf34/2KeqTe33q7ARseYbjrcXSsmpRdgwA3PA67h50irS2eInFz\u002B0plIGoBU5AOzy6G4iRusBKzmlz5VzqaJ1fdlFfpfD9Le3g=="
+      "ResponseBody": "zjEZy/wf2\u002B0ACD84mG\u002BnQxaA6yQlhAR9AUNMXUAjFSNvo6mqKzBrlaWNZmso4T6Uq1mp109L0kotm8q5036t3PMcyPXF/RflFFZ/lx6YVSAFt7HneT7TI9FffZBlssEn4Il4CxhJzq5Bw8L5zDorlUWqsxvNxmK0SaQjZYCHgGKVWLeVH0oHvOkCpbZ72leXNOhKuv6lWRkmxMJzJWguuUNgY3SClnX7o/cyyiCsOG5NjDGYPcZk7/6ebluHk5eA1OxzG3biFZ1yThcGc4/4eYtTJpg2lXx8\u002B3R24ycacw9gsfU0OR34aneUJe6vXXtvpvTPNG3\u002BSj5v9h8BbDF1V9sHpsKZw0BuWrsgonCNzZ74Bj0zSz\u002BiYWe3xEP99v1GHs4Tp7a51uK0Ydmx3afO4iiBCWXzQgycZUVa4v79cGS92oSieSboPzBafull8IPA6OIafO2XUtvBd0JxXvPktvB18wMiLGgCmMo1mcMiNnTBmvkc4vR2JYio4AHjduA8dsj48P2Anbx5F\u002BMjYrkYnkHOr8P6x9T8/s16ektmHyLp\u002BCL7KUZ3QP09osoQU8POj0LAFcYcQq/z/PEvBSJwEvjBOWmWHXT6Vm7FvCQJ66oKq\u002BoJpglbzLZzBy1USDvazJDSTxlZOHLNxr5XVoWK6hBHJFk4Z2zuZW2zIxVHpg4z6/CUN5yQsHN3O99LA3Uw6RwcDSPhomUj4\u002BmsphRchh\u002BvJGuV9bN0tnTlwCuMo2L3gjr5KpjrUkiKcFOy4wpfGrW/nN8Jm/Nop1av\u002B\u002BI5lz\u002BHtSPZY1uHw9IjCoVfwtJphqV2zAeC7edHkINBPFZmUdkUKi7mhbdaONgM5pBtCeSERXU8w8o4BMc8ktPYRYd7vbmrS5ikgwDuG5QvdQdW2YeevffhKY0O2yVmqfPjgfJQkSnXwb1M4MJ0Tac2CY7A5rhMOYiQmpMsnG9yPdkNCpmh3uTefxfJUt01bNvl2NKXpsM6l0hqwPaVqyRN2qLoZ0MNlSqp4megguerWy63RsSd25cV0nNRNh3uSNPzfHc6TAWY10On7cNcmhRgv2XH3WRgr/4L0pTPvF4Mu5mTrQZvcQ4pH26A9e7TuThe8Ha4Jmpvksx5LnlwyRvkmjEpyOwO8U5Wnr7137oQOBlccMvoVJQuJBs59kKVuFZTnFq8qfFMT/8oYYisebISaPZgFFhQ/Ead\u002BqTR1PoLweZookNfVI4nDyHMv/MMgqpoJ45MNaP9A6AUHq5Ne3sEHKChRNZvshRnOAQ3gzxTkXj5aKxsv4tCap\u002BiSjXf2pSlx6NSaj7U\u002BHV55P2exn9jwY02UxLOmFwVXtk3zGjeiF1vkbyZACc5JXA38tuNo6QgPw=="
     },
     {
-<<<<<<< HEAD
-      "RequestUri": "https://seanmcccanary.blob.core.windows.net/test-container-18940f2f-ed95-424e-8c0c-d4ac06cdda83?restype=container",
+      "RequestUri": "https://seanmcccanary.blob.core.windows.net/test-container-24d7ec0b-3fd1-16dc-99ba-aaffe6186f8c?restype=container",
       "RequestMethod": "DELETE",
       "RequestHeaders": {
         "Authorization": "Sanitized",
-        "traceparent": "00-639ed25e3270b0419b129861776b401a-2f7dfc6c7d7e464b-00",
+        "traceparent": "00-078e1c63804ee5448826e08d1331be6a-458c037d9892784d-00",
         "User-Agent": [
-          "azsdk-net-Storage.Blobs/12.5.0-dev.20200402.1",
+          "azsdk-net-Storage.Blobs/12.5.0-dev.20200403.1",
           "(.NET Core 4.6.28325.01; Microsoft Windows 10.0.18362 )"
         ],
-        "x-ms-client-request-id": "661eabdb-a853-2c1a-3e37-3b926a18bb13",
-        "x-ms-date": "Thu, 02 Apr 2020 23:49:33 GMT",
-=======
-      "RequestUri": "https://seandevtest.blob.core.windows.net/test-container-18940f2f-ed95-424e-8c0c-d4ac06cdda83?restype=container",
-      "RequestMethod": "DELETE",
-      "RequestHeaders": {
-        "Authorization": "Sanitized",
-        "traceparent": "00-aa1f30bec5375a44b21eded6b525238c-d1fcce9a602e7345-00",
-        "User-Agent": [
-          "azsdk-net-Storage.Blobs/12.5.0-dev.20200326.1",
-          "(.NET Core 4.6.28325.01; Microsoft Windows 10.0.18362 )"
-        ],
-        "x-ms-client-request-id": "661eabdb-a853-2c1a-3e37-3b926a18bb13",
-        "x-ms-date": "Thu, 26 Mar 2020 20:50:38 GMT",
->>>>>>> bb257be6
+        "x-ms-client-request-id": "d584b285-c23c-0a1c-69ca-8614704b4c35",
+        "x-ms-date": "Sat, 04 Apr 2020 01:41:02 GMT",
         "x-ms-return-client-request-id": "true",
         "x-ms-version": "2019-12-12"
       },
@@ -276,33 +160,20 @@
       "StatusCode": 202,
       "ResponseHeaders": {
         "Content-Length": "0",
-<<<<<<< HEAD
-        "Date": "Thu, 02 Apr 2020 23:49:32 GMT",
-=======
-        "Date": "Thu, 26 Mar 2020 20:50:38 GMT",
->>>>>>> bb257be6
+        "Date": "Sat, 04 Apr 2020 01:41:01 GMT",
         "Server": [
           "Windows-Azure-Blob/1.0",
           "Microsoft-HTTPAPI/2.0"
         ],
-        "x-ms-client-request-id": "661eabdb-a853-2c1a-3e37-3b926a18bb13",
-<<<<<<< HEAD
-        "x-ms-request-id": "11e34d63-a01e-0089-3349-09f775000000",
+        "x-ms-client-request-id": "d584b285-c23c-0a1c-69ca-8614704b4c35",
+        "x-ms-request-id": "a6c821ae-c01e-0026-4c22-0a05b8000000",
         "x-ms-version": "2019-12-12"
-=======
-        "x-ms-request-id": "c4f2fa9b-901e-0063-64b0-034c2f000000",
-        "x-ms-version": "2019-07-07"
->>>>>>> bb257be6
       },
       "ResponseBody": []
     }
   ],
   "Variables": {
-    "RandomSeed": "67862548",
-<<<<<<< HEAD
+    "RandomSeed": "1816962525",
     "Storage_TestConfigDefault": "ProductionTenant\nseanmcccanary\nU2FuaXRpemVk\nhttps://seanmcccanary.blob.core.windows.net\nhttps://seanmcccanary.file.core.windows.net\nhttps://seanmcccanary.queue.core.windows.net\nhttps://seanmcccanary.table.core.windows.net\n\n\n\n\nhttps://seanmcccanary-secondary.blob.core.windows.net\nhttps://seanmcccanary-secondary.file.core.windows.net\nhttps://seanmcccanary-secondary.queue.core.windows.net\nhttps://seanmcccanary-secondary.table.core.windows.net\n\nSanitized\n\n\nCloud\nBlobEndpoint=https://seanmcccanary.blob.core.windows.net/;QueueEndpoint=https://seanmcccanary.queue.core.windows.net/;FileEndpoint=https://seanmcccanary.file.core.windows.net/;BlobSecondaryEndpoint=https://seanmcccanary-secondary.blob.core.windows.net/;QueueSecondaryEndpoint=https://seanmcccanary-secondary.queue.core.windows.net/;FileSecondaryEndpoint=https://seanmcccanary-secondary.file.core.windows.net/;AccountName=seanmcccanary;AccountKey=Sanitized\nseanscope1"
-=======
-    "Storage_TestConfigDefault": "ProductionTenant\nseandevtest\nU2FuaXRpemVk\nhttps://seandevtest.blob.core.windows.net\nhttps://seandevtest.file.core.windows.net\nhttps://seandevtest.queue.core.windows.net\nhttps://seandevtest.table.core.windows.net\n\n\n\n\nhttps://seandevtest-secondary.blob.core.windows.net\nhttps://seandevtest-secondary.file.core.windows.net\nhttps://seandevtest-secondary.queue.core.windows.net\nhttps://seandevtest-secondary.table.core.windows.net\n\nSanitized\n\n\nCloud\nBlobEndpoint=https://seandevtest.blob.core.windows.net/;QueueEndpoint=https://seandevtest.queue.core.windows.net/;FileEndpoint=https://seandevtest.file.core.windows.net/;BlobSecondaryEndpoint=https://seandevtest-secondary.blob.core.windows.net/;QueueSecondaryEndpoint=https://seandevtest-secondary.queue.core.windows.net/;FileSecondaryEndpoint=https://seandevtest-secondary.file.core.windows.net/;AccountName=seandevtest;AccountKey=Sanitized\nseanscope1"
->>>>>>> bb257be6
   }
 }