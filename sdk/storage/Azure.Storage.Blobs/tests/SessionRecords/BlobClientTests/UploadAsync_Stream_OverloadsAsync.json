{
  "Entries": [
    {
      "RequestUri": "https://seanmcccanary.blob.core.windows.net/test-container-ee5e65ae-97ef-5082-d6c3-1c1893f4ecad?restype=container",
      "RequestMethod": "PUT",
      "RequestHeaders": {
        "Authorization": "Sanitized",
        "traceparent": "00-6971453e5cbd5247af5c3e6d642e1b00-6f6a978f9534b347-00",
        "User-Agent": [
          "azsdk-net-Storage.Blobs/12.5.0-dev.20200403.1",
          "(.NET Core 4.6.28325.01; Microsoft Windows 10.0.18362 )"
        ],
        "x-ms-blob-public-access": "container",
        "x-ms-client-request-id": "924d9ced-ca62-e815-9ffe-82ad399c32db",
        "x-ms-date": "Sat, 04 Apr 2020 01:41:02 GMT",
        "x-ms-return-client-request-id": "true",
        "x-ms-version": "2019-12-12"
      },
      "RequestBody": null,
      "StatusCode": 201,
      "ResponseHeaders": {
        "Content-Length": "0",
        "Date": "Sat, 04 Apr 2020 01:41:02 GMT",
        "ETag": "\u00220x8D7D8393BE8D146\u0022",
        "Last-Modified": "Sat, 04 Apr 2020 01:41:02 GMT",
        "Server": [
          "Windows-Azure-Blob/1.0",
          "Microsoft-HTTPAPI/2.0"
        ],
<<<<<<< HEAD
        "x-ms-client-request-id": "b26ce006-7809-73d1-d538-99ed768ae597",
        "x-ms-request-id": "c0f35f02-a01e-0020-4232-f3e99c000000",
=======
        "x-ms-client-request-id": "924d9ced-ca62-e815-9ffe-82ad399c32db",
        "x-ms-request-id": "bd03acce-e01e-000e-1b22-0a6410000000",
>>>>>>> 8d420312
        "x-ms-version": "2019-12-12"
      },
      "ResponseBody": []
    },
    {
      "RequestUri": "https://seanmcccanary.blob.core.windows.net/test-container-ee5e65ae-97ef-5082-d6c3-1c1893f4ecad/test-blob-898e85fb-7d11-8a60-5b50-6cc36bf9049d",
      "RequestMethod": "PUT",
      "RequestHeaders": {
        "Authorization": "Sanitized",
        "Content-Length": "1024",
        "If-None-Match": "*",
        "traceparent": "00-cb3df9d33a1bfb4bb5bcb718d6256b11-934517f37aef7340-00",
        "User-Agent": [
          "azsdk-net-Storage.Blobs/12.5.0-dev.20200403.1",
          "(.NET Core 4.6.28325.01; Microsoft Windows 10.0.18362 )"
        ],
        "x-ms-blob-type": "BlockBlob",
        "x-ms-client-request-id": "daf0cc91-2401-fd8d-f513-c6874c6003dc",
        "x-ms-date": "Sat, 04 Apr 2020 01:41:02 GMT",
        "x-ms-return-client-request-id": "true",
        "x-ms-version": "2019-12-12"
      },
      "RequestBody": "Oesr96ZZSrSUmH7ooV3T5flQjcaqAB9vPMI3El1RfKb65XRNcTs1oTva9Hj/eOn9fIbJGmw98jjMu7rjIjdWQhvY7bvphnS\u002BG\u002BuL0AumcMPZOZXXh2I5vPM7gbWAUX4DhLJdJ4ouFPYRC/6BsiIsJkr2Cumifru5njDIrQW\u002BPspsh0xZSUg5qyWexXxjuArQD1triUeVYAX3pIlZZWbxU8w0FCrV0twBvV7DA7k\u002BVeUm952qU7SC1iZGYqW/30W\u002BrHKvL6Tf\u002Bz1\u002Baczo0l1LuE6jM27JR/8YsT0Djm83Qt0YBVdHjiVBRvxgK\u002BromgTJ\u002B6lWHKzX9WRyl35m22zNRyfuz8wFBCopYu1xaRwVLxc5OpPF4CYwQQ/y1Pen22qQkuTC\u002Bco3w/Z/Lbm/ZYxIXWdnLKHYB2YBvo69EzAzgoeC4dY4UjZMAXadRrNscduDqXaPQK7It4t9wTs7erDGTKoyPIO2EAswGisrO8GzlEyzOWq5o0LZuSlLupD7EYfG1vkIOjRXzZhrXiWCnXzJySzuiEBFDKloWIJaalV6NQijZGTHqloXW2zRTkUcVhysgfFkDIhGgMlQn\u002BGx/WJD8Sgc3zgYAh/R1y3UdL5kTAJmrelkFSl/XOSadwp5ZV0Jjlwc/3fjlH/RkjVbcgwL7FPeS1B53tv/nYJUfosUV3HPyuZhR0yKgxhqkoLzI\u002BrXj4q3mhoNkK\u002BBHGL1jhb0vTvDjKgmqaQGU8g3DkxYDHmYfe8AXbxXwjk24CvqlfQCdtRHMJdBseXmsEdR1YFjKBDoXREn82B\u002BbMpu78h4HL3TNJh3EdzhVssJGqx1Bey307cbATjj24J0ycPM08IdbZOJfaDp7Bc0BwZFHdm0CGbethsQXRqF8FkVAkcYFIMJ7KwY7IdLzuag5/oynb2pwMBc7hymDBB5BI1H0\u002BnPG/KDPDEsmxzekug0cHUgU1ObbEKHuyZmYt\u002Bcn\u002Bj6A/r90MwIrmCLfCSkflwzcZuaWLE5rGamSGDMHNpRj/sz5I/uN6CpF6TyD\u002B8d4j3JM/FEAUY3wFaTV4drPJGGOu0pcZnNRTr78UEMR512iGYiAunoDY21/CM4WuAYPdsSbNUC9HGj/O23SRAFK3m5Hc4hSTmonSxfc3R1lOtZ47Rl\u002BdvIc5P1fgX7McR9r9Gqfz0R9vSias6oo4H8LmcCXWVcoDGe8Kk6LMozrGto4cOjyhWtSOy/w44MH9AS\u002BFCd\u002BdReIQ\u002BfDI6U1skpbr5jQMK9WGNSVBR4nNyjkdDZKDN5lbKWCcC0BL6GGXEilVXPqN8OVZ/tS6S/5oQy/Hq9u66VsNgLzDYBCVSkzDujVQaH0\u002BjxytOUjEoO1yM7gQdDyF7DjA==",
      "StatusCode": 201,
      "ResponseHeaders": {
        "Content-Length": "0",
        "Content-MD5": "Z1AI516HQ6kvhzrlzIBkzw==",
        "Date": "Sat, 04 Apr 2020 01:41:02 GMT",
        "ETag": "\u00220x8D7D8393BF67E4A\u0022",
        "Last-Modified": "Sat, 04 Apr 2020 01:41:02 GMT",
        "Server": [
          "Windows-Azure-Blob/1.0",
          "Microsoft-HTTPAPI/2.0"
        ],
        "x-ms-client-request-id": "daf0cc91-2401-fd8d-f513-c6874c6003dc",
        "x-ms-content-crc64": "Q5CZjlO33\u002Bg=",
        "x-ms-request-id": "bd03acd9-e01e-000e-2322-0a6410000000",
        "x-ms-request-server-encrypted": "true",
        "x-ms-version": "2019-12-12"
      },
      "ResponseBody": []
    },
    {
      "RequestUri": "https://seanmcccanary.blob.core.windows.net/test-container-ee5e65ae-97ef-5082-d6c3-1c1893f4ecad/test-blob-898e85fb-7d11-8a60-5b50-6cc36bf9049d",
      "RequestMethod": "GET",
      "RequestHeaders": {
        "Authorization": "Sanitized",
        "traceparent": "00-8a4b97cc4ddaac4db40ca903934c1880-465b289d27d2554f-00",
        "User-Agent": [
          "azsdk-net-Storage.Blobs/12.5.0-dev.20200403.1",
          "(.NET Core 4.6.28325.01; Microsoft Windows 10.0.18362 )"
        ],
        "x-ms-client-request-id": "fbb2dfd6-e86e-c18b-efc6-e79446c4fee7",
        "x-ms-date": "Sat, 04 Apr 2020 01:41:02 GMT",
        "x-ms-return-client-request-id": "true",
        "x-ms-version": "2019-12-12"
      },
      "RequestBody": null,
      "StatusCode": 200,
      "ResponseHeaders": {
        "Accept-Ranges": "bytes",
        "Content-Length": "1024",
        "Content-MD5": "Z1AI516HQ6kvhzrlzIBkzw==",
        "Content-Type": "application/octet-stream",
        "Date": "Sat, 04 Apr 2020 01:41:02 GMT",
        "ETag": "\u00220x8D7D8393BF67E4A\u0022",
        "Last-Modified": "Sat, 04 Apr 2020 01:41:02 GMT",
        "Server": [
          "Windows-Azure-Blob/1.0",
          "Microsoft-HTTPAPI/2.0"
        ],
        "x-ms-blob-type": "BlockBlob",
        "x-ms-client-request-id": "fbb2dfd6-e86e-c18b-efc6-e79446c4fee7",
        "x-ms-creation-time": "Sat, 04 Apr 2020 01:41:02 GMT",
        "x-ms-lease-state": "available",
        "x-ms-lease-status": "unlocked",
        "x-ms-request-id": "bd03ace7-e01e-000e-2e22-0a6410000000",
        "x-ms-server-encrypted": "true",
        "x-ms-version": "2019-12-12"
      },
      "ResponseBody": "Oesr96ZZSrSUmH7ooV3T5flQjcaqAB9vPMI3El1RfKb65XRNcTs1oTva9Hj/eOn9fIbJGmw98jjMu7rjIjdWQhvY7bvphnS\u002BG\u002BuL0AumcMPZOZXXh2I5vPM7gbWAUX4DhLJdJ4ouFPYRC/6BsiIsJkr2Cumifru5njDIrQW\u002BPspsh0xZSUg5qyWexXxjuArQD1triUeVYAX3pIlZZWbxU8w0FCrV0twBvV7DA7k\u002BVeUm952qU7SC1iZGYqW/30W\u002BrHKvL6Tf\u002Bz1\u002Baczo0l1LuE6jM27JR/8YsT0Djm83Qt0YBVdHjiVBRvxgK\u002BromgTJ\u002B6lWHKzX9WRyl35m22zNRyfuz8wFBCopYu1xaRwVLxc5OpPF4CYwQQ/y1Pen22qQkuTC\u002Bco3w/Z/Lbm/ZYxIXWdnLKHYB2YBvo69EzAzgoeC4dY4UjZMAXadRrNscduDqXaPQK7It4t9wTs7erDGTKoyPIO2EAswGisrO8GzlEyzOWq5o0LZuSlLupD7EYfG1vkIOjRXzZhrXiWCnXzJySzuiEBFDKloWIJaalV6NQijZGTHqloXW2zRTkUcVhysgfFkDIhGgMlQn\u002BGx/WJD8Sgc3zgYAh/R1y3UdL5kTAJmrelkFSl/XOSadwp5ZV0Jjlwc/3fjlH/RkjVbcgwL7FPeS1B53tv/nYJUfosUV3HPyuZhR0yKgxhqkoLzI\u002BrXj4q3mhoNkK\u002BBHGL1jhb0vTvDjKgmqaQGU8g3DkxYDHmYfe8AXbxXwjk24CvqlfQCdtRHMJdBseXmsEdR1YFjKBDoXREn82B\u002BbMpu78h4HL3TNJh3EdzhVssJGqx1Bey307cbATjj24J0ycPM08IdbZOJfaDp7Bc0BwZFHdm0CGbethsQXRqF8FkVAkcYFIMJ7KwY7IdLzuag5/oynb2pwMBc7hymDBB5BI1H0\u002BnPG/KDPDEsmxzekug0cHUgU1ObbEKHuyZmYt\u002Bcn\u002Bj6A/r90MwIrmCLfCSkflwzcZuaWLE5rGamSGDMHNpRj/sz5I/uN6CpF6TyD\u002B8d4j3JM/FEAUY3wFaTV4drPJGGOu0pcZnNRTr78UEMR512iGYiAunoDY21/CM4WuAYPdsSbNUC9HGj/O23SRAFK3m5Hc4hSTmonSxfc3R1lOtZ47Rl\u002BdvIc5P1fgX7McR9r9Gqfz0R9vSias6oo4H8LmcCXWVcoDGe8Kk6LMozrGto4cOjyhWtSOy/w44MH9AS\u002BFCd\u002BdReIQ\u002BfDI6U1skpbr5jQMK9WGNSVBR4nNyjkdDZKDN5lbKWCcC0BL6GGXEilVXPqN8OVZ/tS6S/5oQy/Hq9u66VsNgLzDYBCVSkzDujVQaH0\u002BjxytOUjEoO1yM7gQdDyF7DjA=="
    },
    {
      "RequestUri": "https://seanmcccanary.blob.core.windows.net/test-container-ee5e65ae-97ef-5082-d6c3-1c1893f4ecad/test-blob-898e85fb-7d11-8a60-5b50-6cc36bf9049d",
      "RequestMethod": "PUT",
      "RequestHeaders": {
        "Authorization": "Sanitized",
        "Content-Length": "1024",
        "traceparent": "00-e69c9049f937704a81e350fbae0b966f-d9735e5bccd1a84b-00",
        "User-Agent": [
          "azsdk-net-Storage.Blobs/12.5.0-dev.20200403.1",
          "(.NET Core 4.6.28325.01; Microsoft Windows 10.0.18362 )"
        ],
        "x-ms-blob-type": "BlockBlob",
        "x-ms-client-request-id": "6db10880-07ae-f76e-3d5f-1b4925b378c3",
        "x-ms-date": "Sat, 04 Apr 2020 01:41:02 GMT",
        "x-ms-return-client-request-id": "true",
        "x-ms-version": "2019-12-12"
      },
      "RequestBody": "Oesr96ZZSrSUmH7ooV3T5flQjcaqAB9vPMI3El1RfKb65XRNcTs1oTva9Hj/eOn9fIbJGmw98jjMu7rjIjdWQhvY7bvphnS\u002BG\u002BuL0AumcMPZOZXXh2I5vPM7gbWAUX4DhLJdJ4ouFPYRC/6BsiIsJkr2Cumifru5njDIrQW\u002BPspsh0xZSUg5qyWexXxjuArQD1triUeVYAX3pIlZZWbxU8w0FCrV0twBvV7DA7k\u002BVeUm952qU7SC1iZGYqW/30W\u002BrHKvL6Tf\u002Bz1\u002Baczo0l1LuE6jM27JR/8YsT0Djm83Qt0YBVdHjiVBRvxgK\u002BromgTJ\u002B6lWHKzX9WRyl35m22zNRyfuz8wFBCopYu1xaRwVLxc5OpPF4CYwQQ/y1Pen22qQkuTC\u002Bco3w/Z/Lbm/ZYxIXWdnLKHYB2YBvo69EzAzgoeC4dY4UjZMAXadRrNscduDqXaPQK7It4t9wTs7erDGTKoyPIO2EAswGisrO8GzlEyzOWq5o0LZuSlLupD7EYfG1vkIOjRXzZhrXiWCnXzJySzuiEBFDKloWIJaalV6NQijZGTHqloXW2zRTkUcVhysgfFkDIhGgMlQn\u002BGx/WJD8Sgc3zgYAh/R1y3UdL5kTAJmrelkFSl/XOSadwp5ZV0Jjlwc/3fjlH/RkjVbcgwL7FPeS1B53tv/nYJUfosUV3HPyuZhR0yKgxhqkoLzI\u002BrXj4q3mhoNkK\u002BBHGL1jhb0vTvDjKgmqaQGU8g3DkxYDHmYfe8AXbxXwjk24CvqlfQCdtRHMJdBseXmsEdR1YFjKBDoXREn82B\u002BbMpu78h4HL3TNJh3EdzhVssJGqx1Bey307cbATjj24J0ycPM08IdbZOJfaDp7Bc0BwZFHdm0CGbethsQXRqF8FkVAkcYFIMJ7KwY7IdLzuag5/oynb2pwMBc7hymDBB5BI1H0\u002BnPG/KDPDEsmxzekug0cHUgU1ObbEKHuyZmYt\u002Bcn\u002Bj6A/r90MwIrmCLfCSkflwzcZuaWLE5rGamSGDMHNpRj/sz5I/uN6CpF6TyD\u002B8d4j3JM/FEAUY3wFaTV4drPJGGOu0pcZnNRTr78UEMR512iGYiAunoDY21/CM4WuAYPdsSbNUC9HGj/O23SRAFK3m5Hc4hSTmonSxfc3R1lOtZ47Rl\u002BdvIc5P1fgX7McR9r9Gqfz0R9vSias6oo4H8LmcCXWVcoDGe8Kk6LMozrGto4cOjyhWtSOy/w44MH9AS\u002BFCd\u002BdReIQ\u002BfDI6U1skpbr5jQMK9WGNSVBR4nNyjkdDZKDN5lbKWCcC0BL6GGXEilVXPqN8OVZ/tS6S/5oQy/Hq9u66VsNgLzDYBCVSkzDujVQaH0\u002BjxytOUjEoO1yM7gQdDyF7DjA==",
      "StatusCode": 201,
      "ResponseHeaders": {
        "Content-Length": "0",
        "Content-MD5": "Z1AI516HQ6kvhzrlzIBkzw==",
        "Date": "Sat, 04 Apr 2020 01:41:02 GMT",
        "ETag": "\u00220x8D7D8393C11D36A\u0022",
        "Last-Modified": "Sat, 04 Apr 2020 01:41:02 GMT",
        "Server": [
          "Windows-Azure-Blob/1.0",
          "Microsoft-HTTPAPI/2.0"
        ],
        "x-ms-client-request-id": "6db10880-07ae-f76e-3d5f-1b4925b378c3",
        "x-ms-content-crc64": "Q5CZjlO33\u002Bg=",
        "x-ms-request-id": "bd03acf6-e01e-000e-3d22-0a6410000000",
        "x-ms-request-server-encrypted": "true",
        "x-ms-version": "2019-12-12"
      },
      "ResponseBody": []
    },
    {
      "RequestUri": "https://seanmcccanary.blob.core.windows.net/test-container-ee5e65ae-97ef-5082-d6c3-1c1893f4ecad/test-blob-898e85fb-7d11-8a60-5b50-6cc36bf9049d",
      "RequestMethod": "GET",
      "RequestHeaders": {
        "Authorization": "Sanitized",
        "traceparent": "00-ae57894edaef524984cec17a3121ccf1-bf515cbba3652e4a-00",
        "User-Agent": [
          "azsdk-net-Storage.Blobs/12.5.0-dev.20200403.1",
          "(.NET Core 4.6.28325.01; Microsoft Windows 10.0.18362 )"
        ],
        "x-ms-client-request-id": "3e14ac6d-9012-7339-1e44-89fc84cf5fd0",
        "x-ms-date": "Sat, 04 Apr 2020 01:41:03 GMT",
        "x-ms-return-client-request-id": "true",
        "x-ms-version": "2019-12-12"
      },
      "RequestBody": null,
      "StatusCode": 200,
      "ResponseHeaders": {
        "Accept-Ranges": "bytes",
        "Content-Length": "1024",
        "Content-MD5": "Z1AI516HQ6kvhzrlzIBkzw==",
        "Content-Type": "application/octet-stream",
        "Date": "Sat, 04 Apr 2020 01:41:02 GMT",
        "ETag": "\u00220x8D7D8393C11D36A\u0022",
        "Last-Modified": "Sat, 04 Apr 2020 01:41:02 GMT",
        "Server": [
          "Windows-Azure-Blob/1.0",
          "Microsoft-HTTPAPI/2.0"
        ],
        "x-ms-blob-type": "BlockBlob",
        "x-ms-client-request-id": "3e14ac6d-9012-7339-1e44-89fc84cf5fd0",
        "x-ms-creation-time": "Sat, 04 Apr 2020 01:41:02 GMT",
        "x-ms-lease-state": "available",
        "x-ms-lease-status": "unlocked",
        "x-ms-request-id": "bd03ad00-e01e-000e-4522-0a6410000000",
        "x-ms-server-encrypted": "true",
        "x-ms-version": "2019-12-12"
      },
      "ResponseBody": "Oesr96ZZSrSUmH7ooV3T5flQjcaqAB9vPMI3El1RfKb65XRNcTs1oTva9Hj/eOn9fIbJGmw98jjMu7rjIjdWQhvY7bvphnS\u002BG\u002BuL0AumcMPZOZXXh2I5vPM7gbWAUX4DhLJdJ4ouFPYRC/6BsiIsJkr2Cumifru5njDIrQW\u002BPspsh0xZSUg5qyWexXxjuArQD1triUeVYAX3pIlZZWbxU8w0FCrV0twBvV7DA7k\u002BVeUm952qU7SC1iZGYqW/30W\u002BrHKvL6Tf\u002Bz1\u002Baczo0l1LuE6jM27JR/8YsT0Djm83Qt0YBVdHjiVBRvxgK\u002BromgTJ\u002B6lWHKzX9WRyl35m22zNRyfuz8wFBCopYu1xaRwVLxc5OpPF4CYwQQ/y1Pen22qQkuTC\u002Bco3w/Z/Lbm/ZYxIXWdnLKHYB2YBvo69EzAzgoeC4dY4UjZMAXadRrNscduDqXaPQK7It4t9wTs7erDGTKoyPIO2EAswGisrO8GzlEyzOWq5o0LZuSlLupD7EYfG1vkIOjRXzZhrXiWCnXzJySzuiEBFDKloWIJaalV6NQijZGTHqloXW2zRTkUcVhysgfFkDIhGgMlQn\u002BGx/WJD8Sgc3zgYAh/R1y3UdL5kTAJmrelkFSl/XOSadwp5ZV0Jjlwc/3fjlH/RkjVbcgwL7FPeS1B53tv/nYJUfosUV3HPyuZhR0yKgxhqkoLzI\u002BrXj4q3mhoNkK\u002BBHGL1jhb0vTvDjKgmqaQGU8g3DkxYDHmYfe8AXbxXwjk24CvqlfQCdtRHMJdBseXmsEdR1YFjKBDoXREn82B\u002BbMpu78h4HL3TNJh3EdzhVssJGqx1Bey307cbATjj24J0ycPM08IdbZOJfaDp7Bc0BwZFHdm0CGbethsQXRqF8FkVAkcYFIMJ7KwY7IdLzuag5/oynb2pwMBc7hymDBB5BI1H0\u002BnPG/KDPDEsmxzekug0cHUgU1ObbEKHuyZmYt\u002Bcn\u002Bj6A/r90MwIrmCLfCSkflwzcZuaWLE5rGamSGDMHNpRj/sz5I/uN6CpF6TyD\u002B8d4j3JM/FEAUY3wFaTV4drPJGGOu0pcZnNRTr78UEMR512iGYiAunoDY21/CM4WuAYPdsSbNUC9HGj/O23SRAFK3m5Hc4hSTmonSxfc3R1lOtZ47Rl\u002BdvIc5P1fgX7McR9r9Gqfz0R9vSias6oo4H8LmcCXWVcoDGe8Kk6LMozrGto4cOjyhWtSOy/w44MH9AS\u002BFCd\u002BdReIQ\u002BfDI6U1skpbr5jQMK9WGNSVBR4nNyjkdDZKDN5lbKWCcC0BL6GGXEilVXPqN8OVZ/tS6S/5oQy/Hq9u66VsNgLzDYBCVSkzDujVQaH0\u002BjxytOUjEoO1yM7gQdDyF7DjA=="
    },
    {
      "RequestUri": "https://seanmcccanary.blob.core.windows.net/test-container-ee5e65ae-97ef-5082-d6c3-1c1893f4ecad/test-blob-898e85fb-7d11-8a60-5b50-6cc36bf9049d",
      "RequestMethod": "PUT",
      "RequestHeaders": {
        "Authorization": "Sanitized",
        "Content-Length": "1024",
        "traceparent": "00-7e8b89f40c3aa644b5a0e2c915693406-5fd0c4de784b094c-00",
        "User-Agent": [
          "azsdk-net-Storage.Blobs/12.5.0-dev.20200403.1",
          "(.NET Core 4.6.28325.01; Microsoft Windows 10.0.18362 )"
        ],
        "x-ms-blob-type": "BlockBlob",
        "x-ms-client-request-id": "79dbed7f-3a9f-bab0-22dd-f9394164b0f6",
        "x-ms-date": "Sat, 04 Apr 2020 01:41:03 GMT",
        "x-ms-return-client-request-id": "true",
        "x-ms-version": "2019-12-12"
      },
      "RequestBody": "Oesr96ZZSrSUmH7ooV3T5flQjcaqAB9vPMI3El1RfKb65XRNcTs1oTva9Hj/eOn9fIbJGmw98jjMu7rjIjdWQhvY7bvphnS\u002BG\u002BuL0AumcMPZOZXXh2I5vPM7gbWAUX4DhLJdJ4ouFPYRC/6BsiIsJkr2Cumifru5njDIrQW\u002BPspsh0xZSUg5qyWexXxjuArQD1triUeVYAX3pIlZZWbxU8w0FCrV0twBvV7DA7k\u002BVeUm952qU7SC1iZGYqW/30W\u002BrHKvL6Tf\u002Bz1\u002Baczo0l1LuE6jM27JR/8YsT0Djm83Qt0YBVdHjiVBRvxgK\u002BromgTJ\u002B6lWHKzX9WRyl35m22zNRyfuz8wFBCopYu1xaRwVLxc5OpPF4CYwQQ/y1Pen22qQkuTC\u002Bco3w/Z/Lbm/ZYxIXWdnLKHYB2YBvo69EzAzgoeC4dY4UjZMAXadRrNscduDqXaPQK7It4t9wTs7erDGTKoyPIO2EAswGisrO8GzlEyzOWq5o0LZuSlLupD7EYfG1vkIOjRXzZhrXiWCnXzJySzuiEBFDKloWIJaalV6NQijZGTHqloXW2zRTkUcVhysgfFkDIhGgMlQn\u002BGx/WJD8Sgc3zgYAh/R1y3UdL5kTAJmrelkFSl/XOSadwp5ZV0Jjlwc/3fjlH/RkjVbcgwL7FPeS1B53tv/nYJUfosUV3HPyuZhR0yKgxhqkoLzI\u002BrXj4q3mhoNkK\u002BBHGL1jhb0vTvDjKgmqaQGU8g3DkxYDHmYfe8AXbxXwjk24CvqlfQCdtRHMJdBseXmsEdR1YFjKBDoXREn82B\u002BbMpu78h4HL3TNJh3EdzhVssJGqx1Bey307cbATjj24J0ycPM08IdbZOJfaDp7Bc0BwZFHdm0CGbethsQXRqF8FkVAkcYFIMJ7KwY7IdLzuag5/oynb2pwMBc7hymDBB5BI1H0\u002BnPG/KDPDEsmxzekug0cHUgU1ObbEKHuyZmYt\u002Bcn\u002Bj6A/r90MwIrmCLfCSkflwzcZuaWLE5rGamSGDMHNpRj/sz5I/uN6CpF6TyD\u002B8d4j3JM/FEAUY3wFaTV4drPJGGOu0pcZnNRTr78UEMR512iGYiAunoDY21/CM4WuAYPdsSbNUC9HGj/O23SRAFK3m5Hc4hSTmonSxfc3R1lOtZ47Rl\u002BdvIc5P1fgX7McR9r9Gqfz0R9vSias6oo4H8LmcCXWVcoDGe8Kk6LMozrGto4cOjyhWtSOy/w44MH9AS\u002BFCd\u002BdReIQ\u002BfDI6U1skpbr5jQMK9WGNSVBR4nNyjkdDZKDN5lbKWCcC0BL6GGXEilVXPqN8OVZ/tS6S/5oQy/Hq9u66VsNgLzDYBCVSkzDujVQaH0\u002BjxytOUjEoO1yM7gQdDyF7DjA==",
      "StatusCode": 201,
      "ResponseHeaders": {
        "Content-Length": "0",
        "Content-MD5": "Z1AI516HQ6kvhzrlzIBkzw==",
        "Date": "Sat, 04 Apr 2020 01:41:02 GMT",
        "ETag": "\u00220x8D7D8393C2C3E0B\u0022",
        "Last-Modified": "Sat, 04 Apr 2020 01:41:03 GMT",
        "Server": [
          "Windows-Azure-Blob/1.0",
          "Microsoft-HTTPAPI/2.0"
        ],
        "x-ms-client-request-id": "79dbed7f-3a9f-bab0-22dd-f9394164b0f6",
        "x-ms-content-crc64": "Q5CZjlO33\u002Bg=",
        "x-ms-request-id": "bd03ad07-e01e-000e-4b22-0a6410000000",
        "x-ms-request-server-encrypted": "true",
        "x-ms-version": "2019-12-12"
      },
      "ResponseBody": []
    },
    {
      "RequestUri": "https://seanmcccanary.blob.core.windows.net/test-container-ee5e65ae-97ef-5082-d6c3-1c1893f4ecad/test-blob-898e85fb-7d11-8a60-5b50-6cc36bf9049d",
      "RequestMethod": "GET",
      "RequestHeaders": {
        "Authorization": "Sanitized",
        "traceparent": "00-1fa8ad9e55f2f749aea09879d16308ff-645e924f58498448-00",
        "User-Agent": [
          "azsdk-net-Storage.Blobs/12.5.0-dev.20200403.1",
          "(.NET Core 4.6.28325.01; Microsoft Windows 10.0.18362 )"
        ],
        "x-ms-client-request-id": "977d1ee2-e6f3-7e30-dfb3-629347827242",
        "x-ms-date": "Sat, 04 Apr 2020 01:41:03 GMT",
        "x-ms-return-client-request-id": "true",
        "x-ms-version": "2019-12-12"
      },
      "RequestBody": null,
      "StatusCode": 200,
      "ResponseHeaders": {
        "Accept-Ranges": "bytes",
        "Content-Length": "1024",
        "Content-MD5": "Z1AI516HQ6kvhzrlzIBkzw==",
        "Content-Type": "application/octet-stream",
        "Date": "Sat, 04 Apr 2020 01:41:02 GMT",
        "ETag": "\u00220x8D7D8393C2C3E0B\u0022",
        "Last-Modified": "Sat, 04 Apr 2020 01:41:03 GMT",
        "Server": [
          "Windows-Azure-Blob/1.0",
          "Microsoft-HTTPAPI/2.0"
        ],
        "x-ms-blob-type": "BlockBlob",
        "x-ms-client-request-id": "977d1ee2-e6f3-7e30-dfb3-629347827242",
        "x-ms-creation-time": "Sat, 04 Apr 2020 01:41:02 GMT",
        "x-ms-lease-state": "available",
        "x-ms-lease-status": "unlocked",
        "x-ms-request-id": "bd03ad14-e01e-000e-5822-0a6410000000",
        "x-ms-server-encrypted": "true",
        "x-ms-version": "2019-12-12"
      },
      "ResponseBody": "Oesr96ZZSrSUmH7ooV3T5flQjcaqAB9vPMI3El1RfKb65XRNcTs1oTva9Hj/eOn9fIbJGmw98jjMu7rjIjdWQhvY7bvphnS\u002BG\u002BuL0AumcMPZOZXXh2I5vPM7gbWAUX4DhLJdJ4ouFPYRC/6BsiIsJkr2Cumifru5njDIrQW\u002BPspsh0xZSUg5qyWexXxjuArQD1triUeVYAX3pIlZZWbxU8w0FCrV0twBvV7DA7k\u002BVeUm952qU7SC1iZGYqW/30W\u002BrHKvL6Tf\u002Bz1\u002Baczo0l1LuE6jM27JR/8YsT0Djm83Qt0YBVdHjiVBRvxgK\u002BromgTJ\u002B6lWHKzX9WRyl35m22zNRyfuz8wFBCopYu1xaRwVLxc5OpPF4CYwQQ/y1Pen22qQkuTC\u002Bco3w/Z/Lbm/ZYxIXWdnLKHYB2YBvo69EzAzgoeC4dY4UjZMAXadRrNscduDqXaPQK7It4t9wTs7erDGTKoyPIO2EAswGisrO8GzlEyzOWq5o0LZuSlLupD7EYfG1vkIOjRXzZhrXiWCnXzJySzuiEBFDKloWIJaalV6NQijZGTHqloXW2zRTkUcVhysgfFkDIhGgMlQn\u002BGx/WJD8Sgc3zgYAh/R1y3UdL5kTAJmrelkFSl/XOSadwp5ZV0Jjlwc/3fjlH/RkjVbcgwL7FPeS1B53tv/nYJUfosUV3HPyuZhR0yKgxhqkoLzI\u002BrXj4q3mhoNkK\u002BBHGL1jhb0vTvDjKgmqaQGU8g3DkxYDHmYfe8AXbxXwjk24CvqlfQCdtRHMJdBseXmsEdR1YFjKBDoXREn82B\u002BbMpu78h4HL3TNJh3EdzhVssJGqx1Bey307cbATjj24J0ycPM08IdbZOJfaDp7Bc0BwZFHdm0CGbethsQXRqF8FkVAkcYFIMJ7KwY7IdLzuag5/oynb2pwMBc7hymDBB5BI1H0\u002BnPG/KDPDEsmxzekug0cHUgU1ObbEKHuyZmYt\u002Bcn\u002Bj6A/r90MwIrmCLfCSkflwzcZuaWLE5rGamSGDMHNpRj/sz5I/uN6CpF6TyD\u002B8d4j3JM/FEAUY3wFaTV4drPJGGOu0pcZnNRTr78UEMR512iGYiAunoDY21/CM4WuAYPdsSbNUC9HGj/O23SRAFK3m5Hc4hSTmonSxfc3R1lOtZ47Rl\u002BdvIc5P1fgX7McR9r9Gqfz0R9vSias6oo4H8LmcCXWVcoDGe8Kk6LMozrGto4cOjyhWtSOy/w44MH9AS\u002BFCd\u002BdReIQ\u002BfDI6U1skpbr5jQMK9WGNSVBR4nNyjkdDZKDN5lbKWCcC0BL6GGXEilVXPqN8OVZ/tS6S/5oQy/Hq9u66VsNgLzDYBCVSkzDujVQaH0\u002BjxytOUjEoO1yM7gQdDyF7DjA=="
    },
    {
      "RequestUri": "https://seanmcccanary.blob.core.windows.net/test-container-ee5e65ae-97ef-5082-d6c3-1c1893f4ecad?restype=container",
      "RequestMethod": "DELETE",
      "RequestHeaders": {
        "Authorization": "Sanitized",
        "traceparent": "00-c5e3d4183ffdc94ea2f9f62a32fb663e-2a0fec1b19b31342-00",
        "User-Agent": [
          "azsdk-net-Storage.Blobs/12.5.0-dev.20200403.1",
          "(.NET Core 4.6.28325.01; Microsoft Windows 10.0.18362 )"
        ],
        "x-ms-client-request-id": "23570bfa-19e7-e702-7605-24b1f929e66c",
        "x-ms-date": "Sat, 04 Apr 2020 01:41:03 GMT",
        "x-ms-return-client-request-id": "true",
        "x-ms-version": "2019-12-12"
      },
      "RequestBody": null,
      "StatusCode": 202,
      "ResponseHeaders": {
        "Content-Length": "0",
        "Date": "Sat, 04 Apr 2020 01:41:02 GMT",
        "Server": [
          "Windows-Azure-Blob/1.0",
          "Microsoft-HTTPAPI/2.0"
        ],
<<<<<<< HEAD
        "x-ms-client-request-id": "1aeaa0e3-0a31-d019-fda3-e2fdc5380100",
        "x-ms-request-id": "c0f35f0e-a01e-0020-4d32-f3e99c000000",
=======
        "x-ms-client-request-id": "23570bfa-19e7-e702-7605-24b1f929e66c",
        "x-ms-request-id": "bd03ad26-e01e-000e-6622-0a6410000000",
>>>>>>> 8d420312
        "x-ms-version": "2019-12-12"
      },
      "ResponseBody": []
    }
  ],
  "Variables": {
    "RandomSeed": "481631098",
    "Storage_TestConfigDefault": "ProductionTenant\nseanmcccanary\nU2FuaXRpemVk\nhttps://seanmcccanary.blob.core.windows.net\nhttps://seanmcccanary.file.core.windows.net\nhttps://seanmcccanary.queue.core.windows.net\nhttps://seanmcccanary.table.core.windows.net\n\n\n\n\nhttps://seanmcccanary-secondary.blob.core.windows.net\nhttps://seanmcccanary-secondary.file.core.windows.net\nhttps://seanmcccanary-secondary.queue.core.windows.net\nhttps://seanmcccanary-secondary.table.core.windows.net\n\nSanitized\n\n\nCloud\nBlobEndpoint=https://seanmcccanary.blob.core.windows.net/;QueueEndpoint=https://seanmcccanary.queue.core.windows.net/;FileEndpoint=https://seanmcccanary.file.core.windows.net/;BlobSecondaryEndpoint=https://seanmcccanary-secondary.blob.core.windows.net/;QueueSecondaryEndpoint=https://seanmcccanary-secondary.queue.core.windows.net/;FileSecondaryEndpoint=https://seanmcccanary-secondary.file.core.windows.net/;AccountName=seanmcccanary;AccountKey=Sanitized\nseanscope1"
  }
}<|MERGE_RESOLUTION|>--- conflicted
+++ resolved
@@ -27,13 +27,8 @@
           "Windows-Azure-Blob/1.0",
           "Microsoft-HTTPAPI/2.0"
         ],
-<<<<<<< HEAD
-        "x-ms-client-request-id": "b26ce006-7809-73d1-d538-99ed768ae597",
-        "x-ms-request-id": "c0f35f02-a01e-0020-4232-f3e99c000000",
-=======
         "x-ms-client-request-id": "924d9ced-ca62-e815-9ffe-82ad399c32db",
         "x-ms-request-id": "bd03acce-e01e-000e-1b22-0a6410000000",
->>>>>>> 8d420312
         "x-ms-version": "2019-12-12"
       },
       "ResponseBody": []
@@ -294,13 +289,8 @@
           "Windows-Azure-Blob/1.0",
           "Microsoft-HTTPAPI/2.0"
         ],
-<<<<<<< HEAD
-        "x-ms-client-request-id": "1aeaa0e3-0a31-d019-fda3-e2fdc5380100",
-        "x-ms-request-id": "c0f35f0e-a01e-0020-4d32-f3e99c000000",
-=======
         "x-ms-client-request-id": "23570bfa-19e7-e702-7605-24b1f929e66c",
         "x-ms-request-id": "bd03ad26-e01e-000e-6622-0a6410000000",
->>>>>>> 8d420312
         "x-ms-version": "2019-12-12"
       },
       "ResponseBody": []
