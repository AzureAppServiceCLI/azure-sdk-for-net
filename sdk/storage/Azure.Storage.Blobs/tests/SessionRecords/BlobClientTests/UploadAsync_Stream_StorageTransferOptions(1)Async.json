--- conflicted
+++ resolved
@@ -1,32 +1,18 @@
 {
   "Entries": [
     {
-<<<<<<< HEAD
-      "RequestUri": "https://seanmcccanary.blob.core.windows.net/test-container-45173495-8740-d64e-2804-9a854a4f972e?restype=container",
+      "RequestUri": "https://seanmcccanary.blob.core.windows.net/test-container-1d4295a8-515a-87da-ca38-c9d77227fb5e?restype=container",
       "RequestMethod": "PUT",
       "RequestHeaders": {
         "Authorization": "Sanitized",
-        "traceparent": "00-177ff30cbe0fbc41a4d465ac35477ac5-ab11c13c51b7fb4e-00",
+        "traceparent": "00-b4389a106ddf4d4aa572c46bf27e5aa9-4a893de017bcbc49-00",
         "User-Agent": [
-          "azsdk-net-Storage.Blobs/12.5.0-dev.20200402.1",
-=======
-      "RequestUri": "https://seandevtest.blob.core.windows.net/test-container-45173495-8740-d64e-2804-9a854a4f972e?restype=container",
-      "RequestMethod": "PUT",
-      "RequestHeaders": {
-        "Authorization": "Sanitized",
-        "traceparent": "00-bbeae22e4ee30f44a4024d0ca28eb532-681158d34516c849-00",
-        "User-Agent": [
-          "azsdk-net-Storage.Blobs/12.5.0-dev.20200326.1",
->>>>>>> bb257be6
+          "azsdk-net-Storage.Blobs/12.5.0-dev.20200403.1",
           "(.NET Core 4.6.28325.01; Microsoft Windows 10.0.18362 )"
         ],
         "x-ms-blob-public-access": "container",
-        "x-ms-client-request-id": "e50ae891-4b4c-420f-a414-08af0582ae7e",
-<<<<<<< HEAD
-        "x-ms-date": "Thu, 02 Apr 2020 23:49:40 GMT",
-=======
-        "x-ms-date": "Thu, 26 Mar 2020 20:50:24 GMT",
->>>>>>> bb257be6
+        "x-ms-client-request-id": "2c980a20-65c9-672c-bad1-76120cd4b77f",
+        "x-ms-date": "Sat, 04 Apr 2020 01:41:06 GMT",
         "x-ms-return-client-request-id": "true",
         "x-ms-version": "2019-12-12"
       },
@@ -34,118 +20,68 @@
       "StatusCode": 201,
       "ResponseHeaders": {
         "Content-Length": "0",
-<<<<<<< HEAD
-        "Date": "Thu, 02 Apr 2020 23:49:38 GMT",
-        "ETag": "\u00220x8D7D760820A32B2\u0022",
-        "Last-Modified": "Thu, 02 Apr 2020 23:49:39 GMT",
-=======
-        "Date": "Thu, 26 Mar 2020 20:50:24 GMT",
-        "ETag": "\u00220x8D7D1C74EF1401C\u0022",
-        "Last-Modified": "Thu, 26 Mar 2020 20:50:24 GMT",
->>>>>>> bb257be6
+        "Date": "Sat, 04 Apr 2020 01:41:06 GMT",
+        "ETag": "\u00220x8D7D8393E974A34\u0022",
+        "Last-Modified": "Sat, 04 Apr 2020 01:41:07 GMT",
         "Server": [
           "Windows-Azure-Blob/1.0",
           "Microsoft-HTTPAPI/2.0"
         ],
-        "x-ms-client-request-id": "e50ae891-4b4c-420f-a414-08af0582ae7e",
-<<<<<<< HEAD
-        "x-ms-request-id": "0166ae50-001e-0074-0949-097950000000",
+        "x-ms-client-request-id": "2c980a20-65c9-672c-bad1-76120cd4b77f",
+        "x-ms-request-id": "242507ce-101e-0025-6522-0ae4dc000000",
         "x-ms-version": "2019-12-12"
-=======
-        "x-ms-request-id": "b4b64e98-e01e-0045-72b0-03d79b000000",
-        "x-ms-version": "2019-07-07"
->>>>>>> bb257be6
       },
       "ResponseBody": []
     },
     {
-<<<<<<< HEAD
-      "RequestUri": "https://seanmcccanary.blob.core.windows.net/test-container-45173495-8740-d64e-2804-9a854a4f972e/test-blob-74453b34-aac0-89ae-0968-47b3783efb50",
-=======
-      "RequestUri": "https://seandevtest.blob.core.windows.net/test-container-45173495-8740-d64e-2804-9a854a4f972e/test-blob-74453b34-aac0-89ae-0968-47b3783efb50",
->>>>>>> bb257be6
+      "RequestUri": "https://seanmcccanary.blob.core.windows.net/test-container-1d4295a8-515a-87da-ca38-c9d77227fb5e/test-blob-89ba05c9-ea5c-775d-dd2c-e5227ca424b8",
       "RequestMethod": "PUT",
       "RequestHeaders": {
         "Authorization": "Sanitized",
         "Content-Length": "1024",
-<<<<<<< HEAD
-        "traceparent": "00-6b36276b48412f4d8ddb8cd0b5dba8d0-4863300818cc0048-00",
+        "traceparent": "00-b5976ff7bee3894f811f21b9d77e711f-c86e81b8d9054b4a-00",
         "User-Agent": [
-          "azsdk-net-Storage.Blobs/12.5.0-dev.20200402.1",
-=======
-        "traceparent": "00-f1f98c570033544f94c5c69b403d9c69-00cb728aa5561141-00",
-        "User-Agent": [
-          "azsdk-net-Storage.Blobs/12.5.0-dev.20200326.1",
->>>>>>> bb257be6
+          "azsdk-net-Storage.Blobs/12.5.0-dev.20200403.1",
           "(.NET Core 4.6.28325.01; Microsoft Windows 10.0.18362 )"
         ],
         "x-ms-blob-type": "BlockBlob",
-        "x-ms-client-request-id": "796af37c-0ae1-f1da-06af-d881bdbb4a6a",
-<<<<<<< HEAD
-        "x-ms-date": "Thu, 02 Apr 2020 23:49:40 GMT",
-=======
-        "x-ms-date": "Thu, 26 Mar 2020 20:50:24 GMT",
->>>>>>> bb257be6
+        "x-ms-client-request-id": "9a9d158e-2d3d-0ac0-edcc-4ede83307439",
+        "x-ms-date": "Sat, 04 Apr 2020 01:41:07 GMT",
         "x-ms-return-client-request-id": "true",
         "x-ms-version": "2019-12-12"
       },
-      "RequestBody": "SAfzYkWy4r6zTCqUA3upe96Q25\u002BRR9PnOoDb4wNbymUZt2f\u002Bj0s4gViHwXN/GYaOvszV52NcvwEzDCjE1v66WILEe0sUquuSWFpGCoZfZyD6TSU2huICvPhlyoIic6pazGnxu547ehPgQo4IFbR71KQIyonZhNGfwb5SruBpb\u002BSv7D0cbauCv9IRVUNT\u002BqdE6vXeGqkggEiXUvnf6Mwzd9KqWSh2Xmb4hgu3yC6OS8cXDcPqilU7jmv1hRuyotYG3d1xqaB\u002BzYyP5ZSdabgZCQYxyNoISe19bsu8gdlLRuQ0sepRHKEnmEA3W6XAnSWz3HsUgNn7/ZTw8zrVwUyzQ56wabjNx\u002BxkCjCa0e5HvNGlCaVdNsUKOLNWYChnUdb0hBcGEDRs5RSPr3apYSymqTdpL7inVQ3ZpTAEd2bD/bhZpUzWQKydOSOQzYZPYdeHsLfx/iIeTS4KLWoDaG6ty7K9T7vfz2iLzPaUFoiGiURYfMav0v\u002BWOlgezBJBmdC14gHUkREbqOBOZjEsiTemg6Mmq\u002Bun/vmyJxRjwAJWSTIl3zOGsvgyPdTlYGvNabEheEluG\u002B7lDeQIIWn9t\u002Bfe\u002BBz/BqoDH9Gr9G0WwZ2O5b5jQki55y5EP9FPfpCPNIXsB2hPzmIGHVh3wyeAzkxGeTurmXSfJBDtusfYtKFAG7/nKro1PhdbXCXvQSQHxHGFCARU45sRTOJXYRSbLWm3N6dnmKSSEDskUDxPsOPs5vVWU6uc6zgk1t3X3t0Cvy\u002B8Nwp8nyvM8/fJMJNewZz/a3seRdq9GktvQ8LGujJeIZANk3nZb0bKiV\u002Bz07ukxRRB13Jh5HlU/hy\u002BDVxoBTjFag4CUC4jJvs1VLt7CUeQyn2uheK//D0WuZRcGmLqYYMm7mitoXXlHrF3LJC92fXVLkLeuoBWBW7Q65aaxguZS/I3VBre4ikIyGcxSNCtWeCfh\u002BwgC6cD0Oj63LbeS1em3eCehYXa9ksZ1vEYJL2dI5K2\u002Bz8eeD9KM4My5AVyKX0QimrvD9NbxJChBzW266srXLkjKFAXh2ShU1EBqBJFpq1zCJlSrhS/WzavfXEKk0jXBodLTwEt\u002BAMFTruBWRx9W2CHQ\u002BIR2K6lY8wZaAnzlr8JKaGL\u002BVasRRCWTGBYPgEaMSIQglBlxS3Zpus0FJD5Erf7dzB68mEK2/3Se4xOTSXK/jbn4hNvo2N0sVNrdzF/nDqoXMbRoD/BBqZSkkqhi1nGahVZEjCjjNPMBUANnmTMU95SpfBe\u002BV72JtttHBEY0ib6pA0cJYoJBNDzBJr\u002Bs2dBhj9rT\u002BVpZ3C2YuxUNm/CszIZE/lXry1USKAfa/TD\u002BHJzK5XRrYNBkTycZcKetA==",
+      "RequestBody": "tVu2aI/Plb3lHGPOu6YIY4BVa11X\u002BhI2rCFPnIAK6hWsvV2xHU/v\u002BnD8pECGj7s3I4GiJznGYLpJf7tugPg82jFOIf1JV0YwZXHtWlXRsB1lF3n\u002BaMPb5l2iaJ2TgHp3wMkPN22\u002B7cw7ccHI2AVld8\u002BeCWh/PnJtcjufp\u002B6pneT2dZqMwniwpimsw/cBEw1XPPHN9XcS\u002BIFXocUxH0bdktTc0WNq2bRX7mM\u002B0nt7bF4uR2r826ht5HwZNCGyfofjzjEjJEKq7WM9dgYT0yYG3DVmA9fc4LYrb\u002BzmUaSSpG/cWgNKWEcchFoGv2ShWRBWEljsTHqwBu1697VWw5u\u002BqtKWN3kjvITuSn981SFSihXbkD5Mplf1K1MVz2GRxcC/RxWSCiGXM1bU/gL7MzHMJ2ygejNccgN6oQslDuwjXIS/vI0Mv4DzQ13oeKhV\u002BvgiSKf08UqMYtURGGgVciVqsKF9O3ejwGjrrDfWdPpbJKcTAsVELmo5Mlq4\u002BqcX3dA4fscH176Bf4c/CEUTtu7atvPBAnBfJYI2RAkc6sbB1M5mnvYyU0zpkoM9BSUlJXtr3kOzVttg2FhF0JO0ZJTBfjR2rRj3p2Kn2G/sIiBcEB6OsAyCDn3yBcWd7YO5NC7ue4bxr3hjdDbhDH5sc7Y46L90JrOHP3C3g6dSWbrf7aNA/qaZa2GmKjzWoAH/hpEPZQTDRQ57ZjwWOivQERp7Ah7aK3UQn31ezft2sZ5ut/wWQ/O1G6iVxZdqgjE21hkhWp7jJFsc/8aGZXcSBLWdqIIuus0mxeZ2RWXephxMJ/fiVVb/ipOg\u002BUMtL7UwgsDhzNquBxxL\u002BpW4bN72PVmpOT2AMK9enR3ujcCK\u002BZYwRcKk/NlCnSDallrBRx60qrvqg/V3sFIRgy\u002B8wHlbwQH/hyccUUF/Z5wdpZpUnVX/OeIEn3WguJVwk3mqhd2mf9RZwsD2mFl6axxZWgu4vOXZvIaWVyKLXs6Rq77I1eG\u002BdybF\u002B9uVCKGJiTRZR16JuNaT0clWDyeyzmPxZOyaspU6muLl88AKQ7TlDc3uMRZwCPPnNAQYaGf\u002BEi13o6O079eeH6x7pMUViY0UcAJZxJxNgVz5sn2RITJ65uCTkqAQMR32UBJp9GMu0at2A/dlpU6QKiJHuzxZDP16AL7kgvbtBD/kY3SK44z5yuHRGh47FUGRAmh\u002ByXXhnEMU7/OkSU\u002B1if63gEHaBUaVTfBbiPHfP\u002Bt9U3\u002BNbzvJA8cwdvSYVIGRHJAfg5T/t/0h6HuFhhRRNLAIJ/bPJxrD7X16qY9S/PhvyWtgwLtWfZuCbIa/RH2y3kFDkC2KwvV1W5YXhA1tzuyCFr2o8HT1sqlaTbuUAw==",
       "StatusCode": 201,
       "ResponseHeaders": {
         "Content-Length": "0",
-        "Content-MD5": "YWUiSUCsNrvs87CSClLavg==",
-<<<<<<< HEAD
-        "Date": "Thu, 02 Apr 2020 23:49:38 GMT",
-        "ETag": "\u00220x8D7D76082178ABB\u0022",
-        "Last-Modified": "Thu, 02 Apr 2020 23:49:39 GMT",
-=======
-        "Date": "Thu, 26 Mar 2020 20:50:24 GMT",
-        "ETag": "\u00220x8D7D1C74F000E2F\u0022",
-        "Last-Modified": "Thu, 26 Mar 2020 20:50:25 GMT",
->>>>>>> bb257be6
+        "Content-MD5": "TFUXsv1r9GBAQB9\u002BsAbyPA==",
+        "Date": "Sat, 04 Apr 2020 01:41:06 GMT",
+        "ETag": "\u00220x8D7D8393EA3CB65\u0022",
+        "Last-Modified": "Sat, 04 Apr 2020 01:41:07 GMT",
         "Server": [
           "Windows-Azure-Blob/1.0",
           "Microsoft-HTTPAPI/2.0"
         ],
-        "x-ms-client-request-id": "796af37c-0ae1-f1da-06af-d881bdbb4a6a",
-        "x-ms-content-crc64": "Z1qeY3PqLz4=",
-<<<<<<< HEAD
-        "x-ms-request-id": "0166ae53-001e-0074-0a49-097950000000",
-=======
-        "x-ms-request-id": "b4b64ed4-e01e-0045-29b0-03d79b000000",
->>>>>>> bb257be6
+        "x-ms-client-request-id": "9a9d158e-2d3d-0ac0-edcc-4ede83307439",
+        "x-ms-content-crc64": "RYCRlKZ19YI=",
+        "x-ms-request-id": "242507f8-101e-0025-0c22-0ae4dc000000",
         "x-ms-request-server-encrypted": "true",
         "x-ms-version": "2019-12-12"
       },
       "ResponseBody": []
     },
     {
-<<<<<<< HEAD
-      "RequestUri": "https://seanmcccanary.blob.core.windows.net/test-container-45173495-8740-d64e-2804-9a854a4f972e/test-blob-74453b34-aac0-89ae-0968-47b3783efb50",
+      "RequestUri": "https://seanmcccanary.blob.core.windows.net/test-container-1d4295a8-515a-87da-ca38-c9d77227fb5e/test-blob-89ba05c9-ea5c-775d-dd2c-e5227ca424b8",
       "RequestMethod": "GET",
       "RequestHeaders": {
         "Authorization": "Sanitized",
-        "traceparent": "00-8bbc848c93d2904dbdb8da4f93796bf7-3816e3b9d335cf43-00",
+        "traceparent": "00-c96707bec1d4464db0893b1c1660e116-c8842ed42735b745-00",
         "User-Agent": [
-          "azsdk-net-Storage.Blobs/12.5.0-dev.20200402.1",
+          "azsdk-net-Storage.Blobs/12.5.0-dev.20200403.1",
           "(.NET Core 4.6.28325.01; Microsoft Windows 10.0.18362 )"
         ],
-        "x-ms-client-request-id": "711f4047-2458-c3d3-863e-4ab80c1eb02f",
-        "x-ms-date": "Thu, 02 Apr 2020 23:49:40 GMT",
-        "x-ms-range": "bytes=0-",
-=======
-      "RequestUri": "https://seandevtest.blob.core.windows.net/test-container-45173495-8740-d64e-2804-9a854a4f972e/test-blob-74453b34-aac0-89ae-0968-47b3783efb50",
-      "RequestMethod": "GET",
-      "RequestHeaders": {
-        "Authorization": "Sanitized",
-        "traceparent": "00-9758342e865f4a459dc6da174e304aaf-b19c4dc348f0a14e-00",
-        "User-Agent": [
-          "azsdk-net-Storage.Blobs/12.5.0-dev.20200326.1",
-          "(.NET Core 4.6.28325.01; Microsoft Windows 10.0.18362 )"
-        ],
-        "x-ms-client-request-id": "711f4047-2458-c3d3-863e-4ab80c1eb02f",
-        "x-ms-date": "Thu, 26 Mar 2020 20:50:24 GMT",
->>>>>>> bb257be6
+        "x-ms-client-request-id": "38ccb072-fa1e-7bc6-40bd-dd81c08e47b4",
+        "x-ms-date": "Sat, 04 Apr 2020 01:41:07 GMT",
         "x-ms-return-client-request-id": "true",
         "x-ms-version": "2019-12-12"
       },
@@ -154,68 +90,38 @@
       "ResponseHeaders": {
         "Accept-Ranges": "bytes",
         "Content-Length": "1024",
-        "Content-MD5": "YWUiSUCsNrvs87CSClLavg==",
+        "Content-MD5": "TFUXsv1r9GBAQB9\u002BsAbyPA==",
         "Content-Type": "application/octet-stream",
-<<<<<<< HEAD
-        "Date": "Thu, 02 Apr 2020 23:49:38 GMT",
-        "ETag": "\u00220x8D7D76082178ABB\u0022",
-        "Last-Modified": "Thu, 02 Apr 2020 23:49:39 GMT",
-=======
-        "Date": "Thu, 26 Mar 2020 20:50:24 GMT",
-        "ETag": "\u00220x8D7D1C74F000E2F\u0022",
-        "Last-Modified": "Thu, 26 Mar 2020 20:50:25 GMT",
->>>>>>> bb257be6
+        "Date": "Sat, 04 Apr 2020 01:41:06 GMT",
+        "ETag": "\u00220x8D7D8393EA3CB65\u0022",
+        "Last-Modified": "Sat, 04 Apr 2020 01:41:07 GMT",
         "Server": [
           "Windows-Azure-Blob/1.0",
           "Microsoft-HTTPAPI/2.0"
         ],
-<<<<<<< HEAD
-        "x-ms-blob-content-md5": "YWUiSUCsNrvs87CSClLavg==",
         "x-ms-blob-type": "BlockBlob",
-        "x-ms-client-request-id": "711f4047-2458-c3d3-863e-4ab80c1eb02f",
-        "x-ms-creation-time": "Thu, 02 Apr 2020 23:49:39 GMT",
+        "x-ms-client-request-id": "38ccb072-fa1e-7bc6-40bd-dd81c08e47b4",
+        "x-ms-creation-time": "Sat, 04 Apr 2020 01:41:07 GMT",
         "x-ms-lease-state": "available",
         "x-ms-lease-status": "unlocked",
-        "x-ms-request-id": "0166ae59-001e-0074-1049-097950000000",
-=======
-        "x-ms-blob-type": "BlockBlob",
-        "x-ms-client-request-id": "711f4047-2458-c3d3-863e-4ab80c1eb02f",
-        "x-ms-creation-time": "Thu, 26 Mar 2020 20:50:25 GMT",
-        "x-ms-lease-state": "available",
-        "x-ms-lease-status": "unlocked",
-        "x-ms-request-id": "b4b64f20-e01e-0045-72b0-03d79b000000",
->>>>>>> bb257be6
+        "x-ms-request-id": "24250838-101e-0025-4b22-0ae4dc000000",
         "x-ms-server-encrypted": "true",
         "x-ms-version": "2019-12-12"
       },
-      "ResponseBody": "SAfzYkWy4r6zTCqUA3upe96Q25\u002BRR9PnOoDb4wNbymUZt2f\u002Bj0s4gViHwXN/GYaOvszV52NcvwEzDCjE1v66WILEe0sUquuSWFpGCoZfZyD6TSU2huICvPhlyoIic6pazGnxu547ehPgQo4IFbR71KQIyonZhNGfwb5SruBpb\u002BSv7D0cbauCv9IRVUNT\u002BqdE6vXeGqkggEiXUvnf6Mwzd9KqWSh2Xmb4hgu3yC6OS8cXDcPqilU7jmv1hRuyotYG3d1xqaB\u002BzYyP5ZSdabgZCQYxyNoISe19bsu8gdlLRuQ0sepRHKEnmEA3W6XAnSWz3HsUgNn7/ZTw8zrVwUyzQ56wabjNx\u002BxkCjCa0e5HvNGlCaVdNsUKOLNWYChnUdb0hBcGEDRs5RSPr3apYSymqTdpL7inVQ3ZpTAEd2bD/bhZpUzWQKydOSOQzYZPYdeHsLfx/iIeTS4KLWoDaG6ty7K9T7vfz2iLzPaUFoiGiURYfMav0v\u002BWOlgezBJBmdC14gHUkREbqOBOZjEsiTemg6Mmq\u002Bun/vmyJxRjwAJWSTIl3zOGsvgyPdTlYGvNabEheEluG\u002B7lDeQIIWn9t\u002Bfe\u002BBz/BqoDH9Gr9G0WwZ2O5b5jQki55y5EP9FPfpCPNIXsB2hPzmIGHVh3wyeAzkxGeTurmXSfJBDtusfYtKFAG7/nKro1PhdbXCXvQSQHxHGFCARU45sRTOJXYRSbLWm3N6dnmKSSEDskUDxPsOPs5vVWU6uc6zgk1t3X3t0Cvy\u002B8Nwp8nyvM8/fJMJNewZz/a3seRdq9GktvQ8LGujJeIZANk3nZb0bKiV\u002Bz07ukxRRB13Jh5HlU/hy\u002BDVxoBTjFag4CUC4jJvs1VLt7CUeQyn2uheK//D0WuZRcGmLqYYMm7mitoXXlHrF3LJC92fXVLkLeuoBWBW7Q65aaxguZS/I3VBre4ikIyGcxSNCtWeCfh\u002BwgC6cD0Oj63LbeS1em3eCehYXa9ksZ1vEYJL2dI5K2\u002Bz8eeD9KM4My5AVyKX0QimrvD9NbxJChBzW266srXLkjKFAXh2ShU1EBqBJFpq1zCJlSrhS/WzavfXEKk0jXBodLTwEt\u002BAMFTruBWRx9W2CHQ\u002BIR2K6lY8wZaAnzlr8JKaGL\u002BVasRRCWTGBYPgEaMSIQglBlxS3Zpus0FJD5Erf7dzB68mEK2/3Se4xOTSXK/jbn4hNvo2N0sVNrdzF/nDqoXMbRoD/BBqZSkkqhi1nGahVZEjCjjNPMBUANnmTMU95SpfBe\u002BV72JtttHBEY0ib6pA0cJYoJBNDzBJr\u002Bs2dBhj9rT\u002BVpZ3C2YuxUNm/CszIZE/lXry1USKAfa/TD\u002BHJzK5XRrYNBkTycZcKetA=="
+      "ResponseBody": "tVu2aI/Plb3lHGPOu6YIY4BVa11X\u002BhI2rCFPnIAK6hWsvV2xHU/v\u002BnD8pECGj7s3I4GiJznGYLpJf7tugPg82jFOIf1JV0YwZXHtWlXRsB1lF3n\u002BaMPb5l2iaJ2TgHp3wMkPN22\u002B7cw7ccHI2AVld8\u002BeCWh/PnJtcjufp\u002B6pneT2dZqMwniwpimsw/cBEw1XPPHN9XcS\u002BIFXocUxH0bdktTc0WNq2bRX7mM\u002B0nt7bF4uR2r826ht5HwZNCGyfofjzjEjJEKq7WM9dgYT0yYG3DVmA9fc4LYrb\u002BzmUaSSpG/cWgNKWEcchFoGv2ShWRBWEljsTHqwBu1697VWw5u\u002BqtKWN3kjvITuSn981SFSihXbkD5Mplf1K1MVz2GRxcC/RxWSCiGXM1bU/gL7MzHMJ2ygejNccgN6oQslDuwjXIS/vI0Mv4DzQ13oeKhV\u002BvgiSKf08UqMYtURGGgVciVqsKF9O3ejwGjrrDfWdPpbJKcTAsVELmo5Mlq4\u002BqcX3dA4fscH176Bf4c/CEUTtu7atvPBAnBfJYI2RAkc6sbB1M5mnvYyU0zpkoM9BSUlJXtr3kOzVttg2FhF0JO0ZJTBfjR2rRj3p2Kn2G/sIiBcEB6OsAyCDn3yBcWd7YO5NC7ue4bxr3hjdDbhDH5sc7Y46L90JrOHP3C3g6dSWbrf7aNA/qaZa2GmKjzWoAH/hpEPZQTDRQ57ZjwWOivQERp7Ah7aK3UQn31ezft2sZ5ut/wWQ/O1G6iVxZdqgjE21hkhWp7jJFsc/8aGZXcSBLWdqIIuus0mxeZ2RWXephxMJ/fiVVb/ipOg\u002BUMtL7UwgsDhzNquBxxL\u002BpW4bN72PVmpOT2AMK9enR3ujcCK\u002BZYwRcKk/NlCnSDallrBRx60qrvqg/V3sFIRgy\u002B8wHlbwQH/hyccUUF/Z5wdpZpUnVX/OeIEn3WguJVwk3mqhd2mf9RZwsD2mFl6axxZWgu4vOXZvIaWVyKLXs6Rq77I1eG\u002BdybF\u002B9uVCKGJiTRZR16JuNaT0clWDyeyzmPxZOyaspU6muLl88AKQ7TlDc3uMRZwCPPnNAQYaGf\u002BEi13o6O079eeH6x7pMUViY0UcAJZxJxNgVz5sn2RITJ65uCTkqAQMR32UBJp9GMu0at2A/dlpU6QKiJHuzxZDP16AL7kgvbtBD/kY3SK44z5yuHRGh47FUGRAmh\u002ByXXhnEMU7/OkSU\u002B1if63gEHaBUaVTfBbiPHfP\u002Bt9U3\u002BNbzvJA8cwdvSYVIGRHJAfg5T/t/0h6HuFhhRRNLAIJ/bPJxrD7X16qY9S/PhvyWtgwLtWfZuCbIa/RH2y3kFDkC2KwvV1W5YXhA1tzuyCFr2o8HT1sqlaTbuUAw=="
     },
     {
-<<<<<<< HEAD
-      "RequestUri": "https://seanmcccanary.blob.core.windows.net/test-container-45173495-8740-d64e-2804-9a854a4f972e/test-blob-74453b34-aac0-89ae-0968-47b3783efb50",
+      "RequestUri": "https://seanmcccanary.blob.core.windows.net/test-container-1d4295a8-515a-87da-ca38-c9d77227fb5e/test-blob-89ba05c9-ea5c-775d-dd2c-e5227ca424b8",
       "RequestMethod": "HEAD",
       "RequestHeaders": {
         "Authorization": "Sanitized",
-        "traceparent": "00-b5cf3b2e3832c748a0efafdc967a1918-b81653057e71fa44-00",
+        "traceparent": "00-4e7173eaaaa40e4aa8a6f6e281314852-397dd7135c86d047-00",
         "User-Agent": [
-          "azsdk-net-Storage.Blobs/12.5.0-dev.20200402.1",
+          "azsdk-net-Storage.Blobs/12.5.0-dev.20200403.1",
           "(.NET Core 4.6.28325.01; Microsoft Windows 10.0.18362 )"
         ],
-        "x-ms-client-request-id": "7c3adc32-d89b-9112-c00e-38fc59a206b4",
-        "x-ms-date": "Thu, 02 Apr 2020 23:49:40 GMT",
-=======
-      "RequestUri": "https://seandevtest.blob.core.windows.net/test-container-45173495-8740-d64e-2804-9a854a4f972e/test-blob-74453b34-aac0-89ae-0968-47b3783efb50",
-      "RequestMethod": "HEAD",
-      "RequestHeaders": {
-        "Authorization": "Sanitized",
-        "traceparent": "00-230bcfbe715e1c43a754f5c3bb17225f-4ca22620d4947b45-00",
-        "User-Agent": [
-          "azsdk-net-Storage.Blobs/12.5.0-dev.20200326.1",
-          "(.NET Core 4.6.28325.01; Microsoft Windows 10.0.18362 )"
-        ],
-        "x-ms-client-request-id": "7c3adc32-d89b-9112-c00e-38fc59a206b4",
-        "x-ms-date": "Thu, 26 Mar 2020 20:50:24 GMT",
->>>>>>> bb257be6
+        "x-ms-client-request-id": "d26b7ebc-3c63-e61b-9271-d6ff649dfff1",
+        "x-ms-date": "Sat, 04 Apr 2020 01:41:07 GMT",
         "x-ms-return-client-request-id": "true",
         "x-ms-version": "2019-12-12"
       },
@@ -224,17 +130,11 @@
       "ResponseHeaders": {
         "Accept-Ranges": "bytes",
         "Content-Length": "1024",
-        "Content-MD5": "YWUiSUCsNrvs87CSClLavg==",
+        "Content-MD5": "TFUXsv1r9GBAQB9\u002BsAbyPA==",
         "Content-Type": "application/octet-stream",
-<<<<<<< HEAD
-        "Date": "Thu, 02 Apr 2020 23:49:38 GMT",
-        "ETag": "\u00220x8D7D76082178ABB\u0022",
-        "Last-Modified": "Thu, 02 Apr 2020 23:49:39 GMT",
-=======
-        "Date": "Thu, 26 Mar 2020 20:50:24 GMT",
-        "ETag": "\u00220x8D7D1C74F000E2F\u0022",
-        "Last-Modified": "Thu, 26 Mar 2020 20:50:25 GMT",
->>>>>>> bb257be6
+        "Date": "Sat, 04 Apr 2020 01:41:07 GMT",
+        "ETag": "\u00220x8D7D8393EA3CB65\u0022",
+        "Last-Modified": "Sat, 04 Apr 2020 01:41:07 GMT",
         "Server": [
           "Windows-Azure-Blob/1.0",
           "Microsoft-HTTPAPI/2.0"
@@ -242,49 +142,28 @@
         "x-ms-access-tier": "Hot",
         "x-ms-access-tier-inferred": "true",
         "x-ms-blob-type": "BlockBlob",
-        "x-ms-client-request-id": "7c3adc32-d89b-9112-c00e-38fc59a206b4",
-<<<<<<< HEAD
-        "x-ms-creation-time": "Thu, 02 Apr 2020 23:49:39 GMT",
+        "x-ms-client-request-id": "d26b7ebc-3c63-e61b-9271-d6ff649dfff1",
+        "x-ms-creation-time": "Sat, 04 Apr 2020 01:41:07 GMT",
         "x-ms-lease-state": "available",
         "x-ms-lease-status": "unlocked",
-        "x-ms-request-id": "0166ae5b-001e-0074-1249-097950000000",
-=======
-        "x-ms-creation-time": "Thu, 26 Mar 2020 20:50:25 GMT",
-        "x-ms-lease-state": "available",
-        "x-ms-lease-status": "unlocked",
-        "x-ms-request-id": "b4b64f7f-e01e-0045-40b0-03d79b000000",
->>>>>>> bb257be6
+        "x-ms-request-id": "2425085d-101e-0025-6f22-0ae4dc000000",
         "x-ms-server-encrypted": "true",
         "x-ms-version": "2019-12-12"
       },
       "ResponseBody": []
     },
     {
-<<<<<<< HEAD
-      "RequestUri": "https://seanmcccanary.blob.core.windows.net/test-container-45173495-8740-d64e-2804-9a854a4f972e?restype=container",
+      "RequestUri": "https://seanmcccanary.blob.core.windows.net/test-container-1d4295a8-515a-87da-ca38-c9d77227fb5e?restype=container",
       "RequestMethod": "DELETE",
       "RequestHeaders": {
         "Authorization": "Sanitized",
-        "traceparent": "00-9c443581252a12478932369bbf7c85e3-7117038a0c97284a-00",
+        "traceparent": "00-ac30a34b635e6349a3861f62b14e2d14-76ab13f757165345-00",
         "User-Agent": [
-          "azsdk-net-Storage.Blobs/12.5.0-dev.20200402.1",
+          "azsdk-net-Storage.Blobs/12.5.0-dev.20200403.1",
           "(.NET Core 4.6.28325.01; Microsoft Windows 10.0.18362 )"
         ],
-        "x-ms-client-request-id": "3086d80b-34e3-b493-96d0-b26452c47ff6",
-        "x-ms-date": "Thu, 02 Apr 2020 23:49:40 GMT",
-=======
-      "RequestUri": "https://seandevtest.blob.core.windows.net/test-container-45173495-8740-d64e-2804-9a854a4f972e?restype=container",
-      "RequestMethod": "DELETE",
-      "RequestHeaders": {
-        "Authorization": "Sanitized",
-        "traceparent": "00-8a74d827532e604aaa712b306af243fb-75a4a32218b69045-00",
-        "User-Agent": [
-          "azsdk-net-Storage.Blobs/12.5.0-dev.20200326.1",
-          "(.NET Core 4.6.28325.01; Microsoft Windows 10.0.18362 )"
-        ],
-        "x-ms-client-request-id": "3086d80b-34e3-b493-96d0-b26452c47ff6",
-        "x-ms-date": "Thu, 26 Mar 2020 20:50:24 GMT",
->>>>>>> bb257be6
+        "x-ms-client-request-id": "42c5f5e5-7422-5550-2122-79c6523ce758",
+        "x-ms-date": "Sat, 04 Apr 2020 01:41:07 GMT",
         "x-ms-return-client-request-id": "true",
         "x-ms-version": "2019-12-12"
       },
@@ -292,33 +171,20 @@
       "StatusCode": 202,
       "ResponseHeaders": {
         "Content-Length": "0",
-<<<<<<< HEAD
-        "Date": "Thu, 02 Apr 2020 23:49:39 GMT",
-=======
-        "Date": "Thu, 26 Mar 2020 20:50:24 GMT",
->>>>>>> bb257be6
+        "Date": "Sat, 04 Apr 2020 01:41:07 GMT",
         "Server": [
           "Windows-Azure-Blob/1.0",
           "Microsoft-HTTPAPI/2.0"
         ],
-        "x-ms-client-request-id": "3086d80b-34e3-b493-96d0-b26452c47ff6",
-<<<<<<< HEAD
-        "x-ms-request-id": "0166ae61-001e-0074-1649-097950000000",
+        "x-ms-client-request-id": "42c5f5e5-7422-5550-2122-79c6523ce758",
+        "x-ms-request-id": "24250885-101e-0025-1622-0ae4dc000000",
         "x-ms-version": "2019-12-12"
-=======
-        "x-ms-request-id": "b4b64f8e-e01e-0045-4fb0-03d79b000000",
-        "x-ms-version": "2019-07-07"
->>>>>>> bb257be6
       },
       "ResponseBody": []
     }
   ],
   "Variables": {
-    "RandomSeed": "1961542965",
-<<<<<<< HEAD
+    "RandomSeed": "221967398",
     "Storage_TestConfigDefault": "ProductionTenant\nseanmcccanary\nU2FuaXRpemVk\nhttps://seanmcccanary.blob.core.windows.net\nhttps://seanmcccanary.file.core.windows.net\nhttps://seanmcccanary.queue.core.windows.net\nhttps://seanmcccanary.table.core.windows.net\n\n\n\n\nhttps://seanmcccanary-secondary.blob.core.windows.net\nhttps://seanmcccanary-secondary.file.core.windows.net\nhttps://seanmcccanary-secondary.queue.core.windows.net\nhttps://seanmcccanary-secondary.table.core.windows.net\n\nSanitized\n\n\nCloud\nBlobEndpoint=https://seanmcccanary.blob.core.windows.net/;QueueEndpoint=https://seanmcccanary.queue.core.windows.net/;FileEndpoint=https://seanmcccanary.file.core.windows.net/;BlobSecondaryEndpoint=https://seanmcccanary-secondary.blob.core.windows.net/;QueueSecondaryEndpoint=https://seanmcccanary-secondary.queue.core.windows.net/;FileSecondaryEndpoint=https://seanmcccanary-secondary.file.core.windows.net/;AccountName=seanmcccanary;AccountKey=Sanitized\nseanscope1"
-=======
-    "Storage_TestConfigDefault": "ProductionTenant\nseandevtest\nU2FuaXRpemVk\nhttps://seandevtest.blob.core.windows.net\nhttps://seandevtest.file.core.windows.net\nhttps://seandevtest.queue.core.windows.net\nhttps://seandevtest.table.core.windows.net\n\n\n\n\nhttps://seandevtest-secondary.blob.core.windows.net\nhttps://seandevtest-secondary.file.core.windows.net\nhttps://seandevtest-secondary.queue.core.windows.net\nhttps://seandevtest-secondary.table.core.windows.net\n\nSanitized\n\n\nCloud\nBlobEndpoint=https://seandevtest.blob.core.windows.net/;QueueEndpoint=https://seandevtest.queue.core.windows.net/;FileEndpoint=https://seandevtest.file.core.windows.net/;BlobSecondaryEndpoint=https://seandevtest-secondary.blob.core.windows.net/;QueueSecondaryEndpoint=https://seandevtest-secondary.queue.core.windows.net/;FileSecondaryEndpoint=https://seandevtest-secondary.file.core.windows.net/;AccountName=seandevtest;AccountKey=Sanitized\nseanscope1"
->>>>>>> bb257be6
   }
 }