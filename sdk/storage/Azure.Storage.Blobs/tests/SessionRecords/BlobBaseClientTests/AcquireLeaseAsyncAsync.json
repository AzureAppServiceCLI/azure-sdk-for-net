--- conflicted
+++ resolved
@@ -28,11 +28,7 @@
           "Microsoft-HTTPAPI/2.0"
         ],
         "x-ms-client-request-id": "f2dbafc6-309b-f3cc-14f4-20acbbd85b25",
-<<<<<<< HEAD
-        "x-ms-request-id": "1dfe45a0-501e-000b-1b31-f36950000000",
-=======
         "x-ms-request-id": "ab74d3a8-b01e-0013-6d48-0969ac000000",
->>>>>>> 8d420312
         "x-ms-version": "2019-12-12"
       },
       "ResponseBody": []
@@ -105,11 +101,7 @@
         ],
         "x-ms-client-request-id": "a518c447-2f96-981f-83e7-8ab3dbafca22",
         "x-ms-lease-id": "e9a7a6c0-71eb-f066-db2d-b2902182fee3",
-<<<<<<< HEAD
-        "x-ms-request-id": "1dfe45a7-501e-000b-1e31-f36950000000",
-=======
         "x-ms-request-id": "ab74d3be-b01e-0013-7f48-0969ac000000",
->>>>>>> 8d420312
         "x-ms-version": "2019-12-12"
       },
       "ResponseBody": []
@@ -139,11 +131,7 @@
           "Microsoft-HTTPAPI/2.0"
         ],
         "x-ms-client-request-id": "5c485d6f-5869-284d-d9bd-6f5598b2552d",
-<<<<<<< HEAD
-        "x-ms-request-id": "1dfe45ae-501e-000b-2331-f36950000000",
-=======
         "x-ms-request-id": "ab74d3c4-b01e-0013-0548-0969ac000000",
->>>>>>> 8d420312
         "x-ms-version": "2019-12-12"
       },
       "ResponseBody": []
