{
  "Entries": [
    {
      "RequestUri": "https://seanmcccanary.blob.core.windows.net/test-container-9be11974-a7ea-f67a-4765-5e8834c70852?restype=container",
      "RequestMethod": "PUT",
      "RequestHeaders": {
        "Authorization": "Sanitized",
        "traceparent": "00-fae486eed1b6f24ba2ce95879314dbaa-dcba475afac63b4f-00",
        "User-Agent": [
          "azsdk-net-Storage.Blobs/12.5.0-dev.20200402.1",
          "(.NET Core 4.6.28325.01; Microsoft Windows 10.0.18362 )"
        ],
        "x-ms-blob-public-access": "container",
        "x-ms-client-request-id": "d454bd76-69b4-6fbc-c2af-36755c36c9cd",
        "x-ms-date": "Thu, 02 Apr 2020 23:45:39 GMT",
        "x-ms-return-client-request-id": "true",
        "x-ms-version": "2019-12-12"
      },
      "RequestBody": null,
      "StatusCode": 201,
      "ResponseHeaders": {
        "Content-Length": "0",
        "Date": "Thu, 02 Apr 2020 23:45:38 GMT",
        "ETag": "\u00220x8D7D75FF273BDCA\u0022",
        "Last-Modified": "Thu, 02 Apr 2020 23:45:38 GMT",
        "Server": [
          "Windows-Azure-Blob/1.0",
          "Microsoft-HTTPAPI/2.0"
        ],
        "x-ms-client-request-id": "d454bd76-69b4-6fbc-c2af-36755c36c9cd",
<<<<<<< HEAD
        "x-ms-request-id": "1dfe4d65-501e-000b-5f31-f36950000000",
=======
        "x-ms-request-id": "19267535-201e-005c-6548-0918f8000000",
>>>>>>> 8d420312
        "x-ms-version": "2019-12-12"
      },
      "ResponseBody": []
    },
    {
      "RequestUri": "https://seanmcccanary.blob.core.windows.net/test-container-9be11974-a7ea-f67a-4765-5e8834c70852/test-blob-de5804dd-dcfb-8fc2-d00d-424e03ae7b37?comp=properties",
      "RequestMethod": "PUT",
      "RequestHeaders": {
        "Authorization": "Sanitized",
        "traceparent": "00-e23e19775d43434da0af6985b55d454f-2b2f1434abd0dc41-00",
        "User-Agent": [
          "azsdk-net-Storage.Blobs/12.5.0-dev.20200402.1",
          "(.NET Core 4.6.28325.01; Microsoft Windows 10.0.18362 )"
        ],
        "x-ms-client-request-id": "76eed6d3-b7b8-9963-fbc5-04a7266d6c13",
        "x-ms-date": "Thu, 02 Apr 2020 23:45:39 GMT",
        "x-ms-return-client-request-id": "true",
        "x-ms-version": "2019-12-12"
      },
      "RequestBody": null,
      "StatusCode": 404,
      "ResponseHeaders": {
        "Content-Length": "215",
        "Content-Type": "application/xml",
        "Date": "Thu, 02 Apr 2020 23:45:38 GMT",
        "Server": [
          "Windows-Azure-Blob/1.0",
          "Microsoft-HTTPAPI/2.0"
        ],
        "x-ms-client-request-id": "76eed6d3-b7b8-9963-fbc5-04a7266d6c13",
        "x-ms-error-code": "BlobNotFound",
<<<<<<< HEAD
        "x-ms-request-id": "1dfe4d67-501e-000b-6031-f36950000000",
=======
        "x-ms-request-id": "19267544-201e-005c-7048-0918f8000000",
>>>>>>> 8d420312
        "x-ms-version": "2019-12-12"
      },
      "ResponseBody": [
        "\uFEFF\u003C?xml version=\u00221.0\u0022 encoding=\u0022utf-8\u0022?\u003E\u003CError\u003E\u003CCode\u003EBlobNotFound\u003C/Code\u003E\u003CMessage\u003EThe specified blob does not exist.\n",
        "RequestId:19267544-201e-005c-7048-0918f8000000\n",
        "Time:2020-04-02T23:45:38.6651637Z\u003C/Message\u003E\u003C/Error\u003E"
      ]
    },
    {
      "RequestUri": "https://seanmcccanary.blob.core.windows.net/test-container-9be11974-a7ea-f67a-4765-5e8834c70852?restype=container",
      "RequestMethod": "DELETE",
      "RequestHeaders": {
        "Authorization": "Sanitized",
        "traceparent": "00-83322436023e1649bdc9ddafceb7167b-8fea9f901a07f94e-00",
        "User-Agent": [
          "azsdk-net-Storage.Blobs/12.5.0-dev.20200402.1",
          "(.NET Core 4.6.28325.01; Microsoft Windows 10.0.18362 )"
        ],
        "x-ms-client-request-id": "2c7b1f95-05c0-187e-9b77-7bae2ff6b7d0",
        "x-ms-date": "Thu, 02 Apr 2020 23:45:39 GMT",
        "x-ms-return-client-request-id": "true",
        "x-ms-version": "2019-12-12"
      },
      "RequestBody": null,
      "StatusCode": 202,
      "ResponseHeaders": {
        "Content-Length": "0",
        "Date": "Thu, 02 Apr 2020 23:45:38 GMT",
        "Server": [
          "Windows-Azure-Blob/1.0",
          "Microsoft-HTTPAPI/2.0"
        ],
        "x-ms-client-request-id": "2c7b1f95-05c0-187e-9b77-7bae2ff6b7d0",
<<<<<<< HEAD
        "x-ms-request-id": "1dfe4d68-501e-000b-6131-f36950000000",
=======
        "x-ms-request-id": "1926754b-201e-005c-7548-0918f8000000",
>>>>>>> 8d420312
        "x-ms-version": "2019-12-12"
      },
      "ResponseBody": []
    }
  ],
  "Variables": {
    "RandomSeed": "627210819",
    "Storage_TestConfigDefault": "ProductionTenant\nseanmcccanary\nU2FuaXRpemVk\nhttps://seanmcccanary.blob.core.windows.net\nhttps://seanmcccanary.file.core.windows.net\nhttps://seanmcccanary.queue.core.windows.net\nhttps://seanmcccanary.table.core.windows.net\n\n\n\n\nhttps://seanmcccanary-secondary.blob.core.windows.net\nhttps://seanmcccanary-secondary.file.core.windows.net\nhttps://seanmcccanary-secondary.queue.core.windows.net\nhttps://seanmcccanary-secondary.table.core.windows.net\n\nSanitized\n\n\nCloud\nBlobEndpoint=https://seanmcccanary.blob.core.windows.net/;QueueEndpoint=https://seanmcccanary.queue.core.windows.net/;FileEndpoint=https://seanmcccanary.file.core.windows.net/;BlobSecondaryEndpoint=https://seanmcccanary-secondary.blob.core.windows.net/;QueueSecondaryEndpoint=https://seanmcccanary-secondary.queue.core.windows.net/;FileSecondaryEndpoint=https://seanmcccanary-secondary.file.core.windows.net/;AccountName=seanmcccanary;AccountKey=Sanitized\nseanscope1"
  }
}<|MERGE_RESOLUTION|>--- conflicted
+++ resolved
@@ -28,11 +28,7 @@
           "Microsoft-HTTPAPI/2.0"
         ],
         "x-ms-client-request-id": "d454bd76-69b4-6fbc-c2af-36755c36c9cd",
-<<<<<<< HEAD
-        "x-ms-request-id": "1dfe4d65-501e-000b-5f31-f36950000000",
-=======
         "x-ms-request-id": "19267535-201e-005c-6548-0918f8000000",
->>>>>>> 8d420312
         "x-ms-version": "2019-12-12"
       },
       "ResponseBody": []
@@ -64,11 +60,7 @@
         ],
         "x-ms-client-request-id": "76eed6d3-b7b8-9963-fbc5-04a7266d6c13",
         "x-ms-error-code": "BlobNotFound",
-<<<<<<< HEAD
-        "x-ms-request-id": "1dfe4d67-501e-000b-6031-f36950000000",
-=======
         "x-ms-request-id": "19267544-201e-005c-7048-0918f8000000",
->>>>>>> 8d420312
         "x-ms-version": "2019-12-12"
       },
       "ResponseBody": [
@@ -102,11 +94,7 @@
           "Microsoft-HTTPAPI/2.0"
         ],
         "x-ms-client-request-id": "2c7b1f95-05c0-187e-9b77-7bae2ff6b7d0",
-<<<<<<< HEAD
-        "x-ms-request-id": "1dfe4d68-501e-000b-6131-f36950000000",
-=======
         "x-ms-request-id": "1926754b-201e-005c-7548-0918f8000000",
->>>>>>> 8d420312
         "x-ms-version": "2019-12-12"
       },
       "ResponseBody": []
