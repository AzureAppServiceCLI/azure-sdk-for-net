{
  "Entries": [
    {
      "RequestUri": "https://seanmcccanary.blob.core.windows.net/test-container-68b67d33-4b4e-8b41-1eb0-fe76be35b7cb?restype=container",
      "RequestMethod": "PUT",
      "RequestHeaders": {
        "Authorization": "Sanitized",
        "traceparent": "00-7702a405dcbec84da4dabbcfdf863a7f-6e07564a94c73e43-00",
        "User-Agent": [
          "azsdk-net-Storage.Blobs/12.5.0-dev.20200402.1",
          "(.NET Core 4.6.28325.01; Microsoft Windows 10.0.18362 )"
        ],
        "x-ms-blob-public-access": "container",
        "x-ms-client-request-id": "74ea0c5a-d159-84d7-cb34-ca3a38629b30",
        "x-ms-date": "Thu, 02 Apr 2020 23:42:18 GMT",
        "x-ms-return-client-request-id": "true",
        "x-ms-version": "2019-12-12"
      },
      "RequestBody": null,
      "StatusCode": 201,
      "ResponseHeaders": {
        "Content-Length": "0",
        "Date": "Thu, 02 Apr 2020 23:42:16 GMT",
        "ETag": "\u00220x8D7D75F7A9D2B57\u0022",
        "Last-Modified": "Thu, 02 Apr 2020 23:42:17 GMT",
        "Server": [
          "Windows-Azure-Blob/1.0",
          "Microsoft-HTTPAPI/2.0"
        ],
        "x-ms-client-request-id": "74ea0c5a-d159-84d7-cb34-ca3a38629b30",
<<<<<<< HEAD
        "x-ms-request-id": "1b75a4bf-e01e-001e-1d30-f37ee3000000",
=======
        "x-ms-request-id": "1753e401-b01e-002c-3948-09a10f000000",
>>>>>>> 8d420312
        "x-ms-version": "2019-12-12"
      },
      "ResponseBody": []
    },
    {
      "RequestUri": "https://seanmcccanary.blob.core.windows.net/test-container-68b67d33-4b4e-8b41-1eb0-fe76be35b7cb/test-blob-7dd21443-8b01-2248-83da-2f79a7f00290",
      "RequestMethod": "PUT",
      "RequestHeaders": {
        "Authorization": "Sanitized",
        "Content-Length": "10240",
        "If-None-Match": "*",
        "traceparent": "00-176bdfeb7a6a6548a78d4d32106cf828-450bd822955c7845-00",
        "User-Agent": [
          "azsdk-net-Storage.Blobs/12.5.0-dev.20200402.1",
          "(.NET Core 4.6.28325.01; Microsoft Windows 10.0.18362 )"
        ],
        "x-ms-blob-type": "BlockBlob",
        "x-ms-client-request-id": "3b105c05-4ff8-ac15-6aef-3533c083e81e",
        "x-ms-date": "Thu, 02 Apr 2020 23:42:18 GMT",
        "x-ms-return-client-request-id": "true",
        "x-ms-version": "2019-12-12"
      },
      "RequestBody": "ZdwcsUtDcmIWSbOIRr\u002Bj1jlyDnS7ziDOxMfwfqJd3dsyOtVcRurl/6FwZrjYv9zENlhANOGO1Za7Te2DUvPAuGvXVgzqR5BOjQ7SS2do9QTrLEhJHaj5pGQ\u002Bofj8Yqytr65MAGnQ2u7I8afSu4ouU1jpmCardprD3rKnq6aYUithJJu5G/WbG1JZgSwAJ\u002BjaD02fE8mGAjgTiSK2KC5IL558cJbudThjTX3UUfVuw7bJzJtY\u002BD5h2yFipZLS5PIjEVGNg7ZR65oVPMVMsbFDpcVr7VuS7zdgG5R1jNClkGmKsT\u002Bj4ED/d\u002BEBQ7t4FSpwHv/MZveWkCIaLWgi3F/Kb6xcwQBxoMWFbHV6kax75wZqBG3Q2Clx9CAdibPY3ZuBN9MPHFMp/n46R/qBG/91nkVht9fx\u002BZaC6s3gVBYSrI7a\u002BFnYbMuzQAbvlpEv79ggp\u002BttdiXDkD08jDGFSapnKJpspyOlnDF6rnbRAmMFU/r1v6wrpDZoF2gbnN\u002BZLfdbh232w0i1egu588eu8Y7aNjk2kIn\u002BO4NkA5C6iQBR4IF/dXr1D4\u002ByQEShcrFuuiXaQWWlYp1tXUvqkr\u002B3\u002BvAKZxJGL3wT5CephE9FXcnR9Ulr4EiarH3kERguC33Q\u002BkVTlgqfJ4qpxl0\u002B\u002B95NKACCGZx2TBmocLuUYh1j5dmq2YkJ8ca/Ms2\u002BwhrqXLCflukXrPHgWa4sqyZOCsVsReCEkyJUQzc5w\u002BbOuIn/vhQL9Ms0SznnyYDb3UagcCcIUX06ZsiNS1Ox3ukLEaAkLewSQxX5OPmnnMmheGXxmVK\u002BxmYMxFdLfah4gm1P27fft7BZjiwSDhmEksn\u002B7NPtwESWTEs6F2iVxsVsgbWLV8ARwcG1lwsmrLdMiDKNTZHVisIpuY5spZ9IxMdmpYxk\u002BDoI7CoROCg5cKCT7Y81B3k0l/fyYZ4xpRwhbdNDvwcr54/3hGBmxFKZ8Enu2LcQErxOMg6Vcpac10YO78pV9bGYaAX/PoIZztKlWXFVQ81kEVsX9Yz5lXX4Wq0ZV9SHRPqXVW\u002BxEdM5NWM78BglR5N5qd5vPQAkn9OQBuPU/3b\u002BHRR3ve1eswCH3cApvqVc0xMZn672Fwb5c7abIQrwZDXsPNIErYqmG/bd6GBA\u002BuEuMzLQu1/ICAYOfUk3wpL1l3iLPIHSWCWIc4S4GC6luXjUbe7YH6nVIzTL9jBAblhj6FHotb5gW9oMR0faEO/YaMPRYlSjHXfOtRhMB2L1SAQsVDDcvQS6dBITy9di\u002BhNF841sbwwDwMraGf\u002BlFFN3F/9Crry/\u002B6q\u002BF\u002B5Cj1KfbLoFBhTViNn4KJNlAqMFFF\u002B\u002Bm7PYH0xXhffirVgdwTB4Oq1EoA0/oo4mSoYoWfkHuQKOg/Oex0xurYAc8tqA2mdj7cf2wHRRfvkkstXGLiv\u002B2/RVjj082XNg1vKMI7CzpW8exGwxEPmNPAX6ehV3qH5UHhbmK0wpJxNUleqBxVtIcAxlp2q/zMv6x1E4QV9d6S1zOASZzXoj9Z1Y3HoPC3eqsgkIEQEUlVFL7GP68eW09qy8DoxWr6OSQrHMZvBQ67vZjY9WVdcrXqKzTeAXKAO3pObNUv3qUwNldc5PSC9h\u002BwGnIGNWXqHVkK/qomHCexquFMEKgpi\u002B7jqM8N8J3BZzUlLfbwefYUZE\u002BMJNALChovq0oTNtV3hp6DEpym7By7SZd1AO4wsSDrN7xYnVce6J6k3kVTrjBfradofVdpbYgywNs4lgk7/voZJ/8ZLuk3dDoOAg3HZ5tnFWNGyEPJgco0JcyL1kKFaO9bOnYxNo6\u002BMPktW2t6a2lP0YCl9SamT6Yk5Qkcq63neJkubC0VJd7UiJdarCZuubpjS/TB73O4tPrQDFGFoYVLNdLCW/88KruxwWyPW6N/xitOqW\u002B5JYklZbcyRRl9XucSD2ZDrG3LNxFJEC4HKVlHUEY2NvgVkhBJnPY3\u002BdWSNHKFfVw9PCnNg3JOYBVrHjxd\u002BvTTRxfvDG1V\u002Bg93g01LtturgbwNCiQseLOFxzIK7o656g7gvv1alnDu5zIaRgA1ArlJz5yAUODAts5kaTU7SxuAvak\u002BavfeUOtLLiLyAiKjUMR4wS7iOZkuEAgu5j07s5wWmZhm9qexa26hRSLN3rSrwRhwson8noQAEEr/r2q\u002BD3qG22iaTFoct1WwQPRmYDFDgyUkyvESKgsEVtZcwbwD4zW4NwNMEXS\u002BVAs0TF2fqbAZrCw1mTSJdLFtheWDz/WZrF2\u002Brik\u002BB2GwZnbl3d29dK0WQyWf3loBPsJR7oufOpQVmp//0QuW66S6hSLNk5bTsBFIbYzACd4DrX9m7BjWETvS0ENNvZOhj1dw1UknM5srfj56Vs0HRYCx/COMMA\u002BL1GP26sNDhfJ9lu4lXzSU3HnUO23qa8p\u002B25rCm7FgFV9X9PDlMFjX5\u002Bg8DL/u4eZMLS\u002B5uASRkXiZiB84gPoxDXGezWozr6wg/EN1vl8aj\u002Bmkdm6Rtl1KxlOIS6g5r2bt\u002Bv8\u002BUBSMGH1zmMuxG\u002BMpjvgllAqbr1cURAcWu1Pz50zsl7Nf3D/VGG3hLh2RmapgbsywBBtcUluoKgwddV0pf6F\u002BxIQ/yaK4UHusqnFJgqpcplyXQ9MhgDVnt7Izx5MAx65sEsUmMJUZ97Ofv7faXpdRsM8AgjveTTRO2AHwhJjYq9LS3W/lNnW3fUwvgdCNjWka0hbT8DVincWA11iTGXMqtxPU94E3fHpJWRT/rstjwUqo1aKCBKudcD\u002BaVF8dFFPI9NrMuIXX41WciqcgYu8KLRYd\u002BjPQqLJoN4dBnSgbLDSxNqnglwi0wPJM5Yn0bQ1AkCdJDyof\u002BFwYVHEOllY9cV5yfzxFGYYNWSlBg7MoY9qJ8Pzw0i0KkT5dyEKXtjqcH3Qrgf3BC3aRO6Xw3nSo/\u002BCmdJVZPJ8xZ94N90FDdaL\u002BpWRO/OHcyOWGX6Z3GcLJtNhR8UGVMtLk\u002BiovwxQlXcYDAikAWfMOybuv0uzouk4LNEJo4XRRWWKBagK3vQXRUQHgdAepuVrlQyeV5W/1/E/cFI7RvGxBoai2fv/wVxy13oHbCDZGUYr3g65My3QCm22y25h2/5SVnsJu80pa9Pwa4BbuGuQZlbMD6jjN9OY0o\u002BOCPXuEPt7tRWlj125AnJ6yMettJHB5qUXVcxVr16nsKk9WyLdwhqE38NWKpb5Uw02aG8L6149jGJQ1rsvJgW3Ph60u6dPnMatKJTOq/wOHcK/Hwcvm8VK/87ATOuflbm9nyx4BNel5stoXsKJbyBmQvi4b8b\u002Bh6JZabvYjw/bDVLbEMyPldkrGXg7hzzCwZCuWgoy52XyvxeKHttbjRe7jVFvrl4TluzfjRaOwwBlVmfrKnUFqGYtKFH1Bbc9z0xggDnrUxNyWoMdUxpPY/wXJIhzcKLiteTrQoYMXlF14b2KbgLGugNUuI\u002Bx6BUL3cRVniDuil7pfcoU/9CNZfwx57GchTW5EKqFHvgTcI2P36SBtsBwRxdeoPB48boyh1KTf8CjrxiOnI22KWum1g08ROBry687waBafeQFQB7wkpelf/DNLHCL8xoy\u002Bh3rt8rjPKzZxrujV75gSTE0iRxuxZbUAVYcb1ivoBiVCMdCboYZYkOx1ovbwehybKM/V2n9hDRG17Z0xo0UKiajDk63HdqrG2bYvO8K\u002BD\u002BtqgK1cEiul0TS\u002B5cPpFu2neylePOZ\u002B07IlHwDJMcFfB92xxyKXrnd9HcJpCJDm7bLIh8CpX9ME\u002B6z7NwMq7J9zb93mJ1/LD8yh4R8UBcsRTiFN8LoAtagKvNt1rHd0QjEy9aiy8MZi/Yfz936z4OXh2fjR3OvlYqol22qEVVNVPZ7t4RAibk1q6wMiDM45Rtvlg9J\u002BknVFTYL\u002BjRVr3pg0rrnf1g/Vv3u7duHos1Xr/JSOnsGA1pspmJONI9EoDxxq/W4EWXDcH9RWwyuDXJo9EpCA3T/Go9gutj1sSJuqg3fVjcX355MTso79KhNvljwJUBEwpyHclEmV1aMzb9c4vD\u002Bzvd7ERSr9bSqw2XnEvx/xYuh6aexGCOl8UgH/4EK3xH3Tu\u002BhtRRrmMzoHG8rf0SaDMgzuzlJTbbTlR\u002BMpDYzX\u002BRUL8QM3lC3dlCaiTu0urIDrbK5F2PYrcE4zd/03vTW9PyK109ATW63vESorsS7HxptSTaDekiAe0HDE9Bwgldbw5Q/KeNigyAEAVrfb/78fa7FR5X\u002BE7pzypvNvXmeBzntTOswfDV3CoXWf3jt4MtDBpYhqzrBXbAZyx8HVQXmpfpg8iMTi8G5TnzQJ5RBRimQSnajfFv/K\u002B87FrEWL7V/79l\u002BjO7oL3rUqBz98XXb2EU1tsrPQyleYcY0GLUQo16HkDf6wvl6qFs7jpQ/ATq5H35r4LjqsKyv4Gro9BbFhAT\u002BNiE\u002BINWL\u002Bs6vk7SVHyCLuvk25ILl3R\u002BLCyKOUfQENgpPQQsZuz6ooCXqOtz4GoEKXTldjp\u002BCGFkBctWzPajaq52qBd4Vsf/6jgSdO6JC0zBhRDT6pmdqzSix2Ago9aK8z49/DdSi9Kt5owBbJRy2/p/lEbl0H8U2Pzi1Y5n3kdih4CwSw4Ub/o9JgQNmz\u002BgMOxmoA6QpCO\u002BKCQ7cLVDRQdFn\u002BQUwY/rayVMqKp7Bj28QqWiAD450uNc8iPq2P5E\u002BuD8yPxbjG5dejXoRPx5QiHnfi0QoEXJC80At89sAZInB63Kfz5AYbY3RYUIUI7n468BA1rQNFmbMrwvWtSe8HmiwTxOr8Pjphx32Vu/wLo/GdMgav43VtJUL0yBEQbhmFQMZo9RmDTrHlw9WFv\u002B23EB70ABfoZ7amtp\u002BoB2YZQWlkAGslor7YGfNEyh\u002Bv13VlPbgCHF3xrOkfsk5520db3IJ8Ia9ygW1gK/Ykk52XBt8qQsm\u002BFyULcmNyFeBgbj6r\u002BP2NI7XF4qxKkfBn3QlbeLtvX5h9rbVdcL9L8HuND83HeKqQGdMpVFAtY3U0k5VaJq008Q6WPls4P7L2ifIwzYIyoFRuu27YNfs4UDpAKN0Z4cnOSA6/IUpfZ9ogIspt7KXi8fMw\u002B3s\u002BXLsTXd4Q\u002BAbV7KgoYnWDc38aH0OEuAMg2mOEXTbZ2OZOn/tTq8NsPn/TWkYiRYowb350Juw3uaSn4oN6jJrf/AOx2dKKL9e7rdDToV3NDpTZU/24ZbIKFtZWq7k/8aHVA15CYGu3pj\u002BWyHkLVAhG6uP\u002BkTitF5ZBt7L8M4Que7w\u002B/q4Pep4pIa2\u002BEa1I/sLeD7DFQVB5N\u002BvH8Liou3K7eEy83FVaR2BVxX\u002BK/wXpCLjwLiPDWTprtcbCN3nVgGY7AqlgjCJtc8hQf4vQ/jjl3vgPuJ1e6B8CURaemA/mgEUJT/xciHyWkqpbcum\u002Bised3FiB1cfY3BqKXisL3uvIaf82x65MiVaLaRXi83U1U9Ze8LunZKp9MHPR0jpBmrPOkwjqd7MZQVMCBmyh5eilRPpUrN4gEPVEyZc6ercsOd5iFFBsSuwTNb9YpW49y1qLPI0/7O3lroITpb4r7tar5cyeT8GIOQoeQXcex2uXBv5Mrz4p7EzwfHXeWKUt90bovM\u002BRr3uJAvNzEatmxtcmfJ6/30\u002BYcfmPndNbueBk4EogNgqb9Vdyw5w6ttqRmaWep9wGfhgHQErWEhGoLVkTHiFhNpDMioc3PRujXcsu7gQtvQIEXnIiGPXPxdNF2pZDJ5ipIFMUwi1U3zEMY\u002BKPtyQdimBXDs\u002BvTy2rDLSj8WKFUDYidb2hCOrUv49BJaUDMB6/KFAl/CjJCeE1ecV4oN3OhxO8XTF2bHGFck9Abhl4l9yV9MkSX2QNaWvMe58lbA6hcq6RRtLtOLvuoHnZeKvXzNHo0rwUvCevvvPFqfDiUBZArut611D5uLwNM676M\u002BDP9L69PIlCnMZ24ZfvF57K/FBTmNmwbOWA/yoAB4h4tXsDBbVCJROc/hIk8\u002BW5CqEdQjdelpsHH5fJLE1vQoU9/jwc3AHpiNc8xqrHm2kPx\u002BR44sVBKh7v\u002B/YtePjWLauM5vWprC6fM7lgId/wT3QuuWRY5l\u002B//NQdPOAbzA/eVpj/OrRzViu16b8L4PhO76xyDr\u002BUjUdLzPoRnG9Oc2e5kcs28RS/q2NIkvyQtAvr3k0zmc1AOdlBs23KUcm8d2ZXUl8tB/6XslNcW\u002BpKqxjuNc4iGtmqeVfx9U229UmpjCuWSWG8vsZem\u002Bdp893/BwhE7CwLmlyMrNj3OxKw4M0Jos\u002B\u002BtFG3MYb3037yMIWJ8v41YhktrfHPCayIxXOznbsaYEEOMEKmnaqVA8btmnxTfTgUe46z7ATd/6q1PnwDNDXD59A0e8KrnsRuiJoq4X8gJUg7nxI8ZnQ8MDCn4W8\u002Bgd\u002BBGaKsLwFleOy6RVN6sw47hQkj15UTl4FcCEuCA61lL/bKmcfMhAZGxiY1chEQwX0ifFxWGro6fYIhQBbF03U/RSVssBlGbvEC3QF\u002B7hVgOzbOb5dBHwU8gCxFq0PvgOKxBiz7tBFj7A1rQ024y59swQTv93Pd7jYQIC/tAMO9I0wezdf4dIclWnOJ5cvHc8Sc2OpPD4l\u002B0xfm25PhhutJri/xqg23dEyNuq0AVAh6WKxrQCfpfhOyr\u002BrAAZjjM9OIMDebxdnG5VSdsUTsbn8ffIL3hjazYDAMTwoS53KjmobZeCPA3oLCpGrTS7ze1jFrsJUV\u002B72s1MAHn4bPo/3h6ha\u002BEvZbTp3wJNHL4CRzPWjIpzbtja7ZLKNTuU8MAvBs4VGmEMNLAGH3Jdbb0OSrhGIeBwzHBGx35OZDB4Ve5CHhXv7C3RyljZbE9mfH/Vu\u002BqDTs7fvzpez1Livc\u002BAjcmDG06oH12LdFeHll8h30r\u002BealF9QcgYl7bkR3a7gyIWd\u002BF42EwLJyN99l3VynaPe8I40QmOpfCYrnvzI0/sIVL/zyAm/zpzUwNuP4tqQo1AFMt0grHYh9Hw4CnQWAOTUdTK1jsWaHzHhb4GYKZlLmvusw6Et17g50dOdh8QYzs/mq22n2xSaaxOrP0z0idrS7G\u002BIaT1Dtp2Ki7zyDJdt2JDBoX4ro7/XEliNcphrRUf4uptUgGWCovTQHV9nmG6MPWa8Muhct0ivsVbktkP1LzZk\u002BUH8GVg7Pw55W4Zgb3n6ATUxrxJvnANCpM8Oreyw2u4Y8p8cgCQegPPZ41vCT0Hs6rUOw3AkBV1OqWSJLJERyICYV3zq3XEBIy4ehbingGWNIbM3ogd95P0xzdbPlVRiuBrbKffVAg1D/aBSFX\u002Bkpyj\u002B/Ard6hZ5KmKPqR\u002BaQZ3Zu82dzGZ9uC\u002Bl46RnK999nSa9wJlJhN4EUf\u002BFRVj9ubwSiFmiBtrCgUPrKAZiEg6DAgv43ID0gDb/mXpm6GLGuDn4VJOFy5ZL\u002Bz9VXlzXkj/xAkNNBN07HfgSsm1gW6jRJH/Mec1rDUZ1rNFBryHqKAc6ZeYveaNcvTarYxko65\u002BWdDndCyhylfT8x1f7\u002BW7GOIpmJfWysarMb7yGv5otXLFBqzr4DRzut9/hIqJbYMPH1SqOwrWp48KPEKtr69Za33qWuk4zzjtth34VwY8IcQ7ozupvrooLl8d4ePxxctwJllMntKaFlAb/EUtHlBIzhp\u002Bccyz76zDgmyJ2y1VO/ASSHDs70MxYYzrTcI1Os/O1NPJc5Q\u002B/DasiRxmEDsixsCU2tXfW97XTRB/yGHqjodcuwYZi4hcE4w6QGZmy1FRiEcBYGA6L3j1MiaDvzOUgfpUyZT0yTs4eMcJ5Ru4cIG\u002B7j/aqW5nIovNZJmh2FSYZb5r0cG8nL9MCSdZMApdPIGkxNDzuhiMLabJJ6ShVqBysX9dDJ6/wlGAjqAGzjJBsCfYPNODpKul36Qa83UaqrKHJn7KwC/i5MJ/cut4RV90h3e8yVmMrwyT92z6pQ7cpiPtv6fzdrA39RgRRHGALZpEpiv9XaFY\u002BndyNwjDKH\u002BzoszHSsW3gRDHhNQBe2qa04mStf8i3wiClIVwgX\u002BnNMzYnaGk\u002BKLUzSTbNdjNF78MlyO/MLJAUIOERPYARz/RYE/HaN2I9drm/ajaR\u002Bkvtb0GY\u002Bob6ARamA0d4LPslIYkydWIxa7hQ6EImDLJZgjalI95OiMV9XgLrNCQqxVnOmki9X3Tpq/OJOAI01ARkTIEQ0wks1qizxSdfVjeUNiL4Z2JpnDKxy3faxUCzOHoOhueTCfJAkbOgCYpdilW79QHvPGyR\u002BqBeXweBQhFX8IytUN9f8Swgp8WuuZKoZDEiLsA\u002B1AwdbIw3RKrqz1\u002BiSAkNsCmGa/PlvoSm4zENpfrGbyNBKSyAn/RDGLxxReh2DHGZqrQXm8LcSRV3ZnlbKZ6wFFAsUS7cfRA1M0NHZHisMNbPdAtGvsNgdNAHCSl69\u002B8dsSGYSbtSvS2T0lh/hOSs2zWSi7WDeVWcy9xO1WP2uktkKaNXE/crfLbtotxq4P/7aj3z2GwpmkfL\u002B33vA\u002Be5rRgdG1sxVcc\u002Bdx8OpcaJIdrcQ2s18uHfOp9rixh5TGjPNAXEXdWUyhR2tWFdGvSBQtmTArB8g6o2PdDL1cq\u002BxSqmT2GwxMQFR4lWzz1wgh\u002Bq2kg\u002B5kmoQrBbjh/02PRZt/A2ptuC0I4Fnbs3JbRstavBEPtyf\u002B7hDgyxVTakAH6VDQdNSetEKAnKKUiOcRz77shkM7f41zgRRZjewXtHYZ1Moii9L3vAfPjxuFaWYozvxXZuP8y2nDXPPARCdWaecserMd70Ps9co7bPBy7hetMb7vwE2SHAhhXi/fN3jgeSYzWe6zC964anEZwF95UW3bEhNoZqmZml6qvJATDL5RW/LJPpUo\u002BiXgNlXceFup6A3BAyVldxN9mb6QCE9NpV2yx2VsrxLYshftiC9TvSECAdSCUgmZ7OPfTKTWl/LVkpH3KrD2PDj76VENd\u002B/jKdydjgd7ylJUGNuCjGNtAhokGPWdXJJxDMSbh2i3i3Xz/CLIOQnrWcc\u002BohHVc7DVjec26V/5Rs1JLIJD4ELqnIxmjpBApckROb4uXrmBm5gUxfqBgaIV\u002BrVVfg2GqHmEVAWEb\u002BQfleceJbChy\u002BgTyJDpLhpIaBvqUJTb6ya8ipFEqQm0/Cyz9DASY1zydC7NQrZ8nHlePOzqmh5QRKnAYZoeXCLeX8tjNjnqNQW/\u002BNtlDahwP\u002B0X5WwdyWIOY7CGUgHB0xgM7\u002BPqGWY/dAbmK6FD6jYBUCKtBna1wJVpVdKJY\u002BMD/STDWR7FhSWG2HFmNp7Ay3l6hQLeFMyiVy5NgcSUthEj4i58f5AYO8r9Ji4FT4n3qYpZDt3gJehYIQLvdwRh8iJfQlRwQ0voYko34e2dnAekVtg6OqczQr1FJF6OKMPGnDQMpQw1h2U\u002BcKyTqEP6uoT6SyEsJrd6K/\u002BWKh7sWjqGcUW5kff6b89y\u002B8r6oJp6Smnak92imnV8kXkNn1xGUhZyDDb\u002BQCmM/9tRuSvtgItlHOC1EsZc5NfQPf9\u002B7c9zK6izh5RjewlATZMBUOBJjxHtqIN7kUBPFSdeLgMpDhIL3o2COfj3AaDWdMQzW5T3hq3ukEVM95poY3FsBE0FFj\u002BA9XFSx1YY9qbipRx8HLqTZ6hWO33Nv\u002BfyGdWGiv1S0V6EsmYipL5X1ZmeaVJ\u002B7Ea32Z2lr9rCszaKYK2Akmupj9O992pTcMPp/mbjLlWVdC2PzrFgrSKEwv4wmEQR10Mu9dl\u002BwPTbZGnZvLBz3oTg9et/8cO6SeKxOTVsI9d\u002B1ycjtTl7FrQ4s2pIhvFxEON6T6NZkeWAdKz3zIa\u002Bb0CSW\u002BSJUChLZd42Rj5YccLxQClR8tMzJUZBo0GNhEktekMptisM6MC6LurFIkqnJwLpBYxdbH1tXjWdR63nveCUCcz6LruX5Fdol8PobgP8mXs\u002Bo368zw3GvFf1b6AS0nEKMBl9rflGUSE09NW5hPAyoa4yqRlh2Dm/M3FkonW3VsRS3j3qfuuB91Jdh9o3DDdnw83y4ClXqFjfvnmH4q\u002BrfZ4RZ6aySCPCsLHHBFBehyc6/d\u002BoxHWa\u002BjblCsBy\u002BRWisgo8JaSRtHupMC94j6MHgTZSTeXQA7kod21vzD1jT7acJFJGImKCqEhj/pNFImuS3YmJH6ww0q9QE643Iec9RuB522pRwV7Uz6WcbAQl41QB3e\u002B02S8Ka1Kj9Q\u002BzSoZgJreyzEYAQBsqtVAHk2aqKjBaNUT4iGywb3AYrsxPIIQeO0VMcxYOAZzTiSTfA9jr\u002BMveWRVCZ51LAV3W55JP25TL6FcgXbcZSzSoJf9I0WuYLbUAcMdv3NOnAXG5NxoKg66PFBqAy5sTxQ3gmkKeAjDxPrrcTmrMWwyEeFtFYBQZnaJQuLxRGGIa7Ku6jkKRCf9Bx/lgLTREw7kO/FI/zmT5x/yfTkp0oCZXwWK\u002BEszJ8m9cBJgauXBuDPUDQhsP2x5HwMdG8ru1zCfTCGvShbDsRAri4snM3g6MMEFUcV0KSOZDd1EEg/\u002B0pzdwR7AEnIZEFv0RLPhUeuK5ucF5YFvKycCFjg5f58EKLjuSW5ddiJS7EFpf\u002BBvu7vxvS8k9Okbbpn7wfg135S48B/68wh9LWzEsvlABatCklp8S75z4zPP0trQZbQmHQyosI/AdMSzcJO\u002BXEHz22jutTOhtZfWSRDoKxwtqMu4opXsl1EfghmRzNcusYLt3/tx4ayAhGd00mt62E2ogcfIBb2oB0AX0zcWD\u002Bi8q5uN\u002Bk8kv8cbNB4yd8DpoKnP6UsPZqvFQdS3WhJ5bnR6tCrP7N3\u002Bg8YArM2feY9/KjKJRiKhsUDvyLR2bWW0ncmlu8OaGbfL0WWBDrXaJchJNC/j7CRR1Qbp4CAliBJgSBMH\u002Bb3P5RB6wXS5HKKLEaboLTU10K2hU\u002BK4rDmXpkVXIMKm0igOeVMfZS6zmLhgXtJ5OV7ZKndhZqXfEzTa5xsvZf/f5D963bPmGmuC7bsqVFFrGmzqefZLQW\u002BGM2YaRIIXgDK4gHaTAluq9xAP4njusLrjc8iuQOwFkKLT9K5Jz9Xpb2mIbdPa1BgRQ4bmP2L2l36rNtS1ZUNCtvPXwwmtYSs6IncPZkLrCJuwmQFpI1U/3V0vnpUBMAYqRbrgBxUSZ95bqBzv5zE7wC45BMw91Zeal\u002BWofcaSOO5w5RyIBwGGojUjDXc0U/Yr99pmxC816GwnSXMzZeYbyXMufwIUs70otmaXHsgcYkPvfInoL3DDOviwYL2SVzxPC0QACdTwF0AZPhHIns2kBucvQ\u002BVcL53\u002Bb0AJZE8Dml8qSBOAHFhu\u002B2lFzu1e\u002BpgvCF3WZxNa8tuqBZ6Q6rL1GaO2ola6I\u002BqKwER4Glysn3Cn2lvtKTdLz1k71ha92hC2TLVNqFhFcOR3T6LO3tR6/WYp7RBbB\u002BxsatL5gk3TzOY3xcmnYvcYYmlzed2QfPCAvNiwk\u002Bz8W0jI3UGJS/Kao368lxUO055vDY6q544O3\u002B3eeMF1Hzj5N2583oG1kxZ22NZe1\u002BXfce06QYZiVXO\u002BvgFTqtMxJYRFw2OqjfUYuXp0MA63rAgH/wbUOtm2mt36wiCAYeRDRbNSGRCGNOP0HYgL6iVhCw35S6vIWOqqkyiBs8/UmFuSMO5bYZb3gcom3B1Rqqy4lbsSixY8eujIq4nkBIEUI4UsdbU7BaV7AcndpXzNVOR/xRoQwg1BVboBkrYJE31FEriYITD3gYwRm4lIXtVr/1KhaD9rA2F36x//NXbzbfJMlJbENTOzhEeOAyaH9PrklZdja6dB3g9XIDoQ\u002BEgVIi2a/8ZCp8oi7ef33QA67/IlGp/jjAZLCrqHbRD5nov/dNz47PU0ofHNQHnDSgEPHDBH7\u002BGoNZIrT/ULuza1JU9b\u002BGQjPgL47HSqEk\u002BIi8C1eEzctbKqUz9K0aEAKOq/FBsqZ1GY694xSv9pAiNGnsQ0Vj7l1HOcrako1Ghh\u002BMeJ7v4wXiBvHIxur26zPU0YBDbcz9ar1T\u002BrjbWkcBd101I73xMlFjyjxTmydykE7WxYDNA1hSjw4hW\u002BhNBqyqh4\u002BNgce2I99u32OQqc\u002BWIWpqBFTGNDPE4lRvz9Zo1sNP6NNXpM6HIOHhniQ0giV\u002BS3q\u002BIwIXpJNbyN9zBhQIxghgAMD8Pnxb4uNy5FYPkCBvMYRb6vPBOAQAO9vvFBrN2Ngb1EFkQk0\u002BYkBe5MB9TDj/A9SPrRtUnwi8vAJgbI6IpQt98/ufCq83HUhzolMDwq\u002BjMBBGfiv8xzV4p4ZKnfWxln/0/5h9H/klWE\u002BS4Ty1uPlS/Xy\u002BQibfQOyGJqMo7L9SwcwTTsMXJdAXISXcaiY4wy7M96C5M1QY1X6r9vlWPKvQAB8wYin2e5dsZyEBAxbGTWN0G/TemY54OrmEq27WgSR5zCnGyGDE1rvJTMwzF9InpWmV4eC28WZQuGewcdBoVaY8hzcs/0UCb0V41UzCROKnXMYFQN8DwxqDtk/5VKTroPcl9lDbOqXkk7KbPhwZjnNEyRTKIxTHOIQcaUk1CNrgjTRVnE6RzCIgYO0sqIT\u002BqefcdItP4X3iXv3MvtFcr0qX\u002BrDnhDHk8vzy6cInmk//Hb\u002BhGJRPUKu2s32QhQ1Qw7FilO4UFyX2N4HOnTe7uoRtzaERu1b2CKoFMNC0FC2voeZQhMWh6saZqyESgLN0Ovi5YvesPwgarIxDzuYVAeNUHvtRKzX\u002Bi\u002BKauBB1o4f2kTYYOrF2A2LeNdh5XdvgRGk9vmH4Is/C\u002BtbU0Yc35MjEjT3v/QcyHhuYczUdRS4GujOnOCVl/q4mVX/aYTGbplEPtNDeMIdhy6BGX6/apXWozheTkKzjno6PyafHV7zp/MykDdBdKImsBSxE357\u002BS6/KcVMaCBWkLBZCDmbfmrPjnKLjNpelS6WOJ0tAXr7vkX33/SYpz7S2/\u002BH6GxpijKq4YUM8GxTYZSXtjCDKY42XUrzo552N\u002BYzubHb1qzCLK1qgx/0783ZpH5gAfAOTrJwUYohduaUNKqe2De6eIrn1ImCGKVuQW58Gf8fFjX1JWr/aoUiobXH1U51VRaWHiv0eCxnjDYMAQ8bpFzndR51qbPNuw0ExDPTu0JX\u002BexY5vrTK50Jjpkz8ml2BvxY32AwAKxiyGIe77T4k9DztQgiw71iE0qBaxoamcmkjb03etviJvlA9R2XtTvoEPvIQD1gVEI\u002B9swWr5SRSC\u002BZemL2wRj1EY4O4s6gyl4OmFsfUlmLQzl6\u002BIQPy3dkrqzu/jvY8U7i0i\u002BuUXF0nixtBxY4cvbWDTYoe8iU5kUXqTMiscwiNqYMPH8p3PHIBlpXocNgKzu2GPAEsHaGTuzpl6c9Ue1gStFvLDZ2rDBEYHVuPESBtn74bJjbHoUwhu6SQEVJirRt91by8f8FP2y/wE8BFxGnZ\u002BEpReVUhCxLP6VH42vr\u002BtbAAEXuj8V\u002B8iwsHF02L27c69ljH0TPGHIpprJZvlsA08V5QBfMudccq1O5KGjPFQ83aviSh9qR8OfSxegTJDPRK0iYvO5XEDEBR3TxFvAKWpGiIlNibkvq6FAv\u002BvTvCYYf6PwfNlgg4FrHkUBmoNr3x2pXcALgbr38rdSeKBY9Ej7t0S3z6iM4gUL4m9wLhEh1NzKJl5iEPnk/I4iEgrdEiX8CeM6sA9xHHu6/6NLg8SmMKfDjtHqlaJO0tMeatP\u002BKtBJdCQt5yA==",
      "StatusCode": 201,
      "ResponseHeaders": {
        "Content-Length": "0",
        "Content-MD5": "xvC47n383WPxCUWvlIQjuA==",
        "Date": "Thu, 02 Apr 2020 23:42:17 GMT",
        "ETag": "\u00220x8D7D75F7AAB883D\u0022",
        "Last-Modified": "Thu, 02 Apr 2020 23:42:17 GMT",
        "Server": [
          "Windows-Azure-Blob/1.0",
          "Microsoft-HTTPAPI/2.0"
        ],
        "x-ms-client-request-id": "3b105c05-4ff8-ac15-6aef-3533c083e81e",
        "x-ms-content-crc64": "l4Xc63maJP8=",
        "x-ms-request-id": "1753e40b-b01e-002c-4048-09a10f000000",
        "x-ms-request-server-encrypted": "true",
        "x-ms-version": "2019-12-12"
      },
      "ResponseBody": []
    },
    {
      "RequestUri": "https://seanmcccanary.blob.core.windows.net/test-container-68b67d33-4b4e-8b41-1eb0-fe76be35b7cb/test-blob-7dd21443-8b01-2248-83da-2f79a7f00290",
      "RequestMethod": "GET",
      "RequestHeaders": {
        "Authorization": "Sanitized",
        "User-Agent": [
          "azsdk-net-Storage.Blobs/12.5.0-dev.20200402.1",
          "(.NET Core 4.6.28325.01; Microsoft Windows 10.0.18362 )"
        ],
        "x-ms-client-request-id": "ac583c53-3efb-e4cf-4196-0eba8f22e5db",
        "x-ms-date": "Thu, 02 Apr 2020 23:42:18 GMT",
        "x-ms-range": "bytes=0-1023",
        "x-ms-return-client-request-id": "true",
        "x-ms-version": "2019-12-12"
      },
      "RequestBody": null,
      "StatusCode": 206,
      "ResponseHeaders": {
        "Accept-Ranges": "bytes",
        "Content-Length": "1024",
        "Content-Range": "bytes 0-1023/10240",
        "Content-Type": "application/octet-stream",
        "Date": "Thu, 02 Apr 2020 23:42:17 GMT",
        "ETag": "\u00220x8D7D75F7AAB883D\u0022",
        "Last-Modified": "Thu, 02 Apr 2020 23:42:17 GMT",
        "Server": [
          "Windows-Azure-Blob/1.0",
          "Microsoft-HTTPAPI/2.0"
        ],
        "x-ms-blob-content-md5": "xvC47n383WPxCUWvlIQjuA==",
        "x-ms-blob-type": "BlockBlob",
        "x-ms-client-request-id": "ac583c53-3efb-e4cf-4196-0eba8f22e5db",
        "x-ms-creation-time": "Thu, 02 Apr 2020 23:42:17 GMT",
        "x-ms-lease-state": "available",
        "x-ms-lease-status": "unlocked",
        "x-ms-request-id": "1753e41d-b01e-002c-4b48-09a10f000000",
        "x-ms-server-encrypted": "true",
        "x-ms-version": "2019-12-12"
      },
      "ResponseBody": "ZdwcsUtDcmIWSbOIRr\u002Bj1jlyDnS7ziDOxMfwfqJd3dsyOtVcRurl/6FwZrjYv9zENlhANOGO1Za7Te2DUvPAuGvXVgzqR5BOjQ7SS2do9QTrLEhJHaj5pGQ\u002Bofj8Yqytr65MAGnQ2u7I8afSu4ouU1jpmCardprD3rKnq6aYUithJJu5G/WbG1JZgSwAJ\u002BjaD02fE8mGAjgTiSK2KC5IL558cJbudThjTX3UUfVuw7bJzJtY\u002BD5h2yFipZLS5PIjEVGNg7ZR65oVPMVMsbFDpcVr7VuS7zdgG5R1jNClkGmKsT\u002Bj4ED/d\u002BEBQ7t4FSpwHv/MZveWkCIaLWgi3F/Kb6xcwQBxoMWFbHV6kax75wZqBG3Q2Clx9CAdibPY3ZuBN9MPHFMp/n46R/qBG/91nkVht9fx\u002BZaC6s3gVBYSrI7a\u002BFnYbMuzQAbvlpEv79ggp\u002BttdiXDkD08jDGFSapnKJpspyOlnDF6rnbRAmMFU/r1v6wrpDZoF2gbnN\u002BZLfdbh232w0i1egu588eu8Y7aNjk2kIn\u002BO4NkA5C6iQBR4IF/dXr1D4\u002ByQEShcrFuuiXaQWWlYp1tXUvqkr\u002B3\u002BvAKZxJGL3wT5CephE9FXcnR9Ulr4EiarH3kERguC33Q\u002BkVTlgqfJ4qpxl0\u002B\u002B95NKACCGZx2TBmocLuUYh1j5dmq2YkJ8ca/Ms2\u002BwhrqXLCflukXrPHgWa4sqyZOCsVsReCEkyJUQzc5w\u002BbOuIn/vhQL9Ms0SznnyYDb3UagcCcIUX06ZsiNS1Ox3ukLEaAkLewSQxX5OPmnnMmheGXxmVK\u002BxmYMxFdLfah4gm1P27fft7BZjiwSDhmEksn\u002B7NPtwESWTEs6F2iVxsVsgbWLV8ARwcG1lwsmrLdMiDKNTZHVisIpuY5spZ9IxMdmpYxk\u002BDoI7CoROCg5cKCT7Y81B3k0l/fyYZ4xpRwhbdNDvwcr54/3hGBmxFKZ8Enu2LcQErxOMg6Vcpac10YO78pV9bGYaAX/PoIZztKlWXFVQ81kEVsX9Yz5lXX4Wq0ZV9SHRPqXVW\u002BxEdM5NWM78BglR5N5qd5vPQAkn9OQBuPU/3b\u002BHRR3ve1eswCH3cApvqVc0xMZn672Fwb5c7abIQrwZDXsPNIErYqmG/bd6GBA\u002BuEuMzLQu1/ICAYOfUk3wpL1l3iLPIHSWCWIc4S4GC6luXjUbe7YH6nVIzTL9jBAblhj6FHotb5gW9oMR0faEO/YaMPRYlSjHXfOtRhMB2L1SAQsVDDcvQS6dBITy9di\u002BhNF841sbwwDwMraGf\u002BlFFN3F/9Crry/\u002B6q\u002BF\u002B5Cj1KfbLoFBhTViNn4KJNlAqMFFF\u002B\u002Bm7PYH0xXhffirVgdwTB4Oq1EoA=="
    },
    {
      "RequestUri": "https://seanmcccanary.blob.core.windows.net/test-container-68b67d33-4b4e-8b41-1eb0-fe76be35b7cb/test-blob-7dd21443-8b01-2248-83da-2f79a7f00290",
      "RequestMethod": "GET",
      "RequestHeaders": {
        "Authorization": "Sanitized",
        "If-Match": "\u00220x8D7D75F7AAB883D\u0022",
        "User-Agent": [
          "azsdk-net-Storage.Blobs/12.5.0-dev.20200402.1",
          "(.NET Core 4.6.28325.01; Microsoft Windows 10.0.18362 )"
        ],
        "x-ms-client-request-id": "84e07248-3b2a-d323-90d7-4cdbf3411419",
        "x-ms-date": "Thu, 02 Apr 2020 23:42:18 GMT",
        "x-ms-range": "bytes=1024-2047",
        "x-ms-return-client-request-id": "true",
        "x-ms-version": "2019-12-12"
      },
      "RequestBody": null,
      "StatusCode": 206,
      "ResponseHeaders": {
        "Accept-Ranges": "bytes",
        "Content-Length": "1024",
        "Content-Range": "bytes 1024-2047/10240",
        "Content-Type": "application/octet-stream",
        "Date": "Thu, 02 Apr 2020 23:42:17 GMT",
        "ETag": "\u00220x8D7D75F7AAB883D\u0022",
        "Last-Modified": "Thu, 02 Apr 2020 23:42:17 GMT",
        "Server": [
          "Windows-Azure-Blob/1.0",
          "Microsoft-HTTPAPI/2.0"
        ],
        "x-ms-blob-content-md5": "xvC47n383WPxCUWvlIQjuA==",
        "x-ms-blob-type": "BlockBlob",
        "x-ms-client-request-id": "84e07248-3b2a-d323-90d7-4cdbf3411419",
        "x-ms-creation-time": "Thu, 02 Apr 2020 23:42:17 GMT",
        "x-ms-lease-state": "available",
        "x-ms-lease-status": "unlocked",
        "x-ms-request-id": "1753e427-b01e-002c-5148-09a10f000000",
        "x-ms-server-encrypted": "true",
        "x-ms-version": "2019-12-12"
      },
      "ResponseBody": "DT\u002BijiZKhihZ\u002BQe5Ao6D857HTG6tgBzy2oDaZ2Ptx/bAdFF\u002B\u002BSSy1cYuK/7b9FWOPTzZc2DW8owjsLOlbx7EbDEQ\u002BY08Bfp6FXeoflQeFuYrTCknE1SV6oHFW0hwDGWnar/My/rHUThBX13pLXM4BJnNeiP1nVjceg8Ld6qyCQgRARSVUUvsY/rx5bT2rLwOjFavo5JCscxm8FDru9mNj1ZV1yteorNN4BcoA7ek5s1S/epTA2V1zk9IL2H7AacgY1ZeodWQr\u002BqiYcJ7Gq4UwQqCmL7uOozw3wncFnNSUt9vB59hRkT4wk0AsKGi\u002BrShM21XeGnoMSnKbsHLtJl3UA7jCxIOs3vFidVx7onqTeRVOuMF\u002Btp2h9V2ltiDLA2ziWCTv\u002B\u002Bhkn/xku6Td0Og4CDcdnm2cVY0bIQ8mByjQlzIvWQoVo71s6djE2jr4w\u002BS1ba3praU/RgKX1JqZPpiTlCRyrred4mS5sLRUl3tSIl1qsJm65umNL9MHvc7i0\u002BtAMUYWhhUs10sJb/zwqu7HBbI9bo3/GK06pb7kliSVltzJFGX1e5xIPZkOsbcs3EUkQLgcpWUdQRjY2\u002BBWSEEmc9jf51ZI0coV9XD08Kc2Dck5gFWsePF369NNHF\u002B8MbVX6D3eDTUu226uBvA0KJCx4s4XHMgrujrnqDuC\u002B/VqWcO7nMhpGADUCuUnPnIBQ4MC2zmRpNTtLG4C9qT5q995Q60suIvICIqNQxHjBLuI5mS4QCC7mPTuznBaZmGb2p7FrbqFFIs3etKvBGHCyifyehAAQSv\u002Bvar4PeobbaJpMWhy3VbBA9GZgMUODJSTK8RIqCwRW1lzBvAPjNbg3A0wRdL5UCzRMXZ\u002BpsBmsLDWZNIl0sW2F5YPP9ZmsXb6uKT4HYbBmduXd3b10rRZDJZ/eWgE\u002BwlHui586lBWan//RC5brpLqFIs2TltOwEUhtjMAJ3gOtf2bsGNYRO9LQQ029k6GPV3DVSSczmyt\u002BPnpWzQdFgLH8I4wwD4vUY/bqw0OF8n2W7iVfNJTcedQ7bepryn7bmsKbsWAVX1f08OUwWNfn6DwMv\u002B7h5kwtL7m4BJGReJmIHziA\u002BjENcZ7NajOvrCD8Q3W\u002BXxqP6aR2bpG2XUrGU4hLqDmvZu36/z5QFIwYfXOYy7Eb4ymO\u002BCWUCpuvVxREBxa7U/PnTOyXs1/cP9UYbeEuHZGZqmBuzLAEG1xSW6gqDB11XSl/oX7EhD/JorhQe6yqcUmCqlymXJdD0yGANWe3sjPHkwDHrmwSxSYwlRn3s5\u002B/t9pel1GwzwCCO95NNE7YAfCEmNir0tLdb\u002BU2dbd9TC\u002BB0I2NaRrSFtPwNWKdxYDXWJMZcyq3E9Tw=="
    },
    {
      "RequestUri": "https://seanmcccanary.blob.core.windows.net/test-container-68b67d33-4b4e-8b41-1eb0-fe76be35b7cb/test-blob-7dd21443-8b01-2248-83da-2f79a7f00290",
      "RequestMethod": "PUT",
      "RequestHeaders": {
        "Authorization": "Sanitized",
        "Content-Length": "1024",
        "traceparent": "00-c1d2f42400aa9345a57314ba2ddfa14f-23d79e08e558134c-00",
        "User-Agent": [
          "azsdk-net-Storage.Blobs/12.5.0-dev.20200402.1",
          "(.NET Core 4.6.28325.01; Microsoft Windows 10.0.18362 )"
        ],
        "x-ms-blob-type": "BlockBlob",
        "x-ms-client-request-id": "5e1ef390-504e-d782-46d2-fbf1a96f28ca",
        "x-ms-date": "Thu, 02 Apr 2020 23:42:18 GMT",
        "x-ms-return-client-request-id": "true",
        "x-ms-version": "2019-12-12"
      },
      "RequestBody": "J3lM\u002Bteut3/YVEyPQOXqwSVfcR1CYbENHRFnNIeIDx9X5MOAMnXXmrpgq9bvk5Or7Iq1k8/318bIPtzFRoP4UEQsN1shao\u002BwiNdi4bbaHol9u0f80nxQYA38uPOYEVM3Z1qRwlw4iYL6BQv3lPUQ7SBTSIs7/H3I3NZNJbGbF3eEK3lbSVwtRDHFAc1xWMwX7MrTRcjH/GvdyOWG62TQXu2Tc2l7taPDJQNZdfqwV4QKNTjmyNGuvC8OfYF2plnM9aLf3eRinDcnDx/FbYZxLXBhfLUr6ZYb5bc6bTciTX\u002BpjYBX0Hqfp5kBv7iy6U6onFAQFCqkoQsMw/gtKC7/BcKgG\u002BAFGlz2wtUcKireaftpkdDmEThUBet1SwyBcn5qAbn2Ec1to4L0GlJVh3bgLlr8w5ZeGPSJTBX1j89QdFBWsShw51gt/O5O8vfm/350lByyha7nDOnFbMW4eBOzpKUB/tZOcEYBzseoECb8o0yXgPuyne\u002BibqU/qnuTdYTamk5S5ACnJiTWsLbnP/zCycl4IfcYAQa1X5AwD8XKbllCzXXXqr5M71nW2\u002B05uy6pfOGxGlSMwplInIRvdxZeC0FdpHKG6x4KKzGdQSUZe6Rhh5PkGVQFtgrcjw063HhDeM\u002Br3Ba8IpDCpu8i7oFzLiHfDu\u002BCevLtWO1nqlsR0E65WslWbZ\u002BOpGUCIXJl4siJaGDsWs6IwP3dvoQpVXc0sdagaZO4HcGBUWmKgFiAiHUl3kL7JXWAMJnLea8aZE/tzXCcxHk00Eufagll/kCkXDYOBHc1OYxgHzj67KQSZuwanLLo48P88Q32XLpsGzJZJxx4DGDYuJTkPKVAOuSnjQQcS2GNvHlzEhJpPt3R8wQGoMWHmVqMQeQdA6cevLcoT8\u002B2UNDQy2ujBfpNbnm3EkigOpkfH/OpkAl9cLjRVFVbQe4OG6M0NdRZ5JNgPtNqZvFffYEdCTDbDMDGU1uy0bCk8S2KqfelawTExTpgSVE2EgnGctfUPje\u002BMg7ibeJ5pxPivEyl3735uRJ8WEP1e8NukEBR61/Zz7P1zHbowv0iSx4nfY0FkDJMzLnFV\u002Bb0yLdLdN2hJ7u0CeyZsBNGEfYUWg0lzv02aQANBR6lFHjNAQO/nU4ggCNjcnShbN8fBbvCsP3Zz/m5FArdlCKcDvRzy68Ph3Oo89npwVyJlf0g7f9j42N79DEKBYhDQ\u002BwBx2R/LaAwD35HGr0k7w2dL38NvKYiOCqR\u002BNd9BYHrZLDs5/r3CWdc796AG8mmVgQkbNUINYZF34457jXJswn9XLYMNwgSpSUXsczIoR1h6qHSWJmr4i4ppghsvhsykzzUg78SmR/7Esav8YS5fT1w1w==",
      "StatusCode": 201,
      "ResponseHeaders": {
        "Content-Length": "0",
        "Content-MD5": "gzOzJrzZds2QlakpS4YZqA==",
        "Date": "Thu, 02 Apr 2020 23:42:17 GMT",
        "ETag": "\u00220x8D7D75F7AEBF85B\u0022",
        "Last-Modified": "Thu, 02 Apr 2020 23:42:18 GMT",
        "Server": [
          "Windows-Azure-Blob/1.0",
          "Microsoft-HTTPAPI/2.0"
        ],
        "x-ms-client-request-id": "5e1ef390-504e-d782-46d2-fbf1a96f28ca",
        "x-ms-content-crc64": "hhCk1y8GQv4=",
        "x-ms-request-id": "39b31b90-401e-0007-1a48-0921c3000000",
        "x-ms-request-server-encrypted": "true",
        "x-ms-version": "2019-12-12"
      },
      "ResponseBody": []
    },
    {
      "RequestUri": "https://seanmcccanary.blob.core.windows.net/test-container-68b67d33-4b4e-8b41-1eb0-fe76be35b7cb/test-blob-7dd21443-8b01-2248-83da-2f79a7f00290",
      "RequestMethod": "GET",
      "RequestHeaders": {
        "Authorization": "Sanitized",
        "If-Match": "\u00220x8D7D75F7AAB883D\u0022",
        "User-Agent": [
          "azsdk-net-Storage.Blobs/12.5.0-dev.20200402.1",
          "(.NET Core 4.6.28325.01; Microsoft Windows 10.0.18362 )"
        ],
        "x-ms-client-request-id": "8a29660b-121e-b388-111f-149d5688de73",
        "x-ms-date": "Thu, 02 Apr 2020 23:42:18 GMT",
        "x-ms-range": "bytes=2048-3071",
        "x-ms-return-client-request-id": "true",
        "x-ms-version": "2019-12-12"
      },
      "RequestBody": null,
      "StatusCode": 412,
      "ResponseHeaders": {
        "Content-Length": "252",
        "Content-Type": "application/xml",
        "Date": "Thu, 02 Apr 2020 23:42:17 GMT",
        "Server": [
          "Windows-Azure-Blob/1.0",
          "Microsoft-HTTPAPI/2.0"
        ],
        "x-ms-client-request-id": "8a29660b-121e-b388-111f-149d5688de73",
        "x-ms-error-code": "ConditionNotMet",
<<<<<<< HEAD
        "x-ms-request-id": "1b75a4cb-e01e-001e-2530-f37ee3000000",
=======
        "x-ms-request-id": "39b31bbc-401e-0007-3648-0921c3000000",
>>>>>>> 8d420312
        "x-ms-version": "2019-12-12"
      },
      "ResponseBody": [
        "\uFEFF\u003C?xml version=\u00221.0\u0022 encoding=\u0022utf-8\u0022?\u003E\u003CError\u003E\u003CCode\u003EConditionNotMet\u003C/Code\u003E\u003CMessage\u003EThe condition specified using HTTP conditional header(s) is not met.\n",
        "RequestId:39b31bbc-401e-0007-3648-0921c3000000\n",
        "Time:2020-04-02T23:42:18.1194349Z\u003C/Message\u003E\u003C/Error\u003E"
      ]
    },
    {
      "RequestUri": "https://seanmcccanary.blob.core.windows.net/test-container-68b67d33-4b4e-8b41-1eb0-fe76be35b7cb/test-blob-7dd21443-8b01-2248-83da-2f79a7f00290",
      "RequestMethod": "GET",
      "RequestHeaders": {
        "Authorization": "Sanitized",
        "If-Match": "\u00220x8D7D75F7AAB883D\u0022",
        "User-Agent": [
          "azsdk-net-Storage.Blobs/12.5.0-dev.20200402.1",
          "(.NET Core 4.6.28325.01; Microsoft Windows 10.0.18362 )"
        ],
        "x-ms-client-request-id": "42e555f4-9e46-e9ab-5d63-8d7ecdc6d9bc",
        "x-ms-date": "Thu, 02 Apr 2020 23:42:18 GMT",
        "x-ms-range": "bytes=3072-4095",
        "x-ms-return-client-request-id": "true",
        "x-ms-version": "2019-12-12"
      },
      "RequestBody": null,
      "StatusCode": 412,
      "ResponseHeaders": {
        "Content-Length": "252",
        "Content-Type": "application/xml",
        "Date": "Thu, 02 Apr 2020 23:42:17 GMT",
        "Server": [
          "Windows-Azure-Blob/1.0",
          "Microsoft-HTTPAPI/2.0"
        ],
        "x-ms-client-request-id": "42e555f4-9e46-e9ab-5d63-8d7ecdc6d9bc",
        "x-ms-error-code": "ConditionNotMet",
<<<<<<< HEAD
        "x-ms-request-id": "8de7f44e-a01e-0042-4e30-f32bbb000000",
=======
        "x-ms-request-id": "1753e46b-b01e-002c-7c48-09a10f000000",
>>>>>>> 8d420312
        "x-ms-version": "2019-12-12"
      },
      "ResponseBody": [
        "\uFEFF\u003C?xml version=\u00221.0\u0022 encoding=\u0022utf-8\u0022?\u003E\u003CError\u003E\u003CCode\u003EConditionNotMet\u003C/Code\u003E\u003CMessage\u003EThe condition specified using HTTP conditional header(s) is not met.\n",
        "RequestId:1753e46b-b01e-002c-7c48-09a10f000000\n",
        "Time:2020-04-02T23:42:18.1244378Z\u003C/Message\u003E\u003C/Error\u003E"
      ]
    },
    {
      "RequestUri": "https://seanmcccanary.blob.core.windows.net/test-container-68b67d33-4b4e-8b41-1eb0-fe76be35b7cb?restype=container",
      "RequestMethod": "DELETE",
      "RequestHeaders": {
        "Authorization": "Sanitized",
        "traceparent": "00-4ba421207f2b75438c0c730d1c8448ec-e1773cbf8ed70f4e-00",
        "User-Agent": [
          "azsdk-net-Storage.Blobs/12.5.0-dev.20200402.1",
          "(.NET Core 4.6.28325.01; Microsoft Windows 10.0.18362 )"
        ],
        "x-ms-client-request-id": "01a93943-9ba2-c82c-8ac1-a38fb802e2c9",
        "x-ms-date": "Thu, 02 Apr 2020 23:42:19 GMT",
        "x-ms-return-client-request-id": "true",
        "x-ms-version": "2019-12-12"
      },
      "RequestBody": null,
      "StatusCode": 202,
      "ResponseHeaders": {
        "Content-Length": "0",
        "Date": "Thu, 02 Apr 2020 23:42:17 GMT",
        "Server": [
          "Windows-Azure-Blob/1.0",
          "Microsoft-HTTPAPI/2.0"
        ],
        "x-ms-client-request-id": "01a93943-9ba2-c82c-8ac1-a38fb802e2c9",
<<<<<<< HEAD
        "x-ms-request-id": "8de7f451-a01e-0042-5030-f32bbb000000",
=======
        "x-ms-request-id": "39b31bc6-401e-0007-3a48-0921c3000000",
>>>>>>> 8d420312
        "x-ms-version": "2019-12-12"
      },
      "ResponseBody": []
    }
  ],
  "Variables": {
    "RandomSeed": "1273977874",
    "Storage_TestConfigDefault": "ProductionTenant\nseanmcccanary\nU2FuaXRpemVk\nhttps://seanmcccanary.blob.core.windows.net\nhttps://seanmcccanary.file.core.windows.net\nhttps://seanmcccanary.queue.core.windows.net\nhttps://seanmcccanary.table.core.windows.net\n\n\n\n\nhttps://seanmcccanary-secondary.blob.core.windows.net\nhttps://seanmcccanary-secondary.file.core.windows.net\nhttps://seanmcccanary-secondary.queue.core.windows.net\nhttps://seanmcccanary-secondary.table.core.windows.net\n\nSanitized\n\n\nCloud\nBlobEndpoint=https://seanmcccanary.blob.core.windows.net/;QueueEndpoint=https://seanmcccanary.queue.core.windows.net/;FileEndpoint=https://seanmcccanary.file.core.windows.net/;BlobSecondaryEndpoint=https://seanmcccanary-secondary.blob.core.windows.net/;QueueSecondaryEndpoint=https://seanmcccanary-secondary.queue.core.windows.net/;FileSecondaryEndpoint=https://seanmcccanary-secondary.file.core.windows.net/;AccountName=seanmcccanary;AccountKey=Sanitized\nseanscope1"
  }
}<|MERGE_RESOLUTION|>--- conflicted
+++ resolved
@@ -28,11 +28,7 @@
           "Microsoft-HTTPAPI/2.0"
         ],
         "x-ms-client-request-id": "74ea0c5a-d159-84d7-cb34-ca3a38629b30",
-<<<<<<< HEAD
-        "x-ms-request-id": "1b75a4bf-e01e-001e-1d30-f37ee3000000",
-=======
         "x-ms-request-id": "1753e401-b01e-002c-3948-09a10f000000",
->>>>>>> 8d420312
         "x-ms-version": "2019-12-12"
       },
       "ResponseBody": []
@@ -223,11 +219,7 @@
         ],
         "x-ms-client-request-id": "8a29660b-121e-b388-111f-149d5688de73",
         "x-ms-error-code": "ConditionNotMet",
-<<<<<<< HEAD
-        "x-ms-request-id": "1b75a4cb-e01e-001e-2530-f37ee3000000",
-=======
         "x-ms-request-id": "39b31bbc-401e-0007-3648-0921c3000000",
->>>>>>> 8d420312
         "x-ms-version": "2019-12-12"
       },
       "ResponseBody": [
@@ -264,11 +256,7 @@
         ],
         "x-ms-client-request-id": "42e555f4-9e46-e9ab-5d63-8d7ecdc6d9bc",
         "x-ms-error-code": "ConditionNotMet",
-<<<<<<< HEAD
-        "x-ms-request-id": "8de7f44e-a01e-0042-4e30-f32bbb000000",
-=======
         "x-ms-request-id": "1753e46b-b01e-002c-7c48-09a10f000000",
->>>>>>> 8d420312
         "x-ms-version": "2019-12-12"
       },
       "ResponseBody": [
@@ -302,11 +290,7 @@
           "Microsoft-HTTPAPI/2.0"
         ],
         "x-ms-client-request-id": "01a93943-9ba2-c82c-8ac1-a38fb802e2c9",
-<<<<<<< HEAD
-        "x-ms-request-id": "8de7f451-a01e-0042-5030-f32bbb000000",
-=======
         "x-ms-request-id": "39b31bc6-401e-0007-3a48-0921c3000000",
->>>>>>> 8d420312
         "x-ms-version": "2019-12-12"
       },
       "ResponseBody": []
