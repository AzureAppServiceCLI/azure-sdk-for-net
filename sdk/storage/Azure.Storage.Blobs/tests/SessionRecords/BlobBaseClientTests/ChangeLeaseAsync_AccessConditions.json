{
  "Entries": [
    {
      "RequestUri": "https://seanmcccanary.blob.core.windows.net/test-container-32681695-980f-8730-be8c-c358e49898fa?restype=container",
      "RequestMethod": "PUT",
      "RequestHeaders": {
        "Authorization": "Sanitized",
        "traceparent": "00-998f86a347e6684a8f474ef17658bddc-ab935ab7db99b04d-00",
        "User-Agent": [
          "azsdk-net-Storage.Blobs/12.5.0-dev.20200402.1",
          "(.NET Core 4.6.28325.01; Microsoft Windows 10.0.18362 )"
        ],
        "x-ms-blob-public-access": "container",
        "x-ms-client-request-id": "0d2b0ba3-f054-3fe4-b653-edc93b19ebb2",
        "x-ms-date": "Thu, 02 Apr 2020 23:41:38 GMT",
        "x-ms-return-client-request-id": "true",
        "x-ms-version": "2019-12-12"
      },
      "RequestBody": null,
      "StatusCode": 201,
      "ResponseHeaders": {
        "Content-Length": "0",
        "Date": "Thu, 02 Apr 2020 23:41:37 GMT",
        "ETag": "\u00220x8D7D75F630075EA\u0022",
        "Last-Modified": "Thu, 02 Apr 2020 23:41:37 GMT",
        "Server": [
          "Windows-Azure-Blob/1.0",
          "Microsoft-HTTPAPI/2.0"
        ],
        "x-ms-client-request-id": "0d2b0ba3-f054-3fe4-b653-edc93b19ebb2",
<<<<<<< HEAD
        "x-ms-request-id": "45e353c8-501e-001b-6530-f3ac38000000",
=======
        "x-ms-request-id": "f4ddee48-001e-0006-7c48-097e1f000000",
>>>>>>> 8d420312
        "x-ms-version": "2019-12-12"
      },
      "ResponseBody": []
    },
    {
      "RequestUri": "https://seanmcccanary.blob.core.windows.net/test-container-32681695-980f-8730-be8c-c358e49898fa/test-blob-21bc8b0a-4930-918e-0ab7-b71a0b7b62ce",
      "RequestMethod": "PUT",
      "RequestHeaders": {
        "Authorization": "Sanitized",
        "Content-Length": "1024",
        "traceparent": "00-e66cc35139821b4fb7c569a2f97a9279-16d1aadfa55a084f-00",
        "User-Agent": [
          "azsdk-net-Storage.Blobs/12.5.0-dev.20200402.1",
          "(.NET Core 4.6.28325.01; Microsoft Windows 10.0.18362 )"
        ],
        "x-ms-blob-type": "BlockBlob",
        "x-ms-client-request-id": "65dc445f-dc78-9b4a-5a60-8d9716f6062c",
        "x-ms-date": "Thu, 02 Apr 2020 23:41:38 GMT",
        "x-ms-return-client-request-id": "true",
        "x-ms-version": "2019-12-12"
      },
      "RequestBody": "x2\u002B02W2KpcMQZrypFkF1Ygrbq5kzoyRafZkCnTnKNDrxHgLMZRJFf\u002Bb5EMmM5HvJQVQQMNDJmiNLWVzThwiJRjGBuPc/qP34lSuzOpNazpgdOVvkuQRqJ4PegQu2cffdb8mXCyyEiZhXGJqkFmCQ8IvDtU6spYwtFpBzYSfxQiQz1cvJwsJrmbDDjKFqxhEjTZCA8rupMMk9avSbEChxZtZ1cUCUxy7IWByd6Rjrw1B\u002BUBOWcU9oiaUBjFfNz4mHUSbL9FXRjoZit5mfC0axUaekHMAU2vWGDOeakzrW\u002BoiTFpfyH876rcGMNLm1yX5eUDqwKbPIcncwRedtNvtLi70RDPWuvjHYqW/\u002BiKU70ENpPEMAJtHVyqMgwdrmjHbFQan8pL2Ir5EI139DyerS9XSkBPq4S2TrPEFSjvxW8Rz4OUf7PyyG4I2x905RkQC4TcxmQoh8DfVEEGd7NiCUseZiSpCj1rZIHSNtB1MWmapAmUEw8K6UfCtRti7EC6psHEZo70dwFHYWHSRkDwaiLna9OpzfZMA3zs5lUiCHhBJ5AOoNrqpj0ITKGdOKMGwlroi3BtAOjbiFMCB4CsJWjpkS6g8clYDMWWkXFErtrZ1iP6SY0H1Ca3IyiH2J68bCdIo6d0VdCRkH66xn9nltl4ODFssdvr4bz3\u002Bc6QwCQm6jVJ\u002B/szVYBDaKkOXQ23T5xPH5BtT6pLbMHqjFwB8MBag\u002Bw6HZreNOKhGUky7YSvQLoiUbCTuZqK/p85WNkkQXfos8khfSIBcNq9vDZhGH89Szuh768PttpBvy77pOwZjNfBWjnLfdOIINDl1f1kKeYv/A2tcmHY2Pz\u002B784DFcv\u002BpD9un85Fcc1YKb7OKdDc3ZU4y6jefAp1\u002BHE8zI4VdRsE5zHOBYoX2oowRVijGq8cIgIoykojEDgk6KdNCKVPQqSjuTKvDtgLEPEuniax0u3CIKp77KrA4ccJmRzi2tHU8QKj/1F8fSM6LblY9IIBcxW5eugKw1YJ0sdrlWW7KEYfWZ0kHdOMVbOHQc7xd/1E\u002BCYHKV/5yj2smhyaANe9jvVjOark3WVCPSUkg3GXCFraJp1Ps/7mJY9fh3O28kTbycLJjk5SUCrAtPw6xUa8BZHBz\u002Bo6fcr2jQQrhVXhi0rQWLm\u002BzXocd8Zyfv8Cu2A4o3HR9SJqoVv30wFKJtrE3ymxWmyM/UgXpUgjx/7L48GT4uHUD5YYdbdtxvp4wlDrrZ/FUVDzu6Y5yk/qNuldK\u002B8/pkPo8M\u002BTmOS1HzZNruL3OBpe9pJwkDdLqkVGLj7eEJsbORwNArzAMbh8Ppxv7Cts8w7O/iVMzwYMrUaKTWql5w6bMmXG6jVdjsTaBGGg==",
      "StatusCode": 201,
      "ResponseHeaders": {
        "Content-Length": "0",
        "Content-MD5": "uc\u002Bd1Rs2xRJuUgkfNcmYpw==",
        "Date": "Thu, 02 Apr 2020 23:41:37 GMT",
        "ETag": "\u00220x8D7D75F630E94BF\u0022",
        "Last-Modified": "Thu, 02 Apr 2020 23:41:37 GMT",
        "Server": [
          "Windows-Azure-Blob/1.0",
          "Microsoft-HTTPAPI/2.0"
        ],
        "x-ms-client-request-id": "65dc445f-dc78-9b4a-5a60-8d9716f6062c",
        "x-ms-content-crc64": "65plyjvaYEk=",
        "x-ms-request-id": "f4ddee4d-001e-0006-7f48-097e1f000000",
        "x-ms-request-server-encrypted": "true",
        "x-ms-version": "2019-12-12"
      },
      "ResponseBody": []
    },
    {
      "RequestUri": "https://seanmcccanary.blob.core.windows.net/test-container-32681695-980f-8730-be8c-c358e49898fa/test-blob-21bc8b0a-4930-918e-0ab7-b71a0b7b62ce?comp=lease",
      "RequestMethod": "PUT",
      "RequestHeaders": {
        "Authorization": "Sanitized",
        "traceparent": "00-136bd29dfdd66341a71dfeea9d77a563-8530557b57c7004d-00",
        "User-Agent": [
          "azsdk-net-Storage.Blobs/12.5.0-dev.20200402.1",
          "(.NET Core 4.6.28325.01; Microsoft Windows 10.0.18362 )"
        ],
        "x-ms-client-request-id": "a198f052-fd69-c968-a44a-a641c210d1f5",
        "x-ms-date": "Thu, 02 Apr 2020 23:41:38 GMT",
        "x-ms-lease-action": "acquire",
        "x-ms-lease-duration": "15",
        "x-ms-proposed-lease-id": "181b46aa-0687-f743-5e7f-c2563fbb0e9c",
        "x-ms-return-client-request-id": "true",
        "x-ms-version": "2019-12-12"
      },
      "RequestBody": null,
      "StatusCode": 201,
      "ResponseHeaders": {
        "Content-Length": "0",
        "Date": "Thu, 02 Apr 2020 23:41:37 GMT",
        "ETag": "\u00220x8D7D75F630E94BF\u0022",
        "Last-Modified": "Thu, 02 Apr 2020 23:41:37 GMT",
        "Server": [
          "Windows-Azure-Blob/1.0",
          "Microsoft-HTTPAPI/2.0"
        ],
        "x-ms-client-request-id": "a198f052-fd69-c968-a44a-a641c210d1f5",
        "x-ms-lease-id": "181b46aa-0687-f743-5e7f-c2563fbb0e9c",
<<<<<<< HEAD
        "x-ms-request-id": "45e353d5-501e-001b-7030-f3ac38000000",
=======
        "x-ms-request-id": "f4ddee54-001e-0006-0348-097e1f000000",
>>>>>>> 8d420312
        "x-ms-version": "2019-12-12"
      },
      "ResponseBody": []
    },
    {
      "RequestUri": "https://seanmcccanary.blob.core.windows.net/test-container-32681695-980f-8730-be8c-c358e49898fa/test-blob-21bc8b0a-4930-918e-0ab7-b71a0b7b62ce?comp=lease",
      "RequestMethod": "PUT",
      "RequestHeaders": {
        "Authorization": "Sanitized",
        "traceparent": "00-ed97a4f8b95c2743aac1ac9d0c5fa56a-c5332265bd81974c-00",
        "User-Agent": [
          "azsdk-net-Storage.Blobs/12.5.0-dev.20200402.1",
          "(.NET Core 4.6.28325.01; Microsoft Windows 10.0.18362 )"
        ],
        "x-ms-client-request-id": "35e0a4e9-39d0-58c7-512d-749f989b96f1",
        "x-ms-date": "Thu, 02 Apr 2020 23:41:39 GMT",
        "x-ms-lease-action": "change",
        "x-ms-lease-id": "181b46aa-0687-f743-5e7f-c2563fbb0e9c",
        "x-ms-proposed-lease-id": "098d74fe-e1c3-d1a1-7145-44322669da30",
        "x-ms-return-client-request-id": "true",
        "x-ms-version": "2019-12-12"
      },
      "RequestBody": null,
      "StatusCode": 200,
      "ResponseHeaders": {
        "Content-Length": "0",
        "Date": "Thu, 02 Apr 2020 23:41:37 GMT",
        "ETag": "\u00220x8D7D75F630E94BF\u0022",
        "Last-Modified": "Thu, 02 Apr 2020 23:41:37 GMT",
        "Server": [
          "Windows-Azure-Blob/1.0",
          "Microsoft-HTTPAPI/2.0"
        ],
        "x-ms-client-request-id": "35e0a4e9-39d0-58c7-512d-749f989b96f1",
        "x-ms-lease-id": "098d74fe-e1c3-d1a1-7145-44322669da30",
<<<<<<< HEAD
        "x-ms-request-id": "45e353da-501e-001b-7530-f3ac38000000",
=======
        "x-ms-request-id": "f4ddee58-001e-0006-0648-097e1f000000",
>>>>>>> 8d420312
        "x-ms-version": "2019-12-12"
      },
      "ResponseBody": []
    },
    {
      "RequestUri": "https://seanmcccanary.blob.core.windows.net/test-container-32681695-980f-8730-be8c-c358e49898fa?restype=container",
      "RequestMethod": "DELETE",
      "RequestHeaders": {
        "Authorization": "Sanitized",
        "traceparent": "00-9738acd79e54ca4486222df1b474ca1c-9b8bb794e8e09644-00",
        "User-Agent": [
          "azsdk-net-Storage.Blobs/12.5.0-dev.20200402.1",
          "(.NET Core 4.6.28325.01; Microsoft Windows 10.0.18362 )"
        ],
        "x-ms-client-request-id": "1d582893-9b2f-6b25-caa8-3497801226fc",
        "x-ms-date": "Thu, 02 Apr 2020 23:41:39 GMT",
        "x-ms-return-client-request-id": "true",
        "x-ms-version": "2019-12-12"
      },
      "RequestBody": null,
      "StatusCode": 202,
      "ResponseHeaders": {
        "Content-Length": "0",
        "Date": "Thu, 02 Apr 2020 23:41:37 GMT",
        "Server": [
          "Windows-Azure-Blob/1.0",
          "Microsoft-HTTPAPI/2.0"
        ],
        "x-ms-client-request-id": "1d582893-9b2f-6b25-caa8-3497801226fc",
<<<<<<< HEAD
        "x-ms-request-id": "45e353e0-501e-001b-7b30-f3ac38000000",
=======
        "x-ms-request-id": "f4ddee5f-001e-0006-0c48-097e1f000000",
>>>>>>> 8d420312
        "x-ms-version": "2019-12-12"
      },
      "ResponseBody": []
    },
    {
      "RequestUri": "https://seanmcccanary.blob.core.windows.net/test-container-c9cb169d-2f54-138b-ca83-f8f62f9263c6?restype=container",
      "RequestMethod": "PUT",
      "RequestHeaders": {
        "Authorization": "Sanitized",
        "traceparent": "00-97cf9054c7efc74eb5341d7dfc847682-9646be2affe9084d-00",
        "User-Agent": [
          "azsdk-net-Storage.Blobs/12.5.0-dev.20200402.1",
          "(.NET Core 4.6.28325.01; Microsoft Windows 10.0.18362 )"
        ],
        "x-ms-blob-public-access": "container",
        "x-ms-client-request-id": "df970db3-24be-63a7-9d44-53aba32e3c37",
        "x-ms-date": "Thu, 02 Apr 2020 23:41:39 GMT",
        "x-ms-return-client-request-id": "true",
        "x-ms-version": "2019-12-12"
      },
      "RequestBody": null,
      "StatusCode": 201,
      "ResponseHeaders": {
        "Content-Length": "0",
        "Date": "Thu, 02 Apr 2020 23:41:37 GMT",
        "ETag": "\u00220x8D7D75F636B259E\u0022",
        "Last-Modified": "Thu, 02 Apr 2020 23:41:38 GMT",
        "Server": [
          "Windows-Azure-Blob/1.0",
          "Microsoft-HTTPAPI/2.0"
        ],
        "x-ms-client-request-id": "df970db3-24be-63a7-9d44-53aba32e3c37",
<<<<<<< HEAD
        "x-ms-request-id": "0507dd2c-b01e-002c-6d30-f37e94000000",
=======
        "x-ms-request-id": "587c1062-401e-0081-2c48-09ed7a000000",
>>>>>>> 8d420312
        "x-ms-version": "2019-12-12"
      },
      "ResponseBody": []
    },
    {
      "RequestUri": "https://seanmcccanary.blob.core.windows.net/test-container-c9cb169d-2f54-138b-ca83-f8f62f9263c6/test-blob-08596d45-b605-23b9-5453-de6b72407286",
      "RequestMethod": "PUT",
      "RequestHeaders": {
        "Authorization": "Sanitized",
        "Content-Length": "1024",
        "traceparent": "00-6fb06b3ad406e146b42f0534b83b6fe3-68cd2c5783e5a546-00",
        "User-Agent": [
          "azsdk-net-Storage.Blobs/12.5.0-dev.20200402.1",
          "(.NET Core 4.6.28325.01; Microsoft Windows 10.0.18362 )"
        ],
        "x-ms-blob-type": "BlockBlob",
        "x-ms-client-request-id": "18dc719f-5e56-4cdf-ef9d-537a8af59737",
        "x-ms-date": "Thu, 02 Apr 2020 23:41:39 GMT",
        "x-ms-return-client-request-id": "true",
        "x-ms-version": "2019-12-12"
      },
      "RequestBody": "p81DIvuDCBnQqdL\u002BJhXUvayFBTPp0yX9U3OKa0Y78V3SzATW6ho8wWU/N1zju/0\u002BfiC/7Do\u002BnNOnRs6H\u002BJ3Slbh1K1oR/tKSSETNqpvIGpd2TOwlfAQiky8wLqRLtMjIbaKkbZCjLYBOLaT2cfI43yw3EayxrBizU5cq4NAuRpN7BTz5I6wH0x9r109fKyI8\u002BE53FKMbF8CJ8Bn5eEywIOYQemu1Prt/Lz6NRdXJUyh07uiBtjHwX\u002B18bzOTDlvSu7ZoT7C2hrmT\u002BORljtHrwJzxhIpkL2q0Hxt\u002BOc\u002BI7CHiuooeYAR3vWcu7r5Mi9Ecka\u002BWoonRboxMtDCVOE3qCgvDgtNHzGCYecYiNUCrZ5RJYagf8UmYEUz\u002B0qzU4YQaQ\u002BOyiQj91cVP/ijCrjhLoEybS9ekyhjBK3CGSPm0xJdCCPFd\u002Bd6LS4zj0PMh1WMTszFfOJatdXnK8F6YdozLmjmQgKZH7aduDwBKwfkloFUNc5XIVIsBlJJ4kgh/89T/GDW6kFS8zMWJ8SiWYrR/pVAIigP3Akatj\u002BwUzlue7hsrSqnDahABUKbPPmJiazHd\u002Be24dmjRCBXvDAFoqP5q6gIMahcLuzpABzpdJ8TjSiO6NtVu5nizWkKT1F4OmKeoZVNgVgAZ0j2yeG4uc\u002BBRC8HdrnIo/ASKWRDVeObcMW\u002BTtMFwg/QjoGSYu24JhOZhQsmdMeo0gGlP1vzwRFpW1kb/m78f4IjMug0OkECWgNUqczUdPwCFXjRXIa34MlwKQeUnCeknQmJB0HbcJu8puFUmxtEkOZdGej2Kx77b04exBE5bbnbrAjDT3G6JqDdELmhX0WyK5QhN4I\u002BsnHujZvzuKyKgzUreO8OgUVwovdEFRZlVgwEbJh5GDY7nP2a1L3Zxmn0Vo2AeeJap6pSrJCO9plbhTuL60wQDWr\u002B79/td6yHmtyJU8KI4NgtrcTyKm\u002BlqKpkP0\u002BGTd8Z4EUmgY4GbS/9yxG0AabW0qRjXj2HIeb7WUM1iTRdAUkBc299Yl9OJzyY8F9Z7asHjWyrJvOdksJiLyhK0Of7oMnEtpI3WXBFETb87i2HnWuYMfvLsd5ZY9ytGzc3A1ZYnVOVlTsUzDP8ZhG4nKCQ2o28rqLoM\u002B7rb1K1ij45DhHcpFDZ8ggwh2HHz0/MnMc4GECpelC3bG1kqiXkY0X1w1QD3/RTuuiBiCs9JGCfHs6PfW39k5e9KTvjcUfiSCAf0gv7zMDO5GFUJ\u002B4pekgIyY9bWOHX9C\u002B8QrK8cEWgnzwHIVJYp1INvJUMpW\u002Bpl7Lv1qu4ivM\u002BR9nYO4oODnAbs4SuIlT1sCY9TZhMy07AFq8DzJmZ6BRMxN10fGvH/7Ig9PHm\u002B3A==",
      "StatusCode": 201,
      "ResponseHeaders": {
        "Content-Length": "0",
        "Content-MD5": "FC7ZdW3ctN0Pfxg1RtzRvQ==",
        "Date": "Thu, 02 Apr 2020 23:41:37 GMT",
        "ETag": "\u00220x8D7D75F6378B47C\u0022",
        "Last-Modified": "Thu, 02 Apr 2020 23:41:38 GMT",
        "Server": [
          "Windows-Azure-Blob/1.0",
          "Microsoft-HTTPAPI/2.0"
        ],
        "x-ms-client-request-id": "18dc719f-5e56-4cdf-ef9d-537a8af59737",
        "x-ms-content-crc64": "THF\u002BJnYfzxY=",
        "x-ms-request-id": "587c1065-401e-0081-2d48-09ed7a000000",
        "x-ms-request-server-encrypted": "true",
        "x-ms-version": "2019-12-12"
      },
      "ResponseBody": []
    },
    {
      "RequestUri": "https://seanmcccanary.blob.core.windows.net/test-container-c9cb169d-2f54-138b-ca83-f8f62f9263c6/test-blob-08596d45-b605-23b9-5453-de6b72407286?comp=lease",
      "RequestMethod": "PUT",
      "RequestHeaders": {
        "Authorization": "Sanitized",
        "traceparent": "00-7635d4a27bfc5f47b28b1375e3652598-d58e8f128c24124c-00",
        "User-Agent": [
          "azsdk-net-Storage.Blobs/12.5.0-dev.20200402.1",
          "(.NET Core 4.6.28325.01; Microsoft Windows 10.0.18362 )"
        ],
        "x-ms-client-request-id": "771d17e2-cc57-9f9a-4871-d760125bbbe1",
        "x-ms-date": "Thu, 02 Apr 2020 23:41:39 GMT",
        "x-ms-lease-action": "acquire",
        "x-ms-lease-duration": "15",
        "x-ms-proposed-lease-id": "756ace46-c59d-361c-bd75-d83a5910ba3c",
        "x-ms-return-client-request-id": "true",
        "x-ms-version": "2019-12-12"
      },
      "RequestBody": null,
      "StatusCode": 201,
      "ResponseHeaders": {
        "Content-Length": "0",
        "Date": "Thu, 02 Apr 2020 23:41:38 GMT",
        "ETag": "\u00220x8D7D75F6378B47C\u0022",
        "Last-Modified": "Thu, 02 Apr 2020 23:41:38 GMT",
        "Server": [
          "Windows-Azure-Blob/1.0",
          "Microsoft-HTTPAPI/2.0"
        ],
        "x-ms-client-request-id": "771d17e2-cc57-9f9a-4871-d760125bbbe1",
        "x-ms-lease-id": "756ace46-c59d-361c-bd75-d83a5910ba3c",
<<<<<<< HEAD
        "x-ms-request-id": "0507dd34-b01e-002c-7230-f37e94000000",
=======
        "x-ms-request-id": "587c1068-401e-0081-3048-09ed7a000000",
>>>>>>> 8d420312
        "x-ms-version": "2019-12-12"
      },
      "ResponseBody": []
    },
    {
      "RequestUri": "https://seanmcccanary.blob.core.windows.net/test-container-c9cb169d-2f54-138b-ca83-f8f62f9263c6/test-blob-08596d45-b605-23b9-5453-de6b72407286?comp=lease",
      "RequestMethod": "PUT",
      "RequestHeaders": {
        "Authorization": "Sanitized",
        "If-Modified-Since": "Wed, 01 Apr 2020 23:41:38 GMT",
        "traceparent": "00-06551aa451aab74187eb8772225f006e-414168032b752b49-00",
        "User-Agent": [
          "azsdk-net-Storage.Blobs/12.5.0-dev.20200402.1",
          "(.NET Core 4.6.28325.01; Microsoft Windows 10.0.18362 )"
        ],
        "x-ms-client-request-id": "63ded349-babe-bf12-f323-1fe74278c7fa",
        "x-ms-date": "Thu, 02 Apr 2020 23:41:39 GMT",
        "x-ms-lease-action": "change",
        "x-ms-lease-id": "756ace46-c59d-361c-bd75-d83a5910ba3c",
        "x-ms-proposed-lease-id": "ca9d125c-a69c-f886-9e3c-b2c17bdc3269",
        "x-ms-return-client-request-id": "true",
        "x-ms-version": "2019-12-12"
      },
      "RequestBody": null,
      "StatusCode": 200,
      "ResponseHeaders": {
        "Content-Length": "0",
        "Date": "Thu, 02 Apr 2020 23:41:38 GMT",
        "ETag": "\u00220x8D7D75F6378B47C\u0022",
        "Last-Modified": "Thu, 02 Apr 2020 23:41:38 GMT",
        "Server": [
          "Windows-Azure-Blob/1.0",
          "Microsoft-HTTPAPI/2.0"
        ],
        "x-ms-client-request-id": "63ded349-babe-bf12-f323-1fe74278c7fa",
        "x-ms-lease-id": "ca9d125c-a69c-f886-9e3c-b2c17bdc3269",
<<<<<<< HEAD
        "x-ms-request-id": "0507dd36-b01e-002c-7430-f37e94000000",
=======
        "x-ms-request-id": "587c106f-401e-0081-3748-09ed7a000000",
>>>>>>> 8d420312
        "x-ms-version": "2019-12-12"
      },
      "ResponseBody": []
    },
    {
      "RequestUri": "https://seanmcccanary.blob.core.windows.net/test-container-c9cb169d-2f54-138b-ca83-f8f62f9263c6?restype=container",
      "RequestMethod": "DELETE",
      "RequestHeaders": {
        "Authorization": "Sanitized",
        "traceparent": "00-f483a494e8faba4d9013d8306ce561ec-1162e34c4ea0d14a-00",
        "User-Agent": [
          "azsdk-net-Storage.Blobs/12.5.0-dev.20200402.1",
          "(.NET Core 4.6.28325.01; Microsoft Windows 10.0.18362 )"
        ],
        "x-ms-client-request-id": "3f17ddff-577c-8722-5bef-d72933fc00c1",
        "x-ms-date": "Thu, 02 Apr 2020 23:41:39 GMT",
        "x-ms-return-client-request-id": "true",
        "x-ms-version": "2019-12-12"
      },
      "RequestBody": null,
      "StatusCode": 202,
      "ResponseHeaders": {
        "Content-Length": "0",
        "Date": "Thu, 02 Apr 2020 23:41:38 GMT",
        "Server": [
          "Windows-Azure-Blob/1.0",
          "Microsoft-HTTPAPI/2.0"
        ],
        "x-ms-client-request-id": "3f17ddff-577c-8722-5bef-d72933fc00c1",
<<<<<<< HEAD
        "x-ms-request-id": "0507dd37-b01e-002c-7530-f37e94000000",
=======
        "x-ms-request-id": "587c1075-401e-0081-3d48-09ed7a000000",
>>>>>>> 8d420312
        "x-ms-version": "2019-12-12"
      },
      "ResponseBody": []
    },
    {
      "RequestUri": "https://seanmcccanary.blob.core.windows.net/test-container-d20b7afc-5a07-2003-424e-2fe37c7e684e?restype=container",
      "RequestMethod": "PUT",
      "RequestHeaders": {
        "Authorization": "Sanitized",
        "traceparent": "00-9bc07ffc70e98843b13e276976f0be6e-f1103a2cc5b3fc4b-00",
        "User-Agent": [
          "azsdk-net-Storage.Blobs/12.5.0-dev.20200402.1",
          "(.NET Core 4.6.28325.01; Microsoft Windows 10.0.18362 )"
        ],
        "x-ms-blob-public-access": "container",
        "x-ms-client-request-id": "dc977dda-8199-a59b-d9f6-fc2e283e0bdc",
        "x-ms-date": "Thu, 02 Apr 2020 23:41:39 GMT",
        "x-ms-return-client-request-id": "true",
        "x-ms-version": "2019-12-12"
      },
      "RequestBody": null,
      "StatusCode": 201,
      "ResponseHeaders": {
        "Content-Length": "0",
        "Date": "Thu, 02 Apr 2020 23:41:38 GMT",
        "ETag": "\u00220x8D7D75F63D613A6\u0022",
        "Last-Modified": "Thu, 02 Apr 2020 23:41:39 GMT",
        "Server": [
          "Windows-Azure-Blob/1.0",
          "Microsoft-HTTPAPI/2.0"
        ],
        "x-ms-client-request-id": "dc977dda-8199-a59b-d9f6-fc2e283e0bdc",
<<<<<<< HEAD
        "x-ms-request-id": "6ed23eec-401e-0038-8030-f336fb000000",
=======
        "x-ms-request-id": "0c4c9466-a01e-0020-2b48-093607000000",
>>>>>>> 8d420312
        "x-ms-version": "2019-12-12"
      },
      "ResponseBody": []
    },
    {
      "RequestUri": "https://seanmcccanary.blob.core.windows.net/test-container-d20b7afc-5a07-2003-424e-2fe37c7e684e/test-blob-b6598887-9b14-7460-fc77-7bf09dfdd0da",
      "RequestMethod": "PUT",
      "RequestHeaders": {
        "Authorization": "Sanitized",
        "Content-Length": "1024",
        "traceparent": "00-66a3cdae0d11384e9d7f493b16796f0d-94dc2c7d17934942-00",
        "User-Agent": [
          "azsdk-net-Storage.Blobs/12.5.0-dev.20200402.1",
          "(.NET Core 4.6.28325.01; Microsoft Windows 10.0.18362 )"
        ],
        "x-ms-blob-type": "BlockBlob",
        "x-ms-client-request-id": "8ae6ffe7-93f0-c07e-1bc8-fcef5e24a572",
        "x-ms-date": "Thu, 02 Apr 2020 23:41:40 GMT",
        "x-ms-return-client-request-id": "true",
        "x-ms-version": "2019-12-12"
      },
      "RequestBody": "8vcI/\u002BeLtU7hQYtpik9rGAvffscOpCI/HCLgIQarB9smIjswNgv1/NML1dMP9\u002BqtDGPlvn8IzE3UyePFqpNHNTqvQ2gTOuH/6oHzAs5PLyU4MxWjxkhcHlbuW2woL1FAxKCZYLOBmdKB5dT9FMl\u002BhZm9jXd\u002BpG/xUyURJd911rowsz0uts9xtplDIuB0XgmMb9bTaqLZwh8wpw2OcHTyDA4azWGLT87KTNfeO4KOfPUbhLUJoWwYVvEe/Q7C4kUkUBbSWpCoAB8HCR7K\u002B4adoisXc\u002By\u002B6WqiAXdvbVHACGqRuepsvCJkc4OWAZhNTVpqgFvjqm9ZZmasL1gYOJPNRwCzOEGbMeUIsv9oKOjRVLQcBe323F37OFOEwI3KTDrwyLqXmRQZzk522/dv8D5\u002B29qj\u002BzOl12qjuADuF3FYPWbFeF8tObqfAzaefwFmi0cUBeWyJlAGSvFP9OAUKrfdHp2QqXjeUKEfBPj9BldpPCy52RGMpRYVvi1u3kTZi9h/wWFj1eLONrVDkiJYCUSZ5rizWlClUXiHeutLb3JdRXgffkX2BmZK6qNcSBP0vbTo1feMJTCI2W/p3Fv2gsZC5UypOIv\u002Bo99RaXCsSQhlkr02Ypp60R9Il6TVDCoLU2fdGWPGS4Qp6jIYOry/25BnhEmdwB8rxxMsYaHmKZa1RRUJzy\u002Blnkc4DHhoYpZjiLsUbofgbZNHslJPmenjQsGbYvSntgxgwuUBZbOnwmV8ydjm0boO1diBwR3dVQVdVcq3zQCiu9GvtKui3gffoO/s0s8R/HAGjI0cJfXvg2zgpBDp7/Vl2g4HNx0PbPbQoiAt8IM2TFhZsUFyhZXbvzA\u002Bwjr39bH5h/fBCcVT9h\u002BXTIPUwZLpqle4kD208lV4K3fs0Kq72KxvM2mLdUOSBroh2zgSB/6eVBfjP2VzRZWiSN5OZiZ123PXZY0pXjUUJYqCkhYcZiR4TnuS15lG\u002B\u002B7T6CxkQ5\u002BUrP/FOqFwdfbizxna8bJ\u002BhuK51Req4gTZkGmfVXUIr\u002BLq7eYWVyuCCNiFrwiAawo7VWJKq22I6sn766o40CCA2iA38APMZy\u002B2N80/JDL8WSRfZP8TvQR0YgIdG2uBSje4BdXoSXsGbu0zlHOgSMaX/5GF2GwgbBwbw44Ar0vDNO2Whx5cExCpWPUR3ymQ0xk8hRza/HHLl5i5zIXtBr\u002BhcF\u002BGCsGoOuuB24B2Dozyi\u002B90xCkv6Th7yu\u002BFo0eKvFI1cG/KCslXlEsxWCDxVIgMxkGWeEGWcocnCj/RIpaj9x8uQJ4dKIAmHDDd/pAXinZned0G9EMQn/7oo/\u002BJhnG1jWEAwxTp7p3Ab1wRuXP3D4DJaqi4nQPcHaGgNQ==",
      "StatusCode": 201,
      "ResponseHeaders": {
        "Content-Length": "0",
        "Content-MD5": "K3uMGVzgZmGMTU\u002BuV48I/g==",
        "Date": "Thu, 02 Apr 2020 23:41:38 GMT",
        "ETag": "\u00220x8D7D75F63E3224D\u0022",
        "Last-Modified": "Thu, 02 Apr 2020 23:41:39 GMT",
        "Server": [
          "Windows-Azure-Blob/1.0",
          "Microsoft-HTTPAPI/2.0"
        ],
        "x-ms-client-request-id": "8ae6ffe7-93f0-c07e-1bc8-fcef5e24a572",
        "x-ms-content-crc64": "OUIWyUVfYzE=",
        "x-ms-request-id": "0c4c946c-a01e-0020-2e48-093607000000",
        "x-ms-request-server-encrypted": "true",
        "x-ms-version": "2019-12-12"
      },
      "ResponseBody": []
    },
    {
      "RequestUri": "https://seanmcccanary.blob.core.windows.net/test-container-d20b7afc-5a07-2003-424e-2fe37c7e684e/test-blob-b6598887-9b14-7460-fc77-7bf09dfdd0da?comp=lease",
      "RequestMethod": "PUT",
      "RequestHeaders": {
        "Authorization": "Sanitized",
        "traceparent": "00-7ebf5cf43508db4592b410157fb208fc-07a60a25c6d6ca40-00",
        "User-Agent": [
          "azsdk-net-Storage.Blobs/12.5.0-dev.20200402.1",
          "(.NET Core 4.6.28325.01; Microsoft Windows 10.0.18362 )"
        ],
        "x-ms-client-request-id": "df9783ab-872e-33b7-7427-3bf64b5d6681",
        "x-ms-date": "Thu, 02 Apr 2020 23:41:40 GMT",
        "x-ms-lease-action": "acquire",
        "x-ms-lease-duration": "15",
        "x-ms-proposed-lease-id": "3e18b949-c5d3-9153-02c8-f8b967ed1d79",
        "x-ms-return-client-request-id": "true",
        "x-ms-version": "2019-12-12"
      },
      "RequestBody": null,
      "StatusCode": 201,
      "ResponseHeaders": {
        "Content-Length": "0",
        "Date": "Thu, 02 Apr 2020 23:41:38 GMT",
        "ETag": "\u00220x8D7D75F63E3224D\u0022",
        "Last-Modified": "Thu, 02 Apr 2020 23:41:39 GMT",
        "Server": [
          "Windows-Azure-Blob/1.0",
          "Microsoft-HTTPAPI/2.0"
        ],
        "x-ms-client-request-id": "df9783ab-872e-33b7-7427-3bf64b5d6681",
        "x-ms-lease-id": "3e18b949-c5d3-9153-02c8-f8b967ed1d79",
<<<<<<< HEAD
        "x-ms-request-id": "6ed23ef1-401e-0038-0330-f336fb000000",
=======
        "x-ms-request-id": "0c4c9470-a01e-0020-3148-093607000000",
>>>>>>> 8d420312
        "x-ms-version": "2019-12-12"
      },
      "ResponseBody": []
    },
    {
      "RequestUri": "https://seanmcccanary.blob.core.windows.net/test-container-d20b7afc-5a07-2003-424e-2fe37c7e684e/test-blob-b6598887-9b14-7460-fc77-7bf09dfdd0da?comp=lease",
      "RequestMethod": "PUT",
      "RequestHeaders": {
        "Authorization": "Sanitized",
        "If-Unmodified-Since": "Fri, 03 Apr 2020 23:41:38 GMT",
        "traceparent": "00-7cb67d1377feb54389f812bae8303132-fd802154756c304a-00",
        "User-Agent": [
          "azsdk-net-Storage.Blobs/12.5.0-dev.20200402.1",
          "(.NET Core 4.6.28325.01; Microsoft Windows 10.0.18362 )"
        ],
        "x-ms-client-request-id": "a74a4c83-f0e9-9ac3-3700-5d00cabad54e",
        "x-ms-date": "Thu, 02 Apr 2020 23:41:40 GMT",
        "x-ms-lease-action": "change",
        "x-ms-lease-id": "3e18b949-c5d3-9153-02c8-f8b967ed1d79",
        "x-ms-proposed-lease-id": "1ef57e57-16bb-f144-02dc-7af52b81d0f2",
        "x-ms-return-client-request-id": "true",
        "x-ms-version": "2019-12-12"
      },
      "RequestBody": null,
      "StatusCode": 200,
      "ResponseHeaders": {
        "Content-Length": "0",
        "Date": "Thu, 02 Apr 2020 23:41:39 GMT",
        "ETag": "\u00220x8D7D75F63E3224D\u0022",
        "Last-Modified": "Thu, 02 Apr 2020 23:41:39 GMT",
        "Server": [
          "Windows-Azure-Blob/1.0",
          "Microsoft-HTTPAPI/2.0"
        ],
        "x-ms-client-request-id": "a74a4c83-f0e9-9ac3-3700-5d00cabad54e",
        "x-ms-lease-id": "1ef57e57-16bb-f144-02dc-7af52b81d0f2",
<<<<<<< HEAD
        "x-ms-request-id": "6ed23ef2-401e-0038-0430-f336fb000000",
=======
        "x-ms-request-id": "0c4c9479-a01e-0020-3948-093607000000",
>>>>>>> 8d420312
        "x-ms-version": "2019-12-12"
      },
      "ResponseBody": []
    },
    {
      "RequestUri": "https://seanmcccanary.blob.core.windows.net/test-container-d20b7afc-5a07-2003-424e-2fe37c7e684e?restype=container",
      "RequestMethod": "DELETE",
      "RequestHeaders": {
        "Authorization": "Sanitized",
        "traceparent": "00-8240cfc6966afa419805f632df0097e9-4382cc6f5ec78b4e-00",
        "User-Agent": [
          "azsdk-net-Storage.Blobs/12.5.0-dev.20200402.1",
          "(.NET Core 4.6.28325.01; Microsoft Windows 10.0.18362 )"
        ],
        "x-ms-client-request-id": "ff72fed1-bf13-0797-41fd-40b8ee518612",
        "x-ms-date": "Thu, 02 Apr 2020 23:41:40 GMT",
        "x-ms-return-client-request-id": "true",
        "x-ms-version": "2019-12-12"
      },
      "RequestBody": null,
      "StatusCode": 202,
      "ResponseHeaders": {
        "Content-Length": "0",
        "Date": "Thu, 02 Apr 2020 23:41:39 GMT",
        "Server": [
          "Windows-Azure-Blob/1.0",
          "Microsoft-HTTPAPI/2.0"
        ],
        "x-ms-client-request-id": "ff72fed1-bf13-0797-41fd-40b8ee518612",
<<<<<<< HEAD
        "x-ms-request-id": "6ed23ef3-401e-0038-0530-f336fb000000",
=======
        "x-ms-request-id": "0c4c947c-a01e-0020-3c48-093607000000",
>>>>>>> 8d420312
        "x-ms-version": "2019-12-12"
      },
      "ResponseBody": []
    },
    {
      "RequestUri": "https://seanmcccanary.blob.core.windows.net/test-container-887724fe-c0ea-a30f-d6eb-75a3de6985e6?restype=container",
      "RequestMethod": "PUT",
      "RequestHeaders": {
        "Authorization": "Sanitized",
        "traceparent": "00-693e127f94791447bb86eb8ccd004e9b-0d2f12c3087f3143-00",
        "User-Agent": [
          "azsdk-net-Storage.Blobs/12.5.0-dev.20200402.1",
          "(.NET Core 4.6.28325.01; Microsoft Windows 10.0.18362 )"
        ],
        "x-ms-blob-public-access": "container",
        "x-ms-client-request-id": "f05bfec0-1bd9-116d-efce-282849f328d8",
        "x-ms-date": "Thu, 02 Apr 2020 23:41:40 GMT",
        "x-ms-return-client-request-id": "true",
        "x-ms-version": "2019-12-12"
      },
      "RequestBody": null,
      "StatusCode": 201,
      "ResponseHeaders": {
        "Content-Length": "0",
        "Date": "Thu, 02 Apr 2020 23:41:39 GMT",
        "ETag": "\u00220x8D7D75F643E8F9D\u0022",
        "Last-Modified": "Thu, 02 Apr 2020 23:41:39 GMT",
        "Server": [
          "Windows-Azure-Blob/1.0",
          "Microsoft-HTTPAPI/2.0"
        ],
        "x-ms-client-request-id": "f05bfec0-1bd9-116d-efce-282849f328d8",
<<<<<<< HEAD
        "x-ms-request-id": "c0f3193e-a01e-0020-6630-f3e99c000000",
=======
        "x-ms-request-id": "d0777a4d-301e-009b-6248-098ca5000000",
>>>>>>> 8d420312
        "x-ms-version": "2019-12-12"
      },
      "ResponseBody": []
    },
    {
      "RequestUri": "https://seanmcccanary.blob.core.windows.net/test-container-887724fe-c0ea-a30f-d6eb-75a3de6985e6/test-blob-e95b5a77-b922-27ca-e948-19c16bde0419",
      "RequestMethod": "PUT",
      "RequestHeaders": {
        "Authorization": "Sanitized",
        "Content-Length": "1024",
        "traceparent": "00-57f2fc61ecac9f468e1198ef1e404396-c5187ddabe30784b-00",
        "User-Agent": [
          "azsdk-net-Storage.Blobs/12.5.0-dev.20200402.1",
          "(.NET Core 4.6.28325.01; Microsoft Windows 10.0.18362 )"
        ],
        "x-ms-blob-type": "BlockBlob",
        "x-ms-client-request-id": "e20314a9-b162-d5fb-8953-8c041c35db09",
        "x-ms-date": "Thu, 02 Apr 2020 23:41:40 GMT",
        "x-ms-return-client-request-id": "true",
        "x-ms-version": "2019-12-12"
      },
      "RequestBody": "epXi3w2VDECWHdx5rRLlewF7uURih70GNDQGkQKspRDKD660EEjL4U4aUwTdUXnWYp3A8CW/t/PX3KvZjns\u002B6njMrp5kMWq4sNf2RzO4KeK6Ly5k7LTqCli63DSd8lPS3GiLEKLbcjEzB0BOyW\u002B/H7LIH15M2f3D4aRFqVQ1G76DI2vLLBhA3r38MeR0nEHp\u002B72B1NL0hQJryC/\u002Blcjc/eyByqUD9PKZiECgUKgZT0ViXK6Xs0frj55oX2TpQkj1IDP489Gb5QfK6EuSUzVaUnjqmzkaRUmlljsHmpSOsEb3qy90IFtzxnemzcv7WTtoDg3r/6YP2trqU1yVlEpzPDcFmqcF5jEddtTCc3h9qTz/noyGorGf6NBVic3\u002B3jIsM5CU9b\u002BUYijczojSTWdibKkflvW\u002B7JmGZrHWsFxkHpiilUDn6bN9azxkqtQozJpp8h0j30c8bUb3Do8NvbLLeLDwMLcmeoL1oiu5WkLFXZkXbb0/QD9QZSf58NskcK2JmDEjN5ziQ3eaLTwcgxMEMbD19lD0jDdxoMqQLIqn0DF9L8EQoiX9NClFpBICM\u002BIU9b4qL3pdlQz5spfRUhbt8lwLn1NR84\u002BL98Emruclb2zoezfLfaG3H5q1FvCNLOETWLG195SPwgIvnje4N\u002BYk1EIr6NbfIXW7U3\u002B4m9yf/cvgElY2b3jXWbk1nN5q/ue0kUKtYkMKNDc7\u002BqMV1iYlj6Fr1yWQ7WTKVI8dqoSXUVSXAwqa8puI1d4e\u002BnXVwoKSDww9/ifCJKPd4g2z7YqypKhOfdMci50F4gJHcfPu9ZENipp3WlIt1d9mvA\u002BN1OhTa1bNhkWvdYRuOBske7Kw7\u002Bx8pmLvOklWIKfzts6Ndw0Z8wWcIW5MXhUWCSI2CVkstc0jES6FYzENdmadu7\u002B24cAOC4etFM1\u002BL0hN2TEmIBdNxgEAamXfk4/Uj6oHr6JVXydhKP7Rf6EApeLmOIr/5lZPT/S\u002BtXZbLnf42IQidoCl93kKxfcZfEdgAMWD\u002BVsF1alUuF\u002Btl6qxBvmG2acc3S5hQEAQ9SBeNtOtXbWx2DUb8gPbzr4g91/PWL/9kqKfQyKWIbka9eCI9YGMADn1AC7Ea\u002BakQQ9wQUjgQJxhYaQwDRqSGrZ8Af0iUtg8lPcm2liROSe7\u002BwITJeBwObRDJ5TdW/IfY\u002BV3SGnoge42NKxRumZD0Cd9dRIXfvXVC8dJ3ytEXzgEBndzGfC90noU3fEzHn5OAFZsYObgCOTwoTyin6HC8tV0TLTu0LY3v6KXA6EDouxI\u002Bt/U1/9RJP6SgnizGzPYUeobv9LKXy\u002BgNaBESAVD7P9QWaTC7hrWIii2XE0\u002Bg6RuvrG26OIafZuvNA==",
      "StatusCode": 201,
      "ResponseHeaders": {
        "Content-Length": "0",
        "Content-MD5": "CJa9tcbdjNAGeaq\u002BOnGcpQ==",
        "Date": "Thu, 02 Apr 2020 23:41:39 GMT",
        "ETag": "\u00220x8D7D75F644C096A\u0022",
        "Last-Modified": "Thu, 02 Apr 2020 23:41:40 GMT",
        "Server": [
          "Windows-Azure-Blob/1.0",
          "Microsoft-HTTPAPI/2.0"
        ],
        "x-ms-client-request-id": "e20314a9-b162-d5fb-8953-8c041c35db09",
        "x-ms-content-crc64": "6t6t6JYedjA=",
        "x-ms-request-id": "d0777a57-301e-009b-6948-098ca5000000",
        "x-ms-request-server-encrypted": "true",
        "x-ms-version": "2019-12-12"
      },
      "ResponseBody": []
    },
    {
      "RequestUri": "https://seanmcccanary.blob.core.windows.net/test-container-887724fe-c0ea-a30f-d6eb-75a3de6985e6/test-blob-e95b5a77-b922-27ca-e948-19c16bde0419",
      "RequestMethod": "HEAD",
      "RequestHeaders": {
        "Authorization": "Sanitized",
        "traceparent": "00-296bab44056fbd44bc5bacf9145ba1a7-36642725cbca1842-00",
        "User-Agent": [
          "azsdk-net-Storage.Blobs/12.5.0-dev.20200402.1",
          "(.NET Core 4.6.28325.01; Microsoft Windows 10.0.18362 )"
        ],
        "x-ms-client-request-id": "d661a604-71c3-4670-e887-13ddfb174924",
        "x-ms-date": "Thu, 02 Apr 2020 23:41:41 GMT",
        "x-ms-return-client-request-id": "true",
        "x-ms-version": "2019-12-12"
      },
      "RequestBody": null,
      "StatusCode": 200,
      "ResponseHeaders": {
        "Accept-Ranges": "bytes",
        "Content-Length": "1024",
        "Content-MD5": "CJa9tcbdjNAGeaq\u002BOnGcpQ==",
        "Content-Type": "application/octet-stream",
        "Date": "Thu, 02 Apr 2020 23:41:39 GMT",
        "ETag": "\u00220x8D7D75F644C096A\u0022",
        "Last-Modified": "Thu, 02 Apr 2020 23:41:40 GMT",
        "Server": [
          "Windows-Azure-Blob/1.0",
          "Microsoft-HTTPAPI/2.0"
        ],
        "x-ms-access-tier": "Hot",
        "x-ms-access-tier-inferred": "true",
        "x-ms-blob-type": "BlockBlob",
        "x-ms-client-request-id": "d661a604-71c3-4670-e887-13ddfb174924",
        "x-ms-creation-time": "Thu, 02 Apr 2020 23:41:40 GMT",
        "x-ms-lease-state": "available",
        "x-ms-lease-status": "unlocked",
        "x-ms-request-id": "d0777a5f-301e-009b-6e48-098ca5000000",
        "x-ms-server-encrypted": "true",
        "x-ms-version": "2019-12-12"
      },
      "ResponseBody": []
    },
    {
      "RequestUri": "https://seanmcccanary.blob.core.windows.net/test-container-887724fe-c0ea-a30f-d6eb-75a3de6985e6/test-blob-e95b5a77-b922-27ca-e948-19c16bde0419?comp=lease",
      "RequestMethod": "PUT",
      "RequestHeaders": {
        "Authorization": "Sanitized",
        "traceparent": "00-16424264633ade48aac279fc9be258d2-380ab8634a6d0646-00",
        "User-Agent": [
          "azsdk-net-Storage.Blobs/12.5.0-dev.20200402.1",
          "(.NET Core 4.6.28325.01; Microsoft Windows 10.0.18362 )"
        ],
        "x-ms-client-request-id": "1ca07041-8530-746a-15bb-c0d1baaa603f",
        "x-ms-date": "Thu, 02 Apr 2020 23:41:41 GMT",
        "x-ms-lease-action": "acquire",
        "x-ms-lease-duration": "15",
        "x-ms-proposed-lease-id": "7777ba13-4d15-0cbd-b6c5-20e2dfa94ee6",
        "x-ms-return-client-request-id": "true",
        "x-ms-version": "2019-12-12"
      },
      "RequestBody": null,
      "StatusCode": 201,
      "ResponseHeaders": {
        "Content-Length": "0",
        "Date": "Thu, 02 Apr 2020 23:41:40 GMT",
        "ETag": "\u00220x8D7D75F644C096A\u0022",
        "Last-Modified": "Thu, 02 Apr 2020 23:41:40 GMT",
        "Server": [
          "Windows-Azure-Blob/1.0",
          "Microsoft-HTTPAPI/2.0"
        ],
        "x-ms-client-request-id": "1ca07041-8530-746a-15bb-c0d1baaa603f",
        "x-ms-lease-id": "7777ba13-4d15-0cbd-b6c5-20e2dfa94ee6",
<<<<<<< HEAD
        "x-ms-request-id": "c0f31948-a01e-0020-6b30-f3e99c000000",
=======
        "x-ms-request-id": "d0777a96-301e-009b-1a48-098ca5000000",
>>>>>>> 8d420312
        "x-ms-version": "2019-12-12"
      },
      "ResponseBody": []
    },
    {
      "RequestUri": "https://seanmcccanary.blob.core.windows.net/test-container-887724fe-c0ea-a30f-d6eb-75a3de6985e6/test-blob-e95b5a77-b922-27ca-e948-19c16bde0419?comp=lease",
      "RequestMethod": "PUT",
      "RequestHeaders": {
        "Authorization": "Sanitized",
        "If-Match": "\u00220x8D7D75F644C096A\u0022",
        "traceparent": "00-01cb1d5e5cdea1418ef75b805263e39f-a70a3e2678286649-00",
        "User-Agent": [
          "azsdk-net-Storage.Blobs/12.5.0-dev.20200402.1",
          "(.NET Core 4.6.28325.01; Microsoft Windows 10.0.18362 )"
        ],
        "x-ms-client-request-id": "8b9cc927-2d76-e3f3-8787-45ebe5bb1913",
        "x-ms-date": "Thu, 02 Apr 2020 23:41:41 GMT",
        "x-ms-lease-action": "change",
        "x-ms-lease-id": "7777ba13-4d15-0cbd-b6c5-20e2dfa94ee6",
        "x-ms-proposed-lease-id": "697145a2-cc98-f0d2-6337-51a5c2925c2e",
        "x-ms-return-client-request-id": "true",
        "x-ms-version": "2019-12-12"
      },
      "RequestBody": null,
      "StatusCode": 200,
      "ResponseHeaders": {
        "Content-Length": "0",
        "Date": "Thu, 02 Apr 2020 23:41:40 GMT",
        "ETag": "\u00220x8D7D75F644C096A\u0022",
        "Last-Modified": "Thu, 02 Apr 2020 23:41:40 GMT",
        "Server": [
          "Windows-Azure-Blob/1.0",
          "Microsoft-HTTPAPI/2.0"
        ],
        "x-ms-client-request-id": "8b9cc927-2d76-e3f3-8787-45ebe5bb1913",
        "x-ms-lease-id": "697145a2-cc98-f0d2-6337-51a5c2925c2e",
<<<<<<< HEAD
        "x-ms-request-id": "c0f3194d-a01e-0020-7030-f3e99c000000",
=======
        "x-ms-request-id": "d0777abe-301e-009b-3e48-098ca5000000",
>>>>>>> 8d420312
        "x-ms-version": "2019-12-12"
      },
      "ResponseBody": []
    },
    {
      "RequestUri": "https://seanmcccanary.blob.core.windows.net/test-container-887724fe-c0ea-a30f-d6eb-75a3de6985e6?restype=container",
      "RequestMethod": "DELETE",
      "RequestHeaders": {
        "Authorization": "Sanitized",
        "traceparent": "00-8d9f767f1b93b0498acc0abbe8f143c2-89c96aaa6d42674a-00",
        "User-Agent": [
          "azsdk-net-Storage.Blobs/12.5.0-dev.20200402.1",
          "(.NET Core 4.6.28325.01; Microsoft Windows 10.0.18362 )"
        ],
        "x-ms-client-request-id": "f0a90e15-d50e-7ec8-144f-1795564e785d",
        "x-ms-date": "Thu, 02 Apr 2020 23:41:41 GMT",
        "x-ms-return-client-request-id": "true",
        "x-ms-version": "2019-12-12"
      },
      "RequestBody": null,
      "StatusCode": 202,
      "ResponseHeaders": {
        "Content-Length": "0",
        "Date": "Thu, 02 Apr 2020 23:41:40 GMT",
        "Server": [
          "Windows-Azure-Blob/1.0",
          "Microsoft-HTTPAPI/2.0"
        ],
        "x-ms-client-request-id": "f0a90e15-d50e-7ec8-144f-1795564e785d",
<<<<<<< HEAD
        "x-ms-request-id": "c0f3194e-a01e-0020-7130-f3e99c000000",
=======
        "x-ms-request-id": "d0777ace-301e-009b-4848-098ca5000000",
>>>>>>> 8d420312
        "x-ms-version": "2019-12-12"
      },
      "ResponseBody": []
    },
    {
      "RequestUri": "https://seanmcccanary.blob.core.windows.net/test-container-8dfa0573-0cd8-68af-9cf6-54342a4f76cc?restype=container",
      "RequestMethod": "PUT",
      "RequestHeaders": {
        "Authorization": "Sanitized",
        "traceparent": "00-b14248ce787edc4dade68bae3496cefc-20c4cd842e89d246-00",
        "User-Agent": [
          "azsdk-net-Storage.Blobs/12.5.0-dev.20200402.1",
          "(.NET Core 4.6.28325.01; Microsoft Windows 10.0.18362 )"
        ],
        "x-ms-blob-public-access": "container",
        "x-ms-client-request-id": "672fa5c9-86c0-096e-5e41-5417819454c4",
        "x-ms-date": "Thu, 02 Apr 2020 23:41:41 GMT",
        "x-ms-return-client-request-id": "true",
        "x-ms-version": "2019-12-12"
      },
      "RequestBody": null,
      "StatusCode": 201,
      "ResponseHeaders": {
        "Content-Length": "0",
        "Date": "Thu, 02 Apr 2020 23:41:39 GMT",
        "ETag": "\u00220x8D7D75F64B4DE60\u0022",
        "Last-Modified": "Thu, 02 Apr 2020 23:41:40 GMT",
        "Server": [
          "Windows-Azure-Blob/1.0",
          "Microsoft-HTTPAPI/2.0"
        ],
        "x-ms-client-request-id": "672fa5c9-86c0-096e-5e41-5417819454c4",
<<<<<<< HEAD
        "x-ms-request-id": "2c48c055-c01e-0019-3b30-f31280000000",
=======
        "x-ms-request-id": "b4283151-d01e-003a-3248-0957d8000000",
>>>>>>> 8d420312
        "x-ms-version": "2019-12-12"
      },
      "ResponseBody": []
    },
    {
      "RequestUri": "https://seanmcccanary.blob.core.windows.net/test-container-8dfa0573-0cd8-68af-9cf6-54342a4f76cc/test-blob-58234bd9-a178-4b4a-ff1b-846187fdbf05",
      "RequestMethod": "PUT",
      "RequestHeaders": {
        "Authorization": "Sanitized",
        "Content-Length": "1024",
        "traceparent": "00-675aba47e5ac6a439134e39bb8b65db8-d367d68941230d40-00",
        "User-Agent": [
          "azsdk-net-Storage.Blobs/12.5.0-dev.20200402.1",
          "(.NET Core 4.6.28325.01; Microsoft Windows 10.0.18362 )"
        ],
        "x-ms-blob-type": "BlockBlob",
        "x-ms-client-request-id": "9fc7fc8d-f3cf-fecf-88dc-5372ed466c1d",
        "x-ms-date": "Thu, 02 Apr 2020 23:41:41 GMT",
        "x-ms-return-client-request-id": "true",
        "x-ms-version": "2019-12-12"
      },
      "RequestBody": "pmtqhCAODOyPzHjQ1O5ddCLA2Fxz928nW\u002BRopAINgWCBTnAVKdCkyz83yKwoencRvg8\u002BxyRjka/7Qik8pmfpgUoYT4V9SEpSGw0dPC7D/uFsVubyz7o7HrzAGeenaCTXTUdhECrxlHXE7KsWRVSAOENIz0\u002BA97KQ3DDIvC5jq7PoRe/nYu62e8JwLeMOJNloP\u002BGjXpnVV1aU0TT6KNdHYED4Lv9lmdZVklOMD8nOgbdXYHxMwEwZE\u002B6ZUpC5u1LrKcyiFvbaA6YLTcxFSUeMxlB9o8hb\u002BqD03hoQy0ZFnNYBoOb8LGvAfV3WQXN/1MmnDIxAOxiJkC4srjfcyTdfxrD2Q6hgkJnkvSZrhbktdApRab66BWC\u002BeBC40H405LMldnrCiZAhRnzyW37xHgt0/zksil94pcBPN8uYqL8bsNlyRQ4\u002Baut5MCNCx6nizFkFQ9BEB1lUrNG6clHEiJ281qukf9j8NZRNslo8Nt0XbWpxkmTu1qh/Hpk9hPiZtKeFhfH\u002BPU2BCA489lX\u002BGHXzogXmU/Y4zQACJWE\u002Bv7CctP2ztrHsGC8d8IpWst9TgAYjSeLzsmGxTLfx/BjsQkldoEJXS2HEB4rVyWJr4hsgr6RbG3XOqAKbAmn6\u002BxwXMa1A\u002BRKd\u002BzWkX0FXHen/RWqb0Ex0kSfTjvdAvEn4yQxtvpe1KugJgrNutrwzdosYnLz\u002BXirPoqCGbWoaXT/rrJU16l9RSRqBkk6ZBdproBdsJx\u002BM\u002BWvinRv3Lr197iVzggom/owrx1KifcvbNp3GG8xTrjYgX7IqU01DWhtcBKMpJYLPRKKLQF/M6XyfBmd9MRPxKkDuUyNX\u002B6o/6G03RnkoshAb9tYqx27WU3U2i0zlxSkHa9ljOtJed0j3TFjylaMDdlNWYjo9xmPSGACtIXBeWSJDL9ufxXg\u002BvH\u002BNM3sW477SMxT5j2PuyqR2kCLRsVbYmfM1rmXHY7HbF6a7r5PovDRC2\u002B1cZMm/VGU2KTRWbAootZqH4DRYCtBiHne8MxoRjdTtj9VoezQpdloAkTl9hKubkvr5YNv/6dAd\u002BUZSAiFKJZtfaNw1wDllXmnaWHmW5ZnMIKAgGC347aYES4Lt1nQ4tWydHhzOZtLBkwFyJJFXhhSthuKAKQxuZno2MHS2d4j1oaIM\u002BMd9/bnOX4QshsgVrMRtQFCRuItfL7ehlzZdCht5fYPuSo1NMIgoscqHQeCxIYOvSTc3Y\u002BkXrckP22WDcFVosghFJ2I2IA/HaAbB1\u002B3X73ayrcDkQRqa1p3EPlQipUF0H4/XbPoheSgncPriVdbbN\u002Bzv0MKUhHHuq1DEcuK7pcLFTLheAIN8kTSYvdEft4HG6QZnM9V\u002B4Joe6A==",
      "StatusCode": 201,
      "ResponseHeaders": {
        "Content-Length": "0",
        "Content-MD5": "gY/wgHV5poZKu5Uz6TWxvQ==",
        "Date": "Thu, 02 Apr 2020 23:41:40 GMT",
        "ETag": "\u00220x8D7D75F64C1EB2D\u0022",
        "Last-Modified": "Thu, 02 Apr 2020 23:41:40 GMT",
        "Server": [
          "Windows-Azure-Blob/1.0",
          "Microsoft-HTTPAPI/2.0"
        ],
        "x-ms-client-request-id": "9fc7fc8d-f3cf-fecf-88dc-5372ed466c1d",
        "x-ms-content-crc64": "z\u002B/j7VoEZ70=",
        "x-ms-request-id": "b4283162-d01e-003a-4048-0957d8000000",
        "x-ms-request-server-encrypted": "true",
        "x-ms-version": "2019-12-12"
      },
      "ResponseBody": []
    },
    {
      "RequestUri": "https://seanmcccanary.blob.core.windows.net/test-container-8dfa0573-0cd8-68af-9cf6-54342a4f76cc/test-blob-58234bd9-a178-4b4a-ff1b-846187fdbf05?comp=lease",
      "RequestMethod": "PUT",
      "RequestHeaders": {
        "Authorization": "Sanitized",
        "traceparent": "00-6eb34dd1b55a25478bb90efb1fe52054-5d92794a3db0b94d-00",
        "User-Agent": [
          "azsdk-net-Storage.Blobs/12.5.0-dev.20200402.1",
          "(.NET Core 4.6.28325.01; Microsoft Windows 10.0.18362 )"
        ],
        "x-ms-client-request-id": "55b2550d-8855-c24a-fdf6-f6d6afe739ad",
        "x-ms-date": "Thu, 02 Apr 2020 23:41:41 GMT",
        "x-ms-lease-action": "acquire",
        "x-ms-lease-duration": "15",
        "x-ms-proposed-lease-id": "d1c21740-2e34-5151-06e7-9b77a86dcefe",
        "x-ms-return-client-request-id": "true",
        "x-ms-version": "2019-12-12"
      },
      "RequestBody": null,
      "StatusCode": 201,
      "ResponseHeaders": {
        "Content-Length": "0",
        "Date": "Thu, 02 Apr 2020 23:41:40 GMT",
        "ETag": "\u00220x8D7D75F64C1EB2D\u0022",
        "Last-Modified": "Thu, 02 Apr 2020 23:41:40 GMT",
        "Server": [
          "Windows-Azure-Blob/1.0",
          "Microsoft-HTTPAPI/2.0"
        ],
        "x-ms-client-request-id": "55b2550d-8855-c24a-fdf6-f6d6afe739ad",
        "x-ms-lease-id": "d1c21740-2e34-5151-06e7-9b77a86dcefe",
<<<<<<< HEAD
        "x-ms-request-id": "2c48c05a-c01e-0019-3e30-f31280000000",
=======
        "x-ms-request-id": "b428317d-d01e-003a-5948-0957d8000000",
>>>>>>> 8d420312
        "x-ms-version": "2019-12-12"
      },
      "ResponseBody": []
    },
    {
      "RequestUri": "https://seanmcccanary.blob.core.windows.net/test-container-8dfa0573-0cd8-68af-9cf6-54342a4f76cc/test-blob-58234bd9-a178-4b4a-ff1b-846187fdbf05?comp=lease",
      "RequestMethod": "PUT",
      "RequestHeaders": {
        "Authorization": "Sanitized",
        "If-None-Match": "\u0022garbage\u0022",
        "traceparent": "00-bc545e164eac444aab00f8f20b8c3f66-7c890bbc6596754e-00",
        "User-Agent": [
          "azsdk-net-Storage.Blobs/12.5.0-dev.20200402.1",
          "(.NET Core 4.6.28325.01; Microsoft Windows 10.0.18362 )"
        ],
        "x-ms-client-request-id": "c25c6308-f5a6-1480-b679-23b0aa33afc3",
        "x-ms-date": "Thu, 02 Apr 2020 23:41:41 GMT",
        "x-ms-lease-action": "change",
        "x-ms-lease-id": "d1c21740-2e34-5151-06e7-9b77a86dcefe",
        "x-ms-proposed-lease-id": "e3f197bf-7ed3-cc19-db5e-7e6a18584bd6",
        "x-ms-return-client-request-id": "true",
        "x-ms-version": "2019-12-12"
      },
      "RequestBody": null,
      "StatusCode": 200,
      "ResponseHeaders": {
        "Content-Length": "0",
        "Date": "Thu, 02 Apr 2020 23:41:40 GMT",
        "ETag": "\u00220x8D7D75F64C1EB2D\u0022",
        "Last-Modified": "Thu, 02 Apr 2020 23:41:40 GMT",
        "Server": [
          "Windows-Azure-Blob/1.0",
          "Microsoft-HTTPAPI/2.0"
        ],
        "x-ms-client-request-id": "c25c6308-f5a6-1480-b679-23b0aa33afc3",
        "x-ms-lease-id": "e3f197bf-7ed3-cc19-db5e-7e6a18584bd6",
<<<<<<< HEAD
        "x-ms-request-id": "2c48c05b-c01e-0019-3f30-f31280000000",
=======
        "x-ms-request-id": "b4283194-d01e-003a-7048-0957d8000000",
>>>>>>> 8d420312
        "x-ms-version": "2019-12-12"
      },
      "ResponseBody": []
    },
    {
      "RequestUri": "https://seanmcccanary.blob.core.windows.net/test-container-8dfa0573-0cd8-68af-9cf6-54342a4f76cc?restype=container",
      "RequestMethod": "DELETE",
      "RequestHeaders": {
        "Authorization": "Sanitized",
        "traceparent": "00-545626176e28594390cc6abadd010ab3-52bdf08263ed0a4f-00",
        "User-Agent": [
          "azsdk-net-Storage.Blobs/12.5.0-dev.20200402.1",
          "(.NET Core 4.6.28325.01; Microsoft Windows 10.0.18362 )"
        ],
        "x-ms-client-request-id": "4ccd7281-768a-a606-44c5-f1b88aa6735a",
        "x-ms-date": "Thu, 02 Apr 2020 23:41:41 GMT",
        "x-ms-return-client-request-id": "true",
        "x-ms-version": "2019-12-12"
      },
      "RequestBody": null,
      "StatusCode": 202,
      "ResponseHeaders": {
        "Content-Length": "0",
        "Date": "Thu, 02 Apr 2020 23:41:40 GMT",
        "Server": [
          "Windows-Azure-Blob/1.0",
          "Microsoft-HTTPAPI/2.0"
        ],
        "x-ms-client-request-id": "4ccd7281-768a-a606-44c5-f1b88aa6735a",
<<<<<<< HEAD
        "x-ms-request-id": "2c48c05c-c01e-0019-4030-f31280000000",
=======
        "x-ms-request-id": "b42831ad-d01e-003a-0848-0957d8000000",
>>>>>>> 8d420312
        "x-ms-version": "2019-12-12"
      },
      "ResponseBody": []
    }
  ],
  "Variables": {
    "DateTimeOffsetNow": "2020-04-02T16:41:38.4905685-07:00",
    "RandomSeed": "299154996",
    "Storage_TestConfigDefault": "ProductionTenant\nseanmcccanary\nU2FuaXRpemVk\nhttps://seanmcccanary.blob.core.windows.net\nhttps://seanmcccanary.file.core.windows.net\nhttps://seanmcccanary.queue.core.windows.net\nhttps://seanmcccanary.table.core.windows.net\n\n\n\n\nhttps://seanmcccanary-secondary.blob.core.windows.net\nhttps://seanmcccanary-secondary.file.core.windows.net\nhttps://seanmcccanary-secondary.queue.core.windows.net\nhttps://seanmcccanary-secondary.table.core.windows.net\n\nSanitized\n\n\nCloud\nBlobEndpoint=https://seanmcccanary.blob.core.windows.net/;QueueEndpoint=https://seanmcccanary.queue.core.windows.net/;FileEndpoint=https://seanmcccanary.file.core.windows.net/;BlobSecondaryEndpoint=https://seanmcccanary-secondary.blob.core.windows.net/;QueueSecondaryEndpoint=https://seanmcccanary-secondary.queue.core.windows.net/;FileSecondaryEndpoint=https://seanmcccanary-secondary.file.core.windows.net/;AccountName=seanmcccanary;AccountKey=Sanitized\nseanscope1"
  }
}<|MERGE_RESOLUTION|>--- conflicted
+++ resolved
@@ -28,11 +28,7 @@
           "Microsoft-HTTPAPI/2.0"
         ],
         "x-ms-client-request-id": "0d2b0ba3-f054-3fe4-b653-edc93b19ebb2",
-<<<<<<< HEAD
-        "x-ms-request-id": "45e353c8-501e-001b-6530-f3ac38000000",
-=======
         "x-ms-request-id": "f4ddee48-001e-0006-7c48-097e1f000000",
->>>>>>> 8d420312
         "x-ms-version": "2019-12-12"
       },
       "ResponseBody": []
@@ -105,11 +101,7 @@
         ],
         "x-ms-client-request-id": "a198f052-fd69-c968-a44a-a641c210d1f5",
         "x-ms-lease-id": "181b46aa-0687-f743-5e7f-c2563fbb0e9c",
-<<<<<<< HEAD
-        "x-ms-request-id": "45e353d5-501e-001b-7030-f3ac38000000",
-=======
         "x-ms-request-id": "f4ddee54-001e-0006-0348-097e1f000000",
->>>>>>> 8d420312
         "x-ms-version": "2019-12-12"
       },
       "ResponseBody": []
@@ -145,11 +137,7 @@
         ],
         "x-ms-client-request-id": "35e0a4e9-39d0-58c7-512d-749f989b96f1",
         "x-ms-lease-id": "098d74fe-e1c3-d1a1-7145-44322669da30",
-<<<<<<< HEAD
-        "x-ms-request-id": "45e353da-501e-001b-7530-f3ac38000000",
-=======
         "x-ms-request-id": "f4ddee58-001e-0006-0648-097e1f000000",
->>>>>>> 8d420312
         "x-ms-version": "2019-12-12"
       },
       "ResponseBody": []
@@ -179,11 +167,7 @@
           "Microsoft-HTTPAPI/2.0"
         ],
         "x-ms-client-request-id": "1d582893-9b2f-6b25-caa8-3497801226fc",
-<<<<<<< HEAD
-        "x-ms-request-id": "45e353e0-501e-001b-7b30-f3ac38000000",
-=======
         "x-ms-request-id": "f4ddee5f-001e-0006-0c48-097e1f000000",
->>>>>>> 8d420312
         "x-ms-version": "2019-12-12"
       },
       "ResponseBody": []
@@ -216,11 +200,7 @@
           "Microsoft-HTTPAPI/2.0"
         ],
         "x-ms-client-request-id": "df970db3-24be-63a7-9d44-53aba32e3c37",
-<<<<<<< HEAD
-        "x-ms-request-id": "0507dd2c-b01e-002c-6d30-f37e94000000",
-=======
         "x-ms-request-id": "587c1062-401e-0081-2c48-09ed7a000000",
->>>>>>> 8d420312
         "x-ms-version": "2019-12-12"
       },
       "ResponseBody": []
@@ -293,11 +273,7 @@
         ],
         "x-ms-client-request-id": "771d17e2-cc57-9f9a-4871-d760125bbbe1",
         "x-ms-lease-id": "756ace46-c59d-361c-bd75-d83a5910ba3c",
-<<<<<<< HEAD
-        "x-ms-request-id": "0507dd34-b01e-002c-7230-f37e94000000",
-=======
         "x-ms-request-id": "587c1068-401e-0081-3048-09ed7a000000",
->>>>>>> 8d420312
         "x-ms-version": "2019-12-12"
       },
       "ResponseBody": []
@@ -334,11 +310,7 @@
         ],
         "x-ms-client-request-id": "63ded349-babe-bf12-f323-1fe74278c7fa",
         "x-ms-lease-id": "ca9d125c-a69c-f886-9e3c-b2c17bdc3269",
-<<<<<<< HEAD
-        "x-ms-request-id": "0507dd36-b01e-002c-7430-f37e94000000",
-=======
         "x-ms-request-id": "587c106f-401e-0081-3748-09ed7a000000",
->>>>>>> 8d420312
         "x-ms-version": "2019-12-12"
       },
       "ResponseBody": []
@@ -368,11 +340,7 @@
           "Microsoft-HTTPAPI/2.0"
         ],
         "x-ms-client-request-id": "3f17ddff-577c-8722-5bef-d72933fc00c1",
-<<<<<<< HEAD
-        "x-ms-request-id": "0507dd37-b01e-002c-7530-f37e94000000",
-=======
         "x-ms-request-id": "587c1075-401e-0081-3d48-09ed7a000000",
->>>>>>> 8d420312
         "x-ms-version": "2019-12-12"
       },
       "ResponseBody": []
@@ -405,11 +373,7 @@
           "Microsoft-HTTPAPI/2.0"
         ],
         "x-ms-client-request-id": "dc977dda-8199-a59b-d9f6-fc2e283e0bdc",
-<<<<<<< HEAD
-        "x-ms-request-id": "6ed23eec-401e-0038-8030-f336fb000000",
-=======
         "x-ms-request-id": "0c4c9466-a01e-0020-2b48-093607000000",
->>>>>>> 8d420312
         "x-ms-version": "2019-12-12"
       },
       "ResponseBody": []
@@ -482,11 +446,7 @@
         ],
         "x-ms-client-request-id": "df9783ab-872e-33b7-7427-3bf64b5d6681",
         "x-ms-lease-id": "3e18b949-c5d3-9153-02c8-f8b967ed1d79",
-<<<<<<< HEAD
-        "x-ms-request-id": "6ed23ef1-401e-0038-0330-f336fb000000",
-=======
         "x-ms-request-id": "0c4c9470-a01e-0020-3148-093607000000",
->>>>>>> 8d420312
         "x-ms-version": "2019-12-12"
       },
       "ResponseBody": []
@@ -523,11 +483,7 @@
         ],
         "x-ms-client-request-id": "a74a4c83-f0e9-9ac3-3700-5d00cabad54e",
         "x-ms-lease-id": "1ef57e57-16bb-f144-02dc-7af52b81d0f2",
-<<<<<<< HEAD
-        "x-ms-request-id": "6ed23ef2-401e-0038-0430-f336fb000000",
-=======
         "x-ms-request-id": "0c4c9479-a01e-0020-3948-093607000000",
->>>>>>> 8d420312
         "x-ms-version": "2019-12-12"
       },
       "ResponseBody": []
@@ -557,11 +513,7 @@
           "Microsoft-HTTPAPI/2.0"
         ],
         "x-ms-client-request-id": "ff72fed1-bf13-0797-41fd-40b8ee518612",
-<<<<<<< HEAD
-        "x-ms-request-id": "6ed23ef3-401e-0038-0530-f336fb000000",
-=======
         "x-ms-request-id": "0c4c947c-a01e-0020-3c48-093607000000",
->>>>>>> 8d420312
         "x-ms-version": "2019-12-12"
       },
       "ResponseBody": []
@@ -594,11 +546,7 @@
           "Microsoft-HTTPAPI/2.0"
         ],
         "x-ms-client-request-id": "f05bfec0-1bd9-116d-efce-282849f328d8",
-<<<<<<< HEAD
-        "x-ms-request-id": "c0f3193e-a01e-0020-6630-f3e99c000000",
-=======
         "x-ms-request-id": "d0777a4d-301e-009b-6248-098ca5000000",
->>>>>>> 8d420312
         "x-ms-version": "2019-12-12"
       },
       "ResponseBody": []
@@ -713,11 +661,7 @@
         ],
         "x-ms-client-request-id": "1ca07041-8530-746a-15bb-c0d1baaa603f",
         "x-ms-lease-id": "7777ba13-4d15-0cbd-b6c5-20e2dfa94ee6",
-<<<<<<< HEAD
-        "x-ms-request-id": "c0f31948-a01e-0020-6b30-f3e99c000000",
-=======
         "x-ms-request-id": "d0777a96-301e-009b-1a48-098ca5000000",
->>>>>>> 8d420312
         "x-ms-version": "2019-12-12"
       },
       "ResponseBody": []
@@ -754,11 +698,7 @@
         ],
         "x-ms-client-request-id": "8b9cc927-2d76-e3f3-8787-45ebe5bb1913",
         "x-ms-lease-id": "697145a2-cc98-f0d2-6337-51a5c2925c2e",
-<<<<<<< HEAD
-        "x-ms-request-id": "c0f3194d-a01e-0020-7030-f3e99c000000",
-=======
         "x-ms-request-id": "d0777abe-301e-009b-3e48-098ca5000000",
->>>>>>> 8d420312
         "x-ms-version": "2019-12-12"
       },
       "ResponseBody": []
@@ -788,11 +728,7 @@
           "Microsoft-HTTPAPI/2.0"
         ],
         "x-ms-client-request-id": "f0a90e15-d50e-7ec8-144f-1795564e785d",
-<<<<<<< HEAD
-        "x-ms-request-id": "c0f3194e-a01e-0020-7130-f3e99c000000",
-=======
         "x-ms-request-id": "d0777ace-301e-009b-4848-098ca5000000",
->>>>>>> 8d420312
         "x-ms-version": "2019-12-12"
       },
       "ResponseBody": []
@@ -825,11 +761,7 @@
           "Microsoft-HTTPAPI/2.0"
         ],
         "x-ms-client-request-id": "672fa5c9-86c0-096e-5e41-5417819454c4",
-<<<<<<< HEAD
-        "x-ms-request-id": "2c48c055-c01e-0019-3b30-f31280000000",
-=======
         "x-ms-request-id": "b4283151-d01e-003a-3248-0957d8000000",
->>>>>>> 8d420312
         "x-ms-version": "2019-12-12"
       },
       "ResponseBody": []
@@ -902,11 +834,7 @@
         ],
         "x-ms-client-request-id": "55b2550d-8855-c24a-fdf6-f6d6afe739ad",
         "x-ms-lease-id": "d1c21740-2e34-5151-06e7-9b77a86dcefe",
-<<<<<<< HEAD
-        "x-ms-request-id": "2c48c05a-c01e-0019-3e30-f31280000000",
-=======
         "x-ms-request-id": "b428317d-d01e-003a-5948-0957d8000000",
->>>>>>> 8d420312
         "x-ms-version": "2019-12-12"
       },
       "ResponseBody": []
@@ -943,11 +871,7 @@
         ],
         "x-ms-client-request-id": "c25c6308-f5a6-1480-b679-23b0aa33afc3",
         "x-ms-lease-id": "e3f197bf-7ed3-cc19-db5e-7e6a18584bd6",
-<<<<<<< HEAD
-        "x-ms-request-id": "2c48c05b-c01e-0019-3f30-f31280000000",
-=======
         "x-ms-request-id": "b4283194-d01e-003a-7048-0957d8000000",
->>>>>>> 8d420312
         "x-ms-version": "2019-12-12"
       },
       "ResponseBody": []
@@ -977,11 +901,7 @@
           "Microsoft-HTTPAPI/2.0"
         ],
         "x-ms-client-request-id": "4ccd7281-768a-a606-44c5-f1b88aa6735a",
-<<<<<<< HEAD
-        "x-ms-request-id": "2c48c05c-c01e-0019-4030-f31280000000",
-=======
         "x-ms-request-id": "b42831ad-d01e-003a-0848-0957d8000000",
->>>>>>> 8d420312
         "x-ms-version": "2019-12-12"
       },
       "ResponseBody": []
