--- conflicted
+++ resolved
@@ -28,11 +28,7 @@
           "Microsoft-HTTPAPI/2.0"
         ],
         "x-ms-client-request-id": "3efcbf93-5219-64cc-f422-c9c0bc79affb",
-<<<<<<< HEAD
-        "x-ms-request-id": "c0f31f29-a01e-0020-5130-f3e99c000000",
-=======
         "x-ms-request-id": "14007119-c01e-0009-1048-090873000000",
->>>>>>> 8d420312
         "x-ms-version": "2019-12-12"
       },
       "ResponseBody": []
@@ -141,11 +137,7 @@
           "Microsoft-HTTPAPI/2.0"
         ],
         "x-ms-client-request-id": "4b62a7d8-1d01-6c4a-e683-bbef41e54947",
-<<<<<<< HEAD
-        "x-ms-request-id": "e0b8dd67-301e-000d-4530-f35aef000000",
-=======
         "x-ms-request-id": "217a72be-601e-002f-0348-09406b000000",
->>>>>>> 8d420312
         "x-ms-version": "2019-12-12"
       },
       "ResponseBody": []
