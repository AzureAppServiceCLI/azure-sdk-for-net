{
  "Entries": [
    {
      "RequestUri": "https://seanmcccanary.blob.core.windows.net/test-container-b8e767bc-f6e0-6b10-c1a4-d52e1e2a5c05?restype=container",
      "RequestMethod": "PUT",
      "RequestHeaders": {
        "Authorization": "Sanitized",
        "traceparent": "00-a42b6e77050d6f4b9eb4b5274ddf2401-ff18c4df3ac77b4b-00",
        "User-Agent": [
          "azsdk-net-Storage.Blobs/12.5.0-dev.20200403.1",
          "(.NET Core 4.6.28325.01; Microsoft Windows 10.0.18362 )"
        ],
        "x-ms-blob-public-access": "container",
        "x-ms-client-request-id": "88ea75bc-faf4-9763-6354-1ea803e45509",
        "x-ms-date": "Fri, 03 Apr 2020 20:00:03 GMT",
        "x-ms-return-client-request-id": "true",
        "x-ms-version": "2019-12-12"
      },
      "RequestBody": null,
      "StatusCode": 201,
      "ResponseHeaders": {
        "Content-Length": "0",
        "Date": "Fri, 03 Apr 2020 20:00:01 GMT",
        "ETag": "\u00220x8D7D809986ED17A\u0022",
        "Last-Modified": "Fri, 03 Apr 2020 20:00:01 GMT",
        "Server": [
          "Windows-Azure-Blob/1.0",
          "Microsoft-HTTPAPI/2.0"
        ],
        "x-ms-client-request-id": "88ea75bc-faf4-9763-6354-1ea803e45509",
<<<<<<< HEAD
        "x-ms-request-id": "ee927df4-101e-0047-1330-f3f960000000",
=======
        "x-ms-request-id": "667867a3-001e-0016-3df2-09bb77000000",
>>>>>>> 8d420312
        "x-ms-version": "2019-12-12"
      },
      "ResponseBody": []
    },
    {
      "RequestUri": "https://seanmcccanary.blob.core.windows.net/test-container-b8e767bc-f6e0-6b10-c1a4-d52e1e2a5c05/test-blob-def0b18c-24fd-9303-9938-f32b16b81143",
      "RequestMethod": "PUT",
      "RequestHeaders": {
        "Authorization": "Sanitized",
        "Content-Length": "1024",
        "traceparent": "00-ca915de4a4df5649905bd702d59ef534-f83f766d7e625e47-00",
        "User-Agent": [
          "azsdk-net-Storage.Blobs/12.5.0-dev.20200403.1",
          "(.NET Core 4.6.28325.01; Microsoft Windows 10.0.18362 )"
        ],
        "x-ms-blob-type": "BlockBlob",
        "x-ms-client-request-id": "625a1a01-bbf2-93d2-0df6-9e4d5abd2ac1",
        "x-ms-date": "Fri, 03 Apr 2020 20:00:03 GMT",
        "x-ms-return-client-request-id": "true",
        "x-ms-version": "2019-12-12"
      },
      "RequestBody": "kpGmn6B5PPVanhWnulc7oTrYbqDNiU\u002BOG/J/dHiuTuQAYBjFUl56Qzn0LVXku9wLGH1tKnW0OwlCF4Ou\u002Bcd9rE8xplo/dU/cXStm2Fv5qWAWc1z6QCNuTCUPgzrazElyd4EFsxSBzKIukc1KTWKtSG0jl4Zrgmsrw1o0MPIUAZHh9GHa9PZLlKa5zK5WI/7CYTrNtzTDB/UV2fC6TZywGpA7aVkB01R31wPfsbW91Z9bcc63R0pdHe1rxRoFkUcKCLIeG7qlwY3mVd8w41U/WARRXtvN\u002BdJG3ktrlQ46cUa81agDn7rltrBA0PFqLDmYK20VtDJsPA/f1zxuOSx/rOOYdA6sPLhKa6cqjCjh27ER02mhJL0TUJiZJMd9dn2EwSQN0bgr6\u002B\u002B0y0iLQa/n/fuLXGXC3ogmhSN2ExjxzfQppssD0wr55uh67Fh0iA/osSbL8RoYweOc50yUtNfXw/5TYZrk4yrxknV9SPEvsf0UjWHxJdvaEeToZ\u002By9ZDEQoilaICZ0BM382l\u002Bkm3nxbDVPfyd15Z4jeU\u002B1\u002B3w9My1DbKXI1ZHWoIiU9Up7NnZq9vu3buQJmr2KNqfWvghRvqYxYC7UKZakeN\u002Bf4e9Tp0PZSwWBhsVIOtHnPZ7p/\u002BF/QjekStVHls1kE/UFarjNN49j/XMD0Djg6SZc7Oz3unj9IJ\u002B4r11tkbU3HHLQQ88ZGgYPhgJte3H\u002Bw2Gu66nhbFl8B0oZFYcy9my\u002BzLPFEKVWQ9Lm6DR2j6Qtuez8vqYLVrAZUzuF/wR\u002B3I\u002BWr6\u002B\u002BObO7WKfW\u002B4MlBnem61ubNjfGsnYCq7xq0UPNZwuk3\u002BD0b4A5QGb\u002BNVos9E3D3xSp4qZY0Pw5u432UIdjCJN4gCaXsXzbYvXQx30b1rdvp/EvJIRlSw/jurPyQvDfmizGtHMmLC2YzYCxiAh/HuXWhqmVNOQOEzUWs/fI6B8E8CxQVCFDSHrEl1YEs8MGZJzOHLtGSmZIt6E\u002BEHg2z\u002BVgrJfcLsnDkj4u0J2NCl9yD09b\u002BstkvabGCJx/BTgCjsdxpAcrKjXSCol9GHnIu61CywAp2tUZ/O7wFSYtRI0GLELVG2VXRuUZie9B5qUs/U3uPTk32LPyWKcZOhUPpcb8dus2859H64UbEFHl1xVIwxfZPgZUzlSP48O9PQvPCuQpRW\u002B59gqtplKzHMhhDICS0Xb\u002BNWa/qKiXpxDbiq15SwVtvJKljs0MK5e0oLGLLdZDK2yU0dR9aZzHIk760RykOdHC9FDt7EKp8QnPCwj2DHo5mF5A5Xkx8FL13Wx/Elp6D2bgyDmGVT4q6\u002BDKrl6U0RbUwDm\u002BZFRXkQP9\u002BA/WKd6vVPyhFkNAs0MgFvqZZkL0YA==",
      "StatusCode": 201,
      "ResponseHeaders": {
        "Content-Length": "0",
        "Content-MD5": "WGC8KENw4\u002Bm4k7wAmvZsXw==",
        "Date": "Fri, 03 Apr 2020 20:00:01 GMT",
        "ETag": "\u00220x8D7D809988494FB\u0022",
        "Last-Modified": "Fri, 03 Apr 2020 20:00:02 GMT",
        "Server": [
          "Windows-Azure-Blob/1.0",
          "Microsoft-HTTPAPI/2.0"
        ],
        "x-ms-client-request-id": "625a1a01-bbf2-93d2-0df6-9e4d5abd2ac1",
        "x-ms-content-crc64": "IixzfyWUMXM=",
        "x-ms-request-id": "667867c6-001e-0016-56f2-09bb77000000",
        "x-ms-request-server-encrypted": "true",
        "x-ms-version": "2019-12-12"
      },
      "ResponseBody": []
    },
    {
<<<<<<< HEAD
      "RequestUri": "https://seanstagetest.blob.core.windows.net/test-container-b8e767bc-f6e0-6b10-c1a4-d52e1e2a5c05/test-blob-def0b18c-24fd-9303-9938-f32b16b81143?sv=2019-12-12\u0026st=2020-03-05T19%3A59%3A11Z\u0026se=2020-03-05T21%3A59%3A11Z\u0026sr=b\u0026sp=racwd\u0026sig=Sanitized",
=======
      "RequestUri": "https://seanmcccanary.blob.core.windows.net/test-container-b8e767bc-f6e0-6b10-c1a4-d52e1e2a5c05/test-blob-def0b18c-24fd-9303-9938-f32b16b81143?sv=2019-12-12\u0026st=2020-04-03T19%3A00%3A03Z\u0026se=2020-04-03T21%3A00%3A03Z\u0026sr=b\u0026sp=racwd\u0026sig=Sanitized",
>>>>>>> 8d420312
      "RequestMethod": "HEAD",
      "RequestHeaders": {
        "traceparent": "00-9dcdc7b9188c9b47b392a39eac01a3c4-8001d4159a2edd4b-00",
        "User-Agent": [
          "azsdk-net-Storage.Blobs/12.5.0-dev.20200403.1",
          "(.NET Core 4.6.28325.01; Microsoft Windows 10.0.18362 )"
        ],
        "x-ms-client-request-id": "4c9838c3-92e7-516d-8317-432a1e5db7cb",
        "x-ms-return-client-request-id": "true",
        "x-ms-version": "2019-12-12"
      },
      "RequestBody": null,
      "StatusCode": 200,
      "ResponseHeaders": {
        "Accept-Ranges": "bytes",
        "Content-Length": "1024",
        "Content-MD5": "WGC8KENw4\u002Bm4k7wAmvZsXw==",
        "Content-Type": "application/octet-stream",
        "Date": "Fri, 03 Apr 2020 20:00:02 GMT",
        "ETag": "\u00220x8D7D809988494FB\u0022",
        "Last-Modified": "Fri, 03 Apr 2020 20:00:02 GMT",
        "Server": [
          "Windows-Azure-Blob/1.0",
          "Microsoft-HTTPAPI/2.0"
        ],
        "x-ms-access-tier": "Hot",
        "x-ms-access-tier-inferred": "true",
        "x-ms-blob-type": "BlockBlob",
        "x-ms-client-request-id": "4c9838c3-92e7-516d-8317-432a1e5db7cb",
        "x-ms-creation-time": "Fri, 03 Apr 2020 20:00:02 GMT",
        "x-ms-lease-state": "available",
        "x-ms-lease-status": "unlocked",
        "x-ms-request-id": "53eb98d0-f01e-0084-28f2-093fa1000000",
        "x-ms-server-encrypted": "true",
        "x-ms-version": "2019-12-12"
      },
      "ResponseBody": []
    },
    {
      "RequestUri": "https://seanmcccanary.blob.core.windows.net/test-container-b8e767bc-f6e0-6b10-c1a4-d52e1e2a5c05?restype=container",
      "RequestMethod": "DELETE",
      "RequestHeaders": {
        "Authorization": "Sanitized",
        "traceparent": "00-f25566ff40ed174f8ff319d3fb5122c9-7f05c5a7ebadc446-00",
        "User-Agent": [
          "azsdk-net-Storage.Blobs/12.5.0-dev.20200403.1",
          "(.NET Core 4.6.28325.01; Microsoft Windows 10.0.18362 )"
        ],
        "x-ms-client-request-id": "218aad10-de25-77d9-29b1-fd67496478f3",
        "x-ms-date": "Fri, 03 Apr 2020 20:00:03 GMT",
        "x-ms-return-client-request-id": "true",
        "x-ms-version": "2019-12-12"
      },
      "RequestBody": null,
      "StatusCode": 202,
      "ResponseHeaders": {
        "Content-Length": "0",
        "Date": "Fri, 03 Apr 2020 20:00:02 GMT",
        "Server": [
          "Windows-Azure-Blob/1.0",
          "Microsoft-HTTPAPI/2.0"
        ],
        "x-ms-client-request-id": "218aad10-de25-77d9-29b1-fd67496478f3",
<<<<<<< HEAD
        "x-ms-request-id": "c74d57ae-a01e-000f-6c30-f3e457000000",
=======
        "x-ms-request-id": "53eb98e3-f01e-0084-36f2-093fa1000000",
>>>>>>> 8d420312
        "x-ms-version": "2019-12-12"
      },
      "ResponseBody": []
    }
  ],
  "Variables": {
    "DateTimeOffsetNow": "2020-04-03T13:00:03.6299394-07:00",
    "RandomSeed": "122681508",
    "Storage_TestConfigDefault": "ProductionTenant\nseanmcccanary\nU2FuaXRpemVk\nhttps://seanmcccanary.blob.core.windows.net\nhttps://seanmcccanary.file.core.windows.net\nhttps://seanmcccanary.queue.core.windows.net\nhttps://seanmcccanary.table.core.windows.net\n\n\n\n\nhttps://seanmcccanary-secondary.blob.core.windows.net\nhttps://seanmcccanary-secondary.file.core.windows.net\nhttps://seanmcccanary-secondary.queue.core.windows.net\nhttps://seanmcccanary-secondary.table.core.windows.net\n\nSanitized\n\n\nCloud\nBlobEndpoint=https://seanmcccanary.blob.core.windows.net/;QueueEndpoint=https://seanmcccanary.queue.core.windows.net/;FileEndpoint=https://seanmcccanary.file.core.windows.net/;BlobSecondaryEndpoint=https://seanmcccanary-secondary.blob.core.windows.net/;QueueSecondaryEndpoint=https://seanmcccanary-secondary.queue.core.windows.net/;FileSecondaryEndpoint=https://seanmcccanary-secondary.file.core.windows.net/;AccountName=seanmcccanary;AccountKey=Sanitized\nseanscope1"
  }
}<|MERGE_RESOLUTION|>--- conflicted
+++ resolved
@@ -28,11 +28,7 @@
           "Microsoft-HTTPAPI/2.0"
         ],
         "x-ms-client-request-id": "88ea75bc-faf4-9763-6354-1ea803e45509",
-<<<<<<< HEAD
-        "x-ms-request-id": "ee927df4-101e-0047-1330-f3f960000000",
-=======
         "x-ms-request-id": "667867a3-001e-0016-3df2-09bb77000000",
->>>>>>> 8d420312
         "x-ms-version": "2019-12-12"
       },
       "ResponseBody": []
@@ -75,11 +71,7 @@
       "ResponseBody": []
     },
     {
-<<<<<<< HEAD
-      "RequestUri": "https://seanstagetest.blob.core.windows.net/test-container-b8e767bc-f6e0-6b10-c1a4-d52e1e2a5c05/test-blob-def0b18c-24fd-9303-9938-f32b16b81143?sv=2019-12-12\u0026st=2020-03-05T19%3A59%3A11Z\u0026se=2020-03-05T21%3A59%3A11Z\u0026sr=b\u0026sp=racwd\u0026sig=Sanitized",
-=======
       "RequestUri": "https://seanmcccanary.blob.core.windows.net/test-container-b8e767bc-f6e0-6b10-c1a4-d52e1e2a5c05/test-blob-def0b18c-24fd-9303-9938-f32b16b81143?sv=2019-12-12\u0026st=2020-04-03T19%3A00%3A03Z\u0026se=2020-04-03T21%3A00%3A03Z\u0026sr=b\u0026sp=racwd\u0026sig=Sanitized",
->>>>>>> 8d420312
       "RequestMethod": "HEAD",
       "RequestHeaders": {
         "traceparent": "00-9dcdc7b9188c9b47b392a39eac01a3c4-8001d4159a2edd4b-00",
@@ -143,11 +135,7 @@
           "Microsoft-HTTPAPI/2.0"
         ],
         "x-ms-client-request-id": "218aad10-de25-77d9-29b1-fd67496478f3",
-<<<<<<< HEAD
-        "x-ms-request-id": "c74d57ae-a01e-000f-6c30-f3e457000000",
-=======
         "x-ms-request-id": "53eb98e3-f01e-0084-36f2-093fa1000000",
->>>>>>> 8d420312
         "x-ms-version": "2019-12-12"
       },
       "ResponseBody": []
