{
  "Entries": [
    {
      "RequestUri": "https://seanmcccanary.blob.core.windows.net/test-container-e1d19acf-1e1e-94b2-c2b9-fb30a0acdb3c?restype=container",
      "RequestMethod": "PUT",
      "RequestHeaders": {
        "Authorization": "Sanitized",
        "traceparent": "00-072ccf92adeafc40897aeec70ff48acc-8ef0d0faa695104e-00",
        "User-Agent": [
          "azsdk-net-Storage.Blobs/12.5.0-dev.20200403.1",
          "(.NET Core 4.6.28325.01; Microsoft Windows 10.0.18362 )"
        ],
        "x-ms-blob-public-access": "container",
        "x-ms-client-request-id": "cc403346-4f12-acfd-00e5-8e9920b17531",
        "x-ms-date": "Sat, 04 Apr 2020 01:34:38 GMT",
        "x-ms-return-client-request-id": "true",
        "x-ms-version": "2019-12-12"
      },
      "RequestBody": null,
      "StatusCode": 201,
      "ResponseHeaders": {
        "Content-Length": "0",
        "Date": "Sat, 04 Apr 2020 01:34:37 GMT",
        "ETag": "\u00220x8D7D83856D4E523\u0022",
        "Last-Modified": "Sat, 04 Apr 2020 01:34:38 GMT",
        "Server": [
          "Windows-Azure-Blob/1.0",
          "Microsoft-HTTPAPI/2.0"
        ],
<<<<<<< HEAD
        "x-ms-client-request-id": "d5895ab9-9f03-c017-d3da-065454227ffd",
        "x-ms-request-id": "417ebdb5-601e-002f-4a31-f39ff0000000",
=======
        "x-ms-client-request-id": "cc403346-4f12-acfd-00e5-8e9920b17531",
        "x-ms-request-id": "df27d089-501e-0034-3e21-0a7e68000000",
>>>>>>> 8d420312
        "x-ms-version": "2019-12-12"
      },
      "ResponseBody": []
    },
    {
      "RequestUri": "https://seanmcccanary.blob.core.windows.net/test-container-e1d19acf-1e1e-94b2-c2b9-fb30a0acdb3c/test-blob-b4f6c66a-a4e5-590d-76ba-000bf06e3397",
      "RequestMethod": "PUT",
      "RequestHeaders": {
        "Authorization": "Sanitized",
        "Content-Length": "1024",
        "traceparent": "00-83d1d34de1fea34c95585280bc8d99c6-67ae8727b45d5546-00",
        "User-Agent": [
          "azsdk-net-Storage.Blobs/12.5.0-dev.20200403.1",
          "(.NET Core 4.6.28325.01; Microsoft Windows 10.0.18362 )"
        ],
        "x-ms-blob-type": "BlockBlob",
        "x-ms-client-request-id": "05b350e8-f863-b4cc-ad2e-c894ec32fddf",
        "x-ms-date": "Sat, 04 Apr 2020 01:34:38 GMT",
        "x-ms-return-client-request-id": "true",
        "x-ms-version": "2019-12-12"
      },
      "RequestBody": "AreG9VPVFaeEYtBkT/sNEskL6WxsDiljyDtAC5p7Tl9EnbTPKfqccR2YR69\u002BmV0E13vPFMcIxfOOIywYlAoNCRRxILJHPunObnhO08d65C/eOzMerDmXPNjBQQbNhNwTiz6bDXiqvZmRAaZPufErEz79OlnX7l3a2uPahf3jAOmcO0iJ3te2M36ajaqTSILmlS3H0EqCO5zhwTOUzzebrQC8sn6pojVmRwbaPWGyRpFh9PDQGzCfGQCrpx2kIWNH/t\u002Bq1pYDPfL3YIlEqP47L3qhM9tGy5LPHZh\u002B/foXwiWikz6BB3D7Xbb92LqnW3EBb3ijA\u002B6IADNN2rn9hT/44J5joRS/uicJpdUlSfLXKMEnfI2BdL83GpMKNC23/th2BfgcQ7lcQbVRmV4ZYrZBdrH31gmydmveLIeBtYX5Uqb9rkP6uuUIyjrYL9thHbfcyb58vyfOxI6MPRYy24wwWEa3HLNzRrvL7wzO2UaQfQ7PpOvHfZJ\u002BLuq0bXzP1e6uqNeUqgEEaYICsNAbAOpI\u002B8AHYzagaNq0OO3Jvtg\u002B/BkdIDFv/NMMyztpxM3CYy3/bHK8x3G3DT/84HEUOqqpw7O2/uC52P/s\u002Bpj7N6QN8dXAyVFmgjWoZRLychxi\u002BJCQvwAZC2VNRpNy0MzZvNab7u6cU3FYQ0F9DpjNx2biigIIanej9OZwcoO\u002B87Fpz6k7V4MuxqQfN3y\u002Bm/3Nf38tkEXK0FJe9/oIK\u002BDtmk\u002BPFD/ukXDitMRd6TL75Fjpo/MEkGNsnv5X3V\u002BJJprDMZ0tL4a93u0OS9uBbOcfYhKiHojt6QrrI3VBl7QQWY4qmbiVzrXRK8QF9USH6jIWN3pN5gcR1keSQQsRfEc5/vJNV9MvipRc0fPD5/TFZDlDKl85w3KHGMNwAo2pwK59zPZSOZNe563m8BUTTu5TzdzSzVLn/zt/xj8QvocGsxFFRRv9cyql5UKyU9Jdc8rUHTWw1vJblc270nNTTigl3z0EzgjTVVmyLOgQNaxoIlJ0O6FSVdwe6bBNQqC2UZYZjHOVWaTCAcfb/qoKS18gUq8g3xKH04lg5eVXhRO5\u002B9pR9qk50smusjrZdlcyE51QLe/wlnKEkrjpNXO/anu0IgLPuVW253/mcizXrV0yLtJIB1gkyGVnzGPwUJ1W7ki/JVNUYllHmUVvCiNGrORbtgahd2Ijj1mdZ\u002BzxxZfikIPjGIgJ3ct4AG0Stb1BISB/lZmXtHfmm5X5t/ttVtOujXqgYpNcUtk7KHb0ENqcXEXMcjD\u002BStsM/X3yDyXPC6qaZChDob6MI0O/XIwA8Yu7XVu1oOOjsEKfk2UWaUKzax3MWqyyWLqHP0/tPu5OCwvxN7HKGg==",
      "StatusCode": 201,
      "ResponseHeaders": {
        "Content-Length": "0",
        "Content-MD5": "CZB1VYmllhUlUty0zN6n6g==",
        "Date": "Sat, 04 Apr 2020 01:34:37 GMT",
        "ETag": "\u00220x8D7D83856E323EA\u0022",
        "Last-Modified": "Sat, 04 Apr 2020 01:34:38 GMT",
        "Server": [
          "Windows-Azure-Blob/1.0",
          "Microsoft-HTTPAPI/2.0"
        ],
        "x-ms-client-request-id": "05b350e8-f863-b4cc-ad2e-c894ec32fddf",
        "x-ms-content-crc64": "Cyrkh7kyUds=",
        "x-ms-request-id": "df27d093-501e-0034-4421-0a7e68000000",
        "x-ms-request-server-encrypted": "true",
        "x-ms-version": "2019-12-12"
      },
      "ResponseBody": []
    },
    {
      "RequestUri": "https://seanmcccanary.blob.core.windows.net/test-container-e1d19acf-1e1e-94b2-c2b9-fb30a0acdb3c/test-blob-b4f6c66a-a4e5-590d-76ba-000bf06e3397",
      "RequestMethod": "GET",
      "RequestHeaders": {
        "Authorization": "Sanitized",
        "traceparent": "00-c7f084019813cb4a9cc28e2158f687ea-ae77504d2b529047-00",
        "User-Agent": [
          "azsdk-net-Storage.Blobs/12.5.0-dev.20200403.1",
          "(.NET Core 4.6.28325.01; Microsoft Windows 10.0.18362 )"
        ],
        "x-ms-client-request-id": "9f236f88-2dbb-e633-3c51-f2ff99ffc83e",
        "x-ms-date": "Sat, 04 Apr 2020 01:34:38 GMT",
        "x-ms-return-client-request-id": "true",
        "x-ms-version": "2019-12-12"
      },
      "RequestBody": null,
      "StatusCode": 200,
      "ResponseHeaders": {
        "Accept-Ranges": "bytes",
        "Content-Length": "1024",
        "Content-MD5": "CZB1VYmllhUlUty0zN6n6g==",
        "Content-Type": "application/octet-stream",
        "Date": "Sat, 04 Apr 2020 01:34:37 GMT",
        "ETag": "\u00220x8D7D83856E323EA\u0022",
        "Last-Modified": "Sat, 04 Apr 2020 01:34:38 GMT",
        "Server": [
          "Windows-Azure-Blob/1.0",
          "Microsoft-HTTPAPI/2.0"
        ],
        "x-ms-blob-type": "BlockBlob",
        "x-ms-client-request-id": "9f236f88-2dbb-e633-3c51-f2ff99ffc83e",
        "x-ms-creation-time": "Sat, 04 Apr 2020 01:34:38 GMT",
        "x-ms-lease-state": "available",
        "x-ms-lease-status": "unlocked",
        "x-ms-request-id": "df27d097-501e-0034-4821-0a7e68000000",
        "x-ms-server-encrypted": "true",
        "x-ms-version": "2019-12-12"
      },
      "ResponseBody": "AreG9VPVFaeEYtBkT/sNEskL6WxsDiljyDtAC5p7Tl9EnbTPKfqccR2YR69\u002BmV0E13vPFMcIxfOOIywYlAoNCRRxILJHPunObnhO08d65C/eOzMerDmXPNjBQQbNhNwTiz6bDXiqvZmRAaZPufErEz79OlnX7l3a2uPahf3jAOmcO0iJ3te2M36ajaqTSILmlS3H0EqCO5zhwTOUzzebrQC8sn6pojVmRwbaPWGyRpFh9PDQGzCfGQCrpx2kIWNH/t\u002Bq1pYDPfL3YIlEqP47L3qhM9tGy5LPHZh\u002B/foXwiWikz6BB3D7Xbb92LqnW3EBb3ijA\u002B6IADNN2rn9hT/44J5joRS/uicJpdUlSfLXKMEnfI2BdL83GpMKNC23/th2BfgcQ7lcQbVRmV4ZYrZBdrH31gmydmveLIeBtYX5Uqb9rkP6uuUIyjrYL9thHbfcyb58vyfOxI6MPRYy24wwWEa3HLNzRrvL7wzO2UaQfQ7PpOvHfZJ\u002BLuq0bXzP1e6uqNeUqgEEaYICsNAbAOpI\u002B8AHYzagaNq0OO3Jvtg\u002B/BkdIDFv/NMMyztpxM3CYy3/bHK8x3G3DT/84HEUOqqpw7O2/uC52P/s\u002Bpj7N6QN8dXAyVFmgjWoZRLychxi\u002BJCQvwAZC2VNRpNy0MzZvNab7u6cU3FYQ0F9DpjNx2biigIIanej9OZwcoO\u002B87Fpz6k7V4MuxqQfN3y\u002Bm/3Nf38tkEXK0FJe9/oIK\u002BDtmk\u002BPFD/ukXDitMRd6TL75Fjpo/MEkGNsnv5X3V\u002BJJprDMZ0tL4a93u0OS9uBbOcfYhKiHojt6QrrI3VBl7QQWY4qmbiVzrXRK8QF9USH6jIWN3pN5gcR1keSQQsRfEc5/vJNV9MvipRc0fPD5/TFZDlDKl85w3KHGMNwAo2pwK59zPZSOZNe563m8BUTTu5TzdzSzVLn/zt/xj8QvocGsxFFRRv9cyql5UKyU9Jdc8rUHTWw1vJblc270nNTTigl3z0EzgjTVVmyLOgQNaxoIlJ0O6FSVdwe6bBNQqC2UZYZjHOVWaTCAcfb/qoKS18gUq8g3xKH04lg5eVXhRO5\u002B9pR9qk50smusjrZdlcyE51QLe/wlnKEkrjpNXO/anu0IgLPuVW253/mcizXrV0yLtJIB1gkyGVnzGPwUJ1W7ki/JVNUYllHmUVvCiNGrORbtgahd2Ijj1mdZ\u002BzxxZfikIPjGIgJ3ct4AG0Stb1BISB/lZmXtHfmm5X5t/ttVtOujXqgYpNcUtk7KHb0ENqcXEXMcjD\u002BStsM/X3yDyXPC6qaZChDob6MI0O/XIwA8Yu7XVu1oOOjsEKfk2UWaUKzax3MWqyyWLqHP0/tPu5OCwvxN7HKGg=="
    },
    {
      "RequestUri": "https://seanmcccanary.blob.core.windows.net/test-container-e1d19acf-1e1e-94b2-c2b9-fb30a0acdb3c?restype=container",
      "RequestMethod": "DELETE",
      "RequestHeaders": {
        "Authorization": "Sanitized",
        "traceparent": "00-6703592a65b43d44b14ee266ca3aba31-3d27e922e0826241-00",
        "User-Agent": [
          "azsdk-net-Storage.Blobs/12.5.0-dev.20200403.1",
          "(.NET Core 4.6.28325.01; Microsoft Windows 10.0.18362 )"
        ],
        "x-ms-client-request-id": "7d0c762e-5e0f-aa24-412c-f15a37ec6f32",
        "x-ms-date": "Sat, 04 Apr 2020 01:34:38 GMT",
        "x-ms-return-client-request-id": "true",
        "x-ms-version": "2019-12-12"
      },
      "RequestBody": null,
      "StatusCode": 202,
      "ResponseHeaders": {
        "Content-Length": "0",
        "Date": "Sat, 04 Apr 2020 01:34:37 GMT",
        "Server": [
          "Windows-Azure-Blob/1.0",
          "Microsoft-HTTPAPI/2.0"
        ],
<<<<<<< HEAD
        "x-ms-client-request-id": "1d30afa6-1413-1555-2406-3f3c7642280c",
        "x-ms-request-id": "417ebdbf-601e-002f-5031-f39ff0000000",
=======
        "x-ms-client-request-id": "7d0c762e-5e0f-aa24-412c-f15a37ec6f32",
        "x-ms-request-id": "df27d0a0-501e-0034-4f21-0a7e68000000",
>>>>>>> 8d420312
        "x-ms-version": "2019-12-12"
      },
      "ResponseBody": []
    }
  ],
  "Variables": {
    "RandomSeed": "660193583",
    "Storage_TestConfigDefault": "ProductionTenant\nseanmcccanary\nU2FuaXRpemVk\nhttps://seanmcccanary.blob.core.windows.net\nhttps://seanmcccanary.file.core.windows.net\nhttps://seanmcccanary.queue.core.windows.net\nhttps://seanmcccanary.table.core.windows.net\n\n\n\n\nhttps://seanmcccanary-secondary.blob.core.windows.net\nhttps://seanmcccanary-secondary.file.core.windows.net\nhttps://seanmcccanary-secondary.queue.core.windows.net\nhttps://seanmcccanary-secondary.table.core.windows.net\n\nSanitized\n\n\nCloud\nBlobEndpoint=https://seanmcccanary.blob.core.windows.net/;QueueEndpoint=https://seanmcccanary.queue.core.windows.net/;FileEndpoint=https://seanmcccanary.file.core.windows.net/;BlobSecondaryEndpoint=https://seanmcccanary-secondary.blob.core.windows.net/;QueueSecondaryEndpoint=https://seanmcccanary-secondary.queue.core.windows.net/;FileSecondaryEndpoint=https://seanmcccanary-secondary.file.core.windows.net/;AccountName=seanmcccanary;AccountKey=Sanitized\nseanscope1"
  }
}<|MERGE_RESOLUTION|>--- conflicted
+++ resolved
@@ -27,13 +27,8 @@
           "Windows-Azure-Blob/1.0",
           "Microsoft-HTTPAPI/2.0"
         ],
-<<<<<<< HEAD
-        "x-ms-client-request-id": "d5895ab9-9f03-c017-d3da-065454227ffd",
-        "x-ms-request-id": "417ebdb5-601e-002f-4a31-f39ff0000000",
-=======
         "x-ms-client-request-id": "cc403346-4f12-acfd-00e5-8e9920b17531",
         "x-ms-request-id": "df27d089-501e-0034-3e21-0a7e68000000",
->>>>>>> 8d420312
         "x-ms-version": "2019-12-12"
       },
       "ResponseBody": []
@@ -139,13 +134,8 @@
           "Windows-Azure-Blob/1.0",
           "Microsoft-HTTPAPI/2.0"
         ],
-<<<<<<< HEAD
-        "x-ms-client-request-id": "1d30afa6-1413-1555-2406-3f3c7642280c",
-        "x-ms-request-id": "417ebdbf-601e-002f-5031-f39ff0000000",
-=======
         "x-ms-client-request-id": "7d0c762e-5e0f-aa24-412c-f15a37ec6f32",
         "x-ms-request-id": "df27d0a0-501e-0034-4f21-0a7e68000000",
->>>>>>> 8d420312
         "x-ms-version": "2019-12-12"
       },
       "ResponseBody": []
