{
  "Entries": [
    {
      "RequestUri": "http://emilydevtest.blob.core.windows.net/test-container-49fa4630-aa9b-d815-92a3-df30cba086fc?restype=container",
      "RequestMethod": "PUT",
      "RequestHeaders": {
        "Authorization": "Sanitized",
        "traceparent": "00-4b5f3b3df11242478485665b8ee37c47-a815017e07c1cf41-00",
        "User-Agent": [
          "azsdk-net-Storage.Blobs/12.7.0-alpha.20200908.1",
          "(.NET Core 4.6.29130.01; Microsoft Windows 10.0.19041 )"
        ],
        "x-ms-blob-public-access": "container",
        "x-ms-client-request-id": "fe12e734-97f5-b162-937c-8e6838519d09",
        "x-ms-date": "Tue, 08 Sep 2020 15:59:59 GMT",
        "x-ms-return-client-request-id": "true",
        "x-ms-version": "2020-02-10"
      },
      "RequestBody": null,
      "StatusCode": 201,
      "ResponseHeaders": {
        "Content-Length": "0",
        "Date": "Tue, 08 Sep 2020 15:59:58 GMT",
        "ETag": "\u00220x8D854103D141816\u0022",
        "Last-Modified": "Tue, 08 Sep 2020 15:59:59 GMT",
        "Server": [
          "Windows-Azure-Blob/1.0",
          "Microsoft-HTTPAPI/2.0"
        ],
        "x-ms-client-request-id": "fe12e734-97f5-b162-937c-8e6838519d09",
<<<<<<< HEAD
        "x-ms-request-id": "5daf4f78-c01e-007c-011a-5bbf7d000000",
        "x-ms-version": "2020-02-10"
=======
        "x-ms-request-id": "115ec3f5-e01e-00cb-75f9-8550a1000000",
        "x-ms-version": "2019-12-12"
>>>>>>> 548336e6
      },
      "ResponseBody": []
    },
    {
      "RequestUri": "http://emilydevtest.blob.core.windows.net/test-container-49fa4630-aa9b-d815-92a3-df30cba086fc/test-blob-40cead7f-0730-5eaa-3e1e-e1538529392a",
      "RequestMethod": "PUT",
      "RequestHeaders": {
        "Authorization": "Sanitized",
        "Content-Length": "1024",
        "traceparent": "00-e00a461d04b1d348bb21f2f69188f54a-36de1f61041f9747-00",
        "User-Agent": [
          "azsdk-net-Storage.Blobs/12.7.0-alpha.20200908.1",
          "(.NET Core 4.6.29130.01; Microsoft Windows 10.0.19041 )"
        ],
        "x-ms-blob-type": "BlockBlob",
        "x-ms-client-request-id": "8eece8c1-8d92-7caa-4655-b4ff1f704942",
        "x-ms-date": "Tue, 08 Sep 2020 15:59:59 GMT",
        "x-ms-return-client-request-id": "true",
        "x-ms-version": "2020-02-10"
      },
      "RequestBody": "Q8PbQcEeG3a2M5ZSy98s/FU5/OONhweHQYTJhSsnjmCs1fLouw3kFsucSMEAEOWzT5IT/1W5fLu8VP88VZZKjqQ1pfbtREFHVeYY8T9FhjGeFjWZE48L8lk2LGYOp8A1UbkcymvvxQtRy6lvoYt7ds3Onj9gsXoVKrKdthfaOa4l4p\u002BGKLvFrlAqR0jlnFHOu7WZPwiB1Z8/B6C4Ug/zd5L7Sr7r9U0SCO/uNWkyL45hzvthQfqlow3/RiEbDVxANtC16lGT4sZnhjcYk582DNcRV4MUkTWXVaaw664s9vqTrf\u002BYfEQ8zew0\u002BbrCjRBuyTlJCbbZLKSaHZWq4vcYO488heWgnZCS1YmX35h71ceWQSF04\u002B1EuoFa/l6vkev1HL4qhgcrziyptjMtQU0MH0jNFKDVo1ii98tjRZ8x40OeosLZUU7Aa3P1yiy5F3g0Tt4V4X1KIHlmiI47x4mNd9Lwjp\u002BKMs76Dagt39gr6OBTL/fAHALFU4JJc8m/hKTqZ1NZyYjYqRsQG9PVHUCgOp\u002Bu6JeRzVvQKjsdQL8EOokDQniF0R9XeobcrwAu8DZBqTgpEZsNWJr3iZ9Nu2lbC\u002BFK0drIGmmAVm4RtR1aoTkE25eH2ynt9undjUiACb4dgKMf5B5ceY7Pqbot/KN8nOdlSeDR1DC3XNvw6owgAEyv9DV5O7wbp2EItzJuwPpGYPFgGsDeS6tzZ4dDbI8BrqhtfQhuAmEqSqF\u002ByR3\u002BSJzhqYmbv\u002BWM0KiJBtM11zvSBwiJAULy2F6PNdAeYIGOdR7rYcIFZe/C4a1f5PyO9XJmrMIUdEdZ79ErDIkVbXAn\u002B5G0SXZ4zKEZxiCVkvNiAUBduLS/egDXkXLx2VllrXM8OOlq2av87d8h\u002Bq0nxFzdyQpJt7W8Z4CR3LgDh/NHtBmsWVoK9yeUYcrVnoBSsM0WExBPHPW\u002BgNBo2fzz\u002BGbs2UWUemsB0tHitFbq58kAPizr7XPi95gj7tiKoR4qoWhk6MQ6vjViFEA\u002BbGef05gHZ5rQBwvyCeGtcIuSdzGztxLthv4ExoD2idgyo4swgxtAgjmEWpldcd/ijE2qz5wPi7VVskyaAqEZ2X4ywGVWfexwUvT3L1x4kBQeIjozTLk7IhjW29HOpYCYaoEaKrF6iw9gOX2oGFxY3CI4e\u002BBn5ozF9p1MgKEboqx0XsTbXWVjpJYq0hM8kwq8fv\u002BvliqfMYP0VTQULQptRZbQM7mXfH681NZJPBR5iWKSkAKibAyC1C1B5wgxT3eLvY18a19QJAGA8sFTVvVve8vRgZwIy9iJTV\u002BMVpV1i4VfvX6G/B4DQWsBIXlLL3440Ws8YM3bg/G08x0AxM5sC2c79Jh26A==",
      "StatusCode": 201,
      "ResponseHeaders": {
        "Content-Length": "0",
        "Content-MD5": "OAq/oCxOOJt7R86tmNvLWg==",
        "Date": "Tue, 08 Sep 2020 15:59:58 GMT",
        "ETag": "\u00220x8D854103D1A6837\u0022",
        "Last-Modified": "Tue, 08 Sep 2020 15:59:59 GMT",
        "Server": [
          "Windows-Azure-Blob/1.0",
          "Microsoft-HTTPAPI/2.0"
        ],
        "x-ms-client-request-id": "8eece8c1-8d92-7caa-4655-b4ff1f704942",
        "x-ms-content-crc64": "Mv6WjFzlf/M=",
        "x-ms-request-id": "115ec400-e01e-00cb-7df9-8550a1000000",
        "x-ms-request-server-encrypted": "true",
<<<<<<< HEAD
        "x-ms-version": "2020-02-10",
        "x-ms-version-id": "2020-07-16T02:43:49.7658374Z"
=======
        "x-ms-version": "2019-12-12"
>>>>>>> 548336e6
      },
      "ResponseBody": []
    },
    {
      "RequestUri": "http://emilydevtest.blob.core.windows.net/test-container-49fa4630-aa9b-d815-92a3-df30cba086fc/test-blob-40cead7f-0730-5eaa-3e1e-e1538529392a",
      "RequestMethod": "HEAD",
      "RequestHeaders": {
        "Authorization": "Sanitized",
        "traceparent": "00-cd408e4984b9834fa72b87799f3ef6bb-62c642ead5d5344f-00",
        "User-Agent": [
          "azsdk-net-Storage.Blobs/12.7.0-alpha.20200908.1",
          "(.NET Core 4.6.29130.01; Microsoft Windows 10.0.19041 )"
        ],
        "x-ms-client-request-id": "9c92fbe2-aa3c-2b98-d9be-467c5401e20c",
        "x-ms-date": "Tue, 08 Sep 2020 15:59:59 GMT",
        "x-ms-return-client-request-id": "true",
        "x-ms-version": "2020-02-10"
      },
      "RequestBody": null,
      "StatusCode": 200,
      "ResponseHeaders": {
        "Accept-Ranges": "bytes",
        "Content-Length": "1024",
        "Content-MD5": "OAq/oCxOOJt7R86tmNvLWg==",
        "Content-Type": "application/octet-stream",
        "Date": "Tue, 08 Sep 2020 15:59:58 GMT",
        "ETag": "\u00220x8D854103D1A6837\u0022",
        "Last-Modified": "Tue, 08 Sep 2020 15:59:59 GMT",
        "Server": [
          "Windows-Azure-Blob/1.0",
          "Microsoft-HTTPAPI/2.0"
        ],
        "Vary": "Origin",
        "x-ms-access-tier": "Hot",
        "x-ms-access-tier-inferred": "true",
        "x-ms-blob-type": "BlockBlob",
        "x-ms-client-request-id": "9c92fbe2-aa3c-2b98-d9be-467c5401e20c",
        "x-ms-creation-time": "Tue, 08 Sep 2020 15:59:59 GMT",
        "x-ms-lease-state": "available",
        "x-ms-lease-status": "unlocked",
        "x-ms-request-id": "115ec404-e01e-00cb-01f9-8550a1000000",
        "x-ms-server-encrypted": "true",
        "x-ms-version": "2019-12-12"
      },
      "ResponseBody": []
    },
    {
      "RequestUri": "http://emilydevtest.blob.core.windows.net/test-container-49fa4630-aa9b-d815-92a3-df30cba086fc/test-blob-40cead7f-0730-5eaa-3e1e-e1538529392a",
      "RequestMethod": "GET",
      "RequestHeaders": {
        "Authorization": "Sanitized",
        "User-Agent": [
          "azsdk-net-Storage.Blobs/12.7.0-alpha.20200908.1",
          "(.NET Core 4.6.29130.01; Microsoft Windows 10.0.19041 )"
        ],
        "x-ms-client-request-id": "241c8509-acde-2605-a358-969fa29a21ab",
        "x-ms-date": "Tue, 08 Sep 2020 15:59:59 GMT",
        "x-ms-range": "bytes=0-511",
        "x-ms-return-client-request-id": "true",
        "x-ms-version": "2019-12-12"
      },
      "RequestBody": null,
      "StatusCode": 206,
      "ResponseHeaders": {
        "Accept-Ranges": "bytes",
        "Content-Length": "512",
        "Content-Range": "bytes 0-511/1024",
        "Content-Type": "application/octet-stream",
        "Date": "Tue, 08 Sep 2020 15:59:58 GMT",
        "ETag": "\u00220x8D854103D1A6837\u0022",
        "Last-Modified": "Tue, 08 Sep 2020 15:59:59 GMT",
        "Server": [
          "Windows-Azure-Blob/1.0",
          "Microsoft-HTTPAPI/2.0"
        ],
        "Vary": "Origin",
        "x-ms-blob-content-md5": "OAq/oCxOOJt7R86tmNvLWg==",
        "x-ms-blob-type": "BlockBlob",
        "x-ms-client-request-id": "241c8509-acde-2605-a358-969fa29a21ab",
        "x-ms-creation-time": "Tue, 08 Sep 2020 15:59:59 GMT",
        "x-ms-lease-state": "available",
        "x-ms-lease-status": "unlocked",
        "x-ms-request-id": "115ec407-e01e-00cb-04f9-8550a1000000",
        "x-ms-server-encrypted": "true",
<<<<<<< HEAD
        "x-ms-version": "2020-02-10",
        "x-ms-version-id": "2020-07-16T02:43:49.7658374Z"
=======
        "x-ms-version": "2019-12-12"
>>>>>>> 548336e6
      },
      "ResponseBody": "Q8PbQcEeG3a2M5ZSy98s/FU5/OONhweHQYTJhSsnjmCs1fLouw3kFsucSMEAEOWzT5IT/1W5fLu8VP88VZZKjqQ1pfbtREFHVeYY8T9FhjGeFjWZE48L8lk2LGYOp8A1UbkcymvvxQtRy6lvoYt7ds3Onj9gsXoVKrKdthfaOa4l4p\u002BGKLvFrlAqR0jlnFHOu7WZPwiB1Z8/B6C4Ug/zd5L7Sr7r9U0SCO/uNWkyL45hzvthQfqlow3/RiEbDVxANtC16lGT4sZnhjcYk582DNcRV4MUkTWXVaaw664s9vqTrf\u002BYfEQ8zew0\u002BbrCjRBuyTlJCbbZLKSaHZWq4vcYO488heWgnZCS1YmX35h71ceWQSF04\u002B1EuoFa/l6vkev1HL4qhgcrziyptjMtQU0MH0jNFKDVo1ii98tjRZ8x40OeosLZUU7Aa3P1yiy5F3g0Tt4V4X1KIHlmiI47x4mNd9Lwjp\u002BKMs76Dagt39gr6OBTL/fAHALFU4JJc8m/hKTqZ1NZyYjYqRsQG9PVHUCgOp\u002Bu6JeRzVvQKjsdQL8EOokDQniF0R9XeobcrwAu8DZBqTgpEZsNWJr3iZ9Nu2lbC\u002BFK0drIGmmAVm4RtR1aoTkE25eH2ynt9undjUiACb4dgKMf5B5ceY7Pqbot/KN8nOdlSeDR1DC3XNvw6owgAEw="
    },
    {
      "RequestUri": "http://emilydevtest.blob.core.windows.net/test-container-49fa4630-aa9b-d815-92a3-df30cba086fc/test-blob-40cead7f-0730-5eaa-3e1e-e1538529392a?comp=block\u0026blockid=dGVzdC1ibG9jay0xZjNlYjdlOC03NTRmLTE3YTMtNzJiOS1jOWM1YzlkMjYxYzI%3D",
      "RequestMethod": "PUT",
      "RequestHeaders": {
        "Authorization": "Sanitized",
        "Content-Length": "1024",
        "traceparent": "00-ce0aa857cb5651488f2d5ec2dfb90942-16aab58ddf68864e-00",
        "User-Agent": [
          "azsdk-net-Storage.Blobs/12.7.0-alpha.20200908.1",
          "(.NET Core 4.6.29130.01; Microsoft Windows 10.0.19041 )"
        ],
        "x-ms-client-request-id": "12dd3555-ead9-9363-e104-b124e23f5dd0",
        "x-ms-date": "Tue, 08 Sep 2020 15:59:59 GMT",
        "x-ms-return-client-request-id": "true",
        "x-ms-version": "2020-02-10"
      },
      "RequestBody": "Q8PbQcEeG3a2M5ZSy98s/FU5/OONhweHQYTJhSsnjmCs1fLouw3kFsucSMEAEOWzT5IT/1W5fLu8VP88VZZKjqQ1pfbtREFHVeYY8T9FhjGeFjWZE48L8lk2LGYOp8A1UbkcymvvxQtRy6lvoYt7ds3Onj9gsXoVKrKdthfaOa4l4p\u002BGKLvFrlAqR0jlnFHOu7WZPwiB1Z8/B6C4Ug/zd5L7Sr7r9U0SCO/uNWkyL45hzvthQfqlow3/RiEbDVxANtC16lGT4sZnhjcYk582DNcRV4MUkTWXVaaw664s9vqTrf\u002BYfEQ8zew0\u002BbrCjRBuyTlJCbbZLKSaHZWq4vcYO488heWgnZCS1YmX35h71ceWQSF04\u002B1EuoFa/l6vkev1HL4qhgcrziyptjMtQU0MH0jNFKDVo1ii98tjRZ8x40OeosLZUU7Aa3P1yiy5F3g0Tt4V4X1KIHlmiI47x4mNd9Lwjp\u002BKMs76Dagt39gr6OBTL/fAHALFU4JJc8m/hKTqZ1NZyYjYqRsQG9PVHUCgOp\u002Bu6JeRzVvQKjsdQL8EOokDQniF0R9XeobcrwAu8DZBqTgpEZsNWJr3iZ9Nu2lbC\u002BFK0drIGmmAVm4RtR1aoTkE25eH2ynt9undjUiACb4dgKMf5B5ceY7Pqbot/KN8nOdlSeDR1DC3XNvw6owgAEyv9DV5O7wbp2EItzJuwPpGYPFgGsDeS6tzZ4dDbI8BrqhtfQhuAmEqSqF\u002ByR3\u002BSJzhqYmbv\u002BWM0KiJBtM11zvSBwiJAULy2F6PNdAeYIGOdR7rYcIFZe/C4a1f5PyO9XJmrMIUdEdZ79ErDIkVbXAn\u002B5G0SXZ4zKEZxiCVkvNiAUBduLS/egDXkXLx2VllrXM8OOlq2av87d8h\u002Bq0nxFzdyQpJt7W8Z4CR3LgDh/NHtBmsWVoK9yeUYcrVnoBSsM0WExBPHPW\u002BgNBo2fzz\u002BGbs2UWUemsB0tHitFbq58kAPizr7XPi95gj7tiKoR4qoWhk6MQ6vjViFEA\u002BbGef05gHZ5rQBwvyCeGtcIuSdzGztxLthv4ExoD2idgyo4swgxtAgjmEWpldcd/ijE2qz5wPi7VVskyaAqEZ2X4ywGVWfexwUvT3L1x4kBQeIjozTLk7IhjW29HOpYCYaoEaKrF6iw9gOX2oGFxY3CI4e\u002BBn5ozF9p1MgKEboqx0XsTbXWVjpJYq0hM8kwq8fv\u002BvliqfMYP0VTQULQptRZbQM7mXfH681NZJPBR5iWKSkAKibAyC1C1B5wgxT3eLvY18a19QJAGA8sFTVvVve8vRgZwIy9iJTV\u002BMVpV1i4VfvX6G/B4DQWsBIXlLL3440Ws8YM3bg/G08x0AxM5sC2c79Jh26A==",
      "StatusCode": 201,
      "ResponseHeaders": {
        "Content-Length": "0",
        "Date": "Tue, 08 Sep 2020 15:59:58 GMT",
        "Server": [
          "Windows-Azure-Blob/1.0",
          "Microsoft-HTTPAPI/2.0"
        ],
        "x-ms-client-request-id": "12dd3555-ead9-9363-e104-b124e23f5dd0",
        "x-ms-content-crc64": "Mv6WjFzlf/M=",
        "x-ms-request-id": "115ec408-e01e-00cb-05f9-8550a1000000",
        "x-ms-request-server-encrypted": "true",
        "x-ms-version": "2020-02-10"
      },
      "ResponseBody": []
    },
    {
      "RequestUri": "http://emilydevtest.blob.core.windows.net/test-container-49fa4630-aa9b-d815-92a3-df30cba086fc/test-blob-40cead7f-0730-5eaa-3e1e-e1538529392a?comp=blocklist",
      "RequestMethod": "PUT",
      "RequestHeaders": {
        "Authorization": "Sanitized",
        "Content-Length": "104",
        "Content-Type": "application/xml",
        "traceparent": "00-0b509ff9a992f34a9cf7dbbb5da9e34b-b8a9cc6621f2914c-00",
        "User-Agent": [
          "azsdk-net-Storage.Blobs/12.7.0-alpha.20200908.1",
          "(.NET Core 4.6.29130.01; Microsoft Windows 10.0.19041 )"
        ],
        "x-ms-client-request-id": "94709183-4ef4-cae9-30df-ece00c08c40c",
        "x-ms-date": "Tue, 08 Sep 2020 15:59:59 GMT",
        "x-ms-return-client-request-id": "true",
        "x-ms-version": "2020-02-10"
      },
      "RequestBody": "\u003CBlockList\u003E\u003CLatest\u003EdGVzdC1ibG9jay0xZjNlYjdlOC03NTRmLTE3YTMtNzJiOS1jOWM1YzlkMjYxYzI=\u003C/Latest\u003E\u003C/BlockList\u003E",
      "StatusCode": 201,
      "ResponseHeaders": {
        "Content-Length": "0",
        "Date": "Tue, 08 Sep 2020 15:59:58 GMT",
        "ETag": "\u00220x8D854103D24F172\u0022",
        "Last-Modified": "Tue, 08 Sep 2020 15:59:59 GMT",
        "Server": [
          "Windows-Azure-Blob/1.0",
          "Microsoft-HTTPAPI/2.0"
        ],
        "x-ms-client-request-id": "94709183-4ef4-cae9-30df-ece00c08c40c",
        "x-ms-content-crc64": "QIhj\u002BLQfKWg=",
        "x-ms-request-id": "115ec40b-e01e-00cb-08f9-8550a1000000",
        "x-ms-request-server-encrypted": "true",
<<<<<<< HEAD
        "x-ms-version": "2020-02-10",
        "x-ms-version-id": "2020-07-16T02:43:49.9229490Z"
=======
        "x-ms-version": "2019-12-12"
>>>>>>> 548336e6
      },
      "ResponseBody": []
    },
    {
      "RequestUri": "http://emilydevtest.blob.core.windows.net/test-container-49fa4630-aa9b-d815-92a3-df30cba086fc/test-blob-40cead7f-0730-5eaa-3e1e-e1538529392a",
      "RequestMethod": "GET",
      "RequestHeaders": {
        "Authorization": "Sanitized",
        "If-Match": "0x8D854103D1A6837",
        "User-Agent": [
          "azsdk-net-Storage.Blobs/12.7.0-alpha.20200908.1",
          "(.NET Core 4.6.29130.01; Microsoft Windows 10.0.19041 )"
        ],
        "x-ms-client-request-id": "51a12723-c8cf-a8dc-ea20-de4865e61d81",
        "x-ms-date": "Tue, 08 Sep 2020 15:59:59 GMT",
        "x-ms-range": "bytes=512-1023",
        "x-ms-return-client-request-id": "true",
        "x-ms-version": "2020-02-10"
      },
      "RequestBody": null,
      "StatusCode": 412,
      "ResponseHeaders": {
        "Content-Length": "252",
        "Content-Type": "application/xml",
        "Date": "Tue, 08 Sep 2020 15:59:58 GMT",
        "Server": [
          "Windows-Azure-Blob/1.0",
          "Microsoft-HTTPAPI/2.0"
        ],
        "Vary": "Origin",
        "x-ms-client-request-id": "51a12723-c8cf-a8dc-ea20-de4865e61d81",
        "x-ms-error-code": "ConditionNotMet",
<<<<<<< HEAD
        "x-ms-request-id": "5daf4fe2-c01e-007c-601a-5bbf7d000000",
        "x-ms-version": "2020-02-10"
=======
        "x-ms-request-id": "115ec40f-e01e-00cb-0cf9-8550a1000000",
        "x-ms-version": "2019-12-12"
>>>>>>> 548336e6
      },
      "ResponseBody": [
        "\uFEFF\u003C?xml version=\u00221.0\u0022 encoding=\u0022utf-8\u0022?\u003E\u003CError\u003E\u003CCode\u003EConditionNotMet\u003C/Code\u003E\u003CMessage\u003EThe condition specified using HTTP conditional header(s) is not met.\n",
        "RequestId:115ec40f-e01e-00cb-0cf9-8550a1000000\n",
        "Time:2020-09-08T15:59:59.5113051Z\u003C/Message\u003E\u003C/Error\u003E"
      ]
    },
    {
      "RequestUri": "http://emilydevtest.blob.core.windows.net/test-container-49fa4630-aa9b-d815-92a3-df30cba086fc?restype=container",
      "RequestMethod": "DELETE",
      "RequestHeaders": {
        "Authorization": "Sanitized",
        "traceparent": "00-e341924f09709042949a73fb2c7a4ff1-c7aceb2195211149-00",
        "User-Agent": [
          "azsdk-net-Storage.Blobs/12.7.0-alpha.20200908.1",
          "(.NET Core 4.6.29130.01; Microsoft Windows 10.0.19041 )"
        ],
        "x-ms-client-request-id": "e5bc7b8d-7366-f83d-8593-77dd49c89c87",
        "x-ms-date": "Tue, 08 Sep 2020 15:59:59 GMT",
        "x-ms-return-client-request-id": "true",
        "x-ms-version": "2020-02-10"
      },
      "RequestBody": null,
      "StatusCode": 202,
      "ResponseHeaders": {
        "Content-Length": "0",
        "Date": "Tue, 08 Sep 2020 15:59:58 GMT",
        "Server": [
          "Windows-Azure-Blob/1.0",
          "Microsoft-HTTPAPI/2.0"
        ],
<<<<<<< HEAD
        "x-ms-client-request-id": "51a12723-c8cf-a8dc-ea20-de4865e61d81",
        "x-ms-request-id": "5daf4ff9-c01e-007c-761a-5bbf7d000000",
        "x-ms-version": "2020-02-10"
=======
        "x-ms-client-request-id": "e5bc7b8d-7366-f83d-8593-77dd49c89c87",
        "x-ms-request-id": "115ec413-e01e-00cb-10f9-8550a1000000",
        "x-ms-version": "2019-12-12"
>>>>>>> 548336e6
      },
      "ResponseBody": []
    }
  ],
  "Variables": {
    "RandomSeed": "405480633",
    "Storage_TestConfigDefault": "ProductionTenant\nemilydevtest\nU2FuaXRpemVk\nhttp://emilydevtest.blob.core.windows.net\nhttp://emilydevtest.file.core.windows.net\nhttp://emilydevtest.queue.core.windows.net\nhttp://emilydevtest.table.core.windows.net\n\n\n\n\nhttp://emilydevtest-secondary.blob.core.windows.net\nhttp://emilydevtest-secondary.file.core.windows.net\nhttp://emilydevtest-secondary.queue.core.windows.net\nhttp://emilydevtest-secondary.table.core.windows.net\n\nSanitized\n\n\nCloud\nBlobEndpoint=http://emilydevtest.blob.core.windows.net/;QueueEndpoint=http://emilydevtest.queue.core.windows.net/;FileEndpoint=http://emilydevtest.file.core.windows.net/;BlobSecondaryEndpoint=http://emilydevtest-secondary.blob.core.windows.net/;QueueSecondaryEndpoint=http://emilydevtest-secondary.queue.core.windows.net/;FileSecondaryEndpoint=http://emilydevtest-secondary.file.core.windows.net/;AccountName=emilydevtest;AccountKey=Kg==;\nencryptionScope"
  }
}<|MERGE_RESOLUTION|>--- conflicted
+++ resolved
@@ -28,13 +28,8 @@
           "Microsoft-HTTPAPI/2.0"
         ],
         "x-ms-client-request-id": "fe12e734-97f5-b162-937c-8e6838519d09",
-<<<<<<< HEAD
-        "x-ms-request-id": "5daf4f78-c01e-007c-011a-5bbf7d000000",
-        "x-ms-version": "2020-02-10"
-=======
         "x-ms-request-id": "115ec3f5-e01e-00cb-75f9-8550a1000000",
-        "x-ms-version": "2019-12-12"
->>>>>>> 548336e6
+        "x-ms-version": "2020-02-10"
       },
       "ResponseBody": []
     },
@@ -71,12 +66,7 @@
         "x-ms-content-crc64": "Mv6WjFzlf/M=",
         "x-ms-request-id": "115ec400-e01e-00cb-7df9-8550a1000000",
         "x-ms-request-server-encrypted": "true",
-<<<<<<< HEAD
-        "x-ms-version": "2020-02-10",
-        "x-ms-version-id": "2020-07-16T02:43:49.7658374Z"
-=======
-        "x-ms-version": "2019-12-12"
->>>>>>> 548336e6
+        "x-ms-version": "2020-02-10"
       },
       "ResponseBody": []
     },
@@ -119,7 +109,7 @@
         "x-ms-lease-status": "unlocked",
         "x-ms-request-id": "115ec404-e01e-00cb-01f9-8550a1000000",
         "x-ms-server-encrypted": "true",
-        "x-ms-version": "2019-12-12"
+        "x-ms-version": "2020-02-10"
       },
       "ResponseBody": []
     },
@@ -136,7 +126,7 @@
         "x-ms-date": "Tue, 08 Sep 2020 15:59:59 GMT",
         "x-ms-range": "bytes=0-511",
         "x-ms-return-client-request-id": "true",
-        "x-ms-version": "2019-12-12"
+        "x-ms-version": "2020-02-10"
       },
       "RequestBody": null,
       "StatusCode": 206,
@@ -161,12 +151,7 @@
         "x-ms-lease-status": "unlocked",
         "x-ms-request-id": "115ec407-e01e-00cb-04f9-8550a1000000",
         "x-ms-server-encrypted": "true",
-<<<<<<< HEAD
-        "x-ms-version": "2020-02-10",
-        "x-ms-version-id": "2020-07-16T02:43:49.7658374Z"
-=======
-        "x-ms-version": "2019-12-12"
->>>>>>> 548336e6
+        "x-ms-version": "2020-02-10"
       },
       "ResponseBody": "Q8PbQcEeG3a2M5ZSy98s/FU5/OONhweHQYTJhSsnjmCs1fLouw3kFsucSMEAEOWzT5IT/1W5fLu8VP88VZZKjqQ1pfbtREFHVeYY8T9FhjGeFjWZE48L8lk2LGYOp8A1UbkcymvvxQtRy6lvoYt7ds3Onj9gsXoVKrKdthfaOa4l4p\u002BGKLvFrlAqR0jlnFHOu7WZPwiB1Z8/B6C4Ug/zd5L7Sr7r9U0SCO/uNWkyL45hzvthQfqlow3/RiEbDVxANtC16lGT4sZnhjcYk582DNcRV4MUkTWXVaaw664s9vqTrf\u002BYfEQ8zew0\u002BbrCjRBuyTlJCbbZLKSaHZWq4vcYO488heWgnZCS1YmX35h71ceWQSF04\u002B1EuoFa/l6vkev1HL4qhgcrziyptjMtQU0MH0jNFKDVo1ii98tjRZ8x40OeosLZUU7Aa3P1yiy5F3g0Tt4V4X1KIHlmiI47x4mNd9Lwjp\u002BKMs76Dagt39gr6OBTL/fAHALFU4JJc8m/hKTqZ1NZyYjYqRsQG9PVHUCgOp\u002Bu6JeRzVvQKjsdQL8EOokDQniF0R9XeobcrwAu8DZBqTgpEZsNWJr3iZ9Nu2lbC\u002BFK0drIGmmAVm4RtR1aoTkE25eH2ynt9undjUiACb4dgKMf5B5ceY7Pqbot/KN8nOdlSeDR1DC3XNvw6owgAEw="
     },
@@ -235,12 +220,7 @@
         "x-ms-content-crc64": "QIhj\u002BLQfKWg=",
         "x-ms-request-id": "115ec40b-e01e-00cb-08f9-8550a1000000",
         "x-ms-request-server-encrypted": "true",
-<<<<<<< HEAD
-        "x-ms-version": "2020-02-10",
-        "x-ms-version-id": "2020-07-16T02:43:49.9229490Z"
-=======
-        "x-ms-version": "2019-12-12"
->>>>>>> 548336e6
+        "x-ms-version": "2020-02-10"
       },
       "ResponseBody": []
     },
@@ -273,13 +253,8 @@
         "Vary": "Origin",
         "x-ms-client-request-id": "51a12723-c8cf-a8dc-ea20-de4865e61d81",
         "x-ms-error-code": "ConditionNotMet",
-<<<<<<< HEAD
-        "x-ms-request-id": "5daf4fe2-c01e-007c-601a-5bbf7d000000",
-        "x-ms-version": "2020-02-10"
-=======
         "x-ms-request-id": "115ec40f-e01e-00cb-0cf9-8550a1000000",
-        "x-ms-version": "2019-12-12"
->>>>>>> 548336e6
+        "x-ms-version": "2020-02-10"
       },
       "ResponseBody": [
         "\uFEFF\u003C?xml version=\u00221.0\u0022 encoding=\u0022utf-8\u0022?\u003E\u003CError\u003E\u003CCode\u003EConditionNotMet\u003C/Code\u003E\u003CMessage\u003EThe condition specified using HTTP conditional header(s) is not met.\n",
@@ -311,15 +286,9 @@
           "Windows-Azure-Blob/1.0",
           "Microsoft-HTTPAPI/2.0"
         ],
-<<<<<<< HEAD
-        "x-ms-client-request-id": "51a12723-c8cf-a8dc-ea20-de4865e61d81",
-        "x-ms-request-id": "5daf4ff9-c01e-007c-761a-5bbf7d000000",
-        "x-ms-version": "2020-02-10"
-=======
         "x-ms-client-request-id": "e5bc7b8d-7366-f83d-8593-77dd49c89c87",
         "x-ms-request-id": "115ec413-e01e-00cb-10f9-8550a1000000",
-        "x-ms-version": "2019-12-12"
->>>>>>> 548336e6
+        "x-ms-version": "2020-02-10"
       },
       "ResponseBody": []
     }
