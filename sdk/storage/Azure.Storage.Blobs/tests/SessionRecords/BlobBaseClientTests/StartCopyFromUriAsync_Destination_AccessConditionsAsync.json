{
  "Entries": [
    {
      "RequestUri": "https://seanmcccanary.blob.core.windows.net/test-container-c6ecc575-ef41-76ce-85d9-4f1d962bb95b?restype=container",
      "RequestMethod": "PUT",
      "RequestHeaders": {
        "Authorization": "Sanitized",
        "traceparent": "00-d0e6aa840769da4fac8e4c8bf55c8d08-71c0ead8923fc347-00",
        "User-Agent": [
          "azsdk-net-Storage.Blobs/12.5.0-dev.20200402.1",
          "(.NET Core 4.6.28325.01; Microsoft Windows 10.0.18362 )"
        ],
        "x-ms-blob-public-access": "container",
        "x-ms-client-request-id": "a840c0fb-896c-de3f-be5b-4f6d898c4613",
        "x-ms-date": "Thu, 02 Apr 2020 23:45:54 GMT",
        "x-ms-return-client-request-id": "true",
        "x-ms-version": "2019-12-12"
      },
      "RequestBody": null,
      "StatusCode": 201,
      "ResponseHeaders": {
        "Content-Length": "0",
        "Date": "Thu, 02 Apr 2020 23:45:53 GMT",
        "ETag": "\u00220x8D7D75FFBAE7639\u0022",
        "Last-Modified": "Thu, 02 Apr 2020 23:45:54 GMT",
        "Server": [
          "Windows-Azure-Blob/1.0",
          "Microsoft-HTTPAPI/2.0"
        ],
        "x-ms-client-request-id": "a840c0fb-896c-de3f-be5b-4f6d898c4613",
<<<<<<< HEAD
        "x-ms-request-id": "8d5150df-d01e-0048-3e31-f38f0c000000",
=======
        "x-ms-request-id": "89ba947f-a01e-001f-3648-09fea4000000",
>>>>>>> 8d420312
        "x-ms-version": "2019-12-12"
      },
      "ResponseBody": []
    },
    {
      "RequestUri": "https://seanmcccanary.blob.core.windows.net/test-container-c6ecc575-ef41-76ce-85d9-4f1d962bb95b/test-blob-562b627b-b8ea-7fa1-0c77-a556cbab5975",
      "RequestMethod": "PUT",
      "RequestHeaders": {
        "Authorization": "Sanitized",
        "Content-Length": "1024",
        "traceparent": "00-aa5e688e4799554d9f6ea721ebfe4d7d-881effc65e049446-00",
        "User-Agent": [
          "azsdk-net-Storage.Blobs/12.5.0-dev.20200402.1",
          "(.NET Core 4.6.28325.01; Microsoft Windows 10.0.18362 )"
        ],
        "x-ms-blob-type": "BlockBlob",
        "x-ms-client-request-id": "f7fc4a9b-4bbc-e167-bc1a-d9854d6698b5",
        "x-ms-date": "Thu, 02 Apr 2020 23:45:54 GMT",
        "x-ms-return-client-request-id": "true",
        "x-ms-version": "2019-12-12"
      },
      "RequestBody": "4CxbdITCdRigvBgQpdWPv\u002BhwIdXqEe7vL1iP1Qy4piHqNhi6antaOEsnCK9xLzjozI\u002BEGGpwKM49a0QrMp8M5xb2JW\u002B91FVtFuiKwgk\u002BfgAfpwl8NI22eQ1Jff42LgarGyCZegnJK/c6FgGB5mXF/uxEC4uWj7OIQKxhc1dWN\u002Bji36fopQT3VnsRQh6MNJOng34R8iJ6FYxtEDpcaLeg498Znga\u002B3VnoTLUQhEyU/AsZufDYRETFaMoaepTKmu7DcV8\u002BcpaM6KYlKaVtapA/2BQvQ67Hx56aUzY8pGLEHrHHTBLtVol1jdBKshueWP4526KAm1c//KrAox9fT0RDYQv0pR19UoKLubXefRSD/Po3AsnAQ4NZh1BoLLJpFT2LBlEQqrLhvIgg9eGhYH\u002BVPackJ017gx2Imh3MFSbPIaR4U3bDc1JHVkZAoE6huCfR0\u002B4LRe3wD4Izhw\u002BUFKdiUNQ8KQ0I0spU3NEGO\u002BPP5uL2\u002B0E3w9y2iEPzj\u002BtCskKf3k96ZI4ZyQEjtmgc6dSfZKEtnhllKoz4hqHKFELfEimPZ12TVIFT3TFAFA1zmZ5vVCpKFBQoOrPCgt7tT7S\u002BQ6Q\u002BjYJ3Cw8f2cHnJRV/hOwDW78Ylf0VZiyp0dKjZo58gdBpNQwb90kaKjpTQBWeQ/3x6vP0pq6mKSZVzTo9fHMyaqNFFk/g52N2/WrCwSUXC43UsXyaiNsiwgvlxSoO3a7HINZxWS2uEQKQfqhD42cBPsKsaMr3mOLIIlND\u002BiE5Zx\u002B7\u002B6BPpbJgJZ95Cgky3t6k5IdnYnXk0IjzqTbZaxfgVhaJh\u002BjGsZgQTEIrfY3YlUR0nxaa0gWq1yoYW/x7h7qImbPzqVb23TLvVhYyuFP6GhPxZMwARoQQ3q\u002B9rlWblMSHo\u002BPZ5OzufsLkq3vvdx/XHUHoiiLuh1Mv48qmOC7cU8JRqhVvIDYnA\u002BYKHJoJIGaQ5ZAUswqimRuQqgEhR0WTB1e5nswJaP0KwYY85Gq4JsJjFVKeyKC4rhH53nY0BbygdhVDUIKZh32TCfGDZbWx2IQ\u002BvjHy9T\u002B3Ae\u002B7D4mH1rzKm21VdNY/yY7VCr6uNElbSAbx9kaKrYDWjE\u002BT3nfzCzM1uMpIW2Ou/vSjHeqACMymYMaDleB1QO3sf\u002BiGrOsW4f\u002BKeHx\u002BE\u002ByiQ/dS5pCWVYOC7X2xb3ZTwHfcW9x6J1IIjTvr9pBQJ03Z4FLoIlpdVillBL9tZXGJNrgEorcQJxykSVhVq17zMsUw148jap0dfwWyFCOTmijJYr/XS4SVybk1RNgBB6vKctH5PY3iZcwa5yOyXRL5Ea4wjEifG\u002BdBmw3V7SbEG3dZ56JRmV2a5vzzvGRh4mymPDIp0A==",
      "StatusCode": 201,
      "ResponseHeaders": {
        "Content-Length": "0",
        "Content-MD5": "8PEb15HodXRUKSNg1zJ8XQ==",
        "Date": "Thu, 02 Apr 2020 23:45:54 GMT",
        "ETag": "\u00220x8D7D75FFBBBBD18\u0022",
        "Last-Modified": "Thu, 02 Apr 2020 23:45:54 GMT",
        "Server": [
          "Windows-Azure-Blob/1.0",
          "Microsoft-HTTPAPI/2.0"
        ],
        "x-ms-client-request-id": "f7fc4a9b-4bbc-e167-bc1a-d9854d6698b5",
        "x-ms-content-crc64": "GkQbPan49tQ=",
        "x-ms-request-id": "89ba9484-a01e-001f-3948-09fea4000000",
        "x-ms-request-server-encrypted": "true",
        "x-ms-version": "2019-12-12"
      },
      "ResponseBody": []
    },
    {
      "RequestUri": "https://seanmcccanary.blob.core.windows.net/test-container-c6ecc575-ef41-76ce-85d9-4f1d962bb95b/test-blob-9535f689-d8bb-d53b-167f-f767d8e8dddd",
      "RequestMethod": "PUT",
      "RequestHeaders": {
        "Authorization": "Sanitized",
        "Content-Length": "1024",
        "traceparent": "00-6797122d743cac41a0f6d574acb8ca09-fdf8463c50c1c340-00",
        "User-Agent": [
          "azsdk-net-Storage.Blobs/12.5.0-dev.20200402.1",
          "(.NET Core 4.6.28325.01; Microsoft Windows 10.0.18362 )"
        ],
        "x-ms-blob-type": "BlockBlob",
        "x-ms-client-request-id": "ab3029ea-1bfa-c238-0f26-e13d530008d4",
        "x-ms-date": "Thu, 02 Apr 2020 23:45:55 GMT",
        "x-ms-return-client-request-id": "true",
        "x-ms-version": "2019-12-12"
      },
      "RequestBody": "4CxbdITCdRigvBgQpdWPv\u002BhwIdXqEe7vL1iP1Qy4piHqNhi6antaOEsnCK9xLzjozI\u002BEGGpwKM49a0QrMp8M5xb2JW\u002B91FVtFuiKwgk\u002BfgAfpwl8NI22eQ1Jff42LgarGyCZegnJK/c6FgGB5mXF/uxEC4uWj7OIQKxhc1dWN\u002Bji36fopQT3VnsRQh6MNJOng34R8iJ6FYxtEDpcaLeg498Znga\u002B3VnoTLUQhEyU/AsZufDYRETFaMoaepTKmu7DcV8\u002BcpaM6KYlKaVtapA/2BQvQ67Hx56aUzY8pGLEHrHHTBLtVol1jdBKshueWP4526KAm1c//KrAox9fT0RDYQv0pR19UoKLubXefRSD/Po3AsnAQ4NZh1BoLLJpFT2LBlEQqrLhvIgg9eGhYH\u002BVPackJ017gx2Imh3MFSbPIaR4U3bDc1JHVkZAoE6huCfR0\u002B4LRe3wD4Izhw\u002BUFKdiUNQ8KQ0I0spU3NEGO\u002BPP5uL2\u002B0E3w9y2iEPzj\u002BtCskKf3k96ZI4ZyQEjtmgc6dSfZKEtnhllKoz4hqHKFELfEimPZ12TVIFT3TFAFA1zmZ5vVCpKFBQoOrPCgt7tT7S\u002BQ6Q\u002BjYJ3Cw8f2cHnJRV/hOwDW78Ylf0VZiyp0dKjZo58gdBpNQwb90kaKjpTQBWeQ/3x6vP0pq6mKSZVzTo9fHMyaqNFFk/g52N2/WrCwSUXC43UsXyaiNsiwgvlxSoO3a7HINZxWS2uEQKQfqhD42cBPsKsaMr3mOLIIlND\u002BiE5Zx\u002B7\u002B6BPpbJgJZ95Cgky3t6k5IdnYnXk0IjzqTbZaxfgVhaJh\u002BjGsZgQTEIrfY3YlUR0nxaa0gWq1yoYW/x7h7qImbPzqVb23TLvVhYyuFP6GhPxZMwARoQQ3q\u002B9rlWblMSHo\u002BPZ5OzufsLkq3vvdx/XHUHoiiLuh1Mv48qmOC7cU8JRqhVvIDYnA\u002BYKHJoJIGaQ5ZAUswqimRuQqgEhR0WTB1e5nswJaP0KwYY85Gq4JsJjFVKeyKC4rhH53nY0BbygdhVDUIKZh32TCfGDZbWx2IQ\u002BvjHy9T\u002B3Ae\u002B7D4mH1rzKm21VdNY/yY7VCr6uNElbSAbx9kaKrYDWjE\u002BT3nfzCzM1uMpIW2Ou/vSjHeqACMymYMaDleB1QO3sf\u002BiGrOsW4f\u002BKeHx\u002BE\u002ByiQ/dS5pCWVYOC7X2xb3ZTwHfcW9x6J1IIjTvr9pBQJ03Z4FLoIlpdVillBL9tZXGJNrgEorcQJxykSVhVq17zMsUw148jap0dfwWyFCOTmijJYr/XS4SVybk1RNgBB6vKctH5PY3iZcwa5yOyXRL5Ea4wjEifG\u002BdBmw3V7SbEG3dZ56JRmV2a5vzzvGRh4mymPDIp0A==",
      "StatusCode": 201,
      "ResponseHeaders": {
        "Content-Length": "0",
        "Content-MD5": "8PEb15HodXRUKSNg1zJ8XQ==",
        "Date": "Thu, 02 Apr 2020 23:45:54 GMT",
        "ETag": "\u00220x8D7D75FFBC84278\u0022",
        "Last-Modified": "Thu, 02 Apr 2020 23:45:54 GMT",
        "Server": [
          "Windows-Azure-Blob/1.0",
          "Microsoft-HTTPAPI/2.0"
        ],
        "x-ms-client-request-id": "ab3029ea-1bfa-c238-0f26-e13d530008d4",
        "x-ms-content-crc64": "GkQbPan49tQ=",
        "x-ms-request-id": "89ba948e-a01e-001f-4148-09fea4000000",
        "x-ms-request-server-encrypted": "true",
        "x-ms-version": "2019-12-12"
      },
      "ResponseBody": []
    },
    {
      "RequestUri": "https://seanmcccanary.blob.core.windows.net/test-container-c6ecc575-ef41-76ce-85d9-4f1d962bb95b/test-blob-9535f689-d8bb-d53b-167f-f767d8e8dddd",
      "RequestMethod": "PUT",
      "RequestHeaders": {
        "Authorization": "Sanitized",
        "traceparent": "00-42eaa52295c40543bdfc5890f4691971-fd7e2025b9e20346-00",
        "User-Agent": [
          "azsdk-net-Storage.Blobs/12.5.0-dev.20200402.1",
          "(.NET Core 4.6.28325.01; Microsoft Windows 10.0.18362 )"
        ],
        "x-ms-client-request-id": "ae7cfe20-32b7-aae3-79f8-70897f7bd13e",
        "x-ms-copy-source": "https://seanmcccanary.blob.core.windows.net/test-container-c6ecc575-ef41-76ce-85d9-4f1d962bb95b/test-blob-562b627b-b8ea-7fa1-0c77-a556cbab5975",
        "x-ms-date": "Thu, 02 Apr 2020 23:45:55 GMT",
        "x-ms-return-client-request-id": "true",
        "x-ms-version": "2019-12-12"
      },
      "RequestBody": null,
      "StatusCode": 202,
      "ResponseHeaders": {
        "Content-Length": "0",
        "Date": "Thu, 02 Apr 2020 23:45:54 GMT",
        "ETag": "\u00220x8D7D75FFBD53D26\u0022",
        "Last-Modified": "Thu, 02 Apr 2020 23:45:54 GMT",
        "Server": [
          "Windows-Azure-Blob/1.0",
          "Microsoft-HTTPAPI/2.0"
        ],
        "x-ms-client-request-id": "ae7cfe20-32b7-aae3-79f8-70897f7bd13e",
        "x-ms-copy-id": "51c672fe-b454-402a-8ac3-7265844466c7",
        "x-ms-copy-status": "success",
<<<<<<< HEAD
        "x-ms-request-id": "8d5150e7-d01e-0048-4431-f38f0c000000",
=======
        "x-ms-request-id": "89ba9493-a01e-001f-4548-09fea4000000",
>>>>>>> 8d420312
        "x-ms-version": "2019-12-12"
      },
      "ResponseBody": []
    },
    {
      "RequestUri": "https://seanmcccanary.blob.core.windows.net/test-container-c6ecc575-ef41-76ce-85d9-4f1d962bb95b?restype=container",
      "RequestMethod": "DELETE",
      "RequestHeaders": {
        "Authorization": "Sanitized",
        "traceparent": "00-42cf430436a88649989de97c4adfafc9-5605fcf8482fb04f-00",
        "User-Agent": [
          "azsdk-net-Storage.Blobs/12.5.0-dev.20200402.1",
          "(.NET Core 4.6.28325.01; Microsoft Windows 10.0.18362 )"
        ],
        "x-ms-client-request-id": "541c921c-5983-0a1c-1914-21b3a77da8c2",
        "x-ms-date": "Thu, 02 Apr 2020 23:45:55 GMT",
        "x-ms-return-client-request-id": "true",
        "x-ms-version": "2019-12-12"
      },
      "RequestBody": null,
      "StatusCode": 202,
      "ResponseHeaders": {
        "Content-Length": "0",
        "Date": "Thu, 02 Apr 2020 23:45:54 GMT",
        "Server": [
          "Windows-Azure-Blob/1.0",
          "Microsoft-HTTPAPI/2.0"
        ],
        "x-ms-client-request-id": "541c921c-5983-0a1c-1914-21b3a77da8c2",
<<<<<<< HEAD
        "x-ms-request-id": "8d5150ea-d01e-0048-4631-f38f0c000000",
=======
        "x-ms-request-id": "89ba9497-a01e-001f-4848-09fea4000000",
>>>>>>> 8d420312
        "x-ms-version": "2019-12-12"
      },
      "ResponseBody": []
    },
    {
      "RequestUri": "https://seanmcccanary.blob.core.windows.net/test-container-8396163e-3982-5d48-b1ab-8bafc5f9e465?restype=container",
      "RequestMethod": "PUT",
      "RequestHeaders": {
        "Authorization": "Sanitized",
        "traceparent": "00-4f0991140cdc7343b3415ff5c8898b20-3ffca5903a36c34e-00",
        "User-Agent": [
          "azsdk-net-Storage.Blobs/12.5.0-dev.20200402.1",
          "(.NET Core 4.6.28325.01; Microsoft Windows 10.0.18362 )"
        ],
        "x-ms-blob-public-access": "container",
        "x-ms-client-request-id": "afabaa60-fb7c-e2cd-4abf-a3d8ce6d4420",
        "x-ms-date": "Thu, 02 Apr 2020 23:45:55 GMT",
        "x-ms-return-client-request-id": "true",
        "x-ms-version": "2019-12-12"
      },
      "RequestBody": null,
      "StatusCode": 201,
      "ResponseHeaders": {
        "Content-Length": "0",
        "Date": "Thu, 02 Apr 2020 23:45:53 GMT",
        "ETag": "\u00220x8D7D75FFC125158\u0022",
        "Last-Modified": "Thu, 02 Apr 2020 23:45:54 GMT",
        "Server": [
          "Windows-Azure-Blob/1.0",
          "Microsoft-HTTPAPI/2.0"
        ],
        "x-ms-client-request-id": "afabaa60-fb7c-e2cd-4abf-a3d8ce6d4420",
<<<<<<< HEAD
        "x-ms-request-id": "9164bd66-501e-0024-3631-f3649b000000",
=======
        "x-ms-request-id": "6b840302-901e-0092-4648-09c976000000",
>>>>>>> 8d420312
        "x-ms-version": "2019-12-12"
      },
      "ResponseBody": []
    },
    {
      "RequestUri": "https://seanmcccanary.blob.core.windows.net/test-container-8396163e-3982-5d48-b1ab-8bafc5f9e465/test-blob-43aacc95-c45f-0401-d422-40e313ec5437",
      "RequestMethod": "PUT",
      "RequestHeaders": {
        "Authorization": "Sanitized",
        "Content-Length": "1024",
        "traceparent": "00-25fee17726795b4a8525dc977a0b9e39-3e863f193443a842-00",
        "User-Agent": [
          "azsdk-net-Storage.Blobs/12.5.0-dev.20200402.1",
          "(.NET Core 4.6.28325.01; Microsoft Windows 10.0.18362 )"
        ],
        "x-ms-blob-type": "BlockBlob",
        "x-ms-client-request-id": "4f27dd8f-a8bd-8359-478a-3fb756948a4a",
        "x-ms-date": "Thu, 02 Apr 2020 23:45:55 GMT",
        "x-ms-return-client-request-id": "true",
        "x-ms-version": "2019-12-12"
      },
      "RequestBody": "MLs5hRC6Y8FbYt5Og1W8F4DlThpONel9U4mjn9niZTbvlsLlYKSVpkbpUxkcf1/0A4xX6R8p0vrSuzKHF8TneP2oXu2T1rbcT6jTZOHPYdQqrptNinwXxcTHEqVyDo6CAdocdCByYSzVe5l2Vm0ZA1pdXGgomu6BkJkoy8QRaUEZUWIGs\u002ByzuExveA7ioG9WrQ9KFLEmWWfsm\u002BOHSZVnxBJYXQQKElBuqqQbuSLfnvAp0h20xlWQ8/j7GhcJLG\u002B3B7P8ikNrTJu/3GoMCp9FDfzzXXd3s/68x2kLD/g4ZH01ZLFu4hSsvoWC9erqg\u002BhYtQwaFc73P1S1P8LZXz2jh3fs1qbu1iroRp7x9b4T0kOBs1nrHU\u002BvPSVduaJR019I321y/q1Cat/iMs8wBkmWoW1\u002BWKvjt2koPZiAkR2IlnM/qBZQodOWPkl5Cet/fzfbxhg003qzZCcESsAUwtjCWptb8F4zRgCZ5xpiaq5\u002BqL5hpcoFU8P4i0PvS1YTgnxwt69PJI7ZqIAXm\u002BtgUfp5hqIBshwNvAbYY2UaRPqphmSd8bL\u002BLoQwiPxK7bfXlzpJdcW0EdBfYvqod8AovmSGbhSGw19Ielgd0Skgw89PAcwq0c409XSUPo63VrbDB8mYw3\u002BjUNTbAfttlkCmP58rWXb0/u2WUXmg8oTQkCOhWslgh/9QrLD3T9DSx1407v/vjP0/zwnbAnIGAl5PC3DYyzx2Rbef2q3G/K4dw4kaawOE4AMmYorAhIWNSqlSp0Rf\u002BvwhvqhIT7JQedNbvj7o65dbyyptsWmytsExEpADc1RqvsmN\u002Ba1aPJBR1ei3ZcZGpF8S99wZ8kiTbwfnFj0hTAV\u002B8P91W/LpAI6ZG9uA\u002B1D76m4x8Xx3UMyA\u002BomlciVTL4niOHTG0UhsKPZOgNZsEnS37CzO8FqJBqAz9GBoRI5oRetSncLcNBklxMmGKdD1FOcV7ob5hT8uWTHUktzoBORo5jrqGnSx2rcSqSyRAt3PPeB5UlUHbsCsI0ORCKE8PcDlHkOWC/lyZBPO5tsTnVdTBFX7brGOYHd5PvYxH9IV1mtrrOSaOTLmBu5BOIfkmYbsPQRMQc4OVr3LHM0DQURBuRBwp/FzucojFGjCTSfvlKVwROLNyZSdXVUmzhxl48Sp/392dPGUeYM5KSxlSwmW24gok/1ic/B70kqbTOutvTCkGU2oeSCz28telJ9oNxFMj/KUPVDGR4yP\u002B6Gn\u002BSyYjGv7wDK77mJndLcxBN9QE5o5Trz4GIDg3dHBGH1\u002BC\u002BKexQg0bHfekKGPLMiZlEOsPucGbqpvoHPqG\u002BJh\u002BtXk6WnVkz7XHKcjWr0baOu4R0iOFNmWd503LySUSVGUfQ==",
      "StatusCode": 201,
      "ResponseHeaders": {
        "Content-Length": "0",
        "Content-MD5": "yeZb1oLryRv5bZa4FvUIRA==",
        "Date": "Thu, 02 Apr 2020 23:45:53 GMT",
        "ETag": "\u00220x8D7D75FFC1E8869\u0022",
        "Last-Modified": "Thu, 02 Apr 2020 23:45:54 GMT",
        "Server": [
          "Windows-Azure-Blob/1.0",
          "Microsoft-HTTPAPI/2.0"
        ],
        "x-ms-client-request-id": "4f27dd8f-a8bd-8359-478a-3fb756948a4a",
        "x-ms-content-crc64": "DVbgB7i5eCs=",
        "x-ms-request-id": "6b840307-901e-0092-4848-09c976000000",
        "x-ms-request-server-encrypted": "true",
        "x-ms-version": "2019-12-12"
      },
      "ResponseBody": []
    },
    {
      "RequestUri": "https://seanmcccanary.blob.core.windows.net/test-container-8396163e-3982-5d48-b1ab-8bafc5f9e465/test-blob-160cecdb-f97d-b0aa-d05c-d093269eea91",
      "RequestMethod": "PUT",
      "RequestHeaders": {
        "Authorization": "Sanitized",
        "Content-Length": "1024",
        "traceparent": "00-c99c55c9999e5f47ba2959a6dc730e16-732cecaf2e18a84a-00",
        "User-Agent": [
          "azsdk-net-Storage.Blobs/12.5.0-dev.20200402.1",
          "(.NET Core 4.6.28325.01; Microsoft Windows 10.0.18362 )"
        ],
        "x-ms-blob-type": "BlockBlob",
        "x-ms-client-request-id": "2d885241-bc36-95d9-3277-7e61d7c55ca8",
        "x-ms-date": "Thu, 02 Apr 2020 23:45:55 GMT",
        "x-ms-return-client-request-id": "true",
        "x-ms-version": "2019-12-12"
      },
      "RequestBody": "MLs5hRC6Y8FbYt5Og1W8F4DlThpONel9U4mjn9niZTbvlsLlYKSVpkbpUxkcf1/0A4xX6R8p0vrSuzKHF8TneP2oXu2T1rbcT6jTZOHPYdQqrptNinwXxcTHEqVyDo6CAdocdCByYSzVe5l2Vm0ZA1pdXGgomu6BkJkoy8QRaUEZUWIGs\u002ByzuExveA7ioG9WrQ9KFLEmWWfsm\u002BOHSZVnxBJYXQQKElBuqqQbuSLfnvAp0h20xlWQ8/j7GhcJLG\u002B3B7P8ikNrTJu/3GoMCp9FDfzzXXd3s/68x2kLD/g4ZH01ZLFu4hSsvoWC9erqg\u002BhYtQwaFc73P1S1P8LZXz2jh3fs1qbu1iroRp7x9b4T0kOBs1nrHU\u002BvPSVduaJR019I321y/q1Cat/iMs8wBkmWoW1\u002BWKvjt2koPZiAkR2IlnM/qBZQodOWPkl5Cet/fzfbxhg003qzZCcESsAUwtjCWptb8F4zRgCZ5xpiaq5\u002BqL5hpcoFU8P4i0PvS1YTgnxwt69PJI7ZqIAXm\u002BtgUfp5hqIBshwNvAbYY2UaRPqphmSd8bL\u002BLoQwiPxK7bfXlzpJdcW0EdBfYvqod8AovmSGbhSGw19Ielgd0Skgw89PAcwq0c409XSUPo63VrbDB8mYw3\u002BjUNTbAfttlkCmP58rWXb0/u2WUXmg8oTQkCOhWslgh/9QrLD3T9DSx1407v/vjP0/zwnbAnIGAl5PC3DYyzx2Rbef2q3G/K4dw4kaawOE4AMmYorAhIWNSqlSp0Rf\u002BvwhvqhIT7JQedNbvj7o65dbyyptsWmytsExEpADc1RqvsmN\u002Ba1aPJBR1ei3ZcZGpF8S99wZ8kiTbwfnFj0hTAV\u002B8P91W/LpAI6ZG9uA\u002B1D76m4x8Xx3UMyA\u002BomlciVTL4niOHTG0UhsKPZOgNZsEnS37CzO8FqJBqAz9GBoRI5oRetSncLcNBklxMmGKdD1FOcV7ob5hT8uWTHUktzoBORo5jrqGnSx2rcSqSyRAt3PPeB5UlUHbsCsI0ORCKE8PcDlHkOWC/lyZBPO5tsTnVdTBFX7brGOYHd5PvYxH9IV1mtrrOSaOTLmBu5BOIfkmYbsPQRMQc4OVr3LHM0DQURBuRBwp/FzucojFGjCTSfvlKVwROLNyZSdXVUmzhxl48Sp/392dPGUeYM5KSxlSwmW24gok/1ic/B70kqbTOutvTCkGU2oeSCz28telJ9oNxFMj/KUPVDGR4yP\u002B6Gn\u002BSyYjGv7wDK77mJndLcxBN9QE5o5Trz4GIDg3dHBGH1\u002BC\u002BKexQg0bHfekKGPLMiZlEOsPucGbqpvoHPqG\u002BJh\u002BtXk6WnVkz7XHKcjWr0baOu4R0iOFNmWd503LySUSVGUfQ==",
      "StatusCode": 201,
      "ResponseHeaders": {
        "Content-Length": "0",
        "Content-MD5": "yeZb1oLryRv5bZa4FvUIRA==",
        "Date": "Thu, 02 Apr 2020 23:45:53 GMT",
        "ETag": "\u00220x8D7D75FFC2AE6B6\u0022",
        "Last-Modified": "Thu, 02 Apr 2020 23:45:54 GMT",
        "Server": [
          "Windows-Azure-Blob/1.0",
          "Microsoft-HTTPAPI/2.0"
        ],
        "x-ms-client-request-id": "2d885241-bc36-95d9-3277-7e61d7c55ca8",
        "x-ms-content-crc64": "DVbgB7i5eCs=",
        "x-ms-request-id": "6b840316-901e-0092-5448-09c976000000",
        "x-ms-request-server-encrypted": "true",
        "x-ms-version": "2019-12-12"
      },
      "ResponseBody": []
    },
    {
      "RequestUri": "https://seanmcccanary.blob.core.windows.net/test-container-8396163e-3982-5d48-b1ab-8bafc5f9e465/test-blob-160cecdb-f97d-b0aa-d05c-d093269eea91",
      "RequestMethod": "PUT",
      "RequestHeaders": {
        "Authorization": "Sanitized",
        "If-Modified-Since": "Wed, 01 Apr 2020 23:45:54 GMT",
        "traceparent": "00-41bf0a651d14314593270ca3e516a519-bfdcd087c94d574b-00",
        "User-Agent": [
          "azsdk-net-Storage.Blobs/12.5.0-dev.20200402.1",
          "(.NET Core 4.6.28325.01; Microsoft Windows 10.0.18362 )"
        ],
        "x-ms-client-request-id": "d452f264-bd15-925b-11bd-024c85190813",
        "x-ms-copy-source": "https://seanmcccanary.blob.core.windows.net/test-container-8396163e-3982-5d48-b1ab-8bafc5f9e465/test-blob-43aacc95-c45f-0401-d422-40e313ec5437",
        "x-ms-date": "Thu, 02 Apr 2020 23:45:55 GMT",
        "x-ms-return-client-request-id": "true",
        "x-ms-version": "2019-12-12"
      },
      "RequestBody": null,
      "StatusCode": 202,
      "ResponseHeaders": {
        "Content-Length": "0",
        "Date": "Thu, 02 Apr 2020 23:45:54 GMT",
        "ETag": "\u00220x8D7D75FFC37E15B\u0022",
        "Last-Modified": "Thu, 02 Apr 2020 23:45:54 GMT",
        "Server": [
          "Windows-Azure-Blob/1.0",
          "Microsoft-HTTPAPI/2.0"
        ],
        "x-ms-client-request-id": "d452f264-bd15-925b-11bd-024c85190813",
        "x-ms-copy-id": "c0b86ec8-03e8-45ae-9bfb-64a8a8468a70",
        "x-ms-copy-status": "success",
<<<<<<< HEAD
        "x-ms-request-id": "9164bd72-501e-0024-3f31-f3649b000000",
=======
        "x-ms-request-id": "6b84031a-901e-0092-5848-09c976000000",
>>>>>>> 8d420312
        "x-ms-version": "2019-12-12"
      },
      "ResponseBody": []
    },
    {
      "RequestUri": "https://seanmcccanary.blob.core.windows.net/test-container-8396163e-3982-5d48-b1ab-8bafc5f9e465?restype=container",
      "RequestMethod": "DELETE",
      "RequestHeaders": {
        "Authorization": "Sanitized",
        "traceparent": "00-1b54fad640228645aa9428ab20208eeb-9032703c84c84b4d-00",
        "User-Agent": [
          "azsdk-net-Storage.Blobs/12.5.0-dev.20200402.1",
          "(.NET Core 4.6.28325.01; Microsoft Windows 10.0.18362 )"
        ],
        "x-ms-client-request-id": "e4fcf26d-8873-e293-53d5-5b8251395059",
        "x-ms-date": "Thu, 02 Apr 2020 23:45:55 GMT",
        "x-ms-return-client-request-id": "true",
        "x-ms-version": "2019-12-12"
      },
      "RequestBody": null,
      "StatusCode": 202,
      "ResponseHeaders": {
        "Content-Length": "0",
        "Date": "Thu, 02 Apr 2020 23:45:54 GMT",
        "Server": [
          "Windows-Azure-Blob/1.0",
          "Microsoft-HTTPAPI/2.0"
        ],
        "x-ms-client-request-id": "e4fcf26d-8873-e293-53d5-5b8251395059",
<<<<<<< HEAD
        "x-ms-request-id": "9164bd78-501e-0024-4331-f3649b000000",
=======
        "x-ms-request-id": "6b840322-901e-0092-5e48-09c976000000",
>>>>>>> 8d420312
        "x-ms-version": "2019-12-12"
      },
      "ResponseBody": []
    },
    {
      "RequestUri": "https://seanmcccanary.blob.core.windows.net/test-container-fc372924-12bb-d9b0-5565-076402511464?restype=container",
      "RequestMethod": "PUT",
      "RequestHeaders": {
        "Authorization": "Sanitized",
        "traceparent": "00-521bfa9dde4c63468e5701625b99e037-d8ce24f30ba76b42-00",
        "User-Agent": [
          "azsdk-net-Storage.Blobs/12.5.0-dev.20200402.1",
          "(.NET Core 4.6.28325.01; Microsoft Windows 10.0.18362 )"
        ],
        "x-ms-blob-public-access": "container",
        "x-ms-client-request-id": "54e56160-f275-5b14-4223-8f0d802ee001",
        "x-ms-date": "Thu, 02 Apr 2020 23:45:55 GMT",
        "x-ms-return-client-request-id": "true",
        "x-ms-version": "2019-12-12"
      },
      "RequestBody": null,
      "StatusCode": 201,
      "ResponseHeaders": {
        "Content-Length": "0",
        "Date": "Thu, 02 Apr 2020 23:45:55 GMT",
        "ETag": "\u00220x8D7D75FFC7974A0\u0022",
        "Last-Modified": "Thu, 02 Apr 2020 23:45:55 GMT",
        "Server": [
          "Windows-Azure-Blob/1.0",
          "Microsoft-HTTPAPI/2.0"
        ],
        "x-ms-client-request-id": "54e56160-f275-5b14-4223-8f0d802ee001",
<<<<<<< HEAD
        "x-ms-request-id": "589b2025-e01e-0021-7431-f3b640000000",
=======
        "x-ms-request-id": "0ea7c6d7-001e-0064-6f48-09bc38000000",
>>>>>>> 8d420312
        "x-ms-version": "2019-12-12"
      },
      "ResponseBody": []
    },
    {
      "RequestUri": "https://seanmcccanary.blob.core.windows.net/test-container-fc372924-12bb-d9b0-5565-076402511464/test-blob-f7557369-a728-661c-f521-1fe89f715377",
      "RequestMethod": "PUT",
      "RequestHeaders": {
        "Authorization": "Sanitized",
        "Content-Length": "1024",
        "traceparent": "00-84fa27c21d7d6749843898c7f5dffe77-cc59803b3592b846-00",
        "User-Agent": [
          "azsdk-net-Storage.Blobs/12.5.0-dev.20200402.1",
          "(.NET Core 4.6.28325.01; Microsoft Windows 10.0.18362 )"
        ],
        "x-ms-blob-type": "BlockBlob",
        "x-ms-client-request-id": "179dcd8b-21c2-cd0e-c09c-0d9b75421673",
        "x-ms-date": "Thu, 02 Apr 2020 23:45:56 GMT",
        "x-ms-return-client-request-id": "true",
        "x-ms-version": "2019-12-12"
      },
      "RequestBody": "wfezH1q9PACJy\u002BX2bqmpOsp0A6Fsv\u002B7cHoNQ\u002BZSS6\u002BjkokU4Z3s5oiXky6oNHu2YelVDDCs\u002BlQEI1gHWbUJs9t/8EctkcNJOO2B8h/NEz/\u002BWuH8/T9\u002B8pgxDMJB6YjXid9TLEA0hMwqC9NDLwg0NxAYBP7TCLab/P2u/IT9B1NgqmRAfeL/ydIR1vVsP8eP\u002BNWyKeSKAH0ouzNChYhLKQB/3oCn97ktHDsowTXBK706HwOvTt1q1qXnF8KzvUBJyq3w8F1G6AUcgQmpXUNLa49yBGqIn9ojEQfavN/2eV764vaLzDtj8zb\u002BksnTwXlmn6w3QbTZwS7T0d9VbCslJguusn5Iw59QDhU3jgkQT1OOdCEzwzuqHSHLt/5cDocL1WjCJRL7GdgQ5zOjpjchv4KLxvQJ9WLQBJFcgQuc8AOOK7SgUipAl1pFHtwEBnruqfR/0EeO/dwJ7iB9npjMc/MwEXp\u002BgW1YSzOdwNaGy/4WbdcTIR\u002B7/y3YlmAFwvTBeK7o1/UAbCiLI4UX8T0FgyImayzBuU7TdBJMpesNUog62EgrmfQFFf2qi/2WpA3s0xc941fL/79cGV/is8pBedD83Rjw3eUuHVUvFzFRONAEX9bTz3M0ctiMz4CYJmI3aQ4smcb0//UuE8ICmOiKDtyP2lf3ba5hyG48ZA5kkfby\u002B64jIJ8JE2Pdob\u002BtMdXwAsCkCEwOP/tjytFYtJvmyX3LE6E6auo9gsb0FcvusJaUTGFNwIWq5Luyv1nNsF7H\u002Btg95iI0tZfWZomFFiYzdRo6wGg2mQj0HCrli6\u002BQc9JoLB7zsM50Y5bNd1n8Jc6Vg0o/ku/ykV3PScX3UynoRfa7GOoHP8BLwmDRaSWu\u002B/pcTAhlUNzidZ69IGcIgQxo4S1nRQjkjkOF99CLHSQ4HFHLmwMhhvUZ1KNPSh9dQ0FQaIf0S7bte8HE31kIW1h2hQAVPOoNR140TWxlmUQkKLSPOrSgQ9Sa2h9BXKeYDX1K1MEbRAJbRyElv/5Gi\u002BJ5nLakfSCj1kEvemLKy\u002Bq6nEPvGsCDDOSyN/OXeofaVFI8x8Pw84xcqwKD78mfjHs6byO6V20d\u002BpPR9kUtDF\u002B9USYQigQmyaizknPCAyEbEqd0XQtgH/zhIskwHv1LL56mwpqjjwZ3E6V7CsT5X/tytuOhuK9QWTEpL2s69qqraGLVHzyGd4edAUll6RU768LRvWgdpXbvUmllel\u002BfOBj\u002Bz6JiJEC66D9YALdh7nAf7UekZTlCicLr6cjXHP0kAcUwaxly1cOCFtEoxaTDiWf1SYkb\u002BtbjuEHfdj53589CN/7yMYdWqRuAIk5kFcQaKFxk3dNwDAryUK7bk1\u002BFDjMF5pA==",
      "StatusCode": 201,
      "ResponseHeaders": {
        "Content-Length": "0",
        "Content-MD5": "G8VDrHS\u002BFYM3DReDz49uQw==",
        "Date": "Thu, 02 Apr 2020 23:45:55 GMT",
        "ETag": "\u00220x8D7D75FFC894469\u0022",
        "Last-Modified": "Thu, 02 Apr 2020 23:45:55 GMT",
        "Server": [
          "Windows-Azure-Blob/1.0",
          "Microsoft-HTTPAPI/2.0"
        ],
        "x-ms-client-request-id": "179dcd8b-21c2-cd0e-c09c-0d9b75421673",
        "x-ms-content-crc64": "cvYZMphulhA=",
        "x-ms-request-id": "0ea7c6e8-001e-0064-7e48-09bc38000000",
        "x-ms-request-server-encrypted": "true",
        "x-ms-version": "2019-12-12"
      },
      "ResponseBody": []
    },
    {
      "RequestUri": "https://seanmcccanary.blob.core.windows.net/test-container-fc372924-12bb-d9b0-5565-076402511464/test-blob-cabf6a84-8642-6b1a-735d-c209e1ad672f",
      "RequestMethod": "PUT",
      "RequestHeaders": {
        "Authorization": "Sanitized",
        "Content-Length": "1024",
        "traceparent": "00-24a64e2bc4d4554b847e5af419e85059-fdb56a2478318644-00",
        "User-Agent": [
          "azsdk-net-Storage.Blobs/12.5.0-dev.20200402.1",
          "(.NET Core 4.6.28325.01; Microsoft Windows 10.0.18362 )"
        ],
        "x-ms-blob-type": "BlockBlob",
        "x-ms-client-request-id": "93ea5208-3d06-0595-b331-a3645f05ec13",
        "x-ms-date": "Thu, 02 Apr 2020 23:45:56 GMT",
        "x-ms-return-client-request-id": "true",
        "x-ms-version": "2019-12-12"
      },
      "RequestBody": "wfezH1q9PACJy\u002BX2bqmpOsp0A6Fsv\u002B7cHoNQ\u002BZSS6\u002BjkokU4Z3s5oiXky6oNHu2YelVDDCs\u002BlQEI1gHWbUJs9t/8EctkcNJOO2B8h/NEz/\u002BWuH8/T9\u002B8pgxDMJB6YjXid9TLEA0hMwqC9NDLwg0NxAYBP7TCLab/P2u/IT9B1NgqmRAfeL/ydIR1vVsP8eP\u002BNWyKeSKAH0ouzNChYhLKQB/3oCn97ktHDsowTXBK706HwOvTt1q1qXnF8KzvUBJyq3w8F1G6AUcgQmpXUNLa49yBGqIn9ojEQfavN/2eV764vaLzDtj8zb\u002BksnTwXlmn6w3QbTZwS7T0d9VbCslJguusn5Iw59QDhU3jgkQT1OOdCEzwzuqHSHLt/5cDocL1WjCJRL7GdgQ5zOjpjchv4KLxvQJ9WLQBJFcgQuc8AOOK7SgUipAl1pFHtwEBnruqfR/0EeO/dwJ7iB9npjMc/MwEXp\u002BgW1YSzOdwNaGy/4WbdcTIR\u002B7/y3YlmAFwvTBeK7o1/UAbCiLI4UX8T0FgyImayzBuU7TdBJMpesNUog62EgrmfQFFf2qi/2WpA3s0xc941fL/79cGV/is8pBedD83Rjw3eUuHVUvFzFRONAEX9bTz3M0ctiMz4CYJmI3aQ4smcb0//UuE8ICmOiKDtyP2lf3ba5hyG48ZA5kkfby\u002B64jIJ8JE2Pdob\u002BtMdXwAsCkCEwOP/tjytFYtJvmyX3LE6E6auo9gsb0FcvusJaUTGFNwIWq5Luyv1nNsF7H\u002Btg95iI0tZfWZomFFiYzdRo6wGg2mQj0HCrli6\u002BQc9JoLB7zsM50Y5bNd1n8Jc6Vg0o/ku/ykV3PScX3UynoRfa7GOoHP8BLwmDRaSWu\u002B/pcTAhlUNzidZ69IGcIgQxo4S1nRQjkjkOF99CLHSQ4HFHLmwMhhvUZ1KNPSh9dQ0FQaIf0S7bte8HE31kIW1h2hQAVPOoNR140TWxlmUQkKLSPOrSgQ9Sa2h9BXKeYDX1K1MEbRAJbRyElv/5Gi\u002BJ5nLakfSCj1kEvemLKy\u002Bq6nEPvGsCDDOSyN/OXeofaVFI8x8Pw84xcqwKD78mfjHs6byO6V20d\u002BpPR9kUtDF\u002B9USYQigQmyaizknPCAyEbEqd0XQtgH/zhIskwHv1LL56mwpqjjwZ3E6V7CsT5X/tytuOhuK9QWTEpL2s69qqraGLVHzyGd4edAUll6RU768LRvWgdpXbvUmllel\u002BfOBj\u002Bz6JiJEC66D9YALdh7nAf7UekZTlCicLr6cjXHP0kAcUwaxly1cOCFtEoxaTDiWf1SYkb\u002BtbjuEHfdj53589CN/7yMYdWqRuAIk5kFcQaKFxk3dNwDAryUK7bk1\u002BFDjMF5pA==",
      "StatusCode": 201,
      "ResponseHeaders": {
        "Content-Length": "0",
        "Content-MD5": "G8VDrHS\u002BFYM3DReDz49uQw==",
        "Date": "Thu, 02 Apr 2020 23:45:55 GMT",
        "ETag": "\u00220x8D7D75FFC968D3C\u0022",
        "Last-Modified": "Thu, 02 Apr 2020 23:45:55 GMT",
        "Server": [
          "Windows-Azure-Blob/1.0",
          "Microsoft-HTTPAPI/2.0"
        ],
        "x-ms-client-request-id": "93ea5208-3d06-0595-b331-a3645f05ec13",
        "x-ms-content-crc64": "cvYZMphulhA=",
        "x-ms-request-id": "0ea7c6ee-001e-0064-0448-09bc38000000",
        "x-ms-request-server-encrypted": "true",
        "x-ms-version": "2019-12-12"
      },
      "ResponseBody": []
    },
    {
      "RequestUri": "https://seanmcccanary.blob.core.windows.net/test-container-fc372924-12bb-d9b0-5565-076402511464/test-blob-cabf6a84-8642-6b1a-735d-c209e1ad672f",
      "RequestMethod": "PUT",
      "RequestHeaders": {
        "Authorization": "Sanitized",
        "If-Unmodified-Since": "Fri, 03 Apr 2020 23:45:54 GMT",
        "traceparent": "00-fad1b3b64117af4d81e6a7c6c1aed3fa-e6c2524272ea034b-00",
        "User-Agent": [
          "azsdk-net-Storage.Blobs/12.5.0-dev.20200402.1",
          "(.NET Core 4.6.28325.01; Microsoft Windows 10.0.18362 )"
        ],
        "x-ms-client-request-id": "8e00cedb-d3c2-dc28-b157-1da1985002ad",
        "x-ms-copy-source": "https://seanmcccanary.blob.core.windows.net/test-container-fc372924-12bb-d9b0-5565-076402511464/test-blob-f7557369-a728-661c-f521-1fe89f715377",
        "x-ms-date": "Thu, 02 Apr 2020 23:45:56 GMT",
        "x-ms-return-client-request-id": "true",
        "x-ms-version": "2019-12-12"
      },
      "RequestBody": null,
      "StatusCode": 202,
      "ResponseHeaders": {
        "Content-Length": "0",
        "Date": "Thu, 02 Apr 2020 23:45:55 GMT",
        "ETag": "\u00220x8D7D75FFCA42446\u0022",
        "Last-Modified": "Thu, 02 Apr 2020 23:45:55 GMT",
        "Server": [
          "Windows-Azure-Blob/1.0",
          "Microsoft-HTTPAPI/2.0"
        ],
        "x-ms-client-request-id": "8e00cedb-d3c2-dc28-b157-1da1985002ad",
        "x-ms-copy-id": "d975f8fa-434f-4b12-a8ce-4bf23764e93b",
        "x-ms-copy-status": "success",
<<<<<<< HEAD
        "x-ms-request-id": "589b202b-e01e-0021-7831-f3b640000000",
=======
        "x-ms-request-id": "0ea7c6f6-001e-0064-0c48-09bc38000000",
>>>>>>> 8d420312
        "x-ms-version": "2019-12-12"
      },
      "ResponseBody": []
    },
    {
      "RequestUri": "https://seanmcccanary.blob.core.windows.net/test-container-fc372924-12bb-d9b0-5565-076402511464?restype=container",
      "RequestMethod": "DELETE",
      "RequestHeaders": {
        "Authorization": "Sanitized",
        "traceparent": "00-869ee236be37994390fb565a1e1313f3-78a5eb22eb030547-00",
        "User-Agent": [
          "azsdk-net-Storage.Blobs/12.5.0-dev.20200402.1",
          "(.NET Core 4.6.28325.01; Microsoft Windows 10.0.18362 )"
        ],
        "x-ms-client-request-id": "908994b6-5d04-6150-b4a4-7c8e27feaf64",
        "x-ms-date": "Thu, 02 Apr 2020 23:45:56 GMT",
        "x-ms-return-client-request-id": "true",
        "x-ms-version": "2019-12-12"
      },
      "RequestBody": null,
      "StatusCode": 202,
      "ResponseHeaders": {
        "Content-Length": "0",
        "Date": "Thu, 02 Apr 2020 23:45:55 GMT",
        "Server": [
          "Windows-Azure-Blob/1.0",
          "Microsoft-HTTPAPI/2.0"
        ],
        "x-ms-client-request-id": "908994b6-5d04-6150-b4a4-7c8e27feaf64",
<<<<<<< HEAD
        "x-ms-request-id": "589b202c-e01e-0021-7931-f3b640000000",
=======
        "x-ms-request-id": "0ea7c705-001e-0064-1b48-09bc38000000",
>>>>>>> 8d420312
        "x-ms-version": "2019-12-12"
      },
      "ResponseBody": []
    },
    {
      "RequestUri": "https://seanmcccanary.blob.core.windows.net/test-container-33cb695a-6874-862b-c13d-dc20f57fb6ac?restype=container",
      "RequestMethod": "PUT",
      "RequestHeaders": {
        "Authorization": "Sanitized",
        "traceparent": "00-d6d9da038a1fcb4ea6eed56b37e6002d-20153d1e1a1b0c42-00",
        "User-Agent": [
          "azsdk-net-Storage.Blobs/12.5.0-dev.20200402.1",
          "(.NET Core 4.6.28325.01; Microsoft Windows 10.0.18362 )"
        ],
        "x-ms-blob-public-access": "container",
        "x-ms-client-request-id": "bc4f79f3-7f38-4d12-6803-cfc680306b35",
        "x-ms-date": "Thu, 02 Apr 2020 23:45:56 GMT",
        "x-ms-return-client-request-id": "true",
        "x-ms-version": "2019-12-12"
      },
      "RequestBody": null,
      "StatusCode": 201,
      "ResponseHeaders": {
        "Content-Length": "0",
        "Date": "Thu, 02 Apr 2020 23:45:55 GMT",
        "ETag": "\u00220x8D7D75FFCE39C15\u0022",
        "Last-Modified": "Thu, 02 Apr 2020 23:45:56 GMT",
        "Server": [
          "Windows-Azure-Blob/1.0",
          "Microsoft-HTTPAPI/2.0"
        ],
        "x-ms-client-request-id": "bc4f79f3-7f38-4d12-6803-cfc680306b35",
<<<<<<< HEAD
        "x-ms-request-id": "2d182739-901e-0004-2331-f31f3c000000",
=======
        "x-ms-request-id": "ad0c0810-901e-0059-3f48-09ca23000000",
>>>>>>> 8d420312
        "x-ms-version": "2019-12-12"
      },
      "ResponseBody": []
    },
    {
      "RequestUri": "https://seanmcccanary.blob.core.windows.net/test-container-33cb695a-6874-862b-c13d-dc20f57fb6ac/test-blob-c4ac795c-c38a-20db-c63c-fed4d6add3a5",
      "RequestMethod": "PUT",
      "RequestHeaders": {
        "Authorization": "Sanitized",
        "Content-Length": "1024",
        "traceparent": "00-fb366663d41dad42bdc803975497ee29-d57a5f40c2aaa242-00",
        "User-Agent": [
          "azsdk-net-Storage.Blobs/12.5.0-dev.20200402.1",
          "(.NET Core 4.6.28325.01; Microsoft Windows 10.0.18362 )"
        ],
        "x-ms-blob-type": "BlockBlob",
        "x-ms-client-request-id": "05e12e64-7a88-e2f9-1abc-1c67e72df0d2",
        "x-ms-date": "Thu, 02 Apr 2020 23:45:57 GMT",
        "x-ms-return-client-request-id": "true",
        "x-ms-version": "2019-12-12"
      },
      "RequestBody": "7s/pkBKqnOi/ZGMdCe2tQqIoLXsw\u002BXQlhJ2cxKLi5p/rKVAJlQqhSNxm/NQb9EN6VYwjVwPvBfRbxAt0DdhG3X3EMuCdo62Xh\u002BSfyfyfCZBaIm4Vvo\u002Bc\u002ByNbrtD\u002BLDsEIB9XV8Ji3bLfi9AeUDv3u7p7GutpMB7uJze8QfXcmVupmqjdR7LN90S8NjK/faroZPIWghFPm/ABaS\u002BKpZu8A/J0dbaTGnMIrSOmrPrrL6qM1N0CxhZJWf64296CQlGp/zNASgfzVEl/DdTuqO/2FTqE/tG\u002BujzcKxy32j6VhmvS/azGq\u002BSjmICTg7lBWrAPwsak/USA60X2Yx/qPHoL6YdpHKtCL2lV4WVRKjeDmtBrqBh38YgmUhFn0EfFuFwFiJkx2D4FzJJcThzfL8ANc8lOf5Nik/j\u002BQ8qZ218ikCkIS6KeUcKSZtyFG6JsRyJRWV1\u002BdznJo/SgMpR0a/AzOr7z1uMebyEGvBi33HhWkvynSIIBoxnvP6et/R4tHfvrUeDkeHA/Muk7d7ogEcZ8SqCYzSJuMZalA5c7cXEC2Z4dzIuXcRmLZxaYxixezy3hMLN\u002BlVDYfR9JP3XZA8F3OZ4bAkU65dmGDGUM1WtqRjNpWkC\u002Bg0NNRU5sTTKksmRUII2OQsznpkvZ\u002BIjry6ez3/hBb6mAubVazr32zpem4VoAt7Xe3ARngbP15Iu7YnmnuG45YkK61GfXNHQO8NezMxct6hTy1QP02u31i9QqnmtETxUpbX4YReNNBqePWJDbQbFzjndlteNrRIhUxUiTrZUIyqHCisWYFaUwpM5bZIFcGUkithD035oyvij1w4CbulkSho7vGbfs23jSNRAVD98H96v/cfeFFOsGj8ycolIklel1Sd7zbQCSNdqXIqqJHK5J7svUnElhjHKj6InrTzkmrZ8moMYBFIqrbDsc7fFAfXIdU7OHT/igE7xrT4R2p\u002BahcXQKYnzoR9pAKS8NRZ\u002BAYmsWzfuFn12nhY0KlsQFNcVVent9Nhr2NQzZRibJk80c6u0ZX9nqHNIWY9zv3bAVOvNpuMojAytRIJjvq1g33fK/7azW7Nbsal6pZtM9B1dbwwsyX9oD\u002BObByD5B\u002BnB534XqL\u002B8EP04dfU1sepxXExlAk\u002BdNBX4YvPXFFCSXq2/tL4dOU9doVoS9FOGMln1KarQlAGaJLNkH0XP6PyophdLefksVCcBC2D1jkPCciyV3eqpvcqoIZAKtR4FjbRdak44PrhcyNGD04ygpJpzpakVNg8R/uhMo1RpJZ8I\u002B3molCPxhjd0ORUZKeo\u002BB3z1mxNw8FupS2tl75tn86MydtgS\u002BAx2fh91oPz1\u002BNT\u002BDpvXd4qPmAcd/0y0j5qYDEQ==",
      "StatusCode": 201,
      "ResponseHeaders": {
        "Content-Length": "0",
        "Content-MD5": "OdPLIUUsCjuBumYN90399g==",
        "Date": "Thu, 02 Apr 2020 23:45:55 GMT",
        "ETag": "\u00220x8D7D75FFCF05640\u0022",
        "Last-Modified": "Thu, 02 Apr 2020 23:45:56 GMT",
        "Server": [
          "Windows-Azure-Blob/1.0",
          "Microsoft-HTTPAPI/2.0"
        ],
        "x-ms-client-request-id": "05e12e64-7a88-e2f9-1abc-1c67e72df0d2",
        "x-ms-content-crc64": "TrbKJGSXl7M=",
        "x-ms-request-id": "ad0c0818-901e-0059-4548-09ca23000000",
        "x-ms-request-server-encrypted": "true",
        "x-ms-version": "2019-12-12"
      },
      "ResponseBody": []
    },
    {
      "RequestUri": "https://seanmcccanary.blob.core.windows.net/test-container-33cb695a-6874-862b-c13d-dc20f57fb6ac/test-blob-ef8988ff-2065-56f1-4ff5-0f4d84aa304a",
      "RequestMethod": "PUT",
      "RequestHeaders": {
        "Authorization": "Sanitized",
        "Content-Length": "1024",
        "traceparent": "00-acf81d9132fcc74ba768d0496e4b3649-d3a45b306fef5549-00",
        "User-Agent": [
          "azsdk-net-Storage.Blobs/12.5.0-dev.20200402.1",
          "(.NET Core 4.6.28325.01; Microsoft Windows 10.0.18362 )"
        ],
        "x-ms-blob-type": "BlockBlob",
        "x-ms-client-request-id": "67306c4c-b2f2-43d1-3c8b-b5936bab5e6f",
        "x-ms-date": "Thu, 02 Apr 2020 23:45:57 GMT",
        "x-ms-return-client-request-id": "true",
        "x-ms-version": "2019-12-12"
      },
      "RequestBody": "7s/pkBKqnOi/ZGMdCe2tQqIoLXsw\u002BXQlhJ2cxKLi5p/rKVAJlQqhSNxm/NQb9EN6VYwjVwPvBfRbxAt0DdhG3X3EMuCdo62Xh\u002BSfyfyfCZBaIm4Vvo\u002Bc\u002ByNbrtD\u002BLDsEIB9XV8Ji3bLfi9AeUDv3u7p7GutpMB7uJze8QfXcmVupmqjdR7LN90S8NjK/faroZPIWghFPm/ABaS\u002BKpZu8A/J0dbaTGnMIrSOmrPrrL6qM1N0CxhZJWf64296CQlGp/zNASgfzVEl/DdTuqO/2FTqE/tG\u002BujzcKxy32j6VhmvS/azGq\u002BSjmICTg7lBWrAPwsak/USA60X2Yx/qPHoL6YdpHKtCL2lV4WVRKjeDmtBrqBh38YgmUhFn0EfFuFwFiJkx2D4FzJJcThzfL8ANc8lOf5Nik/j\u002BQ8qZ218ikCkIS6KeUcKSZtyFG6JsRyJRWV1\u002BdznJo/SgMpR0a/AzOr7z1uMebyEGvBi33HhWkvynSIIBoxnvP6et/R4tHfvrUeDkeHA/Muk7d7ogEcZ8SqCYzSJuMZalA5c7cXEC2Z4dzIuXcRmLZxaYxixezy3hMLN\u002BlVDYfR9JP3XZA8F3OZ4bAkU65dmGDGUM1WtqRjNpWkC\u002Bg0NNRU5sTTKksmRUII2OQsznpkvZ\u002BIjry6ez3/hBb6mAubVazr32zpem4VoAt7Xe3ARngbP15Iu7YnmnuG45YkK61GfXNHQO8NezMxct6hTy1QP02u31i9QqnmtETxUpbX4YReNNBqePWJDbQbFzjndlteNrRIhUxUiTrZUIyqHCisWYFaUwpM5bZIFcGUkithD035oyvij1w4CbulkSho7vGbfs23jSNRAVD98H96v/cfeFFOsGj8ycolIklel1Sd7zbQCSNdqXIqqJHK5J7svUnElhjHKj6InrTzkmrZ8moMYBFIqrbDsc7fFAfXIdU7OHT/igE7xrT4R2p\u002BahcXQKYnzoR9pAKS8NRZ\u002BAYmsWzfuFn12nhY0KlsQFNcVVent9Nhr2NQzZRibJk80c6u0ZX9nqHNIWY9zv3bAVOvNpuMojAytRIJjvq1g33fK/7azW7Nbsal6pZtM9B1dbwwsyX9oD\u002BObByD5B\u002BnB534XqL\u002B8EP04dfU1sepxXExlAk\u002BdNBX4YvPXFFCSXq2/tL4dOU9doVoS9FOGMln1KarQlAGaJLNkH0XP6PyophdLefksVCcBC2D1jkPCciyV3eqpvcqoIZAKtR4FjbRdak44PrhcyNGD04ygpJpzpakVNg8R/uhMo1RpJZ8I\u002B3molCPxhjd0ORUZKeo\u002BB3z1mxNw8FupS2tl75tn86MydtgS\u002BAx2fh91oPz1\u002BNT\u002BDpvXd4qPmAcd/0y0j5qYDEQ==",
      "StatusCode": 201,
      "ResponseHeaders": {
        "Content-Length": "0",
        "Content-MD5": "OdPLIUUsCjuBumYN90399g==",
        "Date": "Thu, 02 Apr 2020 23:45:55 GMT",
        "ETag": "\u00220x8D7D75FFCFCDBA8\u0022",
        "Last-Modified": "Thu, 02 Apr 2020 23:45:56 GMT",
        "Server": [
          "Windows-Azure-Blob/1.0",
          "Microsoft-HTTPAPI/2.0"
        ],
        "x-ms-client-request-id": "67306c4c-b2f2-43d1-3c8b-b5936bab5e6f",
        "x-ms-content-crc64": "TrbKJGSXl7M=",
        "x-ms-request-id": "ad0c081c-901e-0059-4848-09ca23000000",
        "x-ms-request-server-encrypted": "true",
        "x-ms-version": "2019-12-12"
      },
      "ResponseBody": []
    },
    {
      "RequestUri": "https://seanmcccanary.blob.core.windows.net/test-container-33cb695a-6874-862b-c13d-dc20f57fb6ac/test-blob-ef8988ff-2065-56f1-4ff5-0f4d84aa304a",
      "RequestMethod": "HEAD",
      "RequestHeaders": {
        "Authorization": "Sanitized",
        "traceparent": "00-82944cbc407ff344b7f0c9d8a06b5005-548e53dd62816741-00",
        "User-Agent": [
          "azsdk-net-Storage.Blobs/12.5.0-dev.20200402.1",
          "(.NET Core 4.6.28325.01; Microsoft Windows 10.0.18362 )"
        ],
        "x-ms-client-request-id": "18018825-c87a-e958-f52b-6b401889b352",
        "x-ms-date": "Thu, 02 Apr 2020 23:45:57 GMT",
        "x-ms-return-client-request-id": "true",
        "x-ms-version": "2019-12-12"
      },
      "RequestBody": null,
      "StatusCode": 200,
      "ResponseHeaders": {
        "Accept-Ranges": "bytes",
        "Content-Length": "1024",
        "Content-MD5": "OdPLIUUsCjuBumYN90399g==",
        "Content-Type": "application/octet-stream",
        "Date": "Thu, 02 Apr 2020 23:45:55 GMT",
        "ETag": "\u00220x8D7D75FFCFCDBA8\u0022",
        "Last-Modified": "Thu, 02 Apr 2020 23:45:56 GMT",
        "Server": [
          "Windows-Azure-Blob/1.0",
          "Microsoft-HTTPAPI/2.0"
        ],
        "x-ms-access-tier": "Hot",
        "x-ms-access-tier-inferred": "true",
        "x-ms-blob-type": "BlockBlob",
        "x-ms-client-request-id": "18018825-c87a-e958-f52b-6b401889b352",
        "x-ms-creation-time": "Thu, 02 Apr 2020 23:45:56 GMT",
        "x-ms-lease-state": "available",
        "x-ms-lease-status": "unlocked",
        "x-ms-request-id": "ad0c081f-901e-0059-4b48-09ca23000000",
        "x-ms-server-encrypted": "true",
        "x-ms-version": "2019-12-12"
      },
      "ResponseBody": []
    },
    {
      "RequestUri": "https://seanmcccanary.blob.core.windows.net/test-container-33cb695a-6874-862b-c13d-dc20f57fb6ac/test-blob-ef8988ff-2065-56f1-4ff5-0f4d84aa304a",
      "RequestMethod": "PUT",
      "RequestHeaders": {
        "Authorization": "Sanitized",
        "If-Match": "\u00220x8D7D75FFCFCDBA8\u0022",
        "traceparent": "00-43736935d7246b45a520d5c639053cd4-798196e078b32044-00",
        "User-Agent": [
          "azsdk-net-Storage.Blobs/12.5.0-dev.20200402.1",
          "(.NET Core 4.6.28325.01; Microsoft Windows 10.0.18362 )"
        ],
        "x-ms-client-request-id": "e26e271e-46aa-c4f5-78e2-2a91dcc619e2",
        "x-ms-copy-source": "https://seanmcccanary.blob.core.windows.net/test-container-33cb695a-6874-862b-c13d-dc20f57fb6ac/test-blob-c4ac795c-c38a-20db-c63c-fed4d6add3a5",
        "x-ms-date": "Thu, 02 Apr 2020 23:45:57 GMT",
        "x-ms-return-client-request-id": "true",
        "x-ms-version": "2019-12-12"
      },
      "RequestBody": null,
      "StatusCode": 202,
      "ResponseHeaders": {
        "Content-Length": "0",
        "Date": "Thu, 02 Apr 2020 23:45:55 GMT",
        "ETag": "\u00220x8D7D75FFD165BB5\u0022",
        "Last-Modified": "Thu, 02 Apr 2020 23:45:56 GMT",
        "Server": [
          "Windows-Azure-Blob/1.0",
          "Microsoft-HTTPAPI/2.0"
        ],
        "x-ms-client-request-id": "e26e271e-46aa-c4f5-78e2-2a91dcc619e2",
        "x-ms-copy-id": "e2980e91-c69d-49ef-85a0-259fa8cf4728",
        "x-ms-copy-status": "success",
<<<<<<< HEAD
        "x-ms-request-id": "2d182741-901e-0004-2831-f31f3c000000",
=======
        "x-ms-request-id": "ad0c0820-901e-0059-4c48-09ca23000000",
>>>>>>> 8d420312
        "x-ms-version": "2019-12-12"
      },
      "ResponseBody": []
    },
    {
      "RequestUri": "https://seanmcccanary.blob.core.windows.net/test-container-33cb695a-6874-862b-c13d-dc20f57fb6ac?restype=container",
      "RequestMethod": "DELETE",
      "RequestHeaders": {
        "Authorization": "Sanitized",
        "traceparent": "00-fa28f816984ef8428aa9ab4ddeeeaa76-4d230833d0509847-00",
        "User-Agent": [
          "azsdk-net-Storage.Blobs/12.5.0-dev.20200402.1",
          "(.NET Core 4.6.28325.01; Microsoft Windows 10.0.18362 )"
        ],
        "x-ms-client-request-id": "f022bd3f-d11a-b9a8-6311-a0128337279f",
        "x-ms-date": "Thu, 02 Apr 2020 23:45:57 GMT",
        "x-ms-return-client-request-id": "true",
        "x-ms-version": "2019-12-12"
      },
      "RequestBody": null,
      "StatusCode": 202,
      "ResponseHeaders": {
        "Content-Length": "0",
        "Date": "Thu, 02 Apr 2020 23:45:55 GMT",
        "Server": [
          "Windows-Azure-Blob/1.0",
          "Microsoft-HTTPAPI/2.0"
        ],
        "x-ms-client-request-id": "f022bd3f-d11a-b9a8-6311-a0128337279f",
<<<<<<< HEAD
        "x-ms-request-id": "2d182743-901e-0004-2a31-f31f3c000000",
=======
        "x-ms-request-id": "ad0c0824-901e-0059-4e48-09ca23000000",
>>>>>>> 8d420312
        "x-ms-version": "2019-12-12"
      },
      "ResponseBody": []
    },
    {
      "RequestUri": "https://seanmcccanary.blob.core.windows.net/test-container-23d11ae4-edc1-caf5-8ef7-23ac9479f8a6?restype=container",
      "RequestMethod": "PUT",
      "RequestHeaders": {
        "Authorization": "Sanitized",
        "traceparent": "00-b29bb34ced3e044a999a8864ef82defc-8d2dbfd85130914d-00",
        "User-Agent": [
          "azsdk-net-Storage.Blobs/12.5.0-dev.20200402.1",
          "(.NET Core 4.6.28325.01; Microsoft Windows 10.0.18362 )"
        ],
        "x-ms-blob-public-access": "container",
        "x-ms-client-request-id": "b19712d6-0400-526a-c857-6123adfb24ea",
        "x-ms-date": "Thu, 02 Apr 2020 23:45:57 GMT",
        "x-ms-return-client-request-id": "true",
        "x-ms-version": "2019-12-12"
      },
      "RequestBody": null,
      "StatusCode": 201,
      "ResponseHeaders": {
        "Content-Length": "0",
        "Date": "Thu, 02 Apr 2020 23:45:56 GMT",
        "ETag": "\u00220x8D7D75FFD5377A7\u0022",
        "Last-Modified": "Thu, 02 Apr 2020 23:45:56 GMT",
        "Server": [
          "Windows-Azure-Blob/1.0",
          "Microsoft-HTTPAPI/2.0"
        ],
        "x-ms-client-request-id": "b19712d6-0400-526a-c857-6123adfb24ea",
<<<<<<< HEAD
        "x-ms-request-id": "50f4aa1c-701e-0041-0731-f3cadf000000",
=======
        "x-ms-request-id": "5f354c87-401e-0017-5148-09e4ab000000",
>>>>>>> 8d420312
        "x-ms-version": "2019-12-12"
      },
      "ResponseBody": []
    },
    {
      "RequestUri": "https://seanmcccanary.blob.core.windows.net/test-container-23d11ae4-edc1-caf5-8ef7-23ac9479f8a6/test-blob-5cb538f6-8c1e-da7a-1c2d-39cb6ee9b8f4",
      "RequestMethod": "PUT",
      "RequestHeaders": {
        "Authorization": "Sanitized",
        "Content-Length": "1024",
        "traceparent": "00-a01c6d88f8884c4c88ad6e99c9890037-be2c3d55fad3f345-00",
        "User-Agent": [
          "azsdk-net-Storage.Blobs/12.5.0-dev.20200402.1",
          "(.NET Core 4.6.28325.01; Microsoft Windows 10.0.18362 )"
        ],
        "x-ms-blob-type": "BlockBlob",
        "x-ms-client-request-id": "fb9744b6-abb4-2756-9c9c-02f7376a52fb",
        "x-ms-date": "Thu, 02 Apr 2020 23:45:57 GMT",
        "x-ms-return-client-request-id": "true",
        "x-ms-version": "2019-12-12"
      },
      "RequestBody": "GPlYhOUI\u002B7tT6y1xUk4XCQSb1YHhR6a1lP9WTMejN/kqsI66LW6izhbcXhTX\u002Bf95QFgfEiWjCNFSovDlsa/0r7QzR6LAXNuW\u002BAdrBemR3poA3AxuhCXTh6e8Z4t9vRxn565gpLFdueN9iBkeNwPowMNW5NSihSqOX7/6A/VPGTvrBB06MTrooyMp8fsLtU\u002Bk1KbIJ9hHxGKE0UTxYrXtLW/eMzPlrY\u002BJbUGxeZQug6lwVi9Ph/Jioz\u002B7tV/19kBuO8OMLYIcviYXPrmWlkvOVU6bgQuGnqV9e4/0KvgvlHYAQz7QolUnVJgIN0k4yw307GARWnU155wdDrHzJ5Mu56pDlVMM/rL4cy1yfmdcRbCCAD2XHToAy1uispSkNCwE2U\u002Bf9DW65\u002B6tGeZHwmk1wckBcSdWl8pvQsr3akseVD8BbaQXvVB6xxhO6QRTuQjxbPHLo8IErkKFL7Jrwnyjj8SmRlTFHgN4hqkOB63FHInCBf1aUrB8/L9hkY6eDwScq1k/rXKzLE7tUhwZ9qaVwBMoqL1\u002BSDwUKUqVY4x12nekclxThW4WDtivbACTYwUYzNF7dWZHHWIcK4MoHcjBeHildYNKQTqkEZnkz9s8gMZEfJe7\u002BmQQXFX6Nlrr7vEQ7fSH7u6CzoqW1mPMY02G4Kq846ExBn0TlBguTwrguSKo1OLmtZLYwq0MJSMARPkHc1avLgtP3uZ3c1nVU3\u002BAth1AI49qnysY5CHzJeFZElAeJ9u0MIoXWfX7b0E4Am4ujG4GwCBqnNQrl0rqXLkFHWAJtiyjzIaSKcqZby/p4OGyxJhyU1IvtIoHiJlALfw89VLgLktCi8Doc5ZV0C2kQbdoN5cgkskO2QKinEPtUvvNXXndCbGVbznYiuC72eNdYkfh2PVlG2OI0lVJoO98\u002ByCbh3OzxzgG0sddRwjpUv8eRDn8C3kGaEIWVTdcTM9KXI\u002B/IFJwqZsO2wUtB9Nan4BVK1u1gPCmlB8xnXEBqob4E\u002Bt5KTGtrZue7S902GBuu7a3BiB0ldyfGIsyPwspDTF/NfTn4XVOp32/FpLAMry\u002BwuG7SaNlhH4P2hCle26Pdd/99KNshtpAaF\u002BitH5J3uXPdHwqbcOOGbF12AZkqCwPL6Gywj4ZUTsGe\u002BFEw8//xvsr1gbxZQcbb9vx967T28AykoTdlhyntSJBI/LiSlbhdhILOdIlHsmZllJjJ1qNM58hETBKIi/fgyDksEIVOSWED4GcyKLuDXS6QwDJRI7Is/BSwTgml1PiLLWxQW6Hg10t3hjZ8Wr9MwS7j94vFj\u002BSHPxRw3fsXngtuZzsPMsGM8Cim2V27sKFVY40agd0sxZ2HyVxNsDlQH\u002BfrDfOEA==",
      "StatusCode": 201,
      "ResponseHeaders": {
        "Content-Length": "0",
        "Content-MD5": "k9uleSLDJ5Zslm/q7bopzw==",
        "Date": "Thu, 02 Apr 2020 23:45:56 GMT",
        "ETag": "\u00220x8D7D75FFD60434C\u0022",
        "Last-Modified": "Thu, 02 Apr 2020 23:45:56 GMT",
        "Server": [
          "Windows-Azure-Blob/1.0",
          "Microsoft-HTTPAPI/2.0"
        ],
        "x-ms-client-request-id": "fb9744b6-abb4-2756-9c9c-02f7376a52fb",
        "x-ms-content-crc64": "\u002BAuIK9QATBY=",
        "x-ms-request-id": "5f354c8e-401e-0017-5448-09e4ab000000",
        "x-ms-request-server-encrypted": "true",
        "x-ms-version": "2019-12-12"
      },
      "ResponseBody": []
    },
    {
      "RequestUri": "https://seanmcccanary.blob.core.windows.net/test-container-23d11ae4-edc1-caf5-8ef7-23ac9479f8a6/test-blob-f32f8b88-4832-d89a-9220-5f1dce1ff446",
      "RequestMethod": "PUT",
      "RequestHeaders": {
        "Authorization": "Sanitized",
        "Content-Length": "1024",
        "traceparent": "00-3cad89baeaa5bc47973fa34fc7a68d6f-f7a36f524e4ebc4e-00",
        "User-Agent": [
          "azsdk-net-Storage.Blobs/12.5.0-dev.20200402.1",
          "(.NET Core 4.6.28325.01; Microsoft Windows 10.0.18362 )"
        ],
        "x-ms-blob-type": "BlockBlob",
        "x-ms-client-request-id": "5ad2c1ad-4ea6-6e58-a9be-69944b38597c",
        "x-ms-date": "Thu, 02 Apr 2020 23:45:57 GMT",
        "x-ms-return-client-request-id": "true",
        "x-ms-version": "2019-12-12"
      },
      "RequestBody": "GPlYhOUI\u002B7tT6y1xUk4XCQSb1YHhR6a1lP9WTMejN/kqsI66LW6izhbcXhTX\u002Bf95QFgfEiWjCNFSovDlsa/0r7QzR6LAXNuW\u002BAdrBemR3poA3AxuhCXTh6e8Z4t9vRxn565gpLFdueN9iBkeNwPowMNW5NSihSqOX7/6A/VPGTvrBB06MTrooyMp8fsLtU\u002Bk1KbIJ9hHxGKE0UTxYrXtLW/eMzPlrY\u002BJbUGxeZQug6lwVi9Ph/Jioz\u002B7tV/19kBuO8OMLYIcviYXPrmWlkvOVU6bgQuGnqV9e4/0KvgvlHYAQz7QolUnVJgIN0k4yw307GARWnU155wdDrHzJ5Mu56pDlVMM/rL4cy1yfmdcRbCCAD2XHToAy1uispSkNCwE2U\u002Bf9DW65\u002B6tGeZHwmk1wckBcSdWl8pvQsr3akseVD8BbaQXvVB6xxhO6QRTuQjxbPHLo8IErkKFL7Jrwnyjj8SmRlTFHgN4hqkOB63FHInCBf1aUrB8/L9hkY6eDwScq1k/rXKzLE7tUhwZ9qaVwBMoqL1\u002BSDwUKUqVY4x12nekclxThW4WDtivbACTYwUYzNF7dWZHHWIcK4MoHcjBeHildYNKQTqkEZnkz9s8gMZEfJe7\u002BmQQXFX6Nlrr7vEQ7fSH7u6CzoqW1mPMY02G4Kq846ExBn0TlBguTwrguSKo1OLmtZLYwq0MJSMARPkHc1avLgtP3uZ3c1nVU3\u002BAth1AI49qnysY5CHzJeFZElAeJ9u0MIoXWfX7b0E4Am4ujG4GwCBqnNQrl0rqXLkFHWAJtiyjzIaSKcqZby/p4OGyxJhyU1IvtIoHiJlALfw89VLgLktCi8Doc5ZV0C2kQbdoN5cgkskO2QKinEPtUvvNXXndCbGVbznYiuC72eNdYkfh2PVlG2OI0lVJoO98\u002ByCbh3OzxzgG0sddRwjpUv8eRDn8C3kGaEIWVTdcTM9KXI\u002B/IFJwqZsO2wUtB9Nan4BVK1u1gPCmlB8xnXEBqob4E\u002Bt5KTGtrZue7S902GBuu7a3BiB0ldyfGIsyPwspDTF/NfTn4XVOp32/FpLAMry\u002BwuG7SaNlhH4P2hCle26Pdd/99KNshtpAaF\u002BitH5J3uXPdHwqbcOOGbF12AZkqCwPL6Gywj4ZUTsGe\u002BFEw8//xvsr1gbxZQcbb9vx967T28AykoTdlhyntSJBI/LiSlbhdhILOdIlHsmZllJjJ1qNM58hETBKIi/fgyDksEIVOSWED4GcyKLuDXS6QwDJRI7Is/BSwTgml1PiLLWxQW6Hg10t3hjZ8Wr9MwS7j94vFj\u002BSHPxRw3fsXngtuZzsPMsGM8Cim2V27sKFVY40agd0sxZ2HyVxNsDlQH\u002BfrDfOEA==",
      "StatusCode": 201,
      "ResponseHeaders": {
        "Content-Length": "0",
        "Content-MD5": "k9uleSLDJ5Zslm/q7bopzw==",
        "Date": "Thu, 02 Apr 2020 23:45:56 GMT",
        "ETag": "\u00220x8D7D75FFD6CEFCB\u0022",
        "Last-Modified": "Thu, 02 Apr 2020 23:45:56 GMT",
        "Server": [
          "Windows-Azure-Blob/1.0",
          "Microsoft-HTTPAPI/2.0"
        ],
        "x-ms-client-request-id": "5ad2c1ad-4ea6-6e58-a9be-69944b38597c",
        "x-ms-content-crc64": "\u002BAuIK9QATBY=",
        "x-ms-request-id": "5f354c8f-401e-0017-5548-09e4ab000000",
        "x-ms-request-server-encrypted": "true",
        "x-ms-version": "2019-12-12"
      },
      "ResponseBody": []
    },
    {
      "RequestUri": "https://seanmcccanary.blob.core.windows.net/test-container-23d11ae4-edc1-caf5-8ef7-23ac9479f8a6/test-blob-f32f8b88-4832-d89a-9220-5f1dce1ff446",
      "RequestMethod": "PUT",
      "RequestHeaders": {
        "Authorization": "Sanitized",
        "If-None-Match": "\u0022garbage\u0022",
        "traceparent": "00-da12a6ca7be5434ca4c9a8faca3a1dc7-c36b7f9a45427244-00",
        "User-Agent": [
          "azsdk-net-Storage.Blobs/12.5.0-dev.20200402.1",
          "(.NET Core 4.6.28325.01; Microsoft Windows 10.0.18362 )"
        ],
        "x-ms-client-request-id": "0c70cdc3-9a4c-9c9f-56a6-7f9252ab7928",
        "x-ms-copy-source": "https://seanmcccanary.blob.core.windows.net/test-container-23d11ae4-edc1-caf5-8ef7-23ac9479f8a6/test-blob-5cb538f6-8c1e-da7a-1c2d-39cb6ee9b8f4",
        "x-ms-date": "Thu, 02 Apr 2020 23:45:57 GMT",
        "x-ms-return-client-request-id": "true",
        "x-ms-version": "2019-12-12"
      },
      "RequestBody": null,
      "StatusCode": 202,
      "ResponseHeaders": {
        "Content-Length": "0",
        "Date": "Thu, 02 Apr 2020 23:45:57 GMT",
        "ETag": "\u00220x8D7D75FFD7A86D1\u0022",
        "Last-Modified": "Thu, 02 Apr 2020 23:45:57 GMT",
        "Server": [
          "Windows-Azure-Blob/1.0",
          "Microsoft-HTTPAPI/2.0"
        ],
        "x-ms-client-request-id": "0c70cdc3-9a4c-9c9f-56a6-7f9252ab7928",
        "x-ms-copy-id": "1f9276c7-6014-41be-a52d-e31dce9834e3",
        "x-ms-copy-status": "success",
<<<<<<< HEAD
        "x-ms-request-id": "50f4aa33-701e-0041-1c31-f3cadf000000",
=======
        "x-ms-request-id": "5f354c91-401e-0017-5748-09e4ab000000",
>>>>>>> 8d420312
        "x-ms-version": "2019-12-12"
      },
      "ResponseBody": []
    },
    {
      "RequestUri": "https://seanmcccanary.blob.core.windows.net/test-container-23d11ae4-edc1-caf5-8ef7-23ac9479f8a6?restype=container",
      "RequestMethod": "DELETE",
      "RequestHeaders": {
        "Authorization": "Sanitized",
        "traceparent": "00-c8e94742af41834d90ca6d539283103b-7344f75a8a31d14d-00",
        "User-Agent": [
          "azsdk-net-Storage.Blobs/12.5.0-dev.20200402.1",
          "(.NET Core 4.6.28325.01; Microsoft Windows 10.0.18362 )"
        ],
        "x-ms-client-request-id": "7ed08600-4cc8-0d30-1d70-32aea8177aa0",
        "x-ms-date": "Thu, 02 Apr 2020 23:45:58 GMT",
        "x-ms-return-client-request-id": "true",
        "x-ms-version": "2019-12-12"
      },
      "RequestBody": null,
      "StatusCode": 202,
      "ResponseHeaders": {
        "Content-Length": "0",
        "Date": "Thu, 02 Apr 2020 23:45:57 GMT",
        "Server": [
          "Windows-Azure-Blob/1.0",
          "Microsoft-HTTPAPI/2.0"
        ],
        "x-ms-client-request-id": "7ed08600-4cc8-0d30-1d70-32aea8177aa0",
<<<<<<< HEAD
        "x-ms-request-id": "50f4aa3d-701e-0041-2531-f3cadf000000",
=======
        "x-ms-request-id": "5f354c96-401e-0017-5b48-09e4ab000000",
>>>>>>> 8d420312
        "x-ms-version": "2019-12-12"
      },
      "ResponseBody": []
    },
    {
      "RequestUri": "https://seanmcccanary.blob.core.windows.net/test-container-f2d069f1-608e-ef41-90ea-f4468c63de52?restype=container",
      "RequestMethod": "PUT",
      "RequestHeaders": {
        "Authorization": "Sanitized",
        "traceparent": "00-1aa5fbfc239dca4a810a3f4079bcd6fe-6be9b4cd0c25ee40-00",
        "User-Agent": [
          "azsdk-net-Storage.Blobs/12.5.0-dev.20200402.1",
          "(.NET Core 4.6.28325.01; Microsoft Windows 10.0.18362 )"
        ],
        "x-ms-blob-public-access": "container",
        "x-ms-client-request-id": "544a6e8b-1c33-a05a-45e1-eede57e980b9",
        "x-ms-date": "Thu, 02 Apr 2020 23:45:58 GMT",
        "x-ms-return-client-request-id": "true",
        "x-ms-version": "2019-12-12"
      },
      "RequestBody": null,
      "StatusCode": 201,
      "ResponseHeaders": {
        "Content-Length": "0",
        "Date": "Thu, 02 Apr 2020 23:45:57 GMT",
        "ETag": "\u00220x8D7D75FFDB72A4B\u0022",
        "Last-Modified": "Thu, 02 Apr 2020 23:45:57 GMT",
        "Server": [
          "Windows-Azure-Blob/1.0",
          "Microsoft-HTTPAPI/2.0"
        ],
        "x-ms-client-request-id": "544a6e8b-1c33-a05a-45e1-eede57e980b9",
<<<<<<< HEAD
        "x-ms-request-id": "830755ca-a01e-001f-3c31-f3213f000000",
=======
        "x-ms-request-id": "61ffc059-601e-004d-7948-09824c000000",
>>>>>>> 8d420312
        "x-ms-version": "2019-12-12"
      },
      "ResponseBody": []
    },
    {
      "RequestUri": "https://seanmcccanary.blob.core.windows.net/test-container-f2d069f1-608e-ef41-90ea-f4468c63de52/test-blob-b2c75e1d-283f-e104-9010-3f3821b26bf8",
      "RequestMethod": "PUT",
      "RequestHeaders": {
        "Authorization": "Sanitized",
        "Content-Length": "1024",
        "traceparent": "00-c796646f7b4fb74c9ed7d2d3eb396456-9d10c1a74084eb4d-00",
        "User-Agent": [
          "azsdk-net-Storage.Blobs/12.5.0-dev.20200402.1",
          "(.NET Core 4.6.28325.01; Microsoft Windows 10.0.18362 )"
        ],
        "x-ms-blob-type": "BlockBlob",
        "x-ms-client-request-id": "22ed0ded-aa06-66c1-f977-52b2073598e8",
        "x-ms-date": "Thu, 02 Apr 2020 23:45:58 GMT",
        "x-ms-return-client-request-id": "true",
        "x-ms-version": "2019-12-12"
      },
      "RequestBody": "keAWEoWuxfcJl7VoHw9NAg70ux4Zih57O/GG\u002BQyB4FOkh6DAd8p73ahTSptn8oE1k\u002BvPYy1ioAbCm9aTJ8vqh7dhxJhvjYtDeN11xkCCFElvUWYgsX0lQeaZ/tv06LXdaMPkBS3pxQVgjOtP7drGP4aMI9ZkydU5PIKx1o6vT5Aol118nQ8chotgwCWS1VQL0r5VZ8TfeZ7tq8mrN\u002B93sDxaJ1V9SaF3cJ1LAwmvp2YtpQPPWujLSR2/jvJGcE\u002Bb6Q/pN67\u002Bjogd3fYnk3aVPQRifZHsp1ZUj943vbuvMf9Orxn5xm\u002B4Lxd6snzxpLWnKVDu4/O9r0G5lKjPxtDNbaz32eNcnHeUqk56cvXaY\u002BookJRqwE0LkADYPzLH6GhGrETP\u002BsvRS43ZWjilQj1M3jG9pjY8Y61e60jjg1xFzMLmNMWxCmgfV0UHkGYVZk7DjGAACkExCUmWcA\u002BD7scwlI12vw53mtTInk/xNdNHSYT6H/f7RMKBtCp8GplZm2l\u002B1vvYnqY/S/GMN2vxQNR1TyaKic7PNVDK9Qvj\u002B4A6bwLmcl/XbqvdutMGbwxXj3NWBspzzxKarqCrDambXFBwUshpC810nuB7rM76ycZDc2WXjPS2x5/vTMS\u002BK2ABQl2DlRxE7YSl4mfp9yJDn\u002BXaaJpDA9Bbuoooeb4JtnKAemlxdzOp/4bh8aqNzNB8q6zf5MPGvj6MJ9uSG3PFnCz0aXy40iixMWkTYREmzu26rM4SKdKvubwr5E9YF\u002BMSHFV\u002BmGNTw9mDLrNZslwsZlnu12\u002Bls3JaRbDAje3YWRmFAUW8qDaKZ\u002Bj0jvseVgZg/n72aj90bWjiJFOzkjbsqtSZ1LEWb70iY3CGsCR3O\u002B\u002BpYI9u4u7ZEZPc2oTj1tSyCOMmhYFVSY7A0wbP7b1Ea\u002BhkCjKmfcjmv8MdOZU5P42b1KdBULVtUxYArQ7oCiPWmG\u002Bbf8yiC4sbQMa\u002BNxD5h5R4MxkVAxoz97Ybps\u002B5/bWfRqAlnsDA\u002BckcJQ/vrhwGByZ6b9YJwZVUaIgWhmW7YUMQH/Fv0\u002BnTuDpQ\u002BN0LREiaFJ\u002BoPo3floUL0DY4qnJjYcTL3o8rlzM9prebuci3SSM/fHLFEiK1MYhrZAOzmw7H7JcZP2W5b31sa5jWQ9y8U4cS\u002BC0AnU6hFq0GvzIwiguo1Mwxngm\u002BhQ30WaeK3\u002B6srxB7oaLgx05Jdym4s69KPOCMLW4Pi7R\u002BU3MgDESmFja\u002BWg8itOloxw1\u002B5yffBtJdqR3G/bF/nCNb/E0vwLsKomDz\u002BVmgKIf3JGVhkaONn0ygwmIm3xmEP73rxribOQdRdEXG7A14vYCWz9lMHQqAzl0Ajv5Y48JHbrmbtGLOW\u002BteEA==",
      "StatusCode": 201,
      "ResponseHeaders": {
        "Content-Length": "0",
        "Content-MD5": "uF4v8Hla1\u002Bw6kozYCQaumQ==",
        "Date": "Thu, 02 Apr 2020 23:45:57 GMT",
        "ETag": "\u00220x8D7D75FFDC4203E\u0022",
        "Last-Modified": "Thu, 02 Apr 2020 23:45:57 GMT",
        "Server": [
          "Windows-Azure-Blob/1.0",
          "Microsoft-HTTPAPI/2.0"
        ],
        "x-ms-client-request-id": "22ed0ded-aa06-66c1-f977-52b2073598e8",
        "x-ms-content-crc64": "JdvRL9VZ1aI=",
        "x-ms-request-id": "61ffc061-601e-004d-7e48-09824c000000",
        "x-ms-request-server-encrypted": "true",
        "x-ms-version": "2019-12-12"
      },
      "ResponseBody": []
    },
    {
      "RequestUri": "https://seanmcccanary.blob.core.windows.net/test-container-f2d069f1-608e-ef41-90ea-f4468c63de52/test-blob-c1736948-5540-8c17-db48-34eb4afbc2c9",
      "RequestMethod": "PUT",
      "RequestHeaders": {
        "Authorization": "Sanitized",
        "Content-Length": "1024",
        "traceparent": "00-c401e891574ea24b8f0f44a61ecf5599-dd7f6d4c6815ff45-00",
        "User-Agent": [
          "azsdk-net-Storage.Blobs/12.5.0-dev.20200402.1",
          "(.NET Core 4.6.28325.01; Microsoft Windows 10.0.18362 )"
        ],
        "x-ms-blob-type": "BlockBlob",
        "x-ms-client-request-id": "b4c0f4bb-b253-97ad-f660-46be76d61bfe",
        "x-ms-date": "Thu, 02 Apr 2020 23:45:58 GMT",
        "x-ms-return-client-request-id": "true",
        "x-ms-version": "2019-12-12"
      },
      "RequestBody": "keAWEoWuxfcJl7VoHw9NAg70ux4Zih57O/GG\u002BQyB4FOkh6DAd8p73ahTSptn8oE1k\u002BvPYy1ioAbCm9aTJ8vqh7dhxJhvjYtDeN11xkCCFElvUWYgsX0lQeaZ/tv06LXdaMPkBS3pxQVgjOtP7drGP4aMI9ZkydU5PIKx1o6vT5Aol118nQ8chotgwCWS1VQL0r5VZ8TfeZ7tq8mrN\u002B93sDxaJ1V9SaF3cJ1LAwmvp2YtpQPPWujLSR2/jvJGcE\u002Bb6Q/pN67\u002Bjogd3fYnk3aVPQRifZHsp1ZUj943vbuvMf9Orxn5xm\u002B4Lxd6snzxpLWnKVDu4/O9r0G5lKjPxtDNbaz32eNcnHeUqk56cvXaY\u002BookJRqwE0LkADYPzLH6GhGrETP\u002BsvRS43ZWjilQj1M3jG9pjY8Y61e60jjg1xFzMLmNMWxCmgfV0UHkGYVZk7DjGAACkExCUmWcA\u002BD7scwlI12vw53mtTInk/xNdNHSYT6H/f7RMKBtCp8GplZm2l\u002B1vvYnqY/S/GMN2vxQNR1TyaKic7PNVDK9Qvj\u002B4A6bwLmcl/XbqvdutMGbwxXj3NWBspzzxKarqCrDambXFBwUshpC810nuB7rM76ycZDc2WXjPS2x5/vTMS\u002BK2ABQl2DlRxE7YSl4mfp9yJDn\u002BXaaJpDA9Bbuoooeb4JtnKAemlxdzOp/4bh8aqNzNB8q6zf5MPGvj6MJ9uSG3PFnCz0aXy40iixMWkTYREmzu26rM4SKdKvubwr5E9YF\u002BMSHFV\u002BmGNTw9mDLrNZslwsZlnu12\u002Bls3JaRbDAje3YWRmFAUW8qDaKZ\u002Bj0jvseVgZg/n72aj90bWjiJFOzkjbsqtSZ1LEWb70iY3CGsCR3O\u002B\u002BpYI9u4u7ZEZPc2oTj1tSyCOMmhYFVSY7A0wbP7b1Ea\u002BhkCjKmfcjmv8MdOZU5P42b1KdBULVtUxYArQ7oCiPWmG\u002Bbf8yiC4sbQMa\u002BNxD5h5R4MxkVAxoz97Ybps\u002B5/bWfRqAlnsDA\u002BckcJQ/vrhwGByZ6b9YJwZVUaIgWhmW7YUMQH/Fv0\u002BnTuDpQ\u002BN0LREiaFJ\u002BoPo3floUL0DY4qnJjYcTL3o8rlzM9prebuci3SSM/fHLFEiK1MYhrZAOzmw7H7JcZP2W5b31sa5jWQ9y8U4cS\u002BC0AnU6hFq0GvzIwiguo1Mwxngm\u002BhQ30WaeK3\u002B6srxB7oaLgx05Jdym4s69KPOCMLW4Pi7R\u002BU3MgDESmFja\u002BWg8itOloxw1\u002B5yffBtJdqR3G/bF/nCNb/E0vwLsKomDz\u002BVmgKIf3JGVhkaONn0ygwmIm3xmEP73rxribOQdRdEXG7A14vYCWz9lMHQqAzl0Ajv5Y48JHbrmbtGLOW\u002BteEA==",
      "StatusCode": 201,
      "ResponseHeaders": {
        "Content-Length": "0",
        "Content-MD5": "uF4v8Hla1\u002Bw6kozYCQaumQ==",
        "Date": "Thu, 02 Apr 2020 23:45:57 GMT",
        "ETag": "\u00220x8D7D75FFDD07E94\u0022",
        "Last-Modified": "Thu, 02 Apr 2020 23:45:57 GMT",
        "Server": [
          "Windows-Azure-Blob/1.0",
          "Microsoft-HTTPAPI/2.0"
        ],
        "x-ms-client-request-id": "b4c0f4bb-b253-97ad-f660-46be76d61bfe",
        "x-ms-content-crc64": "JdvRL9VZ1aI=",
        "x-ms-request-id": "61ffc064-601e-004d-0148-09824c000000",
        "x-ms-request-server-encrypted": "true",
        "x-ms-version": "2019-12-12"
      },
      "ResponseBody": []
    },
    {
      "RequestUri": "https://seanmcccanary.blob.core.windows.net/test-container-f2d069f1-608e-ef41-90ea-f4468c63de52/test-blob-c1736948-5540-8c17-db48-34eb4afbc2c9?comp=lease",
      "RequestMethod": "PUT",
      "RequestHeaders": {
        "Authorization": "Sanitized",
        "traceparent": "00-ca5abd2d0e12704388ed0719e2a4cedb-79ab3b67c8da104e-00",
        "User-Agent": [
          "azsdk-net-Storage.Blobs/12.5.0-dev.20200402.1",
          "(.NET Core 4.6.28325.01; Microsoft Windows 10.0.18362 )"
        ],
        "x-ms-client-request-id": "b4cd1128-c2bb-375e-d1c1-3c90cab05061",
        "x-ms-date": "Thu, 02 Apr 2020 23:45:58 GMT",
        "x-ms-lease-action": "acquire",
        "x-ms-lease-duration": "-1",
        "x-ms-proposed-lease-id": "b51589b4-84ea-ff22-78c3-e8fc46954f0a",
        "x-ms-return-client-request-id": "true",
        "x-ms-version": "2019-12-12"
      },
      "RequestBody": null,
      "StatusCode": 201,
      "ResponseHeaders": {
        "Content-Length": "0",
        "Date": "Thu, 02 Apr 2020 23:45:57 GMT",
        "ETag": "\u00220x8D7D75FFDD07E94\u0022",
        "Last-Modified": "Thu, 02 Apr 2020 23:45:57 GMT",
        "Server": [
          "Windows-Azure-Blob/1.0",
          "Microsoft-HTTPAPI/2.0"
        ],
        "x-ms-client-request-id": "b4cd1128-c2bb-375e-d1c1-3c90cab05061",
        "x-ms-lease-id": "b51589b4-84ea-ff22-78c3-e8fc46954f0a",
<<<<<<< HEAD
        "x-ms-request-id": "830755da-a01e-001f-4931-f3213f000000",
=======
        "x-ms-request-id": "61ffc06a-601e-004d-0548-09824c000000",
>>>>>>> 8d420312
        "x-ms-version": "2019-12-12"
      },
      "ResponseBody": []
    },
    {
      "RequestUri": "https://seanmcccanary.blob.core.windows.net/test-container-f2d069f1-608e-ef41-90ea-f4468c63de52/test-blob-c1736948-5540-8c17-db48-34eb4afbc2c9",
      "RequestMethod": "PUT",
      "RequestHeaders": {
        "Authorization": "Sanitized",
        "traceparent": "00-4d51d897a53da74fbfa4827a1f09ee46-605b88a6d3d1c841-00",
        "User-Agent": [
          "azsdk-net-Storage.Blobs/12.5.0-dev.20200402.1",
          "(.NET Core 4.6.28325.01; Microsoft Windows 10.0.18362 )"
        ],
        "x-ms-client-request-id": "35d4e588-9ac8-0d4f-8df8-8479d1e41ff4",
        "x-ms-copy-source": "https://seanmcccanary.blob.core.windows.net/test-container-f2d069f1-608e-ef41-90ea-f4468c63de52/test-blob-b2c75e1d-283f-e104-9010-3f3821b26bf8",
        "x-ms-date": "Thu, 02 Apr 2020 23:45:58 GMT",
        "x-ms-lease-id": "b51589b4-84ea-ff22-78c3-e8fc46954f0a",
        "x-ms-return-client-request-id": "true",
        "x-ms-version": "2019-12-12"
      },
      "RequestBody": null,
      "StatusCode": 202,
      "ResponseHeaders": {
        "Content-Length": "0",
        "Date": "Thu, 02 Apr 2020 23:45:57 GMT",
        "ETag": "\u00220x8D7D75FFDE9B06E\u0022",
        "Last-Modified": "Thu, 02 Apr 2020 23:45:57 GMT",
        "Server": [
          "Windows-Azure-Blob/1.0",
          "Microsoft-HTTPAPI/2.0"
        ],
        "x-ms-client-request-id": "35d4e588-9ac8-0d4f-8df8-8479d1e41ff4",
        "x-ms-copy-id": "21e15acf-9532-4dfc-ae18-776d12f2e9de",
        "x-ms-copy-status": "success",
<<<<<<< HEAD
        "x-ms-request-id": "830755dd-a01e-001f-4c31-f3213f000000",
=======
        "x-ms-request-id": "61ffc06b-601e-004d-0648-09824c000000",
>>>>>>> 8d420312
        "x-ms-version": "2019-12-12"
      },
      "ResponseBody": []
    },
    {
      "RequestUri": "https://seanmcccanary.blob.core.windows.net/test-container-f2d069f1-608e-ef41-90ea-f4468c63de52?restype=container",
      "RequestMethod": "DELETE",
      "RequestHeaders": {
        "Authorization": "Sanitized",
        "traceparent": "00-608b80f7982ad44ea57f1d33df1d4a26-2b7574c39d17cc47-00",
        "User-Agent": [
          "azsdk-net-Storage.Blobs/12.5.0-dev.20200402.1",
          "(.NET Core 4.6.28325.01; Microsoft Windows 10.0.18362 )"
        ],
        "x-ms-client-request-id": "e507f6c5-1adb-7698-ebe0-fdad404ad52f",
        "x-ms-date": "Thu, 02 Apr 2020 23:45:58 GMT",
        "x-ms-return-client-request-id": "true",
        "x-ms-version": "2019-12-12"
      },
      "RequestBody": null,
      "StatusCode": 202,
      "ResponseHeaders": {
        "Content-Length": "0",
        "Date": "Thu, 02 Apr 2020 23:45:57 GMT",
        "Server": [
          "Windows-Azure-Blob/1.0",
          "Microsoft-HTTPAPI/2.0"
        ],
        "x-ms-client-request-id": "e507f6c5-1adb-7698-ebe0-fdad404ad52f",
<<<<<<< HEAD
        "x-ms-request-id": "830755df-a01e-001f-4e31-f3213f000000",
=======
        "x-ms-request-id": "61ffc06f-601e-004d-0a48-09824c000000",
>>>>>>> 8d420312
        "x-ms-version": "2019-12-12"
      },
      "ResponseBody": []
    }
  ],
  "Variables": {
    "DateTimeOffsetNow": "2020-04-02T16:45:54.6720014-07:00",
    "RandomSeed": "1691294521",
    "Storage_TestConfigDefault": "ProductionTenant\nseanmcccanary\nU2FuaXRpemVk\nhttps://seanmcccanary.blob.core.windows.net\nhttps://seanmcccanary.file.core.windows.net\nhttps://seanmcccanary.queue.core.windows.net\nhttps://seanmcccanary.table.core.windows.net\n\n\n\n\nhttps://seanmcccanary-secondary.blob.core.windows.net\nhttps://seanmcccanary-secondary.file.core.windows.net\nhttps://seanmcccanary-secondary.queue.core.windows.net\nhttps://seanmcccanary-secondary.table.core.windows.net\n\nSanitized\n\n\nCloud\nBlobEndpoint=https://seanmcccanary.blob.core.windows.net/;QueueEndpoint=https://seanmcccanary.queue.core.windows.net/;FileEndpoint=https://seanmcccanary.file.core.windows.net/;BlobSecondaryEndpoint=https://seanmcccanary-secondary.blob.core.windows.net/;QueueSecondaryEndpoint=https://seanmcccanary-secondary.queue.core.windows.net/;FileSecondaryEndpoint=https://seanmcccanary-secondary.file.core.windows.net/;AccountName=seanmcccanary;AccountKey=Sanitized\nseanscope1"
  }
}<|MERGE_RESOLUTION|>--- conflicted
+++ resolved
@@ -28,11 +28,7 @@
           "Microsoft-HTTPAPI/2.0"
         ],
         "x-ms-client-request-id": "a840c0fb-896c-de3f-be5b-4f6d898c4613",
-<<<<<<< HEAD
-        "x-ms-request-id": "8d5150df-d01e-0048-3e31-f38f0c000000",
-=======
         "x-ms-request-id": "89ba947f-a01e-001f-3648-09fea4000000",
->>>>>>> 8d420312
         "x-ms-version": "2019-12-12"
       },
       "ResponseBody": []
@@ -141,11 +137,7 @@
         "x-ms-client-request-id": "ae7cfe20-32b7-aae3-79f8-70897f7bd13e",
         "x-ms-copy-id": "51c672fe-b454-402a-8ac3-7265844466c7",
         "x-ms-copy-status": "success",
-<<<<<<< HEAD
-        "x-ms-request-id": "8d5150e7-d01e-0048-4431-f38f0c000000",
-=======
         "x-ms-request-id": "89ba9493-a01e-001f-4548-09fea4000000",
->>>>>>> 8d420312
         "x-ms-version": "2019-12-12"
       },
       "ResponseBody": []
@@ -175,11 +167,7 @@
           "Microsoft-HTTPAPI/2.0"
         ],
         "x-ms-client-request-id": "541c921c-5983-0a1c-1914-21b3a77da8c2",
-<<<<<<< HEAD
-        "x-ms-request-id": "8d5150ea-d01e-0048-4631-f38f0c000000",
-=======
         "x-ms-request-id": "89ba9497-a01e-001f-4848-09fea4000000",
->>>>>>> 8d420312
         "x-ms-version": "2019-12-12"
       },
       "ResponseBody": []
@@ -212,11 +200,7 @@
           "Microsoft-HTTPAPI/2.0"
         ],
         "x-ms-client-request-id": "afabaa60-fb7c-e2cd-4abf-a3d8ce6d4420",
-<<<<<<< HEAD
-        "x-ms-request-id": "9164bd66-501e-0024-3631-f3649b000000",
-=======
         "x-ms-request-id": "6b840302-901e-0092-4648-09c976000000",
->>>>>>> 8d420312
         "x-ms-version": "2019-12-12"
       },
       "ResponseBody": []
@@ -326,11 +310,7 @@
         "x-ms-client-request-id": "d452f264-bd15-925b-11bd-024c85190813",
         "x-ms-copy-id": "c0b86ec8-03e8-45ae-9bfb-64a8a8468a70",
         "x-ms-copy-status": "success",
-<<<<<<< HEAD
-        "x-ms-request-id": "9164bd72-501e-0024-3f31-f3649b000000",
-=======
         "x-ms-request-id": "6b84031a-901e-0092-5848-09c976000000",
->>>>>>> 8d420312
         "x-ms-version": "2019-12-12"
       },
       "ResponseBody": []
@@ -360,11 +340,7 @@
           "Microsoft-HTTPAPI/2.0"
         ],
         "x-ms-client-request-id": "e4fcf26d-8873-e293-53d5-5b8251395059",
-<<<<<<< HEAD
-        "x-ms-request-id": "9164bd78-501e-0024-4331-f3649b000000",
-=======
         "x-ms-request-id": "6b840322-901e-0092-5e48-09c976000000",
->>>>>>> 8d420312
         "x-ms-version": "2019-12-12"
       },
       "ResponseBody": []
@@ -397,11 +373,7 @@
           "Microsoft-HTTPAPI/2.0"
         ],
         "x-ms-client-request-id": "54e56160-f275-5b14-4223-8f0d802ee001",
-<<<<<<< HEAD
-        "x-ms-request-id": "589b2025-e01e-0021-7431-f3b640000000",
-=======
         "x-ms-request-id": "0ea7c6d7-001e-0064-6f48-09bc38000000",
->>>>>>> 8d420312
         "x-ms-version": "2019-12-12"
       },
       "ResponseBody": []
@@ -511,11 +483,7 @@
         "x-ms-client-request-id": "8e00cedb-d3c2-dc28-b157-1da1985002ad",
         "x-ms-copy-id": "d975f8fa-434f-4b12-a8ce-4bf23764e93b",
         "x-ms-copy-status": "success",
-<<<<<<< HEAD
-        "x-ms-request-id": "589b202b-e01e-0021-7831-f3b640000000",
-=======
         "x-ms-request-id": "0ea7c6f6-001e-0064-0c48-09bc38000000",
->>>>>>> 8d420312
         "x-ms-version": "2019-12-12"
       },
       "ResponseBody": []
@@ -545,11 +513,7 @@
           "Microsoft-HTTPAPI/2.0"
         ],
         "x-ms-client-request-id": "908994b6-5d04-6150-b4a4-7c8e27feaf64",
-<<<<<<< HEAD
-        "x-ms-request-id": "589b202c-e01e-0021-7931-f3b640000000",
-=======
         "x-ms-request-id": "0ea7c705-001e-0064-1b48-09bc38000000",
->>>>>>> 8d420312
         "x-ms-version": "2019-12-12"
       },
       "ResponseBody": []
@@ -582,11 +546,7 @@
           "Microsoft-HTTPAPI/2.0"
         ],
         "x-ms-client-request-id": "bc4f79f3-7f38-4d12-6803-cfc680306b35",
-<<<<<<< HEAD
-        "x-ms-request-id": "2d182739-901e-0004-2331-f31f3c000000",
-=======
         "x-ms-request-id": "ad0c0810-901e-0059-3f48-09ca23000000",
->>>>>>> 8d420312
         "x-ms-version": "2019-12-12"
       },
       "ResponseBody": []
@@ -738,11 +698,7 @@
         "x-ms-client-request-id": "e26e271e-46aa-c4f5-78e2-2a91dcc619e2",
         "x-ms-copy-id": "e2980e91-c69d-49ef-85a0-259fa8cf4728",
         "x-ms-copy-status": "success",
-<<<<<<< HEAD
-        "x-ms-request-id": "2d182741-901e-0004-2831-f31f3c000000",
-=======
         "x-ms-request-id": "ad0c0820-901e-0059-4c48-09ca23000000",
->>>>>>> 8d420312
         "x-ms-version": "2019-12-12"
       },
       "ResponseBody": []
@@ -772,11 +728,7 @@
           "Microsoft-HTTPAPI/2.0"
         ],
         "x-ms-client-request-id": "f022bd3f-d11a-b9a8-6311-a0128337279f",
-<<<<<<< HEAD
-        "x-ms-request-id": "2d182743-901e-0004-2a31-f31f3c000000",
-=======
         "x-ms-request-id": "ad0c0824-901e-0059-4e48-09ca23000000",
->>>>>>> 8d420312
         "x-ms-version": "2019-12-12"
       },
       "ResponseBody": []
@@ -809,11 +761,7 @@
           "Microsoft-HTTPAPI/2.0"
         ],
         "x-ms-client-request-id": "b19712d6-0400-526a-c857-6123adfb24ea",
-<<<<<<< HEAD
-        "x-ms-request-id": "50f4aa1c-701e-0041-0731-f3cadf000000",
-=======
         "x-ms-request-id": "5f354c87-401e-0017-5148-09e4ab000000",
->>>>>>> 8d420312
         "x-ms-version": "2019-12-12"
       },
       "ResponseBody": []
@@ -923,11 +871,7 @@
         "x-ms-client-request-id": "0c70cdc3-9a4c-9c9f-56a6-7f9252ab7928",
         "x-ms-copy-id": "1f9276c7-6014-41be-a52d-e31dce9834e3",
         "x-ms-copy-status": "success",
-<<<<<<< HEAD
-        "x-ms-request-id": "50f4aa33-701e-0041-1c31-f3cadf000000",
-=======
         "x-ms-request-id": "5f354c91-401e-0017-5748-09e4ab000000",
->>>>>>> 8d420312
         "x-ms-version": "2019-12-12"
       },
       "ResponseBody": []
@@ -957,11 +901,7 @@
           "Microsoft-HTTPAPI/2.0"
         ],
         "x-ms-client-request-id": "7ed08600-4cc8-0d30-1d70-32aea8177aa0",
-<<<<<<< HEAD
-        "x-ms-request-id": "50f4aa3d-701e-0041-2531-f3cadf000000",
-=======
         "x-ms-request-id": "5f354c96-401e-0017-5b48-09e4ab000000",
->>>>>>> 8d420312
         "x-ms-version": "2019-12-12"
       },
       "ResponseBody": []
@@ -994,11 +934,7 @@
           "Microsoft-HTTPAPI/2.0"
         ],
         "x-ms-client-request-id": "544a6e8b-1c33-a05a-45e1-eede57e980b9",
-<<<<<<< HEAD
-        "x-ms-request-id": "830755ca-a01e-001f-3c31-f3213f000000",
-=======
         "x-ms-request-id": "61ffc059-601e-004d-7948-09824c000000",
->>>>>>> 8d420312
         "x-ms-version": "2019-12-12"
       },
       "ResponseBody": []
@@ -1108,11 +1044,7 @@
         ],
         "x-ms-client-request-id": "b4cd1128-c2bb-375e-d1c1-3c90cab05061",
         "x-ms-lease-id": "b51589b4-84ea-ff22-78c3-e8fc46954f0a",
-<<<<<<< HEAD
-        "x-ms-request-id": "830755da-a01e-001f-4931-f3213f000000",
-=======
         "x-ms-request-id": "61ffc06a-601e-004d-0548-09824c000000",
->>>>>>> 8d420312
         "x-ms-version": "2019-12-12"
       },
       "ResponseBody": []
@@ -1148,11 +1080,7 @@
         "x-ms-client-request-id": "35d4e588-9ac8-0d4f-8df8-8479d1e41ff4",
         "x-ms-copy-id": "21e15acf-9532-4dfc-ae18-776d12f2e9de",
         "x-ms-copy-status": "success",
-<<<<<<< HEAD
-        "x-ms-request-id": "830755dd-a01e-001f-4c31-f3213f000000",
-=======
         "x-ms-request-id": "61ffc06b-601e-004d-0648-09824c000000",
->>>>>>> 8d420312
         "x-ms-version": "2019-12-12"
       },
       "ResponseBody": []
@@ -1182,11 +1110,7 @@
           "Microsoft-HTTPAPI/2.0"
         ],
         "x-ms-client-request-id": "e507f6c5-1adb-7698-ebe0-fdad404ad52f",
-<<<<<<< HEAD
-        "x-ms-request-id": "830755df-a01e-001f-4e31-f3213f000000",
-=======
         "x-ms-request-id": "61ffc06f-601e-004d-0a48-09824c000000",
->>>>>>> 8d420312
         "x-ms-version": "2019-12-12"
       },
       "ResponseBody": []
