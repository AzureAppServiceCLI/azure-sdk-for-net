--- conflicted
+++ resolved
@@ -28,11 +28,7 @@
           "Microsoft-HTTPAPI/2.0"
         ],
         "x-ms-client-request-id": "cd1dc4bf-797e-47bd-1af8-3ae412d3a46d",
-<<<<<<< HEAD
-        "x-ms-request-id": "9d9886d8-f01e-0002-2f31-f32c83000000",
-=======
         "x-ms-request-id": "2ac4af0f-f01e-003d-7048-093bbb000000",
->>>>>>> 8d420312
         "x-ms-version": "2019-12-12"
       },
       "ResponseBody": []
@@ -106,11 +102,7 @@
         ],
         "x-ms-client-request-id": "47d83a25-cc16-e401-22f8-c4f43e283c1c",
         "x-ms-error-code": "ConditionNotMet",
-<<<<<<< HEAD
-        "x-ms-request-id": "9d9886df-f01e-0002-3431-f32c83000000",
-=======
         "x-ms-request-id": "2ac4af1d-f01e-003d-7c48-093bbb000000",
->>>>>>> 8d420312
         "x-ms-version": "2019-12-12"
       },
       "ResponseBody": [
@@ -144,11 +136,7 @@
           "Microsoft-HTTPAPI/2.0"
         ],
         "x-ms-client-request-id": "6c32e44b-fa44-4166-625d-5c4fa8970292",
-<<<<<<< HEAD
-        "x-ms-request-id": "9d9886e0-f01e-0002-3531-f32c83000000",
-=======
         "x-ms-request-id": "2ac4af26-f01e-003d-0448-093bbb000000",
->>>>>>> 8d420312
         "x-ms-version": "2019-12-12"
       },
       "ResponseBody": []
@@ -181,11 +169,7 @@
           "Microsoft-HTTPAPI/2.0"
         ],
         "x-ms-client-request-id": "04ade8a6-c33d-c927-172e-153b99f9ef83",
-<<<<<<< HEAD
-        "x-ms-request-id": "2d1826d0-901e-0004-7331-f31f3c000000",
-=======
         "x-ms-request-id": "887688d4-401e-0038-2c48-09e960000000",
->>>>>>> 8d420312
         "x-ms-version": "2019-12-12"
       },
       "ResponseBody": []
@@ -259,11 +243,7 @@
         ],
         "x-ms-client-request-id": "6fe63135-6119-e554-7a8d-2fe9ab03b7ea",
         "x-ms-error-code": "ConditionNotMet",
-<<<<<<< HEAD
-        "x-ms-request-id": "2d1826d4-901e-0004-7531-f31f3c000000",
-=======
         "x-ms-request-id": "887688e7-401e-0038-3b48-09e960000000",
->>>>>>> 8d420312
         "x-ms-version": "2019-12-12"
       },
       "ResponseBody": [
@@ -297,11 +277,7 @@
           "Microsoft-HTTPAPI/2.0"
         ],
         "x-ms-client-request-id": "1a3eb2c3-33a0-ccbb-8f95-ae69f5c1153c",
-<<<<<<< HEAD
-        "x-ms-request-id": "2d1826d6-901e-0004-7731-f31f3c000000",
-=======
         "x-ms-request-id": "887688f4-401e-0038-4748-09e960000000",
->>>>>>> 8d420312
         "x-ms-version": "2019-12-12"
       },
       "ResponseBody": []
@@ -334,11 +310,7 @@
           "Microsoft-HTTPAPI/2.0"
         ],
         "x-ms-client-request-id": "54ea1aef-8f66-d70a-2ba8-fa384ca7c207",
-<<<<<<< HEAD
-        "x-ms-request-id": "09b49a34-a01e-0030-4c31-f32cf4000000",
-=======
         "x-ms-request-id": "601cc264-401e-005a-7f48-092b47000000",
->>>>>>> 8d420312
         "x-ms-version": "2019-12-12"
       },
       "ResponseBody": []
@@ -412,11 +384,7 @@
         ],
         "x-ms-client-request-id": "6ea92d2f-7412-2e32-5e87-71fadc34d8b1",
         "x-ms-error-code": "ConditionNotMet",
-<<<<<<< HEAD
-        "x-ms-request-id": "09b49a38-a01e-0030-4e31-f32cf4000000",
-=======
         "x-ms-request-id": "601cc275-401e-005a-0c48-092b47000000",
->>>>>>> 8d420312
         "x-ms-version": "2019-12-12"
       },
       "ResponseBody": [
@@ -450,11 +418,7 @@
           "Microsoft-HTTPAPI/2.0"
         ],
         "x-ms-client-request-id": "3751cdf0-d9ff-cd0c-3892-bee5864a01e3",
-<<<<<<< HEAD
-        "x-ms-request-id": "09b49a3b-a01e-0030-5131-f32cf4000000",
-=======
         "x-ms-request-id": "601cc27a-401e-005a-1148-092b47000000",
->>>>>>> 8d420312
         "x-ms-version": "2019-12-12"
       },
       "ResponseBody": []
@@ -487,11 +451,7 @@
           "Microsoft-HTTPAPI/2.0"
         ],
         "x-ms-client-request-id": "9702add0-5d3a-49ce-fcec-e13abecce93d",
-<<<<<<< HEAD
-        "x-ms-request-id": "c8d7090d-701e-000c-1331-f30533000000",
-=======
         "x-ms-request-id": "299a6bf1-f01e-002d-1f48-09fed3000000",
->>>>>>> 8d420312
         "x-ms-version": "2019-12-12"
       },
       "ResponseBody": []
@@ -607,11 +567,7 @@
         ],
         "x-ms-client-request-id": "c0220dbf-e7e2-ebcb-6cb3-ddc96ba43d4a",
         "x-ms-error-code": "ConditionNotMet",
-<<<<<<< HEAD
-        "x-ms-request-id": "c8d70948-701e-000c-4931-f30533000000",
-=======
         "x-ms-request-id": "299a6c00-f01e-002d-2b48-09fed3000000",
->>>>>>> 8d420312
         "x-ms-version": "2019-12-12"
       },
       "ResponseBody": [
@@ -645,11 +601,7 @@
           "Microsoft-HTTPAPI/2.0"
         ],
         "x-ms-client-request-id": "7782d151-211a-e0ff-3e06-2ce91439059e",
-<<<<<<< HEAD
-        "x-ms-request-id": "c8d7094e-701e-000c-4f31-f30533000000",
-=======
         "x-ms-request-id": "299a6c03-f01e-002d-2e48-09fed3000000",
->>>>>>> 8d420312
         "x-ms-version": "2019-12-12"
       },
       "ResponseBody": []
@@ -682,11 +634,7 @@
           "Microsoft-HTTPAPI/2.0"
         ],
         "x-ms-client-request-id": "70cbbd42-d6e8-bbca-6783-81cc52645452",
-<<<<<<< HEAD
-        "x-ms-request-id": "959e25a4-b01e-003c-6f31-f3bbfc000000",
-=======
         "x-ms-request-id": "0eff99c1-901e-003b-7548-090804000000",
->>>>>>> 8d420312
         "x-ms-version": "2019-12-12"
       },
       "ResponseBody": []
@@ -760,11 +708,7 @@
         ],
         "x-ms-client-request-id": "7cde6d8e-0908-623d-f2ce-595d6dc00675",
         "x-ms-error-code": "LeaseNotPresentWithBlobOperation",
-<<<<<<< HEAD
-        "x-ms-request-id": "959e25b1-b01e-003c-7831-f3bbfc000000",
-=======
         "x-ms-request-id": "0eff99cc-901e-003b-7c48-090804000000",
->>>>>>> 8d420312
         "x-ms-version": "2019-12-12"
       },
       "ResponseBody": [
@@ -798,11 +742,7 @@
           "Microsoft-HTTPAPI/2.0"
         ],
         "x-ms-client-request-id": "7550cf4d-7649-0312-88b5-3accfd1ff3d4",
-<<<<<<< HEAD
-        "x-ms-request-id": "959e25ba-b01e-003c-7f31-f3bbfc000000",
-=======
         "x-ms-request-id": "0eff99cd-901e-003b-7d48-090804000000",
->>>>>>> 8d420312
         "x-ms-version": "2019-12-12"
       },
       "ResponseBody": []
