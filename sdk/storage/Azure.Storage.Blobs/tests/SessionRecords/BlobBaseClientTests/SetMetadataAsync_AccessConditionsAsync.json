{
  "Entries": [
    {
      "RequestUri": "https://seanmcccanary.blob.core.windows.net/test-container-fc60587d-f6bb-fda2-0185-2b763abab1de?restype=container",
      "RequestMethod": "PUT",
      "RequestHeaders": {
        "Authorization": "Sanitized",
        "traceparent": "00-63641b6438d40345a3b2ea2e9327d7ec-deb696776b1f2947-00",
        "User-Agent": [
          "azsdk-net-Storage.Blobs/12.5.0-dev.20200402.1",
          "(.NET Core 4.6.28325.01; Microsoft Windows 10.0.18362 )"
        ],
        "x-ms-blob-public-access": "container",
        "x-ms-client-request-id": "c637bb4c-f74d-19b7-f063-3d4b016d5a70",
        "x-ms-date": "Thu, 02 Apr 2020 23:45:41 GMT",
        "x-ms-return-client-request-id": "true",
        "x-ms-version": "2019-12-12"
      },
      "RequestBody": null,
      "StatusCode": 201,
      "ResponseHeaders": {
        "Content-Length": "0",
        "Date": "Thu, 02 Apr 2020 23:45:39 GMT",
        "ETag": "\u00220x8D7D75FF38EBC85\u0022",
        "Last-Modified": "Thu, 02 Apr 2020 23:45:40 GMT",
        "Server": [
          "Windows-Azure-Blob/1.0",
          "Microsoft-HTTPAPI/2.0"
        ],
        "x-ms-client-request-id": "c637bb4c-f74d-19b7-f063-3d4b016d5a70",
<<<<<<< HEAD
        "x-ms-request-id": "c8d707c2-701e-000c-5531-f30533000000",
=======
        "x-ms-request-id": "aa3242ea-001e-004b-1f48-09b1f3000000",
>>>>>>> 8d420312
        "x-ms-version": "2019-12-12"
      },
      "ResponseBody": []
    },
    {
      "RequestUri": "https://seanmcccanary.blob.core.windows.net/test-container-fc60587d-f6bb-fda2-0185-2b763abab1de/test-blob-a06182fc-ff17-ccaf-3b32-5b4b8490be4a",
      "RequestMethod": "PUT",
      "RequestHeaders": {
        "Authorization": "Sanitized",
        "Content-Length": "1024",
        "traceparent": "00-9484de12a5b39e4f8db921f0490b50c4-1a7a912099b6474b-00",
        "User-Agent": [
          "azsdk-net-Storage.Blobs/12.5.0-dev.20200402.1",
          "(.NET Core 4.6.28325.01; Microsoft Windows 10.0.18362 )"
        ],
        "x-ms-blob-type": "BlockBlob",
        "x-ms-client-request-id": "c588af78-bed3-e810-0ae3-317f258af42e",
        "x-ms-date": "Thu, 02 Apr 2020 23:45:41 GMT",
        "x-ms-return-client-request-id": "true",
        "x-ms-version": "2019-12-12"
      },
      "RequestBody": "VcIqfoPqkUhW1S8Ec9ErMxYBFbxVj1FMDGqLGpxslWCk8vU/QtztEfEYSkHQqllqBic0gnoC9cZw3XEYX3es6kDPX4Hb7PE6FATKPEUQfGERIBN0NxLmofwvzmRq1LJ6bF8BAEvXjxo2\u002Bm12OLiBYGEPBz9jN7Mt6L6Eqx6Mz0BRUNDlDnsWOZD5PjykcGlErm0DW81zFjSs0xiMU\u002BP8qistJOfom1Hl\u002BM2uavl2iHhUQP2wiXRy3jqbODpjiuWt/JQRd0uCWxIbHWL/xas7NkufNxPmSyG3ukWsTWMWgm7nAG1lZREs0uTrlWsRchmOXwLvw1LSxrFzWrwF1Q6vBJr0GMQ91dE5c2Uv\u002Bra1pUgsHu1gJ78cFTq78gpVJv3VPJDQHVpVUYoxtVDsosv7vbR02bYhTt3b2AKKgePG5ExnWb4l5Ijt181jLnFvL3JuwDRV4U1GtO2z9UVYy8\u002Bma9EDhUkN1tkshgLpvSBra6iQG8GvcAP\u002BIKXRce5ClQz9vMOfa6kpYOlbKVpLXPbNR4qcyK8N9/vOBGSkO2Tq6vH27ABczP/\u002BZrrXU0eos8SuBCpkps1c8MXI0WZFhSWFcT9pVXD1cHuKnWH0NaOzJVGg9Tc5hUMkmfs7lPqZueGVUuIIP11TuJOv2ghraLoiFKwVpY/tS\u002Bv7RLx0utuB8eSAXuPBq\u002BXzTD2jiqs7uDFBGYBNgxNRqAb3Dfqh3v64Lekj6wnXYGjHIVhSScA/v4yKM6FaM23QLrbcyp7qUW0\u002B61zCF8wnargYhmK6/15Ft01uFqpcXvp8U71T\u002BpbJ3M/rE15kfae/Y8noQa0LFS9XlhNQfDrC4YxiRcQP1G8hTqmSz\u002BsA4TmlrrPhdBxMcD2O\u002B2SDeGCVKDHRATfjr49axvMEeUVDV7Taq82H4W1wFtWHgdgLntVI/ae5LuABwv4khq0oR/f3SqOvqc2SDkbEYOpiWy62Tygdu3ueiSnU2OjOYlrAR87djzY0W/UHte9h9c31nmbQbjeFC4x7WcF629DlxKvrBBkbhcz3gfMyFQWMPJRb3jqB/vQjOjxCYTZ1uoAkIvFDdfG02Ria2OxEUvWG7xwsHvyVY8W3yMnc2SOVgcdyDfMUSceipwQh5iUH3uhHvHIaSJuEj74rjK0n2AD0BVYk0UQBcqVViXf3dH2fr\u002BnhlByxezks7n416L0Ze88ELOHP4gyjRkrMxL4jjBpBi9zERkPkQ4kd\u002BOPFzInoOw6o80eb0MzcPU3S5bZ6CGJj9FzgVTSLH\u002BlYseop3nrA44mwe5jTpbsP5wn2EV7So/CBYdctCObaHdNeQx7is1/TEQEtyYzJkE6h0G0qlQ6KhQ76qHyiktuj1V7EdQ==",
      "StatusCode": 201,
      "ResponseHeaders": {
        "Content-Length": "0",
        "Content-MD5": "yjlxpQ3Ao8Z0G360UhNwLQ==",
        "Date": "Thu, 02 Apr 2020 23:45:39 GMT",
        "ETag": "\u00220x8D7D75FF39C0581\u0022",
        "Last-Modified": "Thu, 02 Apr 2020 23:45:40 GMT",
        "Server": [
          "Windows-Azure-Blob/1.0",
          "Microsoft-HTTPAPI/2.0"
        ],
        "x-ms-client-request-id": "c588af78-bed3-e810-0ae3-317f258af42e",
        "x-ms-content-crc64": "lF0oSv3gFQk=",
        "x-ms-request-id": "aa3242ef-001e-004b-2248-09b1f3000000",
        "x-ms-request-server-encrypted": "true",
        "x-ms-version": "2019-12-12"
      },
      "ResponseBody": []
    },
    {
      "RequestUri": "https://seanmcccanary.blob.core.windows.net/test-container-fc60587d-f6bb-fda2-0185-2b763abab1de/test-blob-a06182fc-ff17-ccaf-3b32-5b4b8490be4a?comp=metadata",
      "RequestMethod": "PUT",
      "RequestHeaders": {
        "Authorization": "Sanitized",
        "traceparent": "00-3f70b31217c0b34eab7ccc682f480e5b-e693ee8920552e42-00",
        "User-Agent": [
          "azsdk-net-Storage.Blobs/12.5.0-dev.20200402.1",
          "(.NET Core 4.6.28325.01; Microsoft Windows 10.0.18362 )"
        ],
        "x-ms-client-request-id": "252ba406-fed6-a3a2-8b45-29c6f080371b",
        "x-ms-date": "Thu, 02 Apr 2020 23:45:41 GMT",
        "x-ms-meta-Capital": "letter",
        "x-ms-meta-foo": "bar",
        "x-ms-meta-meta": "data",
        "x-ms-meta-UPPER": "case",
        "x-ms-return-client-request-id": "true",
        "x-ms-version": "2019-12-12"
      },
      "RequestBody": null,
      "StatusCode": 200,
      "ResponseHeaders": {
        "Content-Length": "0",
        "Date": "Thu, 02 Apr 2020 23:45:39 GMT",
        "ETag": "\u00220x8D7D75FF3A92741\u0022",
        "Last-Modified": "Thu, 02 Apr 2020 23:45:40 GMT",
        "Server": [
          "Windows-Azure-Blob/1.0",
          "Microsoft-HTTPAPI/2.0"
        ],
        "x-ms-client-request-id": "252ba406-fed6-a3a2-8b45-29c6f080371b",
        "x-ms-request-id": "aa3242f2-001e-004b-2548-09b1f3000000",
        "x-ms-request-server-encrypted": "true",
        "x-ms-version": "2019-12-12"
      },
      "ResponseBody": []
    },
    {
      "RequestUri": "https://seanmcccanary.blob.core.windows.net/test-container-fc60587d-f6bb-fda2-0185-2b763abab1de?restype=container",
      "RequestMethod": "DELETE",
      "RequestHeaders": {
        "Authorization": "Sanitized",
        "traceparent": "00-32cf3b4c3f30204eb1aed9426387a246-e8d51ebfed86e641-00",
        "User-Agent": [
          "azsdk-net-Storage.Blobs/12.5.0-dev.20200402.1",
          "(.NET Core 4.6.28325.01; Microsoft Windows 10.0.18362 )"
        ],
        "x-ms-client-request-id": "81781837-ce5f-0657-7949-795e0fb9818d",
        "x-ms-date": "Thu, 02 Apr 2020 23:45:41 GMT",
        "x-ms-return-client-request-id": "true",
        "x-ms-version": "2019-12-12"
      },
      "RequestBody": null,
      "StatusCode": 202,
      "ResponseHeaders": {
        "Content-Length": "0",
        "Date": "Thu, 02 Apr 2020 23:45:40 GMT",
        "Server": [
          "Windows-Azure-Blob/1.0",
          "Microsoft-HTTPAPI/2.0"
        ],
        "x-ms-client-request-id": "81781837-ce5f-0657-7949-795e0fb9818d",
<<<<<<< HEAD
        "x-ms-request-id": "c8d707d7-701e-000c-6831-f30533000000",
=======
        "x-ms-request-id": "aa3242f7-001e-004b-2a48-09b1f3000000",
>>>>>>> 8d420312
        "x-ms-version": "2019-12-12"
      },
      "ResponseBody": []
    },
    {
      "RequestUri": "https://seanmcccanary.blob.core.windows.net/test-container-614fc3f6-f53f-7f7c-11ec-f6c147fcc3af?restype=container",
      "RequestMethod": "PUT",
      "RequestHeaders": {
        "Authorization": "Sanitized",
        "traceparent": "00-49a2961070e2d14384c75e511291c0fb-b326b58d5570484a-00",
        "User-Agent": [
          "azsdk-net-Storage.Blobs/12.5.0-dev.20200402.1",
          "(.NET Core 4.6.28325.01; Microsoft Windows 10.0.18362 )"
        ],
        "x-ms-blob-public-access": "container",
        "x-ms-client-request-id": "1baf2993-ef8c-42da-9bf9-6f72d796bf7c",
        "x-ms-date": "Thu, 02 Apr 2020 23:45:41 GMT",
        "x-ms-return-client-request-id": "true",
        "x-ms-version": "2019-12-12"
      },
      "RequestBody": null,
      "StatusCode": 201,
      "ResponseHeaders": {
        "Content-Length": "0",
        "Date": "Thu, 02 Apr 2020 23:45:40 GMT",
        "ETag": "\u00220x8D7D75FF3E941F5\u0022",
        "Last-Modified": "Thu, 02 Apr 2020 23:45:41 GMT",
        "Server": [
          "Windows-Azure-Blob/1.0",
          "Microsoft-HTTPAPI/2.0"
        ],
        "x-ms-client-request-id": "1baf2993-ef8c-42da-9bf9-6f72d796bf7c",
<<<<<<< HEAD
        "x-ms-request-id": "0faf3b25-d01e-0015-7d31-f38588000000",
=======
        "x-ms-request-id": "e9ae4456-801e-0045-3948-099843000000",
>>>>>>> 8d420312
        "x-ms-version": "2019-12-12"
      },
      "ResponseBody": []
    },
    {
      "RequestUri": "https://seanmcccanary.blob.core.windows.net/test-container-614fc3f6-f53f-7f7c-11ec-f6c147fcc3af/test-blob-ff6ac985-a92a-4085-0738-8394b82a71dc",
      "RequestMethod": "PUT",
      "RequestHeaders": {
        "Authorization": "Sanitized",
        "Content-Length": "1024",
        "traceparent": "00-ac52af0849cb784a9ffd9ae5b5019d70-5dbe3832e7bf9f42-00",
        "User-Agent": [
          "azsdk-net-Storage.Blobs/12.5.0-dev.20200402.1",
          "(.NET Core 4.6.28325.01; Microsoft Windows 10.0.18362 )"
        ],
        "x-ms-blob-type": "BlockBlob",
        "x-ms-client-request-id": "18272dac-bbb9-4e52-5f8b-8a15cbe403dd",
        "x-ms-date": "Thu, 02 Apr 2020 23:45:41 GMT",
        "x-ms-return-client-request-id": "true",
        "x-ms-version": "2019-12-12"
      },
      "RequestBody": "vYEtHk2oIwQ1TD0ORkk/R\u002BvAzEPKL0rqo24UU2tGinCIk7VVaKEu3aZlyt5sdvm9\u002BTyo\u002BF4tEY43Q3relM\u002BZ78HMhrKU6d5Kke\u002BdZWRrfi11VlkvnZISWoInHiUnUEjXzNscn\u002B9HKRBdXWdukKspy8RMaT12aVEvuSwvbMu4I0CmxZmJTt49Li1J0T8qo8rW/VJg2ucLYGKJ7ebDF7xFpDomyMoSoHzmDzsQLZgSBBVhWG55V0lZm2Q2/2H3eRZxAywFBNv/xF3Vesqr\u002BjPKd\u002BjRYb5NzEzxzC1l26Eb7pUknylrDAA6YpQRo91\u002BraAxbId5JhdYIzffFDeumui7uow1h1sKXmrnl/8qOyhvch6MNG8Zoch9zHvxi/jIi8esVelRSCZFJg4ckY8XLucPcKEYIWV5ohjDt7vfGNJyHws3feU\u002BHin4Rw1g/BA4ZZ6T4htXr2piMrPRjZFrZQ07qnKE4LAC0FF3INpXGKUIilEdTDa2Gm\u002Bg1UsybZCYjeIAJFGdtIXtkRHJ34\u002BQChkOyQJATRnXhI8D4wpk0GLA35L3V/NTatbLL7ok7TvfEMoxI6SOWD/JKJ/CmdF7iMGvCAD9mLMmul4sdB5espdUJNM/M6y\u002BMoZSLi5TkdAEUKb5deQ64ncXC2lGYuMhanYIbXX\u002BO1UU8dZ5qmmE0iiNJyR3ZD2zGUFbKChCd9CjMcS4SyNaBhRR5IQNwDgNkjlAuDq/qQU5VFMzoxMs0nkG1nilzIYFMiEPJoC4plgJTZXvAb\u002BV44i\u002Bf/fPJ2MBJBILBuq/aMayO4UYsIOFgK76KVV9PdC5cPPw502PNQu\u002BDQFtrZ9uSuXPPMY5fTMFOP9J1P0Ng\u002BZCUZb3z4F4IwV6WqKBGNIOjN9wrgAJf/O/665ORWEOsYkbK1sId3pjVhnBvyOQgyAsOkgdnNXmOdGiN\u002BTSKt2kbKgYZu12BRVkDFjnSMDQL2eNIQsY8BS0NPKKZj\u002BWkCs7HFN6dx0ztjQzuJB8/vAR0gh8RQnSi3uUZDH77J/VznssrCttVrdJWmvX5TeENzYBeJQ3GksiaZHX5RPsOMmUXeoUUFLFpHtQM\u002Bqd\u002BqVDECz6\u002BXMLnbQvCUKZlXCjXCKhQodNb\u002BfkO9QY5\u002BZhhW7rlNXn8j5VicA25EYPKw8LrNbI\u002B7gd9qBFFr6f87XNzoTUrgCavGrkTLnHFoqg1A/FDDoQmIm2zZ40ott/tpYKaRbBO30OcPBs5K//Vt8WpEGu2uZ7vTb7HeBiZRqOZJYivK1035mStptKpLTat3e/Hv2a0duwj6zfxh2drArV3YAZ3JkxocWoHCNKMBiCIGZoo0cc9JK6ci0BlBh79AqQdcYzwdvdjXw48bW4ZQ==",
      "StatusCode": 201,
      "ResponseHeaders": {
        "Content-Length": "0",
        "Content-MD5": "\u002BcbijmrBRzkbKOQf\u002BmI2dw==",
        "Date": "Thu, 02 Apr 2020 23:45:40 GMT",
        "ETag": "\u00220x8D7D75FF3F6B90E\u0022",
        "Last-Modified": "Thu, 02 Apr 2020 23:45:41 GMT",
        "Server": [
          "Windows-Azure-Blob/1.0",
          "Microsoft-HTTPAPI/2.0"
        ],
        "x-ms-client-request-id": "18272dac-bbb9-4e52-5f8b-8a15cbe403dd",
        "x-ms-content-crc64": "mbeuBrWizsg=",
        "x-ms-request-id": "e9ae4477-801e-0045-5848-099843000000",
        "x-ms-request-server-encrypted": "true",
        "x-ms-version": "2019-12-12"
      },
      "ResponseBody": []
    },
    {
      "RequestUri": "https://seanmcccanary.blob.core.windows.net/test-container-614fc3f6-f53f-7f7c-11ec-f6c147fcc3af/test-blob-ff6ac985-a92a-4085-0738-8394b82a71dc?comp=metadata",
      "RequestMethod": "PUT",
      "RequestHeaders": {
        "Authorization": "Sanitized",
        "If-Modified-Since": "Wed, 01 Apr 2020 23:45:41 GMT",
        "traceparent": "00-d5ee950579bb5f449665496d74988a7a-fd62710631a76e44-00",
        "User-Agent": [
          "azsdk-net-Storage.Blobs/12.5.0-dev.20200402.1",
          "(.NET Core 4.6.28325.01; Microsoft Windows 10.0.18362 )"
        ],
        "x-ms-client-request-id": "c48c6f5d-9f8d-a3ab-410f-462caaf3f8d4",
        "x-ms-date": "Thu, 02 Apr 2020 23:45:42 GMT",
        "x-ms-meta-Capital": "letter",
        "x-ms-meta-foo": "bar",
        "x-ms-meta-meta": "data",
        "x-ms-meta-UPPER": "case",
        "x-ms-return-client-request-id": "true",
        "x-ms-version": "2019-12-12"
      },
      "RequestBody": null,
      "StatusCode": 200,
      "ResponseHeaders": {
        "Content-Length": "0",
        "Date": "Thu, 02 Apr 2020 23:45:40 GMT",
        "ETag": "\u00220x8D7D75FF40401E2\u0022",
        "Last-Modified": "Thu, 02 Apr 2020 23:45:41 GMT",
        "Server": [
          "Windows-Azure-Blob/1.0",
          "Microsoft-HTTPAPI/2.0"
        ],
        "x-ms-client-request-id": "c48c6f5d-9f8d-a3ab-410f-462caaf3f8d4",
        "x-ms-request-id": "e9ae448c-801e-0045-6d48-099843000000",
        "x-ms-request-server-encrypted": "true",
        "x-ms-version": "2019-12-12"
      },
      "ResponseBody": []
    },
    {
      "RequestUri": "https://seanmcccanary.blob.core.windows.net/test-container-614fc3f6-f53f-7f7c-11ec-f6c147fcc3af?restype=container",
      "RequestMethod": "DELETE",
      "RequestHeaders": {
        "Authorization": "Sanitized",
        "traceparent": "00-abcc1c63688908468dee110ea343bbc0-90a9ebf28f6ad046-00",
        "User-Agent": [
          "azsdk-net-Storage.Blobs/12.5.0-dev.20200402.1",
          "(.NET Core 4.6.28325.01; Microsoft Windows 10.0.18362 )"
        ],
        "x-ms-client-request-id": "5bb81919-3e58-6150-612a-2d272c97150e",
        "x-ms-date": "Thu, 02 Apr 2020 23:45:42 GMT",
        "x-ms-return-client-request-id": "true",
        "x-ms-version": "2019-12-12"
      },
      "RequestBody": null,
      "StatusCode": 202,
      "ResponseHeaders": {
        "Content-Length": "0",
        "Date": "Thu, 02 Apr 2020 23:45:40 GMT",
        "Server": [
          "Windows-Azure-Blob/1.0",
          "Microsoft-HTTPAPI/2.0"
        ],
        "x-ms-client-request-id": "5bb81919-3e58-6150-612a-2d272c97150e",
<<<<<<< HEAD
        "x-ms-request-id": "0faf3b38-d01e-0015-0e31-f38588000000",
=======
        "x-ms-request-id": "e9ae4491-801e-0045-7148-099843000000",
>>>>>>> 8d420312
        "x-ms-version": "2019-12-12"
      },
      "ResponseBody": []
    },
    {
      "RequestUri": "https://seanmcccanary.blob.core.windows.net/test-container-37f9e7d5-1504-9bd2-9952-5b2588bfa4cd?restype=container",
      "RequestMethod": "PUT",
      "RequestHeaders": {
        "Authorization": "Sanitized",
        "traceparent": "00-d05691d599662548a47af44da2c2e47b-3034b2ec95806a47-00",
        "User-Agent": [
          "azsdk-net-Storage.Blobs/12.5.0-dev.20200402.1",
          "(.NET Core 4.6.28325.01; Microsoft Windows 10.0.18362 )"
        ],
        "x-ms-blob-public-access": "container",
        "x-ms-client-request-id": "17170952-d07a-03f8-461c-c105e32ad9a1",
        "x-ms-date": "Thu, 02 Apr 2020 23:45:42 GMT",
        "x-ms-return-client-request-id": "true",
        "x-ms-version": "2019-12-12"
      },
      "RequestBody": null,
      "StatusCode": 201,
      "ResponseHeaders": {
        "Content-Length": "0",
        "Date": "Thu, 02 Apr 2020 23:45:41 GMT",
        "ETag": "\u00220x8D7D75FF4444065\u0022",
        "Last-Modified": "Thu, 02 Apr 2020 23:45:41 GMT",
        "Server": [
          "Windows-Azure-Blob/1.0",
          "Microsoft-HTTPAPI/2.0"
        ],
        "x-ms-client-request-id": "17170952-d07a-03f8-461c-c105e32ad9a1",
<<<<<<< HEAD
        "x-ms-request-id": "fa0291f2-101e-001a-7f31-f3f3e4000000",
=======
        "x-ms-request-id": "14e3616f-c01e-0054-3c48-0902f7000000",
>>>>>>> 8d420312
        "x-ms-version": "2019-12-12"
      },
      "ResponseBody": []
    },
    {
      "RequestUri": "https://seanmcccanary.blob.core.windows.net/test-container-37f9e7d5-1504-9bd2-9952-5b2588bfa4cd/test-blob-e3206085-8384-38d2-6b52-78081a5e06eb",
      "RequestMethod": "PUT",
      "RequestHeaders": {
        "Authorization": "Sanitized",
        "Content-Length": "1024",
        "traceparent": "00-c975a93be207554d9ec2b6ab5301eea4-4d490b085a7f2542-00",
        "User-Agent": [
          "azsdk-net-Storage.Blobs/12.5.0-dev.20200402.1",
          "(.NET Core 4.6.28325.01; Microsoft Windows 10.0.18362 )"
        ],
        "x-ms-blob-type": "BlockBlob",
        "x-ms-client-request-id": "e790a14d-39a0-da70-b32e-e20f2f029d13",
        "x-ms-date": "Thu, 02 Apr 2020 23:45:42 GMT",
        "x-ms-return-client-request-id": "true",
        "x-ms-version": "2019-12-12"
      },
      "RequestBody": "RYnTf6iNUjdQDkse23bClSJZ7zSNKUzONt6rKFjv6ecV1cBaVln49w3pk3U4s131kOLmwW7SXhs8BEjK4ireYCVjCQW2aD7IYPgmpJbWloOBtph1CSh5Q3ekHVIQLhXjCjJQ1apYPyekHWB2q7qFZW7FSCuRaVb96sWNEUrstzLiQ5ljhsHYKXdw0OvHApi8H7fjSuXpUaHbU\u002Bvkyi3cuGUuk2cgIt\u002Bt7R\u002B0IZhrNecs0PKTCGxM\u002BfH4hzPW815JkxiFmW4wnPzYNl3GNDAIcB0DuPk7Sa/54Zp2J5qr1/nAa41/5Zt5\u002BzT1utIPhsTB7xYV0jtlDkpojLfTunRhLF9kBcmiiIuBirzERY7d6VvWtDeElgS\u002BW1xDFljkpUC/k45yqoD6HmeLlEh\u002BoMi7i6Jb/QU83ZZbpqpsX3EyneV7BbIAaj/b25bQ\u002BAK7P7qUh4u2iKc6g7X3FwTVjb71WfZjA5sWuiBjgCJva\u002BWUn2bw2NjmfBU9QIH8CVM6BU3Y258LWDwefsxrUgeFyxfQY3id5bXlD93gJcIZGrHNKHrUl49FiEYq0VoLeikNuHVpK6XanSCY8szCKjN5BGMbnSmNsTSHi9oychNb2pSz02xNsO8M8otZO6TDg10Tscz28Nz/gAdA4p/KqCoMPRc4DlfGLFR0D6ueM3WPxAd8HsFHZOq3tFJkDM5PQUlhTf6Mi3UGTIV3geAxYU2SsR2YTYlpxdgtgVoFYR\u002BGJc1hPOV3AjmSdtI8z\u002BIJhVIE0luwt/PA\u002BIclXwkaAOpl8VwT0CRnGq7kBde3Lfb1I/sHAI/E1m7aoUReUaMvd3Xo1t6G9rUtnLety7EcCcqRLzsOEwBboRruOC7gCckKtI1hzlYXby1F2mPXFgq8vZh5zCFoIGR1jTTDl72GTZPuohYjuzp0ecANyDicg4oQMXuWZj2nopQo60EhVNdvvozQ6HPzmAJdBVJhWlcs2QmqsmVC8OZVRgCC\u002B9D4UiXonQqry5oXHJh5OGHrRkg8/BE3d6FxLc6me6FzcJ0xZLMteLxNgA5ukpbNybeFagC4Rv6\u002BwNqDdnA7BVD5o6v7R9Stvs2L7nwDyeQLpGQXIRChuyqfc6PYqQFLEXq9de/q0YHj16wzLFiBuvf1eNELJOQ/V\u002BiBW9Mw1RTLQNwBRVP1IdPiNElkbY7RHbis4jEvQO2WfR0GaHWtsgGXZ\u002Bx7gHSjAFf\u002BKfCa2\u002BlZrz4bhPLjmwDva8g277hdNIFHzQaiVp1DCOLZMBb9\u002B6IzrLg3ki4Ps8vsjBWsbRGeofRuUg7jt1mh13sQCWrp8W8lAkIAJqJTOBk6tsmHlprRO48ijqiUUPVelbuy/qlgA5qlh2vOnXtSGw==",
      "StatusCode": 201,
      "ResponseHeaders": {
        "Content-Length": "0",
        "Content-MD5": "OydUtmD0Wo52Cide7oRSdA==",
        "Date": "Thu, 02 Apr 2020 23:45:41 GMT",
        "ETag": "\u00220x8D7D75FF453B6F2\u0022",
        "Last-Modified": "Thu, 02 Apr 2020 23:45:41 GMT",
        "Server": [
          "Windows-Azure-Blob/1.0",
          "Microsoft-HTTPAPI/2.0"
        ],
        "x-ms-client-request-id": "e790a14d-39a0-da70-b32e-e20f2f029d13",
        "x-ms-content-crc64": "AepcPrIf2BQ=",
        "x-ms-request-id": "14e36172-c01e-0054-3d48-0902f7000000",
        "x-ms-request-server-encrypted": "true",
        "x-ms-version": "2019-12-12"
      },
      "ResponseBody": []
    },
    {
      "RequestUri": "https://seanmcccanary.blob.core.windows.net/test-container-37f9e7d5-1504-9bd2-9952-5b2588bfa4cd/test-blob-e3206085-8384-38d2-6b52-78081a5e06eb?comp=metadata",
      "RequestMethod": "PUT",
      "RequestHeaders": {
        "Authorization": "Sanitized",
        "If-Unmodified-Since": "Fri, 03 Apr 2020 23:45:41 GMT",
        "traceparent": "00-8537e3c0da232d4b97d46c628953dba9-bc681fa673ee654f-00",
        "User-Agent": [
          "azsdk-net-Storage.Blobs/12.5.0-dev.20200402.1",
          "(.NET Core 4.6.28325.01; Microsoft Windows 10.0.18362 )"
        ],
        "x-ms-client-request-id": "fc80b8f6-6aeb-e07a-84ce-4d613731b13c",
        "x-ms-date": "Thu, 02 Apr 2020 23:45:42 GMT",
        "x-ms-meta-Capital": "letter",
        "x-ms-meta-foo": "bar",
        "x-ms-meta-meta": "data",
        "x-ms-meta-UPPER": "case",
        "x-ms-return-client-request-id": "true",
        "x-ms-version": "2019-12-12"
      },
      "RequestBody": null,
      "StatusCode": 200,
      "ResponseHeaders": {
        "Content-Length": "0",
        "Date": "Thu, 02 Apr 2020 23:45:41 GMT",
        "ETag": "\u00220x8D7D75FF460D8B7\u0022",
        "Last-Modified": "Thu, 02 Apr 2020 23:45:41 GMT",
        "Server": [
          "Windows-Azure-Blob/1.0",
          "Microsoft-HTTPAPI/2.0"
        ],
        "x-ms-client-request-id": "fc80b8f6-6aeb-e07a-84ce-4d613731b13c",
        "x-ms-request-id": "14e3617b-c01e-0054-4648-0902f7000000",
        "x-ms-request-server-encrypted": "true",
        "x-ms-version": "2019-12-12"
      },
      "ResponseBody": []
    },
    {
      "RequestUri": "https://seanmcccanary.blob.core.windows.net/test-container-37f9e7d5-1504-9bd2-9952-5b2588bfa4cd?restype=container",
      "RequestMethod": "DELETE",
      "RequestHeaders": {
        "Authorization": "Sanitized",
        "traceparent": "00-5e33613f889b2049a562ad6897219938-9bfe4cab2f6d4e40-00",
        "User-Agent": [
          "azsdk-net-Storage.Blobs/12.5.0-dev.20200402.1",
          "(.NET Core 4.6.28325.01; Microsoft Windows 10.0.18362 )"
        ],
        "x-ms-client-request-id": "761802f7-a182-6528-f7ad-1cd9a66c4449",
        "x-ms-date": "Thu, 02 Apr 2020 23:45:42 GMT",
        "x-ms-return-client-request-id": "true",
        "x-ms-version": "2019-12-12"
      },
      "RequestBody": null,
      "StatusCode": 202,
      "ResponseHeaders": {
        "Content-Length": "0",
        "Date": "Thu, 02 Apr 2020 23:45:41 GMT",
        "Server": [
          "Windows-Azure-Blob/1.0",
          "Microsoft-HTTPAPI/2.0"
        ],
        "x-ms-client-request-id": "761802f7-a182-6528-f7ad-1cd9a66c4449",
<<<<<<< HEAD
        "x-ms-request-id": "fa0291ff-101e-001a-0a31-f3f3e4000000",
=======
        "x-ms-request-id": "14e3617d-c01e-0054-4848-0902f7000000",
>>>>>>> 8d420312
        "x-ms-version": "2019-12-12"
      },
      "ResponseBody": []
    },
    {
      "RequestUri": "https://seanmcccanary.blob.core.windows.net/test-container-bdab831f-4646-06a7-ae27-28d7feab66ef?restype=container",
      "RequestMethod": "PUT",
      "RequestHeaders": {
        "Authorization": "Sanitized",
        "traceparent": "00-b4933512dce50f46aa81da8b4039dcf6-ec91892b1144944b-00",
        "User-Agent": [
          "azsdk-net-Storage.Blobs/12.5.0-dev.20200402.1",
          "(.NET Core 4.6.28325.01; Microsoft Windows 10.0.18362 )"
        ],
        "x-ms-blob-public-access": "container",
        "x-ms-client-request-id": "f6af23cf-97e9-b12f-5b12-c85a7950674c",
        "x-ms-date": "Thu, 02 Apr 2020 23:45:42 GMT",
        "x-ms-return-client-request-id": "true",
        "x-ms-version": "2019-12-12"
      },
      "RequestBody": null,
      "StatusCode": 201,
      "ResponseHeaders": {
        "Content-Length": "0",
        "Date": "Thu, 02 Apr 2020 23:45:41 GMT",
        "ETag": "\u00220x8D7D75FF49E668A\u0022",
        "Last-Modified": "Thu, 02 Apr 2020 23:45:42 GMT",
        "Server": [
          "Windows-Azure-Blob/1.0",
          "Microsoft-HTTPAPI/2.0"
        ],
        "x-ms-client-request-id": "f6af23cf-97e9-b12f-5b12-c85a7950674c",
<<<<<<< HEAD
        "x-ms-request-id": "9d5155b5-c01e-0044-7331-f31804000000",
=======
        "x-ms-request-id": "de416eb0-601e-0062-1448-098f87000000",
>>>>>>> 8d420312
        "x-ms-version": "2019-12-12"
      },
      "ResponseBody": []
    },
    {
      "RequestUri": "https://seanmcccanary.blob.core.windows.net/test-container-bdab831f-4646-06a7-ae27-28d7feab66ef/test-blob-cf5f2c47-1003-e431-c91c-1cb64d1d317d",
      "RequestMethod": "PUT",
      "RequestHeaders": {
        "Authorization": "Sanitized",
        "Content-Length": "1024",
        "traceparent": "00-821fe8a7be751d4a852b220927d208ac-c1899ac906e8b149-00",
        "User-Agent": [
          "azsdk-net-Storage.Blobs/12.5.0-dev.20200402.1",
          "(.NET Core 4.6.28325.01; Microsoft Windows 10.0.18362 )"
        ],
        "x-ms-blob-type": "BlockBlob",
        "x-ms-client-request-id": "21031d75-6260-6613-714c-8c7177404643",
        "x-ms-date": "Thu, 02 Apr 2020 23:45:43 GMT",
        "x-ms-return-client-request-id": "true",
        "x-ms-version": "2019-12-12"
      },
      "RequestBody": "dMEH2vxwBeGnuNkFcl8VTyisQ6fR42O/8soszXp4Yz7hS\u002Ba3SY1Q1iZ9J0o3K3JqBs2OodqJq5BeSOgxQzhnL1WaJCd5XgWbXGyBU7wYiMZYwsas6cFkV59VWACkHpPtFvj1nAdK8ajH80VtCFfTRsAh2YBxukWTNs2HIwUF9j3Ykz3EI\u002Bu/DdEe5fZ89k5HghJAg0QSe1yzYWY6w86iwvwHlXUaDyPUYsyvU9VOF0B\u002BQKHzxHP4xRfgEMGFhEoDfCL5dGDZLXLvbCB4YyiHZEolvIItrv2JDs9dOf5hTt2CrNeyVaPfpBIuBFhSgGLvWax3X8jH1s0kcGWRfPNzjR1D9rdR1A\u002BmRhdw/qmlNo5tbuBS6u8Uu9UJjuU9TSgfunc7D4qqnYSd0BiwV9cjfznWIw0TIaIuLjrhR0YqafnvUEMyaicEwtBbtRrWZGT95g6rZyoaDJnUDeFPyFY\u002BcmcfwQaU8RQR0mE9t2yIV8rW42E3fgLP1USqXlxGtfl5HUKytqJdafT6mpTJ3FQsS7UWeOX1BvRlUOvC6ZO3yx1nw5oq1qEneXlsPeRtBfjvfRKnLzwUhBZNTWW2m39hQs53YRi6AnUT7/5ricgQ90rz0myAEJzgUj\u002BD3Ig7cN76CvsW9aTfNXqdlD8\u002BqfpNPVUaw8gT4TExlw/ZNibs134gcX7N\u002BgKmE53x43tcoqlENp8yIKwW5inJ5F6UBv9UsLzBHTh8gEJTdLAqIv611PVllACGubbSCopVAxWjEQ2enDK/m4RxyLVc36z868QrEw9pL3H/zfYF7hKtJnwtr2KjjIXL9jlw9MxKKtoK1R7GKu8GOuKbn888uaxxw6I4Ly9KWF8\u002BXx3W\u002BDqltKMc\u002Bxn05vuNJnV/B\u002B22jzyM/jEpEfurwHy/h8rSL0Go9uosIL6Tfdymqwi6ylFxiNDgSvoIe6OncTucNF8xuvcz1xEDim5\u002B\u002BIBUg2Xz8PUrTf/58uVHn3pGhK6C90l9dfEQhvI/bv5hYVF5tPg\u002BtIBFcOZgN8gS6zeXvAW//AE31g5z4moD7N8Al5CTzuuCB9AuPYZiHT0p/pq6qLH4oWVQQd3pytEVQoQHX583fh1MFLQ1kb961LnQSuPPSEQtCPUrQo0NmD3\u002BGfoCW72d8oB9bZP9wxCm1mwjGYDuRfo/2leqDDuQP3x3N3fEd3j7MldiUtqxMEXkhGwg6X\u002B8D9MAw4Fm8\u002BZE7S4XhYuY4l/zKOYoi/MfjqkRxYfPb1X8uyekxLT3lD9xHmWrmaq5S6IMLMGZk4Tg4DTXVC5edH3YGslk9B2r/JOnt22NdPT\u002BWHnkw0OUYyijw\u002BN/Hz8QE6no0n/hVFeEYS8t8dwWUmw/2Py1eQ==",
      "StatusCode": 201,
      "ResponseHeaders": {
        "Content-Length": "0",
        "Content-MD5": "QSayKyuyduqQ1eWZyPKX/g==",
        "Date": "Thu, 02 Apr 2020 23:45:41 GMT",
        "ETag": "\u00220x8D7D75FF4ABAAD8\u0022",
        "Last-Modified": "Thu, 02 Apr 2020 23:45:42 GMT",
        "Server": [
          "Windows-Azure-Blob/1.0",
          "Microsoft-HTTPAPI/2.0"
        ],
        "x-ms-client-request-id": "21031d75-6260-6613-714c-8c7177404643",
        "x-ms-content-crc64": "GQnWtEk82BM=",
        "x-ms-request-id": "de416eba-601e-0062-1c48-098f87000000",
        "x-ms-request-server-encrypted": "true",
        "x-ms-version": "2019-12-12"
      },
      "ResponseBody": []
    },
    {
      "RequestUri": "https://seanmcccanary.blob.core.windows.net/test-container-bdab831f-4646-06a7-ae27-28d7feab66ef/test-blob-cf5f2c47-1003-e431-c91c-1cb64d1d317d",
      "RequestMethod": "HEAD",
      "RequestHeaders": {
        "Authorization": "Sanitized",
        "traceparent": "00-8275073ccb4b0d40900bff8ed3861dd1-a1f7600e7e11c648-00",
        "User-Agent": [
          "azsdk-net-Storage.Blobs/12.5.0-dev.20200402.1",
          "(.NET Core 4.6.28325.01; Microsoft Windows 10.0.18362 )"
        ],
        "x-ms-client-request-id": "bbcacaad-93f8-4f19-25dd-455434bfc3eb",
        "x-ms-date": "Thu, 02 Apr 2020 23:45:43 GMT",
        "x-ms-return-client-request-id": "true",
        "x-ms-version": "2019-12-12"
      },
      "RequestBody": null,
      "StatusCode": 200,
      "ResponseHeaders": {
        "Accept-Ranges": "bytes",
        "Content-Length": "1024",
        "Content-MD5": "QSayKyuyduqQ1eWZyPKX/g==",
        "Content-Type": "application/octet-stream",
        "Date": "Thu, 02 Apr 2020 23:45:41 GMT",
        "ETag": "\u00220x8D7D75FF4ABAAD8\u0022",
        "Last-Modified": "Thu, 02 Apr 2020 23:45:42 GMT",
        "Server": [
          "Windows-Azure-Blob/1.0",
          "Microsoft-HTTPAPI/2.0"
        ],
        "x-ms-access-tier": "Hot",
        "x-ms-access-tier-inferred": "true",
        "x-ms-blob-type": "BlockBlob",
        "x-ms-client-request-id": "bbcacaad-93f8-4f19-25dd-455434bfc3eb",
        "x-ms-creation-time": "Thu, 02 Apr 2020 23:45:42 GMT",
        "x-ms-lease-state": "available",
        "x-ms-lease-status": "unlocked",
        "x-ms-request-id": "de416ec4-601e-0062-2448-098f87000000",
        "x-ms-server-encrypted": "true",
        "x-ms-version": "2019-12-12"
      },
      "ResponseBody": []
    },
    {
      "RequestUri": "https://seanmcccanary.blob.core.windows.net/test-container-bdab831f-4646-06a7-ae27-28d7feab66ef/test-blob-cf5f2c47-1003-e431-c91c-1cb64d1d317d?comp=metadata",
      "RequestMethod": "PUT",
      "RequestHeaders": {
        "Authorization": "Sanitized",
        "If-Match": "\u00220x8D7D75FF4ABAAD8\u0022",
        "traceparent": "00-472270ef005d5c468f5a0080bc47eb89-f19fac602bdb7042-00",
        "User-Agent": [
          "azsdk-net-Storage.Blobs/12.5.0-dev.20200402.1",
          "(.NET Core 4.6.28325.01; Microsoft Windows 10.0.18362 )"
        ],
        "x-ms-client-request-id": "acc33914-8b75-c74b-7fa8-89b082eb5e67",
        "x-ms-date": "Thu, 02 Apr 2020 23:45:43 GMT",
        "x-ms-meta-Capital": "letter",
        "x-ms-meta-foo": "bar",
        "x-ms-meta-meta": "data",
        "x-ms-meta-UPPER": "case",
        "x-ms-return-client-request-id": "true",
        "x-ms-version": "2019-12-12"
      },
      "RequestBody": null,
      "StatusCode": 200,
      "ResponseHeaders": {
        "Content-Length": "0",
        "Date": "Thu, 02 Apr 2020 23:45:41 GMT",
        "ETag": "\u00220x8D7D75FF4C3CB1E\u0022",
        "Last-Modified": "Thu, 02 Apr 2020 23:45:42 GMT",
        "Server": [
          "Windows-Azure-Blob/1.0",
          "Microsoft-HTTPAPI/2.0"
        ],
        "x-ms-client-request-id": "acc33914-8b75-c74b-7fa8-89b082eb5e67",
        "x-ms-request-id": "de416ecf-601e-0062-2e48-098f87000000",
        "x-ms-request-server-encrypted": "true",
        "x-ms-version": "2019-12-12"
      },
      "ResponseBody": []
    },
    {
      "RequestUri": "https://seanmcccanary.blob.core.windows.net/test-container-bdab831f-4646-06a7-ae27-28d7feab66ef?restype=container",
      "RequestMethod": "DELETE",
      "RequestHeaders": {
        "Authorization": "Sanitized",
        "traceparent": "00-250be7a6dbd97f4caa48cdfdf5252500-1fc605056502c84d-00",
        "User-Agent": [
          "azsdk-net-Storage.Blobs/12.5.0-dev.20200402.1",
          "(.NET Core 4.6.28325.01; Microsoft Windows 10.0.18362 )"
        ],
        "x-ms-client-request-id": "fa402f51-17fb-0a75-c474-8a246d622af1",
        "x-ms-date": "Thu, 02 Apr 2020 23:45:43 GMT",
        "x-ms-return-client-request-id": "true",
        "x-ms-version": "2019-12-12"
      },
      "RequestBody": null,
      "StatusCode": 202,
      "ResponseHeaders": {
        "Content-Length": "0",
        "Date": "Thu, 02 Apr 2020 23:45:41 GMT",
        "Server": [
          "Windows-Azure-Blob/1.0",
          "Microsoft-HTTPAPI/2.0"
        ],
        "x-ms-client-request-id": "fa402f51-17fb-0a75-c474-8a246d622af1",
<<<<<<< HEAD
        "x-ms-request-id": "9d5155bd-c01e-0044-7931-f31804000000",
=======
        "x-ms-request-id": "de416ed3-601e-0062-3248-098f87000000",
>>>>>>> 8d420312
        "x-ms-version": "2019-12-12"
      },
      "ResponseBody": []
    },
    {
      "RequestUri": "https://seanmcccanary.blob.core.windows.net/test-container-e38f9411-c205-e6f7-b30d-f459adc32f7c?restype=container",
      "RequestMethod": "PUT",
      "RequestHeaders": {
        "Authorization": "Sanitized",
        "traceparent": "00-d8ec510d7ab53f49b1ebf68cb930ae7b-ef8456671b99324f-00",
        "User-Agent": [
          "azsdk-net-Storage.Blobs/12.5.0-dev.20200402.1",
          "(.NET Core 4.6.28325.01; Microsoft Windows 10.0.18362 )"
        ],
        "x-ms-blob-public-access": "container",
        "x-ms-client-request-id": "0376ecf1-3e74-8e5f-385a-47ee221c5d01",
        "x-ms-date": "Thu, 02 Apr 2020 23:45:43 GMT",
        "x-ms-return-client-request-id": "true",
        "x-ms-version": "2019-12-12"
      },
      "RequestBody": null,
      "StatusCode": 201,
      "ResponseHeaders": {
        "Content-Length": "0",
        "Date": "Thu, 02 Apr 2020 23:45:42 GMT",
        "ETag": "\u00220x8D7D75FF50349C8\u0022",
        "Last-Modified": "Thu, 02 Apr 2020 23:45:42 GMT",
        "Server": [
          "Windows-Azure-Blob/1.0",
          "Microsoft-HTTPAPI/2.0"
        ],
        "x-ms-client-request-id": "0376ecf1-3e74-8e5f-385a-47ee221c5d01",
<<<<<<< HEAD
        "x-ms-request-id": "27a99efb-e01e-000e-1f31-f3bb8b000000",
=======
        "x-ms-request-id": "294305fd-e01e-0098-0a48-096dc1000000",
>>>>>>> 8d420312
        "x-ms-version": "2019-12-12"
      },
      "ResponseBody": []
    },
    {
      "RequestUri": "https://seanmcccanary.blob.core.windows.net/test-container-e38f9411-c205-e6f7-b30d-f459adc32f7c/test-blob-489e0e44-d703-ad47-281f-1053bc4c4451",
      "RequestMethod": "PUT",
      "RequestHeaders": {
        "Authorization": "Sanitized",
        "Content-Length": "1024",
        "traceparent": "00-e225c02647832745ac8c4a0bd6258e86-15e54526c9976147-00",
        "User-Agent": [
          "azsdk-net-Storage.Blobs/12.5.0-dev.20200402.1",
          "(.NET Core 4.6.28325.01; Microsoft Windows 10.0.18362 )"
        ],
        "x-ms-blob-type": "BlockBlob",
        "x-ms-client-request-id": "ce34439f-938f-2db1-2a41-48f7138cff8d",
        "x-ms-date": "Thu, 02 Apr 2020 23:45:43 GMT",
        "x-ms-return-client-request-id": "true",
        "x-ms-version": "2019-12-12"
      },
      "RequestBody": "w59nwUwrB0bF0BpQHH1NtlQEZZPDAFEZpMjbVS4L0usV9SqCtZu0GQdXgzO89pGq0ln/t\u002BewjsNOTR2EULIYuf0vOiZTygG4UEyMa3weXK03MIPUDBoEZGdmNGd\u002BMMlUPsk1jbxrVwdYRmeaJCNGMPBvTR8vRK3iK9a/7JaZOh\u002BDNyyz6M/xzNl7e8azaUBEHwR3D\u002BOqJfobUmHmq2twvwtHF\u002B32k0chfYBGs8nnL8GVesySISs82BEyl5ZtCyBtCru6a1FTTYy8VpFiY3IwNCOgUDGe3p3gCz7bw/uxs3Jg2KgOLcNvQixA1cua2XWfAWNyzbvvzywd2WATd4mQC6IeAYvJIgdfMA0EXQnSRjHJO8KYPuW3cQh88FNjXMujr8koe9jp1t9bE52t63EiSpMuSTvH9829Z4\u002BCTDGz/NNCYK4/qcpZ32XiPCtICoaWWaW/NRKP27f7axRIZomtpxbJaorD4qHI1WrV5buidV0J7PKM9MfAs4X2RD62EHjcNJQUfp/803cE9l\u002BoufX8WfW2P3qWIbNPCLcEzJ5iEcXx\u002BbAmjve9DBh7h/1nGPmP\u002BepI/9H\u002BRhLhxHXn\u002BAbYouWat8BE1sv\u002B\u002BDJiGpq26PC9dNOzGRH087OeRMmB1hQRouQYzWE5SyMfSgeemyt4K9uEKoMzJYnTpsQNppEBfSIdUHe1nhuPhCmvk88KVVeHJhnu/auR3n1bRSacLKSRHszkgEu0wozA9aZag5G5yFBshYB4EoB2jHL5WVj08leEHnQCJtUL02OMLQcFNlrronzWMKYkGQtMbfPZumk0zAJO1WUct6F7YLId6\u002BV4cFYXDbfbHcKxYARptbnhMhn6WGEFt2D0z\u002BrbW8/zBy4m1PydwayxWK4/nXVgswHomS6ZIpKDc7n1Ij7MAMLzvVnWQuG8RHBtSACzxRrrkxvp8sKhWuSbomFCp59t5FfrTOAcinEgK1S9LNmR0K2fCo4j4w0AUmJ0OqCAeZzR/2Spx3g6zgmqyMdt4y4KCdGzo50QSQBJ6/p9p0/QoLG36yx16Ag1ZDuFeBpGkm40ajDOzNb\u002BwbVkX9x\u002BvCe52SgVtvcBlSHJfj5iitDlA1mLST0eAtPbuCp2EYkstqgTy5/yMNx2MtUPBU6XnDbkflyD8nPqmtZVOv3NioSYnMeWTr4x89N9FBZnD/2FQxzzkZIsqcQ1KTHInPXeqahRd2iGAE14s4uIBd1cgovZ0Pbg2vjxa/IDYSWNaFbdnmtuFpiU/kPPe94HpKPm2Kam78z\u002B/s6vXwt2g58n6ko0q2dx7mvyRNGzEF8a6sdOHIl\u002B53mK3p\u002Bdv7eMHnqjqJCT0/g8dOk7s6v6S\u002B5vlHVEJ2cWqAPRqg==",
      "StatusCode": 201,
      "ResponseHeaders": {
        "Content-Length": "0",
        "Content-MD5": "pEgOu7tF\u002BqNdpcQNy40TOg==",
        "Date": "Thu, 02 Apr 2020 23:45:42 GMT",
        "ETag": "\u00220x8D7D75FF510E79E\u0022",
        "Last-Modified": "Thu, 02 Apr 2020 23:45:42 GMT",
        "Server": [
          "Windows-Azure-Blob/1.0",
          "Microsoft-HTTPAPI/2.0"
        ],
        "x-ms-client-request-id": "ce34439f-938f-2db1-2a41-48f7138cff8d",
        "x-ms-content-crc64": "EvRYY6wp8kQ=",
        "x-ms-request-id": "2943060d-e01e-0098-1748-096dc1000000",
        "x-ms-request-server-encrypted": "true",
        "x-ms-version": "2019-12-12"
      },
      "ResponseBody": []
    },
    {
      "RequestUri": "https://seanmcccanary.blob.core.windows.net/test-container-e38f9411-c205-e6f7-b30d-f459adc32f7c/test-blob-489e0e44-d703-ad47-281f-1053bc4c4451?comp=metadata",
      "RequestMethod": "PUT",
      "RequestHeaders": {
        "Authorization": "Sanitized",
        "If-None-Match": "\u0022garbage\u0022",
        "traceparent": "00-a771c923fb08404c84dd415773784119-38e0d08daaa07645-00",
        "User-Agent": [
          "azsdk-net-Storage.Blobs/12.5.0-dev.20200402.1",
          "(.NET Core 4.6.28325.01; Microsoft Windows 10.0.18362 )"
        ],
        "x-ms-client-request-id": "6577c014-03ce-391b-16a7-05731e2d4383",
        "x-ms-date": "Thu, 02 Apr 2020 23:45:43 GMT",
        "x-ms-meta-Capital": "letter",
        "x-ms-meta-foo": "bar",
        "x-ms-meta-meta": "data",
        "x-ms-meta-UPPER": "case",
        "x-ms-return-client-request-id": "true",
        "x-ms-version": "2019-12-12"
      },
      "RequestBody": null,
      "StatusCode": 200,
      "ResponseHeaders": {
        "Content-Length": "0",
        "Date": "Thu, 02 Apr 2020 23:45:42 GMT",
        "ETag": "\u00220x8D7D75FF51E095E\u0022",
        "Last-Modified": "Thu, 02 Apr 2020 23:45:43 GMT",
        "Server": [
          "Windows-Azure-Blob/1.0",
          "Microsoft-HTTPAPI/2.0"
        ],
        "x-ms-client-request-id": "6577c014-03ce-391b-16a7-05731e2d4383",
        "x-ms-request-id": "29430613-e01e-0098-1b48-096dc1000000",
        "x-ms-request-server-encrypted": "true",
        "x-ms-version": "2019-12-12"
      },
      "ResponseBody": []
    },
    {
      "RequestUri": "https://seanmcccanary.blob.core.windows.net/test-container-e38f9411-c205-e6f7-b30d-f459adc32f7c?restype=container",
      "RequestMethod": "DELETE",
      "RequestHeaders": {
        "Authorization": "Sanitized",
        "traceparent": "00-3bb571a9e9595b47a9d8dd0463c6e667-a5ae8abef575294d-00",
        "User-Agent": [
          "azsdk-net-Storage.Blobs/12.5.0-dev.20200402.1",
          "(.NET Core 4.6.28325.01; Microsoft Windows 10.0.18362 )"
        ],
        "x-ms-client-request-id": "53e3d2e2-9915-bfbe-0df2-5ef8b4132e57",
        "x-ms-date": "Thu, 02 Apr 2020 23:45:43 GMT",
        "x-ms-return-client-request-id": "true",
        "x-ms-version": "2019-12-12"
      },
      "RequestBody": null,
      "StatusCode": 202,
      "ResponseHeaders": {
        "Content-Length": "0",
        "Date": "Thu, 02 Apr 2020 23:45:42 GMT",
        "Server": [
          "Windows-Azure-Blob/1.0",
          "Microsoft-HTTPAPI/2.0"
        ],
        "x-ms-client-request-id": "53e3d2e2-9915-bfbe-0df2-5ef8b4132e57",
<<<<<<< HEAD
        "x-ms-request-id": "27a99f06-e01e-000e-2931-f3bb8b000000",
=======
        "x-ms-request-id": "29430620-e01e-0098-2648-096dc1000000",
>>>>>>> 8d420312
        "x-ms-version": "2019-12-12"
      },
      "ResponseBody": []
    },
    {
      "RequestUri": "https://seanmcccanary.blob.core.windows.net/test-container-5f1db760-7049-75d3-b891-a9e6ba2fe0ea?restype=container",
      "RequestMethod": "PUT",
      "RequestHeaders": {
        "Authorization": "Sanitized",
        "traceparent": "00-cec9990725bb044fb523ee18443e3c5d-7506519f24f26442-00",
        "User-Agent": [
          "azsdk-net-Storage.Blobs/12.5.0-dev.20200402.1",
          "(.NET Core 4.6.28325.01; Microsoft Windows 10.0.18362 )"
        ],
        "x-ms-blob-public-access": "container",
        "x-ms-client-request-id": "a08af0b9-2c0e-72d2-ff6d-9a83f0d704dd",
        "x-ms-date": "Thu, 02 Apr 2020 23:45:44 GMT",
        "x-ms-return-client-request-id": "true",
        "x-ms-version": "2019-12-12"
      },
      "RequestBody": null,
      "StatusCode": 201,
      "ResponseHeaders": {
        "Content-Length": "0",
        "Date": "Thu, 02 Apr 2020 23:45:43 GMT",
        "ETag": "\u00220x8D7D75FF55FF23D\u0022",
        "Last-Modified": "Thu, 02 Apr 2020 23:45:43 GMT",
        "Server": [
          "Windows-Azure-Blob/1.0",
          "Microsoft-HTTPAPI/2.0"
        ],
        "x-ms-client-request-id": "a08af0b9-2c0e-72d2-ff6d-9a83f0d704dd",
<<<<<<< HEAD
        "x-ms-request-id": "1b75c706-e01e-001e-2631-f37ee3000000",
=======
        "x-ms-request-id": "7f4ad563-101e-0057-7048-09e393000000",
>>>>>>> 8d420312
        "x-ms-version": "2019-12-12"
      },
      "ResponseBody": []
    },
    {
      "RequestUri": "https://seanmcccanary.blob.core.windows.net/test-container-5f1db760-7049-75d3-b891-a9e6ba2fe0ea/test-blob-cbdd7311-e183-700d-494e-dd448f2335aa",
      "RequestMethod": "PUT",
      "RequestHeaders": {
        "Authorization": "Sanitized",
        "Content-Length": "1024",
        "traceparent": "00-e0703b1d3514aa43a0299507e7e9b1ec-b61dc5455c7ce14f-00",
        "User-Agent": [
          "azsdk-net-Storage.Blobs/12.5.0-dev.20200402.1",
          "(.NET Core 4.6.28325.01; Microsoft Windows 10.0.18362 )"
        ],
        "x-ms-blob-type": "BlockBlob",
        "x-ms-client-request-id": "fd2222a3-4adb-d68b-3ae5-97b1fd7673d0",
        "x-ms-date": "Thu, 02 Apr 2020 23:45:44 GMT",
        "x-ms-return-client-request-id": "true",
        "x-ms-version": "2019-12-12"
      },
      "RequestBody": "YQAtyaVA2\u002B4WHU3cVerdqgACncwwZCTX4xlXv0\u002BN4ts37yLwqjo40ZjvtGWUMBpecTJDjYVpevzbVeWL6ByeiTtxpGbI7QDFyss0QLC/Q7P\u002B\u002BU4dSVVVznUlFFVUrOl7USsqIou0loMyfsK5NDlMHBEyjO/NgD/lHNbwotiqcB7iuO\u002BElCAnSmLK68uSm5k82PhDIh/6rtDsRAa1xPOqhw2k13xKyIjxC0KMApVzU4A8tMngZ07\u002B6AkemE8ZcoZuIGO\u002B7sQd8RBvURfcbas6ePGGeQ8pyiC\u002Bpe9yKy842Ji8HeIytWS8HsK4cBU3Inpe4x9ekvl2RVVC/0jUqsbgN3l\u002BIFDJCMONylpNcFkLh4N1FEcQ2kWfRtiM77Ub53T82DmbuAEqlNtb0MieKdT8N3fFX5V\u002B0F0z39l3PBgNcePmUJggb86BSn9stAl9AB0EkLc9VYfefgfcaNknsljCTV/luNg73MipRBQWERtTtt68cqxh0BtbCNKRQwf0WZgnqWaql0dEybPvlBFyx2zriLH7az\u002BsYX1DibAFqpjAtOp87me1qR6WeKn4cTsJ6UBmpbtV\u002Be5Ye0joZg6XPx4bL98n9dkENt\u002BTZPOVs/BCOqBwnwTda7v8JHMfzEIQ/jiK3UJb4vNmYW/bwpT7wsdYpixtJ58aPsMkKtFm5WmcgmW6C9au5letCT2UAaknAGKrxyUWoteYcJ5\u002BN7chAHwFPz8uQbfxqcDVwB1ihj0a/Sluux1EheCOIZo3L6\u002BfiwjBj8Fp\u002BL\u002BruR1lQeG5NuphYzmOskVewbleoB8cuXoRNTQUoPZ7sQRpwwEA30T\u002B1Oqw1st1EdnDY80ICligj/\u002BjVAutpZbz5rI0JO9EXeJ1YMs0a\u002BOumyRbUT0pc6asyTQBXYo4US9UvfAZQOzpfwXrk6qMayMc9LjnUVNYynIMiFq6QgBXPA6c4K3zlVo3cdI4PeD8H14Q5WjRUf/b\u002B/N9DLiSLzwFlFab8Ip2KF9dr\u002BCBIIySEGn8ql2XhesOwOS6doiipUKVM6mJYC/TmrwJdKEfWttn6/xOlYTebQ5rjS\u002BmvLLXugqd6\u002BzjCK85KQ\u002BgjhFJ72YIUouLUw\u002B9t8WaHtMALd4KMbmWgW/vg\u002BJNFWx1Pd/9Ip3InWknS2b74DQnSOrcOfwxllxYsm33Gc\u002BoPj6jSHnmnfw1N4914\u002BZSm6E7xzv4cNtwQ6eDpG8w0YOafg0oV5i6QarupgFsvLN2BhfLvFGTsM1iMgTSYvmNBGYL22TYKkMJgIaRCcnZA4fzDZ5XZBUxBs5AxSWT6N6xYaKbYOBPndzTwjvLAqYDiC583lVaNZ9Q2dSVl2QedZeo4KgnPqOmo2/ChKLZZgQoPQ==",
      "StatusCode": 201,
      "ResponseHeaders": {
        "Content-Length": "0",
        "Content-MD5": "Za5NOnbsCp9HQk\u002BhmpAKFQ==",
        "Date": "Thu, 02 Apr 2020 23:45:43 GMT",
        "ETag": "\u00220x8D7D75FF56E33B0\u0022",
        "Last-Modified": "Thu, 02 Apr 2020 23:45:43 GMT",
        "Server": [
          "Windows-Azure-Blob/1.0",
          "Microsoft-HTTPAPI/2.0"
        ],
        "x-ms-client-request-id": "fd2222a3-4adb-d68b-3ae5-97b1fd7673d0",
        "x-ms-content-crc64": "FBY6FMpNHzE=",
        "x-ms-request-id": "7f4ad56b-101e-0057-7648-09e393000000",
        "x-ms-request-server-encrypted": "true",
        "x-ms-version": "2019-12-12"
      },
      "ResponseBody": []
    },
    {
      "RequestUri": "https://seanmcccanary.blob.core.windows.net/test-container-5f1db760-7049-75d3-b891-a9e6ba2fe0ea/test-blob-cbdd7311-e183-700d-494e-dd448f2335aa?comp=lease",
      "RequestMethod": "PUT",
      "RequestHeaders": {
        "Authorization": "Sanitized",
        "traceparent": "00-24522d90a019614b8333a2c3326c9197-93c8972099f0ae48-00",
        "User-Agent": [
          "azsdk-net-Storage.Blobs/12.5.0-dev.20200402.1",
          "(.NET Core 4.6.28325.01; Microsoft Windows 10.0.18362 )"
        ],
        "x-ms-client-request-id": "ab4c3b13-8c4f-15ee-0398-81b6586f3b51",
        "x-ms-date": "Thu, 02 Apr 2020 23:45:44 GMT",
        "x-ms-lease-action": "acquire",
        "x-ms-lease-duration": "-1",
        "x-ms-proposed-lease-id": "28285a6c-8e5e-891f-7c25-f21c9ae9694b",
        "x-ms-return-client-request-id": "true",
        "x-ms-version": "2019-12-12"
      },
      "RequestBody": null,
      "StatusCode": 201,
      "ResponseHeaders": {
        "Content-Length": "0",
        "Date": "Thu, 02 Apr 2020 23:45:43 GMT",
        "ETag": "\u00220x8D7D75FF56E33B0\u0022",
        "Last-Modified": "Thu, 02 Apr 2020 23:45:43 GMT",
        "Server": [
          "Windows-Azure-Blob/1.0",
          "Microsoft-HTTPAPI/2.0"
        ],
        "x-ms-client-request-id": "ab4c3b13-8c4f-15ee-0398-81b6586f3b51",
        "x-ms-lease-id": "28285a6c-8e5e-891f-7c25-f21c9ae9694b",
<<<<<<< HEAD
        "x-ms-request-id": "1b75c70c-e01e-001e-2a31-f37ee3000000",
=======
        "x-ms-request-id": "7f4ad574-101e-0057-7f48-09e393000000",
>>>>>>> 8d420312
        "x-ms-version": "2019-12-12"
      },
      "ResponseBody": []
    },
    {
      "RequestUri": "https://seanmcccanary.blob.core.windows.net/test-container-5f1db760-7049-75d3-b891-a9e6ba2fe0ea/test-blob-cbdd7311-e183-700d-494e-dd448f2335aa?comp=metadata",
      "RequestMethod": "PUT",
      "RequestHeaders": {
        "Authorization": "Sanitized",
        "traceparent": "00-4c2c0eaed08628499552697bcbb6228a-aa8cf7f1505c8e43-00",
        "User-Agent": [
          "azsdk-net-Storage.Blobs/12.5.0-dev.20200402.1",
          "(.NET Core 4.6.28325.01; Microsoft Windows 10.0.18362 )"
        ],
        "x-ms-client-request-id": "5e081e1f-be9c-42fb-6721-4049a9ab99fb",
        "x-ms-date": "Thu, 02 Apr 2020 23:45:44 GMT",
        "x-ms-lease-id": "28285a6c-8e5e-891f-7c25-f21c9ae9694b",
        "x-ms-meta-Capital": "letter",
        "x-ms-meta-foo": "bar",
        "x-ms-meta-meta": "data",
        "x-ms-meta-UPPER": "case",
        "x-ms-return-client-request-id": "true",
        "x-ms-version": "2019-12-12"
      },
      "RequestBody": null,
      "StatusCode": 200,
      "ResponseHeaders": {
        "Content-Length": "0",
        "Date": "Thu, 02 Apr 2020 23:45:43 GMT",
        "ETag": "\u00220x8D7D75FF5885019\u0022",
        "Last-Modified": "Thu, 02 Apr 2020 23:45:43 GMT",
        "Server": [
          "Windows-Azure-Blob/1.0",
          "Microsoft-HTTPAPI/2.0"
        ],
        "x-ms-client-request-id": "5e081e1f-be9c-42fb-6721-4049a9ab99fb",
        "x-ms-request-id": "7f4ad580-101e-0057-0948-09e393000000",
        "x-ms-request-server-encrypted": "true",
        "x-ms-version": "2019-12-12"
      },
      "ResponseBody": []
    },
    {
      "RequestUri": "https://seanmcccanary.blob.core.windows.net/test-container-5f1db760-7049-75d3-b891-a9e6ba2fe0ea?restype=container",
      "RequestMethod": "DELETE",
      "RequestHeaders": {
        "Authorization": "Sanitized",
        "traceparent": "00-fbd9ddb0db17b745b53259046fe3fd49-ce03eeaffc602a4e-00",
        "User-Agent": [
          "azsdk-net-Storage.Blobs/12.5.0-dev.20200402.1",
          "(.NET Core 4.6.28325.01; Microsoft Windows 10.0.18362 )"
        ],
        "x-ms-client-request-id": "39967fce-dc66-bdb4-509e-411feea4984d",
        "x-ms-date": "Thu, 02 Apr 2020 23:45:44 GMT",
        "x-ms-return-client-request-id": "true",
        "x-ms-version": "2019-12-12"
      },
      "RequestBody": null,
      "StatusCode": 202,
      "ResponseHeaders": {
        "Content-Length": "0",
        "Date": "Thu, 02 Apr 2020 23:45:43 GMT",
        "Server": [
          "Windows-Azure-Blob/1.0",
          "Microsoft-HTTPAPI/2.0"
        ],
        "x-ms-client-request-id": "39967fce-dc66-bdb4-509e-411feea4984d",
<<<<<<< HEAD
        "x-ms-request-id": "1b75c711-e01e-001e-2e31-f37ee3000000",
=======
        "x-ms-request-id": "7f4ad589-101e-0057-1148-09e393000000",
>>>>>>> 8d420312
        "x-ms-version": "2019-12-12"
      },
      "ResponseBody": []
    }
  ],
  "Variables": {
    "DateTimeOffsetNow": "2020-04-02T16:45:41.0140140-07:00",
    "RandomSeed": "854238700",
    "Storage_TestConfigDefault": "ProductionTenant\nseanmcccanary\nU2FuaXRpemVk\nhttps://seanmcccanary.blob.core.windows.net\nhttps://seanmcccanary.file.core.windows.net\nhttps://seanmcccanary.queue.core.windows.net\nhttps://seanmcccanary.table.core.windows.net\n\n\n\n\nhttps://seanmcccanary-secondary.blob.core.windows.net\nhttps://seanmcccanary-secondary.file.core.windows.net\nhttps://seanmcccanary-secondary.queue.core.windows.net\nhttps://seanmcccanary-secondary.table.core.windows.net\n\nSanitized\n\n\nCloud\nBlobEndpoint=https://seanmcccanary.blob.core.windows.net/;QueueEndpoint=https://seanmcccanary.queue.core.windows.net/;FileEndpoint=https://seanmcccanary.file.core.windows.net/;BlobSecondaryEndpoint=https://seanmcccanary-secondary.blob.core.windows.net/;QueueSecondaryEndpoint=https://seanmcccanary-secondary.queue.core.windows.net/;FileSecondaryEndpoint=https://seanmcccanary-secondary.file.core.windows.net/;AccountName=seanmcccanary;AccountKey=Sanitized\nseanscope1"
  }
}<|MERGE_RESOLUTION|>--- conflicted
+++ resolved
@@ -28,11 +28,7 @@
           "Microsoft-HTTPAPI/2.0"
         ],
         "x-ms-client-request-id": "c637bb4c-f74d-19b7-f063-3d4b016d5a70",
-<<<<<<< HEAD
-        "x-ms-request-id": "c8d707c2-701e-000c-5531-f30533000000",
-=======
         "x-ms-request-id": "aa3242ea-001e-004b-1f48-09b1f3000000",
->>>>>>> 8d420312
         "x-ms-version": "2019-12-12"
       },
       "ResponseBody": []
@@ -136,11 +132,7 @@
           "Microsoft-HTTPAPI/2.0"
         ],
         "x-ms-client-request-id": "81781837-ce5f-0657-7949-795e0fb9818d",
-<<<<<<< HEAD
-        "x-ms-request-id": "c8d707d7-701e-000c-6831-f30533000000",
-=======
         "x-ms-request-id": "aa3242f7-001e-004b-2a48-09b1f3000000",
->>>>>>> 8d420312
         "x-ms-version": "2019-12-12"
       },
       "ResponseBody": []
@@ -173,11 +165,7 @@
           "Microsoft-HTTPAPI/2.0"
         ],
         "x-ms-client-request-id": "1baf2993-ef8c-42da-9bf9-6f72d796bf7c",
-<<<<<<< HEAD
-        "x-ms-request-id": "0faf3b25-d01e-0015-7d31-f38588000000",
-=======
         "x-ms-request-id": "e9ae4456-801e-0045-3948-099843000000",
->>>>>>> 8d420312
         "x-ms-version": "2019-12-12"
       },
       "ResponseBody": []
@@ -282,11 +270,7 @@
           "Microsoft-HTTPAPI/2.0"
         ],
         "x-ms-client-request-id": "5bb81919-3e58-6150-612a-2d272c97150e",
-<<<<<<< HEAD
-        "x-ms-request-id": "0faf3b38-d01e-0015-0e31-f38588000000",
-=======
         "x-ms-request-id": "e9ae4491-801e-0045-7148-099843000000",
->>>>>>> 8d420312
         "x-ms-version": "2019-12-12"
       },
       "ResponseBody": []
@@ -319,11 +303,7 @@
           "Microsoft-HTTPAPI/2.0"
         ],
         "x-ms-client-request-id": "17170952-d07a-03f8-461c-c105e32ad9a1",
-<<<<<<< HEAD
-        "x-ms-request-id": "fa0291f2-101e-001a-7f31-f3f3e4000000",
-=======
         "x-ms-request-id": "14e3616f-c01e-0054-3c48-0902f7000000",
->>>>>>> 8d420312
         "x-ms-version": "2019-12-12"
       },
       "ResponseBody": []
@@ -428,11 +408,7 @@
           "Microsoft-HTTPAPI/2.0"
         ],
         "x-ms-client-request-id": "761802f7-a182-6528-f7ad-1cd9a66c4449",
-<<<<<<< HEAD
-        "x-ms-request-id": "fa0291ff-101e-001a-0a31-f3f3e4000000",
-=======
         "x-ms-request-id": "14e3617d-c01e-0054-4848-0902f7000000",
->>>>>>> 8d420312
         "x-ms-version": "2019-12-12"
       },
       "ResponseBody": []
@@ -465,11 +441,7 @@
           "Microsoft-HTTPAPI/2.0"
         ],
         "x-ms-client-request-id": "f6af23cf-97e9-b12f-5b12-c85a7950674c",
-<<<<<<< HEAD
-        "x-ms-request-id": "9d5155b5-c01e-0044-7331-f31804000000",
-=======
         "x-ms-request-id": "de416eb0-601e-0062-1448-098f87000000",
->>>>>>> 8d420312
         "x-ms-version": "2019-12-12"
       },
       "ResponseBody": []
@@ -616,11 +588,7 @@
           "Microsoft-HTTPAPI/2.0"
         ],
         "x-ms-client-request-id": "fa402f51-17fb-0a75-c474-8a246d622af1",
-<<<<<<< HEAD
-        "x-ms-request-id": "9d5155bd-c01e-0044-7931-f31804000000",
-=======
         "x-ms-request-id": "de416ed3-601e-0062-3248-098f87000000",
->>>>>>> 8d420312
         "x-ms-version": "2019-12-12"
       },
       "ResponseBody": []
@@ -653,11 +621,7 @@
           "Microsoft-HTTPAPI/2.0"
         ],
         "x-ms-client-request-id": "0376ecf1-3e74-8e5f-385a-47ee221c5d01",
-<<<<<<< HEAD
-        "x-ms-request-id": "27a99efb-e01e-000e-1f31-f3bb8b000000",
-=======
         "x-ms-request-id": "294305fd-e01e-0098-0a48-096dc1000000",
->>>>>>> 8d420312
         "x-ms-version": "2019-12-12"
       },
       "ResponseBody": []
@@ -762,11 +726,7 @@
           "Microsoft-HTTPAPI/2.0"
         ],
         "x-ms-client-request-id": "53e3d2e2-9915-bfbe-0df2-5ef8b4132e57",
-<<<<<<< HEAD
-        "x-ms-request-id": "27a99f06-e01e-000e-2931-f3bb8b000000",
-=======
         "x-ms-request-id": "29430620-e01e-0098-2648-096dc1000000",
->>>>>>> 8d420312
         "x-ms-version": "2019-12-12"
       },
       "ResponseBody": []
@@ -799,11 +759,7 @@
           "Microsoft-HTTPAPI/2.0"
         ],
         "x-ms-client-request-id": "a08af0b9-2c0e-72d2-ff6d-9a83f0d704dd",
-<<<<<<< HEAD
-        "x-ms-request-id": "1b75c706-e01e-001e-2631-f37ee3000000",
-=======
         "x-ms-request-id": "7f4ad563-101e-0057-7048-09e393000000",
->>>>>>> 8d420312
         "x-ms-version": "2019-12-12"
       },
       "ResponseBody": []
@@ -876,11 +832,7 @@
         ],
         "x-ms-client-request-id": "ab4c3b13-8c4f-15ee-0398-81b6586f3b51",
         "x-ms-lease-id": "28285a6c-8e5e-891f-7c25-f21c9ae9694b",
-<<<<<<< HEAD
-        "x-ms-request-id": "1b75c70c-e01e-001e-2a31-f37ee3000000",
-=======
         "x-ms-request-id": "7f4ad574-101e-0057-7f48-09e393000000",
->>>>>>> 8d420312
         "x-ms-version": "2019-12-12"
       },
       "ResponseBody": []
@@ -948,11 +900,7 @@
           "Microsoft-HTTPAPI/2.0"
         ],
         "x-ms-client-request-id": "39967fce-dc66-bdb4-509e-411feea4984d",
-<<<<<<< HEAD
-        "x-ms-request-id": "1b75c711-e01e-001e-2e31-f37ee3000000",
-=======
         "x-ms-request-id": "7f4ad589-101e-0057-1148-09e393000000",
->>>>>>> 8d420312
         "x-ms-version": "2019-12-12"
       },
       "ResponseBody": []
