{
  "Entries": [
    {
      "RequestUri": "https://seanmcccanary.blob.core.windows.net/test-container-b485461d-bfab-94d6-bf1a-bebc256f4c23?restype=container",
      "RequestMethod": "PUT",
      "RequestHeaders": {
        "Authorization": "Sanitized",
        "traceparent": "00-8df7afebeadf454888f86ddea353cb9a-24812c7d54818847-00",
        "User-Agent": [
          "azsdk-net-Storage.Blobs/12.5.0-dev.20200402.1",
          "(.NET Core 4.6.28325.01; Microsoft Windows 10.0.18362 )"
        ],
        "x-ms-blob-public-access": "container",
        "x-ms-client-request-id": "5c57800b-a4bd-5a45-7a6f-e7833a5d3ffe",
        "x-ms-date": "Thu, 02 Apr 2020 23:41:37 GMT",
        "x-ms-return-client-request-id": "true",
        "x-ms-version": "2019-12-12"
      },
      "RequestBody": null,
      "StatusCode": 201,
      "ResponseHeaders": {
        "Content-Length": "0",
        "Date": "Thu, 02 Apr 2020 23:41:36 GMT",
        "ETag": "\u00220x8D7D75F624844EA\u0022",
        "Last-Modified": "Thu, 02 Apr 2020 23:41:36 GMT",
        "Server": [
          "Windows-Azure-Blob/1.0",
          "Microsoft-HTTPAPI/2.0"
        ],
        "x-ms-client-request-id": "5c57800b-a4bd-5a45-7a6f-e7833a5d3ffe",
<<<<<<< HEAD
        "x-ms-request-id": "42807d86-601e-003f-4b30-f35a98000000",
=======
        "x-ms-request-id": "4bc297bb-401e-0028-0648-092c08000000",
>>>>>>> 8d420312
        "x-ms-version": "2019-12-12"
      },
      "ResponseBody": []
    },
    {
      "RequestUri": "https://seanmcccanary.blob.core.windows.net/test-container-b485461d-bfab-94d6-bf1a-bebc256f4c23/test-blob-87b0947a-8706-4248-5411-bb887ed29432?comp=lease",
      "RequestMethod": "PUT",
      "RequestHeaders": {
        "Authorization": "Sanitized",
        "traceparent": "00-63d4228a99b5264ba44ab75f80d3e475-4b27e6ff172f9244-00",
        "User-Agent": [
          "azsdk-net-Storage.Blobs/12.5.0-dev.20200402.1",
          "(.NET Core 4.6.28325.01; Microsoft Windows 10.0.18362 )"
        ],
        "x-ms-client-request-id": "6b8942e3-f9dd-8409-3815-07abe8bddba7",
        "x-ms-date": "Thu, 02 Apr 2020 23:41:37 GMT",
        "x-ms-lease-action": "break",
        "x-ms-return-client-request-id": "true",
        "x-ms-version": "2019-12-12"
      },
      "RequestBody": null,
      "StatusCode": 404,
      "ResponseHeaders": {
        "Content-Length": "215",
        "Content-Type": "application/xml",
        "Date": "Thu, 02 Apr 2020 23:41:36 GMT",
        "Server": [
          "Windows-Azure-Blob/1.0",
          "Microsoft-HTTPAPI/2.0"
        ],
        "x-ms-client-request-id": "6b8942e3-f9dd-8409-3815-07abe8bddba7",
        "x-ms-error-code": "BlobNotFound",
<<<<<<< HEAD
        "x-ms-request-id": "42807d8a-601e-003f-4d30-f35a98000000",
=======
        "x-ms-request-id": "4bc297c1-401e-0028-0948-092c08000000",
>>>>>>> 8d420312
        "x-ms-version": "2019-12-12"
      },
      "ResponseBody": [
        "\uFEFF\u003C?xml version=\u00221.0\u0022 encoding=\u0022utf-8\u0022?\u003E\u003CError\u003E\u003CCode\u003EBlobNotFound\u003C/Code\u003E\u003CMessage\u003EThe specified blob does not exist.\n",
        "RequestId:4bc297c1-401e-0028-0948-092c08000000\n",
        "Time:2020-04-02T23:41:36.8203758Z\u003C/Message\u003E\u003C/Error\u003E"
      ]
    },
    {
      "RequestUri": "https://seanmcccanary.blob.core.windows.net/test-container-b485461d-bfab-94d6-bf1a-bebc256f4c23?restype=container",
      "RequestMethod": "DELETE",
      "RequestHeaders": {
        "Authorization": "Sanitized",
        "traceparent": "00-6973cde3f2b4494bbfcc0379d504d8e2-acf296c3b212de4f-00",
        "User-Agent": [
          "azsdk-net-Storage.Blobs/12.5.0-dev.20200402.1",
          "(.NET Core 4.6.28325.01; Microsoft Windows 10.0.18362 )"
        ],
        "x-ms-client-request-id": "3ca520d8-2948-9e55-a52c-6c02e9b9cf84",
        "x-ms-date": "Thu, 02 Apr 2020 23:41:37 GMT",
        "x-ms-return-client-request-id": "true",
        "x-ms-version": "2019-12-12"
      },
      "RequestBody": null,
      "StatusCode": 202,
      "ResponseHeaders": {
        "Content-Length": "0",
        "Date": "Thu, 02 Apr 2020 23:41:36 GMT",
        "Server": [
          "Windows-Azure-Blob/1.0",
          "Microsoft-HTTPAPI/2.0"
        ],
        "x-ms-client-request-id": "3ca520d8-2948-9e55-a52c-6c02e9b9cf84",
<<<<<<< HEAD
        "x-ms-request-id": "42807d8b-601e-003f-4e30-f35a98000000",
=======
        "x-ms-request-id": "4bc297c2-401e-0028-0a48-092c08000000",
>>>>>>> 8d420312
        "x-ms-version": "2019-12-12"
      },
      "ResponseBody": []
    }
  ],
  "Variables": {
    "RandomSeed": "266710319",
    "Storage_TestConfigDefault": "ProductionTenant\nseanmcccanary\nU2FuaXRpemVk\nhttps://seanmcccanary.blob.core.windows.net\nhttps://seanmcccanary.file.core.windows.net\nhttps://seanmcccanary.queue.core.windows.net\nhttps://seanmcccanary.table.core.windows.net\n\n\n\n\nhttps://seanmcccanary-secondary.blob.core.windows.net\nhttps://seanmcccanary-secondary.file.core.windows.net\nhttps://seanmcccanary-secondary.queue.core.windows.net\nhttps://seanmcccanary-secondary.table.core.windows.net\n\nSanitized\n\n\nCloud\nBlobEndpoint=https://seanmcccanary.blob.core.windows.net/;QueueEndpoint=https://seanmcccanary.queue.core.windows.net/;FileEndpoint=https://seanmcccanary.file.core.windows.net/;BlobSecondaryEndpoint=https://seanmcccanary-secondary.blob.core.windows.net/;QueueSecondaryEndpoint=https://seanmcccanary-secondary.queue.core.windows.net/;FileSecondaryEndpoint=https://seanmcccanary-secondary.file.core.windows.net/;AccountName=seanmcccanary;AccountKey=Sanitized\nseanscope1"
  }
}<|MERGE_RESOLUTION|>--- conflicted
+++ resolved
@@ -28,11 +28,7 @@
           "Microsoft-HTTPAPI/2.0"
         ],
         "x-ms-client-request-id": "5c57800b-a4bd-5a45-7a6f-e7833a5d3ffe",
-<<<<<<< HEAD
-        "x-ms-request-id": "42807d86-601e-003f-4b30-f35a98000000",
-=======
         "x-ms-request-id": "4bc297bb-401e-0028-0648-092c08000000",
->>>>>>> 8d420312
         "x-ms-version": "2019-12-12"
       },
       "ResponseBody": []
@@ -65,11 +61,7 @@
         ],
         "x-ms-client-request-id": "6b8942e3-f9dd-8409-3815-07abe8bddba7",
         "x-ms-error-code": "BlobNotFound",
-<<<<<<< HEAD
-        "x-ms-request-id": "42807d8a-601e-003f-4d30-f35a98000000",
-=======
         "x-ms-request-id": "4bc297c1-401e-0028-0948-092c08000000",
->>>>>>> 8d420312
         "x-ms-version": "2019-12-12"
       },
       "ResponseBody": [
@@ -103,11 +95,7 @@
           "Microsoft-HTTPAPI/2.0"
         ],
         "x-ms-client-request-id": "3ca520d8-2948-9e55-a52c-6c02e9b9cf84",
-<<<<<<< HEAD
-        "x-ms-request-id": "42807d8b-601e-003f-4e30-f35a98000000",
-=======
         "x-ms-request-id": "4bc297c2-401e-0028-0a48-092c08000000",
->>>>>>> 8d420312
         "x-ms-version": "2019-12-12"
       },
       "ResponseBody": []
