--- conflicted
+++ resolved
@@ -28,11 +28,7 @@
           "Microsoft-HTTPAPI/2.0"
         ],
         "x-ms-client-request-id": "bd050ddf-c2ab-35ab-f52c-8dae1cf4f318",
-<<<<<<< HEAD
-        "x-ms-request-id": "589b1cc5-e01e-0021-7231-f3b640000000",
-=======
         "x-ms-request-id": "c091e2f2-101e-0078-7848-09ee58000000",
->>>>>>> 8d420312
         "x-ms-version": "2019-12-12"
       },
       "ResponseBody": []
@@ -64,11 +60,7 @@
         ],
         "x-ms-client-request-id": "2abf6e8c-195c-dc18-14b2-f992c7f0609f",
         "x-ms-error-code": "BlobNotFound",
-<<<<<<< HEAD
-        "x-ms-request-id": "589b1cc7-e01e-0021-7331-f3b640000000",
-=======
         "x-ms-request-id": "c091e2f8-101e-0078-7c48-09ee58000000",
->>>>>>> 8d420312
         "x-ms-version": "2019-12-12"
       },
       "ResponseBody": [
@@ -102,11 +94,7 @@
           "Microsoft-HTTPAPI/2.0"
         ],
         "x-ms-client-request-id": "672ea873-8e96-58bc-5cf4-afdcc5cf9c9c",
-<<<<<<< HEAD
-        "x-ms-request-id": "589b1cca-e01e-0021-7631-f3b640000000",
-=======
         "x-ms-request-id": "c091e2fc-101e-0078-7f48-09ee58000000",
->>>>>>> 8d420312
         "x-ms-version": "2019-12-12"
       },
       "ResponseBody": []
