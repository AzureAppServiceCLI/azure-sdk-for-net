--- conflicted
+++ resolved
@@ -12,7 +12,7 @@
         "x-ms-client-request-id": "6983d200-aba7-f465-4c13-0941ba9dc927",
         "x-ms-date": "Fri, 05 Mar 2021 16:47:46 GMT",
         "x-ms-return-client-request-id": "true",
-         "x-ms-version": "2020-08-04"
+        "x-ms-version": "2020-08-04"
       },
       "RequestBody": null,
       "StatusCode": 201,
@@ -23,13 +23,8 @@
         "Last-Modified": "Fri, 05 Mar 2021 16:47:45 GMT",
         "Server": "Windows-Azure-Blob/1.0 Microsoft-HTTPAPI/2.0",
         "x-ms-client-request-id": "6983d200-aba7-f465-4c13-0941ba9dc927",
-<<<<<<< HEAD
-        "x-ms-request-id": "922f1953-001e-0056-185d-052b2d000000",
-         "x-ms-version": "2020-08-04"
-=======
         "x-ms-request-id": "33975d93-901e-0042-41df-117fe7000000",
-        "x-ms-version": "2020-06-12"
->>>>>>> f73216a0
+        "x-ms-version": "2020-08-04"
       },
       "ResponseBody": []
     },
@@ -44,7 +39,7 @@
         "x-ms-client-request-id": "491270d3-4c05-4e87-60c6-bf758c80b6d5",
         "x-ms-date": "Fri, 05 Mar 2021 16:47:46 GMT",
         "x-ms-return-client-request-id": "true",
-         "x-ms-version": "2020-08-04"
+        "x-ms-version": "2020-08-04"
       },
       "RequestBody": null,
       "StatusCode": 404,
@@ -56,13 +51,8 @@
         "Server": "Windows-Azure-Blob/1.0 Microsoft-HTTPAPI/2.0",
         "x-ms-client-request-id": "491270d3-4c05-4e87-60c6-bf758c80b6d5",
         "x-ms-error-code": "BlobNotFound",
-<<<<<<< HEAD
-        "x-ms-request-id": "922f195f-001e-0056-225d-052b2d000000",
-         "x-ms-version": "2020-08-04"
-=======
         "x-ms-request-id": "33975da3-901e-0042-4edf-117fe7000000",
-        "x-ms-version": "2020-06-12"
->>>>>>> f73216a0
+        "x-ms-version": "2020-08-04"
       },
       "ResponseBody": [
         "\uFEFF\u003C?xml version=\u00221.0\u0022 encoding=\u0022utf-8\u0022?\u003E\u003CError\u003E\u003CCode\u003EBlobNotFound\u003C/Code\u003E\u003CMessage\u003EThe specified blob does not exist.\n",
@@ -81,7 +71,7 @@
         "x-ms-client-request-id": "cd11ecb5-5264-5710-23bf-6acf5b5d13c7",
         "x-ms-date": "Fri, 05 Mar 2021 16:47:46 GMT",
         "x-ms-return-client-request-id": "true",
-        "x-ms-version": "2020-06-12"
+        "x-ms-version": "2020-08-04"
       },
       "RequestBody": null,
       "StatusCode": 404,
@@ -94,7 +84,7 @@
         "x-ms-client-request-id": "cd11ecb5-5264-5710-23bf-6acf5b5d13c7",
         "x-ms-error-code": "BlobNotFound",
         "x-ms-request-id": "33975dab-901e-0042-56df-117fe7000000",
-        "x-ms-version": "2020-06-12"
+        "x-ms-version": "2020-08-04"
       },
       "ResponseBody": [
         "\uFEFF\u003C?xml version=\u00221.0\u0022 encoding=\u0022utf-8\u0022?\u003E\u003CError\u003E\u003CCode\u003EBlobNotFound\u003C/Code\u003E\u003CMessage\u003EThe specified blob does not exist.\n",
@@ -113,7 +103,7 @@
         "x-ms-client-request-id": "a0c064e1-e96f-2571-e445-ebcf93c238d0",
         "x-ms-date": "Fri, 05 Mar 2021 16:47:46 GMT",
         "x-ms-return-client-request-id": "true",
-        "x-ms-version": "2020-06-12"
+        "x-ms-version": "2020-08-04"
       },
       "RequestBody": null,
       "StatusCode": 404,
@@ -126,7 +116,7 @@
         "x-ms-client-request-id": "a0c064e1-e96f-2571-e445-ebcf93c238d0",
         "x-ms-error-code": "BlobNotFound",
         "x-ms-request-id": "33975db8-901e-0042-62df-117fe7000000",
-        "x-ms-version": "2020-06-12"
+        "x-ms-version": "2020-08-04"
       },
       "ResponseBody": [
         "\uFEFF\u003C?xml version=\u00221.0\u0022 encoding=\u0022utf-8\u0022?\u003E\u003CError\u003E\u003CCode\u003EBlobNotFound\u003C/Code\u003E\u003CMessage\u003EThe specified blob does not exist.\n",
@@ -145,28 +135,17 @@
         "x-ms-client-request-id": "f6ed0d86-739c-9e58-54d2-ff6c82d2411c",
         "x-ms-date": "Fri, 05 Mar 2021 16:47:46 GMT",
         "x-ms-return-client-request-id": "true",
-         "x-ms-version": "2020-08-04"
+        "x-ms-version": "2020-08-04"
       },
       "RequestBody": null,
       "StatusCode": 202,
       "ResponseHeaders": {
         "Content-Length": "0",
-<<<<<<< HEAD
-        "Date": "Wed, 17 Feb 2021 18:50:49 GMT",
-        "Server": [
-          "Windows-Azure-Blob/1.0",
-          "Microsoft-HTTPAPI/2.0"
-        ],
-        "x-ms-client-request-id": "cd11ecb5-5264-5710-23bf-6acf5b5d13c7",
-        "x-ms-request-id": "922f1965-001e-0056-275d-052b2d000000",
-         "x-ms-version": "2020-08-04"
-=======
         "Date": "Fri, 05 Mar 2021 16:47:45 GMT",
         "Server": "Windows-Azure-Blob/1.0 Microsoft-HTTPAPI/2.0",
         "x-ms-client-request-id": "f6ed0d86-739c-9e58-54d2-ff6c82d2411c",
         "x-ms-request-id": "33975dc8-901e-0042-72df-117fe7000000",
-        "x-ms-version": "2020-06-12"
->>>>>>> f73216a0
+        "x-ms-version": "2020-08-04"
       },
       "ResponseBody": []
     }
