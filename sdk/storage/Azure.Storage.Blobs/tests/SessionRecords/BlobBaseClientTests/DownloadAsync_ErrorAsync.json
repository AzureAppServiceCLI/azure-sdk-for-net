--- conflicted
+++ resolved
@@ -27,13 +27,8 @@
           "Windows-Azure-Blob/1.0",
           "Microsoft-HTTPAPI/2.0"
         ],
-<<<<<<< HEAD
-        "x-ms-client-request-id": "09d79e03-076e-b14c-e57a-936f1d2ef188",
-        "x-ms-request-id": "815dd531-d01e-002a-5d31-f34d2b000000",
-=======
         "x-ms-client-request-id": "6983d200-aba7-f465-4c13-0941ba9dc927",
         "x-ms-request-id": "41d57b16-901e-0076-2321-0ac7e8000000",
->>>>>>> 8d420312
         "x-ms-version": "2019-12-12"
       },
       "ResponseBody": []
@@ -65,11 +60,7 @@
         ],
         "x-ms-client-request-id": "491270d3-4c05-4e87-60c6-bf758c80b6d5",
         "x-ms-error-code": "BlobNotFound",
-<<<<<<< HEAD
-        "x-ms-request-id": "815dd534-d01e-002a-5e31-f34d2b000000",
-=======
         "x-ms-request-id": "41d57b25-901e-0076-3021-0ac7e8000000",
->>>>>>> 8d420312
         "x-ms-version": "2019-12-12"
       },
       "ResponseBody": [
@@ -102,13 +93,8 @@
           "Windows-Azure-Blob/1.0",
           "Microsoft-HTTPAPI/2.0"
         ],
-<<<<<<< HEAD
-        "x-ms-client-request-id": "7b6b117f-b4c8-aab0-ed71-4ab5816d6495",
-        "x-ms-request-id": "815dd535-d01e-002a-5f31-f34d2b000000",
-=======
         "x-ms-client-request-id": "cd11ecb5-5264-5710-23bf-6acf5b5d13c7",
         "x-ms-request-id": "41d57b32-901e-0076-3921-0ac7e8000000",
->>>>>>> 8d420312
         "x-ms-version": "2019-12-12"
       },
       "ResponseBody": []
