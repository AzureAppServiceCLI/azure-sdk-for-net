--- conflicted
+++ resolved
@@ -29,13 +29,8 @@
           "Microsoft-HTTPAPI/2.0"
         ],
         "x-ms-client-request-id": "325c7d47-edce-cc4d-0743-de92066320d4",
-<<<<<<< HEAD
-        "x-ms-request-id": "6644d8bf-901e-0014-6972-4a05cf000000",
-        "x-ms-version": "2020-04-08"
-=======
         "x-ms-request-id": "fefd30df-701e-00d5-08f4-acdac6000000",
-        "x-ms-version": "2020-02-10"
->>>>>>> 6833f5c6
+        "x-ms-version": "2020-04-08"
       },
       "ResponseBody": []
     },
@@ -71,13 +66,8 @@
         "x-ms-client-request-id": "133ef468-c126-7099-2d5d-c634ec8842c2",
         "x-ms-request-id": "fefd326e-701e-00d5-69f4-acdac6000000",
         "x-ms-request-server-encrypted": "true",
-<<<<<<< HEAD
         "x-ms-version": "2020-04-08",
-        "x-ms-version-id": "2020-06-24T22:00:37.9451288Z"
-=======
-        "x-ms-version": "2020-02-10",
         "x-ms-version-id": "2020-10-28T06:36:27.1655789Z"
->>>>>>> 6833f5c6
       },
       "ResponseBody": []
     },
@@ -115,22 +105,13 @@
         "x-ms-client-request-id": "955c10a5-c706-eb3f-178e-6d30b278ba3f",
         "x-ms-request-id": "fefd32b6-701e-00d5-2ff4-acdac6000000",
         "x-ms-request-server-encrypted": "true",
-<<<<<<< HEAD
         "x-ms-version": "2020-04-08",
-        "x-ms-version-id": "2020-06-24T22:00:38.0061714Z"
-=======
-        "x-ms-version": "2020-02-10",
         "x-ms-version-id": "2020-10-28T06:36:27.2696508Z"
->>>>>>> 6833f5c6
-      },
-      "ResponseBody": []
-    },
-    {
-<<<<<<< HEAD
-      "RequestUri": "https://seanmcccanary.blob.core.windows.net/test-container-5595862d-534d-d47e-16a5-1a4518eaab7b/test-blob-368ae6fc-d7cf-ff4f-6b9a-01c58944da65?versionid=2020-06-24T22%3A00%3A37.9451288Z\u0026sv=2020-04-08\u0026st=2020-06-24T21%3A00%3A37Z\u0026se=2020-06-24T23%3A00%3A37Z\u0026sr=b\u0026sp=x\u0026sig=Sanitized",
-=======
-      "RequestUri": "https://amandadev2.blob.core.windows.net/test-container-5595862d-534d-d47e-16a5-1a4518eaab7b/test-blob-368ae6fc-d7cf-ff4f-6b9a-01c58944da65?versionid=2020-10-28T06%3A36%3A27.1655789Z\u0026sv=2020-02-10\u0026st=2020-10-28T05%3A36%3A31Z\u0026se=2020-10-28T07%3A36%3A31Z\u0026sr=b\u0026sp=x\u0026sig=Sanitized",
->>>>>>> 6833f5c6
+      },
+      "ResponseBody": []
+    },
+    {
+      "RequestUri": "https://amandadev2.blob.core.windows.net/test-container-5595862d-534d-d47e-16a5-1a4518eaab7b/test-blob-368ae6fc-d7cf-ff4f-6b9a-01c58944da65?versionid=2020-10-28T06%3A36%3A27.1655789Z\u0026sv=2020-04-08\u0026st=2020-10-28T05%3A36%3A31Z\u0026se=2020-10-28T07%3A36%3A31Z\u0026sr=b\u0026sp=x\u0026sig=Sanitized",
       "RequestMethod": "DELETE",
       "RequestHeaders": {
         "Request-Id": "|8f1c6f31-4a0f0ba3c5acc0a1.",
@@ -152,15 +133,9 @@
           "Microsoft-HTTPAPI/2.0"
         ],
         "x-ms-client-request-id": "db8ee2ae-ad2b-a1bc-39fa-3dd71716d0c0",
-<<<<<<< HEAD
-        "x-ms-delete-type-permanent": "false",
-        "x-ms-request-id": "58eff241-301e-009b-6e72-4a8ca5000000",
-        "x-ms-version": "2020-04-08"
-=======
         "x-ms-delete-type-permanent": "true",
         "x-ms-request-id": "b39c1810-a01e-00b1-0af4-ac6a66000000",
-        "x-ms-version": "2020-02-10"
->>>>>>> 6833f5c6
+        "x-ms-version": "2020-04-08"
       },
       "ResponseBody": []
     },
@@ -206,13 +181,8 @@
         "x-ms-meta-UPPER": "case",
         "x-ms-request-id": "b39c1861-a01e-00b1-4ff4-ac6a66000000",
         "x-ms-server-encrypted": "true",
-<<<<<<< HEAD
         "x-ms-version": "2020-04-08",
-        "x-ms-version-id": "2020-06-24T22:00:38.0061714Z"
-=======
-        "x-ms-version": "2020-02-10",
         "x-ms-version-id": "2020-10-28T06:36:27.2696508Z"
->>>>>>> 6833f5c6
       },
       "ResponseBody": []
     },
@@ -242,13 +212,8 @@
           "Microsoft-HTTPAPI/2.0"
         ],
         "x-ms-client-request-id": "2e778862-0094-4bd6-1937-57cf3a98a3d0",
-<<<<<<< HEAD
-        "x-ms-request-id": "58eff24c-301e-009b-7572-4a8ca5000000",
-        "x-ms-version": "2020-04-08"
-=======
         "x-ms-request-id": "b39c18c5-a01e-00b1-27f4-ac6a66000000",
-        "x-ms-version": "2020-02-10"
->>>>>>> 6833f5c6
+        "x-ms-version": "2020-04-08"
       },
       "ResponseBody": []
     }
