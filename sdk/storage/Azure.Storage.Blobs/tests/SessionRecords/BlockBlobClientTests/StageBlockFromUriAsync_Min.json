{
  "Entries": [
    {
      "RequestUri": "https://seanmcccanary.blob.core.windows.net/test-container-42574c4e-045d-b6a3-df55-b69c13a72fa4?restype=container",
      "RequestMethod": "PUT",
      "RequestHeaders": {
        "Authorization": "Sanitized",
        "traceparent": "00-06e97325cc9b264eb082dad1c1d1b39d-ac6e243063031240-00",
        "User-Agent": [
          "azsdk-net-Storage.Blobs/12.5.0-dev.20200402.1",
          "(.NET Core 4.6.28325.01; Microsoft Windows 10.0.18362 )"
        ],
        "x-ms-blob-public-access": "container",
        "x-ms-client-request-id": "ffaad3d4-274a-92b9-aa77-e6f97d05b4b6",
        "x-ms-date": "Thu, 02 Apr 2020 23:52:57 GMT",
        "x-ms-return-client-request-id": "true",
        "x-ms-version": "2019-12-12"
      },
      "RequestBody": null,
      "StatusCode": 201,
      "ResponseHeaders": {
        "Content-Length": "0",
        "Date": "Thu, 02 Apr 2020 23:52:57 GMT",
        "ETag": "\u00220x8D7D760F7FD369D\u0022",
        "Last-Modified": "Thu, 02 Apr 2020 23:52:57 GMT",
        "Server": [
          "Windows-Azure-Blob/1.0",
          "Microsoft-HTTPAPI/2.0"
        ],
        "x-ms-client-request-id": "ffaad3d4-274a-92b9-aa77-e6f97d05b4b6",
<<<<<<< HEAD
        "x-ms-request-id": "b9ea12f1-001e-0016-5c32-f364ec000000",
=======
        "x-ms-request-id": "cdd9c717-101e-009c-6c49-09e0c6000000",
>>>>>>> 8d420312
        "x-ms-version": "2019-12-12"
      },
      "ResponseBody": []
    },
    {
      "RequestUri": "https://seanmcccanary.blob.core.windows.net/test-container-42574c4e-045d-b6a3-df55-b69c13a72fa4/test-blob-61b9d556-6676-d95d-023d-1eaaad722341",
      "RequestMethod": "PUT",
      "RequestHeaders": {
        "Authorization": "Sanitized",
        "Content-Length": "1024",
        "traceparent": "00-456cf49e583bd14ea2f006547f3e28cb-938fcd591e1baf4e-00",
        "User-Agent": [
          "azsdk-net-Storage.Blobs/12.5.0-dev.20200402.1",
          "(.NET Core 4.6.28325.01; Microsoft Windows 10.0.18362 )"
        ],
        "x-ms-blob-type": "BlockBlob",
        "x-ms-client-request-id": "71b3ea93-2649-ed35-b750-779787d3d7d8",
        "x-ms-date": "Thu, 02 Apr 2020 23:52:59 GMT",
        "x-ms-return-client-request-id": "true",
        "x-ms-version": "2019-12-12"
      },
      "RequestBody": "gbnNKoDfgnfDFyVs2islo6t3xz/9MFoC3KdDzvCPwhg8dPXXbn\u002B\u002B9VEyOzICTbh\u002BUkJOBT10uFFey07YnLSHNFUNL2Y1TTQrudHtyvQn/4/vxHutQbzayLukeaMx5Vmdqgfc9R1SSQQOIkxrh\u002B5cN8u\u002B6dc42vKZMmeqkdSR\u002BtN4UCDtSgpynHt3nx9vbkDNR0HXcvuBZdAUQ8K1qLcvfCd48zfNb\u002BzBTE1bwDrTKcQm3UmTuYfY9\u002BpP2AZHvPTDRyL393sJ/9dUFiauJaWWQRr9jspunMKfoPxMfpfleY9ZmHgX3DFJHd5yPqNhKtFFuZfsSS0pVapfV1d\u002BvYBAbp2WVI0sfmXotHHs/F4fPnYrBsUA\u002BS9hL0LOuITayl9dMc8FytVDGTsxBJW8PVlMPxngU7a7P3VtNCRKXcbgDekRj8qOGXOg5\u002B2JzvWZpfLpgXhr\u002BXapofJamJWw\u002BLt1Ufarqq6PvSalQGzIMXCA048yYdxOdRNzaO3XNIHd7\u002B4yFH3\u002B7ftEWsNSxbkK4G\u002BB2sQGfpffJtvjOEHAt4mkyFB9lhzyguaT7QYY\u002B69ZaId9Vlq91nBWUu2iGrS6g6M6rf1ojEpSjlfec5GRxissidC5Q2Ev5/HgJ0MuUGcx2Wlj3U6x8dw9KscC3mPfxYzCdZHkAEBBCsYMiGUGJD7wrZknLencepfzexiaLQiNAWG3bNrVTNgpIdKHpWl3NwaJETHJt5ei5vv58YUnp92\u002BfocDTrdjGmDA/gwWVNUufEMSEBvWxEnKFIXf3FtTAXr1ySbhdOhOJvbRCLmLjJEmynRBFZbB57o9ODoygz4FbfySIIuuTQhbw\u002BolBbuPP4f0uBHmEuvjNOFsozuuHKK3y5u9\u002BWwGeH1s5VKrnOL\u002BrvmyPcstHloQruypQanMrKZIbTkg0kYb7kCUeiyZN5j/bfVC/N7WiqxArEp/XTbUnzmrYi6p3tuzlk\u002BLmKQtdnZUqtSziq/IceKM3yX7nJAJwNvz7tVpVo4Zj2aPS/EIEzXUK7JiIBWJ4/BLHP\u002B2t/q\u002BgdjJOoih6lRFmftJOCbwg8vvJ3Hdp5/FaQrkHjmOY9ds0MoZP9itMkBeHIYZQKrKWpgzxpCI4Nk4A9F\u002BvcwatzUk3Whb10TzQvQxf4sZrChfGcOhWp1G4\u002B/x4DwGLnVzRGVQ9WNCb4NTQIOcV2FNH1epHqQJeFyY3fp4avYI7BN/vTomyLbFHapATRoZqouNo8HlXRDRacsIuBhpyQSMS1NvHJonJ1ag4wD5yStBfjNu68Y1I48DrlNuHQ\u002BeXFSlswHHqo3xZnxqRHkQ16Cgxzrk\u002Bt4\u002BVijEbG5GuAlHAoerVBUpetSmfYRKy94V8tazzg==",
      "StatusCode": 201,
      "ResponseHeaders": {
        "Content-Length": "0",
        "Content-MD5": "PWEpf9sCLu62h0c\u002BZQpLEw==",
        "Date": "Thu, 02 Apr 2020 23:52:57 GMT",
        "ETag": "\u00220x8D7D760F8A3AE09\u0022",
        "Last-Modified": "Thu, 02 Apr 2020 23:52:58 GMT",
        "Server": [
          "Windows-Azure-Blob/1.0",
          "Microsoft-HTTPAPI/2.0"
        ],
        "x-ms-client-request-id": "71b3ea93-2649-ed35-b750-779787d3d7d8",
        "x-ms-content-crc64": "DY4Z8udvlXg=",
        "x-ms-request-id": "cdd9c7a5-101e-009c-6649-09e0c6000000",
        "x-ms-request-server-encrypted": "true",
        "x-ms-version": "2019-12-12"
      },
      "ResponseBody": []
    },
    {
      "RequestUri": "https://seanmcccanary.blob.core.windows.net/test-container-42574c4e-045d-b6a3-df55-b69c13a72fa4/test-blob-8d239da8-2754-0957-6f7a-e51d73d28f54?comp=block\u0026blockid=dGVzdC1ibG9jay1jMjE3ODZjMi1iMWJlLWNiZjgtMmY5NC1kMzI2ZDVjZmI2YTk%3D",
      "RequestMethod": "PUT",
      "RequestHeaders": {
        "Authorization": "Sanitized",
        "Content-Length": "0",
        "traceparent": "00-7f9230ee49bb2d4bbf3b2c4805c66483-298a2c1aec7f364e-00",
        "User-Agent": [
          "azsdk-net-Storage.Blobs/12.5.0-dev.20200402.1",
          "(.NET Core 4.6.28325.01; Microsoft Windows 10.0.18362 )"
        ],
        "x-ms-client-request-id": "01d423c1-14bb-f619-a558-5ebf533034a0",
        "x-ms-copy-source": "https://seanmcccanary.blob.core.windows.net/test-container-42574c4e-045d-b6a3-df55-b69c13a72fa4/test-blob-61b9d556-6676-d95d-023d-1eaaad722341",
        "x-ms-date": "Thu, 02 Apr 2020 23:52:59 GMT",
        "x-ms-return-client-request-id": "true",
        "x-ms-source-range": "bytes=0-",
        "x-ms-version": "2019-12-12"
      },
      "RequestBody": null,
      "StatusCode": 201,
      "ResponseHeaders": {
        "Content-Length": "0",
        "Date": "Thu, 02 Apr 2020 23:52:57 GMT",
        "Server": [
          "Windows-Azure-Blob/1.0",
          "Microsoft-HTTPAPI/2.0"
        ],
        "x-ms-client-request-id": "01d423c1-14bb-f619-a558-5ebf533034a0",
        "x-ms-content-crc64": "DY4Z8udvlXg=",
        "x-ms-request-id": "cdd9c7aa-101e-009c-6a49-09e0c6000000",
        "x-ms-request-server-encrypted": "true",
        "x-ms-version": "2019-12-12"
      },
      "ResponseBody": []
    },
    {
      "RequestUri": "https://seanmcccanary.blob.core.windows.net/test-container-42574c4e-045d-b6a3-df55-b69c13a72fa4?restype=container",
      "RequestMethod": "DELETE",
      "RequestHeaders": {
        "Authorization": "Sanitized",
        "traceparent": "00-8a2cd03cbc286a4fae23adb108bdc1e5-656bed625b8dc34b-00",
        "User-Agent": [
          "azsdk-net-Storage.Blobs/12.5.0-dev.20200402.1",
          "(.NET Core 4.6.28325.01; Microsoft Windows 10.0.18362 )"
        ],
        "x-ms-client-request-id": "b165ee1a-b5fa-6ded-01eb-06328d831862",
        "x-ms-date": "Thu, 02 Apr 2020 23:52:59 GMT",
        "x-ms-return-client-request-id": "true",
        "x-ms-version": "2019-12-12"
      },
      "RequestBody": null,
      "StatusCode": 202,
      "ResponseHeaders": {
        "Content-Length": "0",
        "Date": "Thu, 02 Apr 2020 23:52:57 GMT",
        "Server": [
          "Windows-Azure-Blob/1.0",
          "Microsoft-HTTPAPI/2.0"
        ],
        "x-ms-client-request-id": "b165ee1a-b5fa-6ded-01eb-06328d831862",
<<<<<<< HEAD
        "x-ms-request-id": "b9ea1305-001e-0016-6832-f364ec000000",
=======
        "x-ms-request-id": "cdd9c7b4-101e-009c-7249-09e0c6000000",
>>>>>>> 8d420312
        "x-ms-version": "2019-12-12"
      },
      "ResponseBody": []
    }
  ],
  "Variables": {
    "RandomSeed": "1942037968",
    "Storage_TestConfigDefault": "ProductionTenant\nseanmcccanary\nU2FuaXRpemVk\nhttps://seanmcccanary.blob.core.windows.net\nhttps://seanmcccanary.file.core.windows.net\nhttps://seanmcccanary.queue.core.windows.net\nhttps://seanmcccanary.table.core.windows.net\n\n\n\n\nhttps://seanmcccanary-secondary.blob.core.windows.net\nhttps://seanmcccanary-secondary.file.core.windows.net\nhttps://seanmcccanary-secondary.queue.core.windows.net\nhttps://seanmcccanary-secondary.table.core.windows.net\n\nSanitized\n\n\nCloud\nBlobEndpoint=https://seanmcccanary.blob.core.windows.net/;QueueEndpoint=https://seanmcccanary.queue.core.windows.net/;FileEndpoint=https://seanmcccanary.file.core.windows.net/;BlobSecondaryEndpoint=https://seanmcccanary-secondary.blob.core.windows.net/;QueueSecondaryEndpoint=https://seanmcccanary-secondary.queue.core.windows.net/;FileSecondaryEndpoint=https://seanmcccanary-secondary.file.core.windows.net/;AccountName=seanmcccanary;AccountKey=Sanitized\nseanscope1"
  }
}<|MERGE_RESOLUTION|>--- conflicted
+++ resolved
@@ -28,11 +28,7 @@
           "Microsoft-HTTPAPI/2.0"
         ],
         "x-ms-client-request-id": "ffaad3d4-274a-92b9-aa77-e6f97d05b4b6",
-<<<<<<< HEAD
-        "x-ms-request-id": "b9ea12f1-001e-0016-5c32-f364ec000000",
-=======
         "x-ms-request-id": "cdd9c717-101e-009c-6c49-09e0c6000000",
->>>>>>> 8d420312
         "x-ms-version": "2019-12-12"
       },
       "ResponseBody": []
@@ -134,11 +130,7 @@
           "Microsoft-HTTPAPI/2.0"
         ],
         "x-ms-client-request-id": "b165ee1a-b5fa-6ded-01eb-06328d831862",
-<<<<<<< HEAD
-        "x-ms-request-id": "b9ea1305-001e-0016-6832-f364ec000000",
-=======
         "x-ms-request-id": "cdd9c7b4-101e-009c-7249-09e0c6000000",
->>>>>>> 8d420312
         "x-ms-version": "2019-12-12"
       },
       "ResponseBody": []
