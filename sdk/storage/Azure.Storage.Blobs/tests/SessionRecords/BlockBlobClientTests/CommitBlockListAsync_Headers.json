--- conflicted
+++ resolved
@@ -1,33 +1,18 @@
 {
   "Entries": [
     {
-<<<<<<< HEAD
-      "RequestUri": "https://seanmcccanary.blob.core.windows.net/test-container-974c0db9-9b94-b5e3-08f7-143c52348e7b?restype=container",
+      "RequestUri": "https://seanmcccanary.blob.core.windows.net/test-container-2ed539ee-cdc5-bdca-670f-d225dba83363?restype=container",
       "RequestMethod": "PUT",
       "RequestHeaders": {
         "Authorization": "Sanitized",
-        "traceparent": "00-e245201473aae04d9f54556b3b84676f-09764bea2cb70547-00",
+        "traceparent": "00-2023a75e61ef814a8018e953344e68d9-2ec308529dd4ec45-00",
         "User-Agent": [
-          "azsdk-net-Storage.Blobs/12.5.0-dev.20200402.1",
+          "azsdk-net-Storage.Blobs/12.5.0-dev.20200403.1",
           "(.NET Core 4.6.28325.01; Microsoft Windows 10.0.18362 )"
         ],
         "x-ms-blob-public-access": "container",
-        "x-ms-client-request-id": "fef43b89-79b5-0f4b-19ec-917508d5d75f",
-        "x-ms-date": "Thu, 02 Apr 2020 23:52:15 GMT",
-=======
-      "RequestUri": "http://kasoboltest.blob.core.windows.net/test-container-974c0db9-9b94-b5e3-08f7-143c52348e7b?restype=container",
-      "RequestMethod": "PUT",
-      "RequestHeaders": {
-        "Authorization": "Sanitized",
-        "traceparent": "00-671348b12809054c91676ba46423fde4-f50fb3b3a0486642-00",
-        "User-Agent": [
-          "azsdk-net-Storage.Blobs/12.4.0-dev.20200329.1",
-          "(.NET Core 4.6.28325.01; Microsoft Windows 10.0.18363 )"
-        ],
-        "x-ms-blob-public-access": "container",
-        "x-ms-client-request-id": "fef43b89-79b5-0f4b-19ec-917508d5d75f",
-        "x-ms-date": "Mon, 30 Mar 2020 05:49:12 GMT",
->>>>>>> bb257be6
+        "x-ms-client-request-id": "8eb40e3c-1c22-73ac-b76b-b5f28a80ab3e",
+        "x-ms-date": "Sat, 04 Apr 2020 01:42:48 GMT",
         "x-ms-return-client-request-id": "true",
         "x-ms-version": "2019-12-12"
       },
@@ -35,179 +20,106 @@
       "StatusCode": 201,
       "ResponseHeaders": {
         "Content-Length": "0",
-<<<<<<< HEAD
-        "Date": "Thu, 02 Apr 2020 23:52:15 GMT",
-        "ETag": "\u00220x8D7D760DE7368B6\u0022",
-        "Last-Modified": "Thu, 02 Apr 2020 23:52:14 GMT",
-=======
-        "Date": "Mon, 30 Mar 2020 05:49:11 GMT",
-        "ETag": "\u00220x8D7D46E12CA961B\u0022",
-        "Last-Modified": "Mon, 30 Mar 2020 05:49:12 GMT",
->>>>>>> bb257be6
+        "Date": "Sat, 04 Apr 2020 01:42:48 GMT",
+        "ETag": "\u00220x8D7D8397B24E732\u0022",
+        "Last-Modified": "Sat, 04 Apr 2020 01:42:48 GMT",
         "Server": [
           "Windows-Azure-Blob/1.0",
           "Microsoft-HTTPAPI/2.0"
         ],
-        "x-ms-client-request-id": "fef43b89-79b5-0f4b-19ec-917508d5d75f",
-<<<<<<< HEAD
-        "x-ms-request-id": "612ab1c4-101e-000a-1849-09e917000000",
+        "x-ms-client-request-id": "8eb40e3c-1c22-73ac-b76b-b5f28a80ab3e",
+        "x-ms-request-id": "507a674f-f01e-0002-6622-0af318000000",
         "x-ms-version": "2019-12-12"
-=======
-        "x-ms-request-id": "704b9220-d01e-0028-2856-06234c000000",
-        "x-ms-version": "2019-07-07"
->>>>>>> bb257be6
       },
       "ResponseBody": []
     },
     {
-<<<<<<< HEAD
-      "RequestUri": "https://seanmcccanary.blob.core.windows.net/test-container-974c0db9-9b94-b5e3-08f7-143c52348e7b/test-blob-82914aea-ace6-2d36-abb5-68fa216bb340?comp=block\u0026blockid=dGVzdC1ibG9jay05M2I3MmE1NC00OTA1LThiYzItM2I2YS1jNGM1ODBmMjE4ZGI%3D",
-=======
-      "RequestUri": "http://kasoboltest.blob.core.windows.net/test-container-974c0db9-9b94-b5e3-08f7-143c52348e7b/test-blob-82914aea-ace6-2d36-abb5-68fa216bb340?comp=block\u0026blockid=dGVzdC1ibG9jay05M2I3MmE1NC00OTA1LThiYzItM2I2YS1jNGM1ODBmMjE4ZGI%3D",
->>>>>>> bb257be6
+      "RequestUri": "https://seanmcccanary.blob.core.windows.net/test-container-2ed539ee-cdc5-bdca-670f-d225dba83363/test-blob-088800b9-dec3-6567-cd3d-aa3c8fc10e30?comp=block\u0026blockid=dGVzdC1ibG9jay1jMzM3YjMzYi1kZmQ1LWU4OGYtYWM5Ni05MTI4MGJjNTE1NmU%3D",
       "RequestMethod": "PUT",
       "RequestHeaders": {
         "Authorization": "Sanitized",
         "Content-Length": "4096",
-<<<<<<< HEAD
-        "traceparent": "00-6c39e65f37453b4eb8b0f93da381222f-65ac1c2f34419c4b-00",
+        "traceparent": "00-db672edfade0f0418b283bcff5c6f39d-d24eee3938168d42-00",
         "User-Agent": [
-          "azsdk-net-Storage.Blobs/12.5.0-dev.20200402.1",
+          "azsdk-net-Storage.Blobs/12.5.0-dev.20200403.1",
           "(.NET Core 4.6.28325.01; Microsoft Windows 10.0.18362 )"
         ],
-        "x-ms-client-request-id": "d5034e9f-82fb-bcee-0e4a-68bb8bcbf8ab",
-        "x-ms-date": "Thu, 02 Apr 2020 23:52:16 GMT",
-=======
-        "traceparent": "00-9eb11327ca188a41901e628eb165eb47-fdd9aaa4b1ec5e43-00",
-        "User-Agent": [
-          "azsdk-net-Storage.Blobs/12.4.0-dev.20200329.1",
-          "(.NET Core 4.6.28325.01; Microsoft Windows 10.0.18363 )"
-        ],
-        "x-ms-client-request-id": "d5034e9f-82fb-bcee-0e4a-68bb8bcbf8ab",
-        "x-ms-date": "Mon, 30 Mar 2020 05:49:12 GMT",
->>>>>>> bb257be6
+        "x-ms-client-request-id": "268af678-2f7d-a51f-6814-4915e06b6bae",
+        "x-ms-date": "Sat, 04 Apr 2020 01:42:48 GMT",
         "x-ms-return-client-request-id": "true",
         "x-ms-version": "2019-12-12"
       },
-      "RequestBody": "G\u002BqyFj\u002BQxfQVj4b8\u002Bu2OWcIajLg2WkPdBMdT/xFR7a05UVodIsAfWYScbFclOjK9Jg43B976CsCn1BJ4PcXjxKHZw6mScDcC\u002BjIzmu3ruMqUldkCGebPPkeZdk2upxy\u002BuKi2THeIKrbXNQ2rx2/TuxxH5Kjs4Kq7CYRi\u002BfnpVFMWdeFFNWxSC2ojK\u002BTZI3fXxrsxZsJz0tj9\u002BkLyJjG87eG5lVGOjYWv9Ng\u002BybTG4uYNizM\u002BuO2QoqMIRzsqYOU5Zj4DH44lSDg2gXHqNQgjNxhb5Zv9fTXzKfKuhUVKhZTzBWJ2w8JY6EL7CDZ7pm2a5RAizntJO\u002BgID/abdsLy6/zd9jClrHRVA/xYAnX\u002Bd4OFE6A1J7YZqcl5bbPMvHF/CBw6nq889DmczMt\u002B8TlzCpdyFmIivcRGw0xmLD7AiUaL2PlZxNnTSR9mmVrqm7iQBmMcWaYPXEpY89ti1cj620OF8xg/GUa\u002Bn81DvCRpWyiU1iXboy\u002BffHyuAdD9cXNWbL0XZaegUOwdXrrZy6Am7peyzv6iHzcT5XeckBh1wC1Z7E9nUfaA84U5vUV1xrDbiBI4S6N0tEyFA38wBMDUp56Mf99Rv52hMdp5aWHynh7GwAgGPHWK5TgD4U12UO/FZBWn6EbRish1lxnJ\u002B0rqk2VhaUO3zmspAZqmTd5PKuHqswRMSrXY9TY/kKRbwenuGE3oFearDZaqfuarKjzqJW043kdFnkmviHQNeD3GzUCxuDWQZhT6PqVuoczOLMr6VGs3I\u002BOhqHkEOY1ynpVZ47Cm\u002BnIGWr9YPZ\u002Bi1/x94FupEyPSj6pdDw\u002B7iy2Hh6APFL4bKDJX8/qr3uVD/9F8h1gxyYtyh1QGSetiSs6R0bb/ksI\u002BYbgpUSApJrDEGQ8\u002BPwTVVr4UnY1pFN5G9agrGg0vQ20OPiWgB3drSWGjQi/cJAvKvHr36/U11U3Z41x3/QyjldWiMAHeNE9GqVMsxtKuatGcYV2TN1h42WjYxiQb80xVAKxaOfQK7IcrsUGhCQ96K3iL25yuEF59KVaYBW4rK7UH18UlVDDdkXXVZ4YW1s9ZXZurjxivpvBO3BCdcuYZ/4WLmTJJVNZIrkkn2KjYZlOHPqfTf5udVzDV13cgPx\u002BOvGcAij2dEAnEY\u002BHOiM1Hdna9FjQ\u002BRYDp7kEBdH1eJ24qmBxA19sV6S2eDhy6zs9jjWABYynqUHbnFpz7nJyMZTtypPCwB56apywGnzdjLx9ynuYcXcREP0emWME\u002BGk2REqngRyresoXBZrz947A/hOZ9if61bwh3LmSoCq/dXI3fdY2Og\u002Bj0k\u002BtgWvYHR1yXZtTawZBO26KgaBnGNqfW5AouHW4isQH\u002BiPUSVBURb\u002BcIEaTbA5r8kJnq7RrOLV1Einbs2SnudLXS2zmbPIeNjvgyviUD\u002B\u002BBwMozUOMPnL1qXzcqeJZa9GpzuCCdhYFQSXV4hnG84QY6Ve6acGTzy66veA2687mlhdKSIFPO5D9E4wdpkxZLrX4w8CanwIABf/Bx8gl3mVm71vyjKry2a3GzVZFhhjSUY8qThgOS/cVSkKBfXPYx0UWtsbwZqIK9foS08G7un/m72Y4\u002B5BNWJNU3UJoYVw57gYBPt9R4frtL0gt\u002B3g1aY/Cqp4Nn9u02V4jm4lvopSt2OXLqoughQ1rS9xIL20rL3OypcbOPF46XFVxPlZxjXyzgCKCab8EEhWAkkP/bLnw\u002BGwFrQzN75yXkV4mL1a2\u002Bc5flJ9KqMXEvoOhPZoKOu\u002BrgDXqa9B/5aCF6shg7fLO2ah1n9gapl\u002BmQP55LKICnWZuep8gzI39767\u002BxL39U9CQ4mPxhJsXkOnmRBrR9sj\u002Bg11h8mNTrg0ah6ApG\u002BGRqO0t6DpOAQjLRtm1OohjK/jmADFQm1FtTURW5wzq7oT4RJs9pA6OoHJUpruJnmOEp2u3QwugMR2bwKr19yoL0FhUzOXtNXfqV1/PC/Sl067g0k\u002BRM6t5SAONkeNjmLlYSMZTNNF9l2Hz3Our4TUo5ez8FSTqaqy823Tib6OEhs6mZsMuUq7dYzrdrWbPzWbeZLwGZ4OUfd4plllcmyfOb0YtBXpx\u002BoNOLqHqDM1F7R4eBArnji87Efjk9LxVcNgDHz4QksfsXGoouDjRqmEQ47lLTocs1uEm4fOBnQXW\u002BK3Z1u2PJVpWIaegvsXmWWeHxBEDGjJA5jhc6bDUas9UUc\u002BbB8ODgb5e5RzffBgbQIiL\u002Bcj0w\u002B5riPClIjupgcboTGz2W1GkBDJSpCUlYWogMakoSHEGb53hL37S3m9ytWNF9z\u002B7FOU25\u002BWGkh/JRheGhOCScTlV0dzfFTvSwTXS3\u002B6x33o6ZSyz4WCLj81\u002BJ9lXTEl\u002B4DQ58CVS7A\u002B5ZBa/o8IhB2atXC/D3p/IylIfUO1Se3T8Y\u002B\u002Bqd\u002B9E14kdCo1J29wLTRByueApqxGkYTXDQ4siZuiRs0/Sdp\u002BHWISWttQCjv52BBPM78GEwrjeBga5gYP9\u002BpOUqBicKMaA61FrgvRNkeI3TT93VYcXHOCHBHCY3dbwqMwwbdbV6dtNS/RwKU/EkGQUcjREdpUcjZsoFSRF6B16etooDSQbYWNkKgmSpuOgsnQMdGuirCInI\u002BA7rdSnB1PXBb5lnIM/\u002BQDQ4Fybidanh1KwSXOxx86oAOkz77OOvSKlu6E1OxXgzHta0cvVi6oZhCZx9s3gJT3vzZuZ/BlNQjM55c41ckxMz3z4VvYC0nVPKludDMZktYZzVX2KVsBiDY\u002BYq6Xb5BHaNSdA99437OsWWtHNsEVsxSBHshzewnishkl2eibfc0Y5ssevE824O2iCc/v\u002BlE1KK9aFhCH0\u002B3KupGGEwXLENueLlA19zbFin3a0XF58rfIMLE5QWe8UNLdU8G9cI3n1zj0UYwBP3F4VEvSrQK8kIfZ/iJUkY\u002Bz4d19GKM1CBmwMvp4RaErhvF/gOzb6eOQYIN5o3KrU0VpAK/uxCbOQwxyInpIBAsm7jcxFNDi2Df5rLffu6SnBN90z0TxPMKKsX2gqYdpSBx4UvU7ej60hmi39Reu7oenix2a0zTGNbF0pqNTAi5wkCRbZ2jvq4qgwEjceQerG4L1\u002BR6pjrTnsh0DxtObIUQ6R2TzE0ce\u002BB\u002BTOhLr6fxpiUrgnQkPhsGvc/ULq6S2xZ7EojHi98g7lwE/FpRiO8hgmn1IuoR7KoCjA5\u002BR0wx63DRz5wfKhtGC5MYH0LBtTXgs6xFnLksaiXdxf7RoaYP0hDpf7hSAldNrxdW\u002BM1oQNfZnpSg6063pWR2QWUddGntCUwx1zV8jbBU9\u002B2h1XJYdIQm9wMSbubBMdpT28DyMDquae\u002BANmiiXBDjS/RhFtDyHc3g9n1l25pmb6ZaKbHwYsey82yC2D0cg5vyLiPyYBsKYL7zETm9SI5VGsfCSDNe8uksriJjcEWPxHPhc6x2cw\u002BKUMjz/VCN9KreLb52WTtnkzs6xrH4pvB4Y03F3NTh3qa4OPdra/WYnrp4hUKGGGo4eeBxPK1dkarXepkDxxjV/E4XviFD/ChFoSf3gCCt8kvijWL0b6L5WqZMlPBblNahooj0b1lJ9H23K5qFZRCKKYhOITq24Y2sHWN692g46g1QVt6XuYPymJjlPEQHc/WVwmpnDXOc68D7SFH1z/0Uf0GNNQ4y8nAFXIih0KRJpKlu5DT\u002B0NyZs2sdm3Ex/Mmb0L0Cej7mY8/6YrHq\u002BhocsqOnh\u002BrIFq5l84GjFVf\u002B01\u002B/Bf/mRiprh4FlA24qr7hQAOnNiXXf07oOnYa8Qk54\u002B45SK/UaNWt4PP9oYhJAOkTIUxRtMErq4DJF2KmkrkQz7Qjg2ITDNct\u002BVUx1dnCnzWNC9O86C8pDZ0rC1V3C1I66NXUKYGHABB1J79v9dGnCnQpFYrpV\u002BeI9nHA5AWBtu4C\u002Bu0H6nW0Bgu/S8BzuRvPhADdTfHLUZTyTzcTxhgO82zNaP7goxwCcRODLggjGTlZ9WAAoGj4O6lYEZ9CpEPvrFhXokwY6uDk3tjiSCOI0zX5tdC4ClMH0TFRiI18w8zTk32zy3bpPQp/H8WQGe\u002BFz0JpRO5vN6IFU9Eex2JTZBsIDrSl2Qe/DHjKOO6Jd7dBz7lPF3reYF/fqnulznWkK7uqhAs24/Y\u002BqjR1pPq3f9gZ2PupBEycLa5Yyi6IGUIDIg0y4u\u002BoCu/HDGlCaLtlJC6fj/F9/ydrClpc3hnHtpD2coLpgJjsbc4P5ffjWcTy96ID6IlMhSbpx9SVTyzR/1nYT/Y0e6eRsx4nchkvi6yRbep3x84Hpe1f/7jEVyKhOeaeCw3Ounv\u002BbjVrKRcNvjwkA\u002BFGXjuP0KYI2HvqzV//gjgykXyixrNueVWUmHzWTkF4nFM9Xt\u002BrDjZnwd4AE6DZa6be2yi/hT0t1\u002BDl9zQpNo46bjEIwidYi4NKOwTRbmm0vzDV\u002B3MUuRsWE4b6xRcCPo9TxaFvzKmDglOpdUo4WGl3LTgHUzsbIbEZ8q6gXcZoR/x1faTERO6HVnUfb0fM3bcZh5fe\u002Bu9QOKfwVd3\u002B3yCNPS1NwtrEsuhJg/jF\u002B7ZtSRT7htoyjU0NIUUA1\u002B8QhHdUki4WfxrYVNCrkXbyjjzxgwzJB1hGXrPgPJ2Vx975OPuFbWmEWsn6HzIJhvvWHpcED1DiS4EfDjd6Mj59RpD1rlh/aRzXaShCzuQqPNe4CiIKjbSKGvF6amMyCiSLeNihE9SjWrF2MKYoo3iY9NFfwigccrTYb5dnAQK9oWMDt1IPhSkDFLNslF0SXXd03XWR1kv8bwojxKQ9OFWytI9DJOgmjW\u002BkXKl0r95byg4j8ieNL88XB0hL68CEwdxdvd/NzzSPTlAJ6XWeh78vx/6aHUouIYjALCGj3qGrI5rJGvH\u002BjfrVkKPXh0JVeH\u002BNHCPF6qSWL5xXDaMW63OuXsna0WzJLToDwIimWp5GaremFsJ95TT2NutVq4BbvqksJSR4eqcOw\u002B7pxiYb79D\u002BDKbvcNSxLHmQ5J6Fd4G5pAXjejF1yewMl1bTlCMO3kcaV5rZbE3Qfviu55YEiUhtLB4gNHWjiEa23tmB4ZhWhgZXbyPm3Du0Evs4xuJWCA4KZmQA6qXNds9UIpFwUplgVGGTrR4ohlPmbCV6ZsFgYNbPd38wVZtchfRQjrmmR8Bd2HKAxlrv4dwQHn6AVxAN98G\u002BoNseLALKMysl1/eWPChlGI5O45p735WfHDsc3DLgRpr766LlQ6hzupczygnkfd5WHzqBvxQnQsFBgw/LqVL0RZFYnlSFf9jh3ykHSBWLtqJYxsD4XoeG0Kjdp8CcpA1AO4B4j9\u002BJzJ9do9/rH/avuchpbuaR\u002B\u002BcJ1c2rq9gYQTcbwxCREyrG0vohnr6rm7C2Me30NzkqskOdcrYR3iDHQV6o01zmGqqdop/obF0kYjoY9XnqIA398RDM95xwtPDVWllf/shX0BtDVpCZPkXmeRB/9OSq3SA==",
+      "RequestBody": "0j/ozPOlQHI3VZtM03oNA93/T66vNM9ep07A5XJv5PVdhR9LmN9KFL8V0W1DGpJTL6dfj3JggZ5wiiWl5Fv/x3Gl7k5awmr\u002BtTvumWJhG4y8bbXLEFSD/QOB2w65pS9jFgr8nSxD\u002BG08Ydo2cec7Dm\u002BY6HamNLYcIvFK2edcRBALi4NYZX1geXVHj696TIscRcyeIby5vOFU4Ho6\u002BB6G3xzJKuVk46nxOG8BXqUGodVlLpQavSNTUs6hA4QDJYBWwbCSsCKmt2EjrehNuF48TT6k1MqKayH5dtgXwt8k7RLuqpz1dPCzv3Yz9xA6BppwZLZGXlG1zFaOmDpJj/SB/7/VXg7BR9hN8RVTVnQRv28\u002Bpl4o3Y/BOd1GZtu1ajCBsfdQZKiMrx3e\u002BW08YXXhfdnLC\u002BiWWCEwFCUweuH9l4fk0qV8wVrHsfdBSuQihddnZOgB6l5I61nWH1CCWzQ74GHlV4/QZbx/A1nwVQ08DY5OyBb4\u002B6wonOdLpqEJRFbDBWqDPC1Hlv8rgecEV5VLmhLBNJIeQuS0vLuohL8bdr4DLU\u002BjudBgBjIWzHrFJEVRAAyORxDDpcKFzn9ynxJAEAsoAClFqOBBYC5gB3Vq75h2VoSzjC6uQIiNHepQ7mcg1rxunCMbC1grTebhYp1MGt/n/EiNjYTcecChuIr28HLGQDG5\u002B1J1Wkorhz5IzN3qQAMLafIfkkg4kiNielPONVxzGyJskx6McqH9YQVFlKzjtniG6oeAp67pgWkvEuD3XVLi1LG6fq3kfvZQITBC8v12f8TaR0rV83N0gxG1XWDBBQSzY7/7KDfLomuQL4Z9po5ruZIcHRUHDOA\u002BRvubLyGWjxsrj48\u002BelaMD6XfRcPt9tyCSaTNpejuq1beveE8L3NJ\u002BaBqUhb\u002BLT47jw5wKMccUFAeGOZ9yeozPOQ5X711UN8xlUsjg6TGgxtlkRXafoKPwmyRHRaNzC\u002B2NxUxxc6Axj8uPpN7\u002Bc2rWJTKFzjUWL5iqZ1R4zLIpMkcbUuPlL5N5crWqz/vE8if5cWBwrT24d5WzxswL\u002BIMZZrJX4uBHMPWfDJu/q1/cpbUsv5tR\u002BEVJYttOcSiHLbnyUWlJbQ8HckBq0aBiOIx1l2FXHzknx64tDn/E\u002BP/NGB8hjVn2k3hl5Q0bJubk5ypPGJnHMA5Ayon7HB6PAnlAnfmBAKtyfwPpMTorzKCHSGdVteAlxefQ4IKQO7cZluLTmkktY6Z\u002B3JmV3j7UFP3pM9P3OYyZWpgRsGAookOMz1pXWDJXWeSBFpkGkCepPIvE5sejIp0WOn\u002BxG/NGVnoWCM7kvPzLkZnvdiLzUoqwaLOUI7u76az9AR2ypn4xeoBe8IcYhH\u002BPOVVts\u002Bx6Yqf1ALN/sjK\u002Bmh9iJ3vfGOtb/juiVKHDl\u002BQ0BSpmDjXAQp51/WWK8YiN4BZn9l0Dr\u002BBp0fWw2A4F8WjPS2zIGEvpYeSdqVtFkQxzFLRLm\u002BGG8FVJ/HxAD6qQL8v8\u002B6YbhYfKflS4ZgaE5EDpfcOZ\u002BlWHCFsXvlwPqVI6DXlPiNVmF07sgR1MzkpOxRf7ltHnNnV2dbMLBAdrutUCfliNNVtrQyZ0rTl4OnnQiPkEFBJAUtcEGRNiGxNHgMZISlAxgY\u002B8UBPrckk8Pjt5ensOJ2bCgitBSRwICSfTLSxy76/pnwcph4P\u002BlOBOB9sX6OCYOVmfRchksHizdEbr2EVcyQ5Lj5t0JJ\u002Biw\u002B1K80FBMGBHOvOSk6nnhO7OthN80vxbMX6MjFkFZBT6PEHa2fz3cgQmZJ2RyjWkY8qspa5MJjExL8ICtKPHQdbe2JcoDKsx1wPPVm4eiScI6ChOWP5mbdZQqao69L2gHyLGszGevFdfuo5qfM\u002BDEmaa\u002Bcx7eSkYeGqAl6LBNyKGbzdLGBY1aivRLt4wPDEGzZdDX/qxJOX57nrG3eT0XkOro82YN/pQZY\u002BgqgpK6Dw5ucnLvZcn1UpRUWmbboxHHJBaRFgjrpXc8vprEHqbrsY\u002BjWQa6ODsQ86DRqZQtTbDWY16MKPkFgs0Loqc/MTPteKjnOFobDPvbcCJYCgvTH3DZ/btIb5iWncY5roWD0bJ85DD7RgVmu1ZioKjWrXjBOJMmZUN4lQkQUKqD0V52V55v6yXK19l7YzJk5c7vv\u002BBdaHXyXXx\u002B9F8n6uVq4un37EkKZsJS9lC5uwIRA69KIJC6Nmjoc/oh4PbGovzkEHBIfPl11Ukt\u002BnIlOKJ6beCv7bpUoLxxH3he6IXLjFNT1aqByJalxFtHjDv2sztXt4MGJrUyj2/D122BJvzDUn4ewVMH6KVJ\u002BhlvDSSAemw89yECxWWeIVY6veE5JK1ehCnN1\u002BHYX87dvCybw4I7Q20BRC/LwJ0IcKAMzTq0ENV8EIj6spJ6VKdSJQlJAm3D/3qEN9CNgsOctVdB25KUKatHL7MJQIDKhv94aZuTz35CSM2wP\u002BkE/o21Xg07OIkUzgtt8eK6yr7puaDhBRkoCOXo/5LE0\u002BnCQjElQ\u002BKDj05mY6uQNd2bh34O1nY4I\u002BlknVUXUjj2T\u002BoRq7\u002BxhYbMZjpieqF9l9MYTXgUtg1jii5HwLaNbC0VcBPBfoot6gH3QmBL1alH9vWB/wTA0YncrhGBacTAPvoNXPqNrBlI\u002BmNmLXOtJ7R0/8mxC30oRJ6J9NB4nHBNJxNmPoiuykrsSPSRWrQWL3ZdHHn7HzOM5Qhr86c4wG3zKPZgNuk7xiV\u002B1LJ4hunqc8VaG3/2Qhff2VlwQsajo3iWriG9teidIVZEfEpxFF4egY/R7rTt/ObugG2Pu3Nu2yE50djILM3szPopodXdbsULUcE2wcTDqLFK3yWLDWXS5ZEZNzKFVlTB9RHKxEsBASGohGmyKBlcdjknfU2YUc\u002BERsw0tCeCdftsdMyjCORmOc4D4nkMIL2HvMEJXekXOZNSNn1\u002BzFz6Jg5uRaNMuX1UsTN/hH9GiBYOvPdmeSgSVUs5QMJm531xGcxqnesKOwNDtJy1l6UkG75ncB9Vg6zmW\u002BBoE2i6/dnGDnqy6\u002Bo69IH0IrSLbM2WFTUED3deK4YfdEH6oheamMbC75k6YS/ELHuNUWDoau8iwg4zpu5SZ9L0k2eoMFJqaZn9uH00a6QVP9ML0NoVJxlS19AZZuHYYIe2Rc24K\u002BwZIvfW\u002BqJx/mZaLmcbVpcI33xeRWhyQQKoFUf1fiXWXRPm4q3iTjxm4Ol5vzh6zRngvWZRWeaDptHlLtVafHAwc8FTJHPpJpE/51SPCIHKLVg\u002BBMC/hPM9Y0vL/R9XHGRpSTtnJ5iWB4bVEWKCBJ5AKwF9HGevcP7eJcE4HTmB2NrgFb9WUwXPmA056mOAq26ti8Id6fAMychMmQHXbepdQziXke7u\u002Bdf7vYRqdYaLTXpSipFnc/7q41v3CboD\u002BCoi3Jc6\u002BRl/zoH6Ejx7kkQxwUuXdONI9d85rK6S5/Ad97VaN5j/QFRQ4swffVHCf0EHtUh\u002BfING2ebH8Uxq7NaB7Cp3EVq7QnD3NoIXOXh9dz1dizK3r3syA12iN18H9gX1jYE3S13mXHLHd0XxP6BuSoofDVGj2kyvRR4NCRsR/0CMIavnRivfZz7P4Cg1MNO9M\u002BzU6Oi0UaNEmAZP6VNXpXgFZR4EhwReP5YS4/oUagQ6T8UuTQZX19/4or4ln43raDqwP9vFqLzodqlCkW25MC3yBZmOKWhhrZ1OC9RGKKAYN3u/ZCo4dKcIRcZtFTZiP3KAM4nkXT7STpJOd6zYkl35Kmnh\u002BcvzyYDyheOSBJhW28xhxfUmM\u002BpM7SWX\u002Bf0KL6N4Y\u002BrccEWmjGn44cdLMDoJ55vQdtxY0vaPpRyma8\u002BD\u002BFYwGZC9emuGyzmLLVIS8bzrngJhKbjXL4DkXMs5ABCaZOlxGxaZXH0wSbuSzbWkfLNvut3NIs6tWPofyS2QXbsY4LhokeaWQjGVIOANRFHbT\u002BAX2UVC3TIa07IsiYNPn\u002Bvweez9O9rMyXicOAHukBSoNHlNeIR11hN2Xc4kebi\u002BRYD0HNp07hQFSw/MppUwPDOtdFUaAhdneqPJdu4MqF\u002B/7eJw6oNKM0ZlOC2EqS9\u002BRiGahvVjlDN5nJImq3c2CKKgHMiiz0GgU0EOtNn54sF0SzDMYhFqTFm/B13xE4ffLy\u002BK1Jxmy3bf\u002BiO0VN9Zf6nAslA2eZaBRcB\u002B88fjv0\u002B5P4W6bw41HY\u002B57Hf9tfd6VYe0IFEnmLWI\u002BZ7L99e\u002B/Erj\u002BxVZrxCri6TQfI0uk5/Y9J5AP47ukZbAIXVveSW4CuA9GbrSEKZ3CJS8Vxw4alYO8vM5fsy79Wl\u002BiY2bPBKPKHGc4YnU9uPnySb6IjqKl7cfYIYijpwjgRRRU5co29xyPT6qm3jMKfwfQaWVscMu8\u002BHGe9ucXKnVeWB1c6NMzv1ad/UL0Aw\u002BUzaKEzz2nc9BMl\u002BlYm/w5eCExSIYVqZYwnKoO0neExPlmCiVAjls3tuhJEFDp2ydWYIEdxraJfyAMUDKTlJ1cx9Lv8o3a\u002BOnJ\u002BZGZzJlFSsWGuG3yZwJG2I8BMDoopCJK6Ex9\u002BeSVf2ubV8kg766KywlpDNwzalzMqRoC2cSvoVVzTuBIx1Dg7T0CWxM5Iejcdmkwv5dGG4HzsUzOlqGm67ZzsaDKQgO4iCOjLQ9Nl4stImNffuHCKTdiWRYAFlabX3NcxWxIEjRldDd3pupyphnBnXBCR2jQsYRpa\u002BjttHHJB9Gf7M4e4Qwq9gaqSoZI77L4PnTiVRQGiBfn3qpPd7/Brp8Y1rVLprxkF1FiKmcCHHg18Xn85rK5lWS6OwJh335K5J/rMBj9sJu4fj3GpGGs5cIyFYZFxMfoX0FQkW\u002B6AjfTG0HHFuxfNEDiRGRw9vEDCVFAM8X4ASPX/tTXrR8v/nwJ94kj5c7R0uFBZ3xje2hQTYgaedJt1xYd8xQbh4slsknoawNn4yOCblzkup2jdIdoh2OXEYSpmBxzAfa6uk9WH7E2dxBk6GpklAt1iRx4enqQrwArjqDFQs7m8OEoy7QRjprsbQF3B5r1Ln15NBL/\u002Bod4KgtLLo0QcTRBgfuJO8hTZ/qFjA15GatlMlwnSAq/5vZZrKGsxmAJ2/vJMYGja/axKdAYem52Awxj5fww7SkpgZ8BM4sqpp2ae7AVr\u002BgpwcZpch46p2iL462RSOBj2O7So6/iojhrhoMygf6\u002BYFMkOiA1x3sK8t4ydU/dlVm9NqLBRww4RyOKAeubCCVtyYNabRK8LhV3x6zRsCjsie0pcUtf/R1G6/cAq8GPb\u002Bq4wKvMgyhLAQSNSX9fapL2nXf6cZbaEcxiF4Efv4JT6FfGFO99HAbE3nBGzrOd54FgCg5JkP5T3rLfam\u002BnL0GGPWErlVGndX1tNZMml0MYxCwDu7V0BldZdjo8obWbIbMuvJFSclIzvJCM2F9rLUtvwqZDo3OMDjcJ0iMbZtfL1hPj99axylHZ0/sg6yn37kQ==",
       "StatusCode": 201,
       "ResponseHeaders": {
         "Content-Length": "0",
-<<<<<<< HEAD
-        "Date": "Thu, 02 Apr 2020 23:52:15 GMT",
-=======
-        "Date": "Mon, 30 Mar 2020 05:49:11 GMT",
->>>>>>> bb257be6
+        "Date": "Sat, 04 Apr 2020 01:42:48 GMT",
         "Server": [
           "Windows-Azure-Blob/1.0",
           "Microsoft-HTTPAPI/2.0"
         ],
-        "x-ms-client-request-id": "d5034e9f-82fb-bcee-0e4a-68bb8bcbf8ab",
-        "x-ms-content-crc64": "v1NCXDliu60=",
-<<<<<<< HEAD
-        "x-ms-request-id": "612ab2d4-101e-000a-1849-09e917000000",
-=======
-        "x-ms-request-id": "704b9225-d01e-0028-2b56-06234c000000",
->>>>>>> bb257be6
+        "x-ms-client-request-id": "268af678-2f7d-a51f-6814-4915e06b6bae",
+        "x-ms-content-crc64": "BnL\u002BhNh1OfM=",
+        "x-ms-request-id": "507a675c-f01e-0002-7122-0af318000000",
         "x-ms-request-server-encrypted": "true",
         "x-ms-version": "2019-12-12"
       },
       "ResponseBody": []
     },
     {
-<<<<<<< HEAD
-      "RequestUri": "https://seanmcccanary.blob.core.windows.net/test-container-974c0db9-9b94-b5e3-08f7-143c52348e7b/test-blob-82914aea-ace6-2d36-abb5-68fa216bb340?comp=blocklist",
-=======
-      "RequestUri": "http://kasoboltest.blob.core.windows.net/test-container-974c0db9-9b94-b5e3-08f7-143c52348e7b/test-blob-82914aea-ace6-2d36-abb5-68fa216bb340?comp=blocklist",
->>>>>>> bb257be6
+      "RequestUri": "https://seanmcccanary.blob.core.windows.net/test-container-2ed539ee-cdc5-bdca-670f-d225dba83363/test-blob-088800b9-dec3-6567-cd3d-aa3c8fc10e30?comp=blocklist",
       "RequestMethod": "PUT",
       "RequestHeaders": {
         "Authorization": "Sanitized",
         "Content-Length": "104",
         "Content-Type": "application/xml",
-<<<<<<< HEAD
-        "traceparent": "00-9ec416e0d7966047bb5e6fddcbbf19d9-848c808ae9c7bc47-00",
+        "traceparent": "00-89f4f9a3d26bc54886d16549a24fadde-e8a5fea953a0154b-00",
         "User-Agent": [
-          "azsdk-net-Storage.Blobs/12.5.0-dev.20200402.1",
+          "azsdk-net-Storage.Blobs/12.5.0-dev.20200403.1",
           "(.NET Core 4.6.28325.01; Microsoft Windows 10.0.18362 )"
-=======
-        "traceparent": "00-8d22f3d70389ce4ca07e6520e9b49cec-79f2353c98a64f40-00",
-        "User-Agent": [
-          "azsdk-net-Storage.Blobs/12.4.0-dev.20200329.1",
-          "(.NET Core 4.6.28325.01; Microsoft Windows 10.0.18363 )"
->>>>>>> bb257be6
         ],
-        "x-ms-blob-cache-control": "buwkxyylgyuoojkfhteg",
-        "x-ms-blob-content-disposition": "wmbhvwdtxmbsuabaulqr",
-        "x-ms-blob-content-encoding": "lkwoqlpmajyfnomotoob",
-        "x-ms-blob-content-language": "ufnswbsnhkkvdmtlomqj",
-        "x-ms-blob-content-md5": "6Ge7bO2JuVWCNkNZ7IPOGw==",
-        "x-ms-blob-content-type": "gqsonvegnmffvovgwdqo",
-        "x-ms-client-request-id": "3225b968-42ee-eee0-5a9b-9b67f79da1e7",
-<<<<<<< HEAD
-        "x-ms-date": "Thu, 02 Apr 2020 23:52:16 GMT",
-=======
-        "x-ms-date": "Mon, 30 Mar 2020 05:49:12 GMT",
->>>>>>> bb257be6
+        "x-ms-blob-cache-control": "naadimuebmgobnttlxno",
+        "x-ms-blob-content-disposition": "hlteaqbfqswfcanjudoj",
+        "x-ms-blob-content-encoding": "dgcngkwmgioskrmbgvdr",
+        "x-ms-blob-content-language": "kpmhpbmayjyiidkajgwo",
+        "x-ms-blob-content-md5": "/7XHHWeYEZ0SplEGrcbfdg==",
+        "x-ms-blob-content-type": "snyieetknmdxyvxnstxf",
+        "x-ms-client-request-id": "15b04cd4-ef3a-01f0-21ed-79b913199da8",
+        "x-ms-date": "Sat, 04 Apr 2020 01:42:48 GMT",
         "x-ms-return-client-request-id": "true",
         "x-ms-version": "2019-12-12"
       },
-      "RequestBody": "\u003CBlockList\u003E\u003CLatest\u003EdGVzdC1ibG9jay05M2I3MmE1NC00OTA1LThiYzItM2I2YS1jNGM1ODBmMjE4ZGI=\u003C/Latest\u003E\u003C/BlockList\u003E",
+      "RequestBody": "\u003CBlockList\u003E\u003CLatest\u003EdGVzdC1ibG9jay1jMzM3YjMzYi1kZmQ1LWU4OGYtYWM5Ni05MTI4MGJjNTE1NmU=\u003C/Latest\u003E\u003C/BlockList\u003E",
       "StatusCode": 201,
       "ResponseHeaders": {
         "Content-Length": "0",
-<<<<<<< HEAD
-        "Date": "Thu, 02 Apr 2020 23:52:15 GMT",
-        "ETag": "\u00220x8D7D760DF2DFACF\u0022",
-        "Last-Modified": "Thu, 02 Apr 2020 23:52:15 GMT",
-=======
-        "Date": "Mon, 30 Mar 2020 05:49:11 GMT",
-        "ETag": "\u00220x8D7D46E12D8E135\u0022",
-        "Last-Modified": "Mon, 30 Mar 2020 05:49:12 GMT",
->>>>>>> bb257be6
+        "Date": "Sat, 04 Apr 2020 01:42:48 GMT",
+        "ETag": "\u00220x8D7D8397B3FB93B\u0022",
+        "Last-Modified": "Sat, 04 Apr 2020 01:42:48 GMT",
         "Server": [
           "Windows-Azure-Blob/1.0",
           "Microsoft-HTTPAPI/2.0"
         ],
-        "x-ms-client-request-id": "3225b968-42ee-eee0-5a9b-9b67f79da1e7",
-<<<<<<< HEAD
-        "x-ms-content-crc64": "timUwxtwAoM=",
-        "x-ms-request-id": "612ab2d7-101e-000a-1a49-09e917000000",
-=======
-        "x-ms-content-crc64": "4rscYh1k2Lw=",
-        "x-ms-request-id": "704b922b-d01e-0028-3056-06234c000000",
->>>>>>> bb257be6
+        "x-ms-client-request-id": "15b04cd4-ef3a-01f0-21ed-79b913199da8",
+        "x-ms-content-crc64": "HzqawjZmwfM=",
+        "x-ms-request-id": "507a6771-f01e-0002-0622-0af318000000",
         "x-ms-request-server-encrypted": "true",
         "x-ms-version": "2019-12-12"
       },
       "ResponseBody": []
     },
     {
-<<<<<<< HEAD
-      "RequestUri": "https://seanmcccanary.blob.core.windows.net/test-container-974c0db9-9b94-b5e3-08f7-143c52348e7b/test-blob-82914aea-ace6-2d36-abb5-68fa216bb340",
+      "RequestUri": "https://seanmcccanary.blob.core.windows.net/test-container-2ed539ee-cdc5-bdca-670f-d225dba83363/test-blob-088800b9-dec3-6567-cd3d-aa3c8fc10e30",
       "RequestMethod": "HEAD",
       "RequestHeaders": {
         "Authorization": "Sanitized",
-        "traceparent": "00-49744e041782fb49bbd9cc479dbe16f3-8847a15616b22a45-00",
+        "traceparent": "00-44152a7c8d09c64792e6abc3e0bb12cc-90a8bca4c8dcf64f-00",
         "User-Agent": [
-          "azsdk-net-Storage.Blobs/12.5.0-dev.20200402.1",
+          "azsdk-net-Storage.Blobs/12.5.0-dev.20200403.1",
           "(.NET Core 4.6.28325.01; Microsoft Windows 10.0.18362 )"
         ],
-        "x-ms-client-request-id": "d2535cbd-c5a6-e9bd-629e-9537712dfd33",
-        "x-ms-date": "Thu, 02 Apr 2020 23:52:16 GMT",
-=======
-      "RequestUri": "http://kasoboltest.blob.core.windows.net/test-container-974c0db9-9b94-b5e3-08f7-143c52348e7b/test-blob-82914aea-ace6-2d36-abb5-68fa216bb340",
-      "RequestMethod": "HEAD",
-      "RequestHeaders": {
-        "Authorization": "Sanitized",
-        "traceparent": "00-5d200f02a881f4489359b30d6a15ea4c-3f0af8ea9f37444c-00",
-        "User-Agent": [
-          "azsdk-net-Storage.Blobs/12.4.0-dev.20200329.1",
-          "(.NET Core 4.6.28325.01; Microsoft Windows 10.0.18363 )"
-        ],
-        "x-ms-client-request-id": "d2535cbd-c5a6-e9bd-629e-9537712dfd33",
-        "x-ms-date": "Mon, 30 Mar 2020 05:49:12 GMT",
->>>>>>> bb257be6
+        "x-ms-client-request-id": "93416646-56bb-f973-6908-68fea00aca6b",
+        "x-ms-date": "Sat, 04 Apr 2020 01:42:49 GMT",
         "x-ms-return-client-request-id": "true",
         "x-ms-version": "2019-12-12"
       },
@@ -215,22 +127,16 @@
       "StatusCode": 200,
       "ResponseHeaders": {
         "Accept-Ranges": "bytes",
-        "Cache-Control": "buwkxyylgyuoojkfhteg",
-        "Content-Disposition": "wmbhvwdtxmbsuabaulqr",
-        "Content-Encoding": "lkwoqlpmajyfnomotoob",
-        "Content-Language": "ufnswbsnhkkvdmtlomqj",
+        "Cache-Control": "naadimuebmgobnttlxno",
+        "Content-Disposition": "hlteaqbfqswfcanjudoj",
+        "Content-Encoding": "dgcngkwmgioskrmbgvdr",
+        "Content-Language": "kpmhpbmayjyiidkajgwo",
         "Content-Length": "4096",
-        "Content-MD5": "6Ge7bO2JuVWCNkNZ7IPOGw==",
-        "Content-Type": "gqsonvegnmffvovgwdqo",
-<<<<<<< HEAD
-        "Date": "Thu, 02 Apr 2020 23:52:15 GMT",
-        "ETag": "\u00220x8D7D760DF2DFACF\u0022",
-        "Last-Modified": "Thu, 02 Apr 2020 23:52:15 GMT",
-=======
-        "Date": "Mon, 30 Mar 2020 05:49:11 GMT",
-        "ETag": "\u00220x8D7D46E12D8E135\u0022",
-        "Last-Modified": "Mon, 30 Mar 2020 05:49:12 GMT",
->>>>>>> bb257be6
+        "Content-MD5": "/7XHHWeYEZ0SplEGrcbfdg==",
+        "Content-Type": "snyieetknmdxyvxnstxf",
+        "Date": "Sat, 04 Apr 2020 01:42:48 GMT",
+        "ETag": "\u00220x8D7D8397B3FB93B\u0022",
+        "Last-Modified": "Sat, 04 Apr 2020 01:42:48 GMT",
         "Server": [
           "Windows-Azure-Blob/1.0",
           "Microsoft-HTTPAPI/2.0"
@@ -238,49 +144,28 @@
         "x-ms-access-tier": "Hot",
         "x-ms-access-tier-inferred": "true",
         "x-ms-blob-type": "BlockBlob",
-        "x-ms-client-request-id": "d2535cbd-c5a6-e9bd-629e-9537712dfd33",
-<<<<<<< HEAD
-        "x-ms-creation-time": "Thu, 02 Apr 2020 23:52:15 GMT",
+        "x-ms-client-request-id": "93416646-56bb-f973-6908-68fea00aca6b",
+        "x-ms-creation-time": "Sat, 04 Apr 2020 01:42:48 GMT",
         "x-ms-lease-state": "available",
         "x-ms-lease-status": "unlocked",
-        "x-ms-request-id": "612ab2df-101e-000a-2149-09e917000000",
-=======
-        "x-ms-creation-time": "Mon, 30 Mar 2020 05:49:12 GMT",
-        "x-ms-lease-state": "available",
-        "x-ms-lease-status": "unlocked",
-        "x-ms-request-id": "704b922e-d01e-0028-3356-06234c000000",
->>>>>>> bb257be6
+        "x-ms-request-id": "507a6786-f01e-0002-1722-0af318000000",
         "x-ms-server-encrypted": "true",
         "x-ms-version": "2019-12-12"
       },
       "ResponseBody": []
     },
     {
-<<<<<<< HEAD
-      "RequestUri": "https://seanmcccanary.blob.core.windows.net/test-container-974c0db9-9b94-b5e3-08f7-143c52348e7b?restype=container",
+      "RequestUri": "https://seanmcccanary.blob.core.windows.net/test-container-2ed539ee-cdc5-bdca-670f-d225dba83363?restype=container",
       "RequestMethod": "DELETE",
       "RequestHeaders": {
         "Authorization": "Sanitized",
-        "traceparent": "00-1e4020312b563349aedb734613358ff8-6b06581348f00142-00",
+        "traceparent": "00-99c2ef1006723c4b9e551695eeeb961c-ba9dccc1e0b35647-00",
         "User-Agent": [
-          "azsdk-net-Storage.Blobs/12.5.0-dev.20200402.1",
+          "azsdk-net-Storage.Blobs/12.5.0-dev.20200403.1",
           "(.NET Core 4.6.28325.01; Microsoft Windows 10.0.18362 )"
         ],
-        "x-ms-client-request-id": "9aaaac88-cf4a-fc41-358e-57037c01208b",
-        "x-ms-date": "Thu, 02 Apr 2020 23:52:16 GMT",
-=======
-      "RequestUri": "http://kasoboltest.blob.core.windows.net/test-container-974c0db9-9b94-b5e3-08f7-143c52348e7b?restype=container",
-      "RequestMethod": "DELETE",
-      "RequestHeaders": {
-        "Authorization": "Sanitized",
-        "traceparent": "00-5d8110f05584ad4d9cc3820407f4332a-cc788953f2f60f48-00",
-        "User-Agent": [
-          "azsdk-net-Storage.Blobs/12.4.0-dev.20200329.1",
-          "(.NET Core 4.6.28325.01; Microsoft Windows 10.0.18363 )"
-        ],
-        "x-ms-client-request-id": "9aaaac88-cf4a-fc41-358e-57037c01208b",
-        "x-ms-date": "Mon, 30 Mar 2020 05:49:12 GMT",
->>>>>>> bb257be6
+        "x-ms-client-request-id": "ac73c1b2-0ad7-58ec-52fb-56b6d05bbd28",
+        "x-ms-date": "Sat, 04 Apr 2020 01:42:49 GMT",
         "x-ms-return-client-request-id": "true",
         "x-ms-version": "2019-12-12"
       },
@@ -288,36 +173,21 @@
       "StatusCode": 202,
       "ResponseHeaders": {
         "Content-Length": "0",
-<<<<<<< HEAD
-        "Date": "Thu, 02 Apr 2020 23:52:15 GMT",
-=======
-        "Date": "Mon, 30 Mar 2020 05:49:11 GMT",
->>>>>>> bb257be6
+        "Date": "Sat, 04 Apr 2020 01:42:49 GMT",
         "Server": [
           "Windows-Azure-Blob/1.0",
           "Microsoft-HTTPAPI/2.0"
         ],
-        "x-ms-client-request-id": "9aaaac88-cf4a-fc41-358e-57037c01208b",
-<<<<<<< HEAD
-        "x-ms-request-id": "612ab2e6-101e-000a-2849-09e917000000",
+        "x-ms-client-request-id": "ac73c1b2-0ad7-58ec-52fb-56b6d05bbd28",
+        "x-ms-request-id": "507a67ac-f01e-0002-2e22-0af318000000",
         "x-ms-version": "2019-12-12"
-=======
-        "x-ms-request-id": "704b9232-d01e-0028-3756-06234c000000",
-        "x-ms-version": "2019-07-07"
->>>>>>> bb257be6
       },
       "ResponseBody": []
     }
   ],
   "Variables": {
-<<<<<<< HEAD
-    "DateTimeOffsetNow": "2020-04-02T16:52:15.1298718-07:00",
-    "RandomSeed": "1863994768",
+    "DateTimeOffsetNow": "2020-04-03T18:42:48.4979558-07:00",
+    "RandomSeed": "1902195971",
     "Storage_TestConfigDefault": "ProductionTenant\nseanmcccanary\nU2FuaXRpemVk\nhttps://seanmcccanary.blob.core.windows.net\nhttps://seanmcccanary.file.core.windows.net\nhttps://seanmcccanary.queue.core.windows.net\nhttps://seanmcccanary.table.core.windows.net\n\n\n\n\nhttps://seanmcccanary-secondary.blob.core.windows.net\nhttps://seanmcccanary-secondary.file.core.windows.net\nhttps://seanmcccanary-secondary.queue.core.windows.net\nhttps://seanmcccanary-secondary.table.core.windows.net\n\nSanitized\n\n\nCloud\nBlobEndpoint=https://seanmcccanary.blob.core.windows.net/;QueueEndpoint=https://seanmcccanary.queue.core.windows.net/;FileEndpoint=https://seanmcccanary.file.core.windows.net/;BlobSecondaryEndpoint=https://seanmcccanary-secondary.blob.core.windows.net/;QueueSecondaryEndpoint=https://seanmcccanary-secondary.queue.core.windows.net/;FileSecondaryEndpoint=https://seanmcccanary-secondary.file.core.windows.net/;AccountName=seanmcccanary;AccountKey=Sanitized\nseanscope1"
-=======
-    "DateTimeOffsetNow": "2020-03-29T22:49:12.3154151-07:00",
-    "RandomSeed": "1863994768",
-    "Storage_TestConfigDefault": "ProductionTenant\nkasoboltest\nU2FuaXRpemVk\nhttp://kasoboltest.blob.core.windows.net\nhttp://kasoboltest.file.core.windows.net\nhttp://kasoboltest.queue.core.windows.net\nhttp://kasoboltest.table.core.windows.net\n\n\n\n\nhttp://kasoboltest-secondary.blob.core.windows.net\nhttp://kasoboltest-secondary.file.core.windows.net\nhttp://kasoboltest-secondary.queue.core.windows.net\nhttp://kasoboltest-secondary.table.core.windows.net\n\nSanitized\n\n\nCloud\nBlobEndpoint=http://kasoboltest.blob.core.windows.net/;QueueEndpoint=http://kasoboltest.queue.core.windows.net/;FileEndpoint=http://kasoboltest.file.core.windows.net/;BlobSecondaryEndpoint=http://kasoboltest-secondary.blob.core.windows.net/;QueueSecondaryEndpoint=http://kasoboltest-secondary.queue.core.windows.net/;FileSecondaryEndpoint=http://kasoboltest-secondary.file.core.windows.net/;AccountName=kasoboltest;AccountKey=Sanitized\nencryptionScope"
->>>>>>> bb257be6
   }
 }