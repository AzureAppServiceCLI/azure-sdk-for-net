{
  "Entries": [
    {
      "RequestUri": "https://seanmcccanary.blob.core.windows.net/test-container-f8f5223b-a6a9-2c7b-ba39-913be32bf3bb?restype=container",
      "RequestMethod": "PUT",
      "RequestHeaders": {
        "Authorization": "Sanitized",
        "traceparent": "00-35646281f351454ca023a7316e9ab9b7-35110824f4449443-00",
        "User-Agent": [
          "azsdk-net-Storage.Blobs/12.5.0-dev.20200402.1",
          "(.NET Core 4.6.28325.01; Microsoft Windows 10.0.18362 )"
        ],
        "x-ms-blob-public-access": "container",
        "x-ms-client-request-id": "56574a4d-8215-e6eb-5ab9-ce7cadd0c807",
        "x-ms-date": "Thu, 02 Apr 2020 23:52:41 GMT",
        "x-ms-return-client-request-id": "true",
        "x-ms-version": "2019-12-12"
      },
      "RequestBody": null,
      "StatusCode": 201,
      "ResponseHeaders": {
        "Content-Length": "0",
        "Date": "Thu, 02 Apr 2020 23:52:41 GMT",
        "ETag": "\u00220x8D7D760EE247B9B\u0022",
        "Last-Modified": "Thu, 02 Apr 2020 23:52:40 GMT",
        "Server": [
          "Windows-Azure-Blob/1.0",
          "Microsoft-HTTPAPI/2.0"
        ],
        "x-ms-client-request-id": "56574a4d-8215-e6eb-5ab9-ce7cadd0c807",
<<<<<<< HEAD
        "x-ms-request-id": "2c48f699-c01e-0019-0932-f31280000000",
=======
        "x-ms-request-id": "db0d57d8-e01e-0088-6749-09a8a9000000",
>>>>>>> 8d420312
        "x-ms-version": "2019-12-12"
      },
      "ResponseBody": []
    },
    {
      "RequestUri": "https://seanmcccanary.blob.core.windows.net/test-container-f8f5223b-a6a9-2c7b-ba39-913be32bf3bb/test-blob-3cd9dfbd-a929-065d-04d8-b4e74a2d46ae",
      "RequestMethod": "PUT",
      "RequestHeaders": {
        "Authorization": "Sanitized",
        "Content-Length": "4096",
        "traceparent": "00-7ded2ae88c03a94d927cf1459a93c209-cf67c6993ef54b4d-00",
        "User-Agent": [
          "azsdk-net-Storage.Blobs/12.5.0-dev.20200402.1",
          "(.NET Core 4.6.28325.01; Microsoft Windows 10.0.18362 )"
        ],
        "x-ms-blob-type": "BlockBlob",
        "x-ms-client-request-id": "a10abdea-bc34-6127-02d1-451fc58f8da5",
        "x-ms-date": "Thu, 02 Apr 2020 23:52:42 GMT",
        "x-ms-return-client-request-id": "true",
        "x-ms-version": "2019-12-12"
      },
      "RequestBody": "oxvumdOcpfSmIXfCZ6Fvc/lUkAYyWUyk7FFSPc4DnC1yINmS4i8zIDnllQgxm59iaEDu9pxAe0nPSayCSmglooVKT0bI3ZHJIXDMTMRDc1Gy8NSOFaWQMqSQwpiCsdbRwPOD5ktYmYquJNUrcy\u002BFi9Zbz1mTlo3fuh2iOBr4R2\u002BZ\u002B4zQwI0FWVZK3/HQZL51CzfCJ\u002BF8PSlmoywutmFvtt1lknijtMpJVXYCSbabD1VeLS3jNh\u002BOHL1iah1g16P12ikTatJF0ldsedFrevRyypTWz4k0jIC913W7QEmt6H7SDW6Nh6SCGVrWdr1OIqLI76CJigcawU6pVpNdipENv5BSmWyF5ULvVLYuXhXDb7XS8lGoI152t0wg5DERJY7JyLYs\u002B4k2QgpemTZR7GI45efei5dAZZwy2\u002BEgZQAQ3i4nZJZflnMrnK9GSokoJcvp5/5KM5n3iGMa\u002Bh\u002BoFd0JTbsHKofM2U9zsu/n\u002BRoSCrYVNn0BxqqVL9syRJxTg4bSPP3OIPtDHA6v1oCqD49ICO9pkt5fCIYQcvqrmZSyHy5oFbwdROm70hluUu8q6iBM6jys6vGncjR2va4AmIN6/bdRQvrSK8QGrr/F8LWW5ofaXq9YBTQ9wKKHpoc6ujmW9FU42Kgler54pjwx4oF\u002B4NYnJjnTIveCFIFXSoU9y/OGLvxgXg7etOPx31/4C94gCMawE5QAw9JdtsMnzjA4O9pJq7SFHoHHSHFV4kKXigmiNkG/jLhehWsqA6hLt\u002BWzuKSFrmAqm\u002BpE6coiquCPxiy6hJfvea4h6iVIWxrZe5GLoiqdEtuoeJtWeqPtO9uKmjx8kTJOxD72Y8Q64T/Pam05lgi28rNQEQz8mf4LM69KvcHeXepePd7rp64XbpZbhg81tKXS06eIK38mUSpA6i8U7yN\u002B8Q2C21gqy0sFOaN2oRLu1X8JeOoZVTJqOOuzq7x/An5y3JQCstlMqAhcg/HcsLAYURSvC3c5ZJzbF6JtdyCPhTckA8R\u002B7CKmvdDhvdFAjog7m1mnz/cGOXf3J5o23zDozP25uKzsmWTxCU2nV6fLmokaMdvG57ZAHcpMhsWHb96f\u002BfDThtXbTwH1tcWpX\u002BHQLIwRHK1UIeVHeZrinxOfapluCF629xOzPuLa0TLwlr7pfFk5dlMxStgLjA07\u002BbDtVUssO1aCGjV4Xd3LelCzVuLb\u002BSO5ZvNFPb6Gq2sFeEUy7HvmxFtoZmIkwBl1ZtCHWDUqYP\u002BMNO9Y5v6Y/G/Kc\u002BWYmI3UzJKHc5PBlabZ0Nbt/lI12hdFpbiLjt1dz2nyWU003c1Csoujo\u002Bxsy55JfhYnqv4clJjNU/PUST61KqMpzjtZpfMJq0vGkjcq2NkaQg/GNiRr1sW0ZonabWlN7XlJQ/1i8NkjHf\u002ByVQJgonoZugcu7vR/vvd2pD5pLz3ieaS\u002B4ZXbt1E2ohgluIDCVMQOwLNiH/6FyYQF7Eyauu7B0NxeosDlPQK190vbWQV2tE96Wm6Jf1mlOBcQ1csFnOgpY\u002BekZLEDKYKwrSiyqXB\u002Bjzf8H1\u002BAN1CDuGmp1Gc3r1pjsfUe0k\u002BddzDr2NIw8o\u002BnkUaTCXyJqSuXIaxIWlQaef3NT/d6YLzoXqgulF9\u002BUsXaAUIho6Xd2gjKh7GjVR3c0F/UY6OXLTGKq6vUWhTMGM7mblgS\u002BdZX73XvsNkLRAiKUsT/qe8iQtQRlvf6CX/0/W7ivefFydaIfHMtqHxXf2eiSQdQzG7fxCuEAWPeXOb1\u002BrNrKIchxYjtdy189JlXuReQWL94pDD/A/i7QMhzqh\u002BNN63J7FffgIR\u002BYlVBY8\u002BSLEdLTQQmfVaCaySOZoTAes0N773rjczAsNg7\u002BUHavqApKBSAJ1wbZrpXRoEyURn/vueINHQRpp56i5wr6oQVp62EZD1wP1Jw8YgDlEdLjl\u002B/PDtaUoksF4J1BZy/8Hs2QZ7Uruzbjn6UF0LrDhFXL/09bK5IulUjWE27\u002Bzm2sAENzVKod99y4628xTtHQAhwHtafgoTM7YdJsFafIJNF3mZB3kG/r7gdyokAjPUZ3BdESt1jFy59QN/LXsaJ08Iad\u002BfUBWHGsW4dgbj6zGCRL9Q\u002BW9W24cY4w55h81Dyk/bG5hUNRda1fZluRpV1gnN/OS7yS3jtZJUhnEHDZb0eK\u002B7BNOZLhOr9iN08SJswwkEq4rkiAEh\u002B2YJ/7KiU8hjbUBqns02NM7VD9MKasRv68NkAmIIE/CulQltkzJdCaZbFYPiAiA7zna8E3guF5ChmhPzOlFmW11TvAXHyKWYeAYsr1FAjeWfKDPvTAB0fH14z/Ueac9U9L4mkkIadAXRI5dyAWg/XQgqUA4ddwtc20OESvysfg4627aXHf\u002BngLQqGixpBn8VPW7o9Bm9N32yxbcCki0JJKWFOymxpEMMhs9Z81je89TEcw2Nw4X0faA04FREoO6LIPWG48tRY5Uv3G1KY0Ag19XiPiMfe2EfkL2FeMPqy\u002BHg0tJnVAwJcw94YeMYrhpgFAyCYmbPa6mUa1MNy\u002BbRQRCLaZBtvX/F2MsTpxV\u002BBuKjJWS3aGl/EWso0uy4\u002B6coqyDSjUSJ8laQuIWbu8SQFmRsbqZ\u002BHdirDFQlRO6TDOEn6v/0r3meFTMSIrPj41milLiETI0AqolIJ3zwYKlkAa\u002Bkd9DEn2bq0lVzb/skyyz\u002BhrAyCrxQJ0ByrIv4rbSJriEEO2uI3fVVnXo3jT6SI1hT9d35MfrvUFCQVfLa8iSg6cHaIJPBdaS63G1GHJYB3I0zqLvWjHgqFOca9IQGfqtVlqN8u/7Ijnw1PlWJpTe6jnVhq0VoyllFsAuoqn0csGHB7IX2hSSOaxo7nU4inHOvXGoSpNNl6MhGNwvzH\u002BQDGI33y7ixxAVM10AvMS0PIxOb\u002BU4TDg\u002BOWAO5rFIcn0syNITALtC2/ZRkwdGTOrufOxP0VyKZ8AqCZW\u002B09Bu3MDf0\u002BPikSvRC4P\u002B1rkg9\u002ByFIHnE\u002BKEQkmER6QcVlAgl8rZGZmkG\u002B9vAftXYm4EW\u002BQGpKbNWmdQvz0GC0Kgku2eLyOPy6pGDjiSeBInLN/bQCu/1bGpUz1jSFpcndCsjm7NuXNKtFB5wJauOyIVaVIdKstW4P08NJwmbIMP6XAoJanjGbOskIubRdUbOxgbDh8IP3MFFe2x0USXJAfNKdcmRhV4ck/esJo/u5roITlDyx6kB\u002Bo84w/8MUgvFWxDzlv99LUC4tuPKY7ZBVoSybBLE1kpKOItKWLFfAEHr1stu61\u002B6iyEQSgC1N5bI921qWeXo8ITWqV50MsSPWaah3oz64ns09\u002BDxtJw5lPD0cWFT5KZr8tZGiDHxRlhcgOBqA1kJ3gTiNWIE90vonRRdj7FjK2TwRdumtFo5M6GIpTOr35Gn6qNsYb9EVwuaXfsto8am6VV7ab19YymquPGwfFIYPL2CtZUeBsm1u\u002B7QHGZvC5/q4bveMHXUKod5sbjNg\u002BqpchE9qu4hiOKbxa3erUbDO61R1ZqmOgxHvpsdlEUA\u002BCgEJppFMWChyVjJQnrH9X0wtnYLa75AA0gE9fxTA\u002BStis2Fyna8fgpMsAxB3OeRf7kd7O3PBZxptBNCMDtkTrVkG8etQir2dEh7vruiDiZQc3ZDRScG7nUxHBZTaj3e6GFW3cEv5C2OF2ilU1bQx7X88by1IQmOXT1CfDYUoxoKrNZaWyBlIJ9YtS3OYZsuUFRQZmiBGbdX2HCT7Xf3aXROqrZwhmyFh9EtbGvbv/uiFBvhxDyhiYMe8oKv0TMXUVu5j8bkrcnnyu6XU61LfBiE4dlcFaVHrREjYZPp5baeBhsQIjAkzWZB\u002BfleCiXlw3ZqKu9py0umcdKlwUw1/eUoCV2SO1nYUCRjGhur\u002BZL7PZ4df7rHJErPaaBdjwwaG/wEJfDYQ5gckcq7BqEgCohPuoO\u002BGI4qUOUCwsG5etEoSQ4fl8OiEun2AO3wDC2Zn28oHdR4a/N96cUbxYDGYxb5kr2jEGK0rZeZuBeQOkS3eTNigW0Mr\u002B0Kob4Ohk1pL53XBnl/5o78c3A87qPb7b9wVFxNY9G5/OLAqG6kphdKIIiJyTPbR4KkZg3sz8FJPsQOjjHxG8u8HRmGr04QV81Y8r4bUhSLpQzZqP3TzS0hh2mqpiflWQTMzawaRKhEhB5Ag90DLdyvgtklF3Ld6F/sZRfUdaGlc6mpXoR4YWBklRTfgzlQHlmNCxNOsDGR7tVMPd\u002BAYB5smwAjad9YNyF4wIJd/lUWjFbOR2qOZsNoB2\u002BvLCOA1CT2cugpLKR6NMPxxe\u002B/M/CANaGIwhij3jQ8y1J/qQr99/xdV4ts7V\u002BiRAKWnJDjuNN/LvZx\u002BBIcUpSz7GFSCpu4893zUdxlE0hR5n4GDUGjWQKPAHoUi//aQQT2uQD\u002BQDl27ZjC8Gb3Chu\u002BIBGkBkVDAJNe0woRpHfeGQDHflpHU5Y0ny\u002B44Girh/ZuZlveNkrPo6htn30/ZTkQ5NdWL4uxZsx7b2cVmiA6o0sDoz4sD\u002BLGB8qh2bQpBTn2l/uBVWh6rP\u002BPUsbTuhl4MvwiO7IK9OTkgCexD50YUmo9LvIkqV3imQY\u002BnK0r8k2xKabH9tl365MWrNUwuZ1idwBslosXQ4meT5K7zGg3yJ3aD9XmQGuQtTNvHgyIod9ozBWcv1vCqdYdKac2zB863uQ3ZrnHjCaU2\u002BFXuDWNFZ3DUvBCmwkyF2YPyRa0WekUJD8YQUsloU//B\u002BN6auGgkAQZY3ke\u002BDPa9U9Dt7MP0HH4M4QGZNRSnaGwU5Mlx6x0XzkSquZv9Sv7TUv70emc7ydhgjddmis/ttXHbqSgtT2i31h5/TWLiD5YCyeYVsvIE2R7tEV1FsUd4uQQqIaHWogOWPKBIuHx1fn49Y8Dl2AKD1swJQDoPbiTbBpBeu\u002Bn0LCfif3JRvCCid5LfBE2GkuEBpk7VyWHFitJ7cbXoGsaQSTeZB1iQLhqvasirLGXbUHezWRGfHmLCGPSj2kputljMSr8V6Y\u002BEcXg0Kl6ZHlpooB0\u002BOMG09SrQ1upn8FfMPLRv3uGqwWroKueVZvQAKP6aOzYtLH2bF1GQRRahIIEga\u002BmqKUN4vd6yVg3aH5I2zKnvybkdnxA60MeMGnxURwpmcP8OWgO/IXlbetZvwPvDXXRotVrIBsjVc1R76KNiXhMDc6qXJHaqMKQ/xiA9yxPPzL0L65Gznm4yNOqrQzTV\u002BRzHaE1NLDUBwoSyiDyom6RErB/mWnKBU9U4ZO\u002BL/u1vZc0Hel7GfpyEBikI/RIthZ1CZpcY76KqQhh0FMtFdcOXQyJzpSFFgi1/YlBFdFLDCt9SSZhaVnoqWTRGTmnVPpBpdb3zveB/\u002BOBlnY1OYM3FtQnv9ygnOOyoRUvo/zPHqiO/3AKU00z60ky38Ljo2/RqgJlj6UtkQjjRR3SYlvmwofNtkoTPMOG48SDfc0Qzv2lTfn6aY7zUW5g==",
      "StatusCode": 201,
      "ResponseHeaders": {
        "Content-Length": "0",
        "Content-MD5": "PoBp903UEIDfwQn2nOFZJA==",
        "Date": "Thu, 02 Apr 2020 23:52:41 GMT",
        "ETag": "\u00220x8D7D760EECB1E20\u0022",
        "Last-Modified": "Thu, 02 Apr 2020 23:52:41 GMT",
        "Server": [
          "Windows-Azure-Blob/1.0",
          "Microsoft-HTTPAPI/2.0"
        ],
        "x-ms-client-request-id": "a10abdea-bc34-6127-02d1-451fc58f8da5",
        "x-ms-content-crc64": "tLh7U/F9w\u002BE=",
        "x-ms-request-id": "db0d5841-e01e-0088-4449-09a8a9000000",
        "x-ms-request-server-encrypted": "true",
        "x-ms-version": "2019-12-12"
      },
      "ResponseBody": []
    },
    {
      "RequestUri": "https://seanmcccanary.blob.core.windows.net/test-container-f8f5223b-a6a9-2c7b-ba39-913be32bf3bb/test-blob-3cd9dfbd-a929-065d-04d8-b4e74a2d46ae?comp=lease",
      "RequestMethod": "PUT",
      "RequestHeaders": {
        "Authorization": "Sanitized",
        "traceparent": "00-3369b6cef43f364db0c85b6c4e666d77-c405bf63f91a0f44-00",
        "User-Agent": [
          "azsdk-net-Storage.Blobs/12.5.0-dev.20200402.1",
          "(.NET Core 4.6.28325.01; Microsoft Windows 10.0.18362 )"
        ],
        "x-ms-client-request-id": "a184ba24-7825-7299-9952-3e1abfcbd1fa",
        "x-ms-date": "Thu, 02 Apr 2020 23:52:42 GMT",
        "x-ms-lease-action": "acquire",
        "x-ms-lease-duration": "-1",
        "x-ms-proposed-lease-id": "5bc1ba4e-7754-b824-631a-fd5b9008f8f8",
        "x-ms-return-client-request-id": "true",
        "x-ms-version": "2019-12-12"
      },
      "RequestBody": null,
      "StatusCode": 201,
      "ResponseHeaders": {
        "Content-Length": "0",
        "Date": "Thu, 02 Apr 2020 23:52:41 GMT",
        "ETag": "\u00220x8D7D760EECB1E20\u0022",
        "Last-Modified": "Thu, 02 Apr 2020 23:52:41 GMT",
        "Server": [
          "Windows-Azure-Blob/1.0",
          "Microsoft-HTTPAPI/2.0"
        ],
        "x-ms-client-request-id": "a184ba24-7825-7299-9952-3e1abfcbd1fa",
        "x-ms-lease-id": "5bc1ba4e-7754-b824-631a-fd5b9008f8f8",
<<<<<<< HEAD
        "x-ms-request-id": "2c48f69f-c01e-0019-0d32-f31280000000",
=======
        "x-ms-request-id": "db0d5847-e01e-0088-4849-09a8a9000000",
>>>>>>> 8d420312
        "x-ms-version": "2019-12-12"
      },
      "ResponseBody": []
    },
    {
      "RequestUri": "https://seanmcccanary.blob.core.windows.net/test-container-f8f5223b-a6a9-2c7b-ba39-913be32bf3bb/test-blob-3cd9dfbd-a929-065d-04d8-b4e74a2d46ae?comp=block\u0026blockid=dGVzdC1ibG9jay0wYzUzNGNkOC01YmUwLWQ5N2EtMDgwZC0xMmQzODNkYzZkYWQ%3D",
      "RequestMethod": "PUT",
      "RequestHeaders": {
        "Authorization": "Sanitized",
        "Content-Length": "4096",
        "traceparent": "00-96cb589c878b17458cdbf7d0be86bb86-7fd4a57d50c4914d-00",
        "User-Agent": [
          "azsdk-net-Storage.Blobs/12.5.0-dev.20200402.1",
          "(.NET Core 4.6.28325.01; Microsoft Windows 10.0.18362 )"
        ],
        "x-ms-client-request-id": "fd6efab0-ef61-c864-3faa-981865c6efbc",
        "x-ms-date": "Thu, 02 Apr 2020 23:52:42 GMT",
        "x-ms-lease-id": "5bc1ba4e-7754-b824-631a-fd5b9008f8f8",
        "x-ms-return-client-request-id": "true",
        "x-ms-version": "2019-12-12"
      },
      "RequestBody": "oxvumdOcpfSmIXfCZ6Fvc/lUkAYyWUyk7FFSPc4DnC1yINmS4i8zIDnllQgxm59iaEDu9pxAe0nPSayCSmglooVKT0bI3ZHJIXDMTMRDc1Gy8NSOFaWQMqSQwpiCsdbRwPOD5ktYmYquJNUrcy\u002BFi9Zbz1mTlo3fuh2iOBr4R2\u002BZ\u002B4zQwI0FWVZK3/HQZL51CzfCJ\u002BF8PSlmoywutmFvtt1lknijtMpJVXYCSbabD1VeLS3jNh\u002BOHL1iah1g16P12ikTatJF0ldsedFrevRyypTWz4k0jIC913W7QEmt6H7SDW6Nh6SCGVrWdr1OIqLI76CJigcawU6pVpNdipENv5BSmWyF5ULvVLYuXhXDb7XS8lGoI152t0wg5DERJY7JyLYs\u002B4k2QgpemTZR7GI45efei5dAZZwy2\u002BEgZQAQ3i4nZJZflnMrnK9GSokoJcvp5/5KM5n3iGMa\u002Bh\u002BoFd0JTbsHKofM2U9zsu/n\u002BRoSCrYVNn0BxqqVL9syRJxTg4bSPP3OIPtDHA6v1oCqD49ICO9pkt5fCIYQcvqrmZSyHy5oFbwdROm70hluUu8q6iBM6jys6vGncjR2va4AmIN6/bdRQvrSK8QGrr/F8LWW5ofaXq9YBTQ9wKKHpoc6ujmW9FU42Kgler54pjwx4oF\u002B4NYnJjnTIveCFIFXSoU9y/OGLvxgXg7etOPx31/4C94gCMawE5QAw9JdtsMnzjA4O9pJq7SFHoHHSHFV4kKXigmiNkG/jLhehWsqA6hLt\u002BWzuKSFrmAqm\u002BpE6coiquCPxiy6hJfvea4h6iVIWxrZe5GLoiqdEtuoeJtWeqPtO9uKmjx8kTJOxD72Y8Q64T/Pam05lgi28rNQEQz8mf4LM69KvcHeXepePd7rp64XbpZbhg81tKXS06eIK38mUSpA6i8U7yN\u002B8Q2C21gqy0sFOaN2oRLu1X8JeOoZVTJqOOuzq7x/An5y3JQCstlMqAhcg/HcsLAYURSvC3c5ZJzbF6JtdyCPhTckA8R\u002B7CKmvdDhvdFAjog7m1mnz/cGOXf3J5o23zDozP25uKzsmWTxCU2nV6fLmokaMdvG57ZAHcpMhsWHb96f\u002BfDThtXbTwH1tcWpX\u002BHQLIwRHK1UIeVHeZrinxOfapluCF629xOzPuLa0TLwlr7pfFk5dlMxStgLjA07\u002BbDtVUssO1aCGjV4Xd3LelCzVuLb\u002BSO5ZvNFPb6Gq2sFeEUy7HvmxFtoZmIkwBl1ZtCHWDUqYP\u002BMNO9Y5v6Y/G/Kc\u002BWYmI3UzJKHc5PBlabZ0Nbt/lI12hdFpbiLjt1dz2nyWU003c1Csoujo\u002Bxsy55JfhYnqv4clJjNU/PUST61KqMpzjtZpfMJq0vGkjcq2NkaQg/GNiRr1sW0ZonabWlN7XlJQ/1i8NkjHf\u002ByVQJgonoZugcu7vR/vvd2pD5pLz3ieaS\u002B4ZXbt1E2ohgluIDCVMQOwLNiH/6FyYQF7Eyauu7B0NxeosDlPQK190vbWQV2tE96Wm6Jf1mlOBcQ1csFnOgpY\u002BekZLEDKYKwrSiyqXB\u002Bjzf8H1\u002BAN1CDuGmp1Gc3r1pjsfUe0k\u002BddzDr2NIw8o\u002BnkUaTCXyJqSuXIaxIWlQaef3NT/d6YLzoXqgulF9\u002BUsXaAUIho6Xd2gjKh7GjVR3c0F/UY6OXLTGKq6vUWhTMGM7mblgS\u002BdZX73XvsNkLRAiKUsT/qe8iQtQRlvf6CX/0/W7ivefFydaIfHMtqHxXf2eiSQdQzG7fxCuEAWPeXOb1\u002BrNrKIchxYjtdy189JlXuReQWL94pDD/A/i7QMhzqh\u002BNN63J7FffgIR\u002BYlVBY8\u002BSLEdLTQQmfVaCaySOZoTAes0N773rjczAsNg7\u002BUHavqApKBSAJ1wbZrpXRoEyURn/vueINHQRpp56i5wr6oQVp62EZD1wP1Jw8YgDlEdLjl\u002B/PDtaUoksF4J1BZy/8Hs2QZ7Uruzbjn6UF0LrDhFXL/09bK5IulUjWE27\u002Bzm2sAENzVKod99y4628xTtHQAhwHtafgoTM7YdJsFafIJNF3mZB3kG/r7gdyokAjPUZ3BdESt1jFy59QN/LXsaJ08Iad\u002BfUBWHGsW4dgbj6zGCRL9Q\u002BW9W24cY4w55h81Dyk/bG5hUNRda1fZluRpV1gnN/OS7yS3jtZJUhnEHDZb0eK\u002B7BNOZLhOr9iN08SJswwkEq4rkiAEh\u002B2YJ/7KiU8hjbUBqns02NM7VD9MKasRv68NkAmIIE/CulQltkzJdCaZbFYPiAiA7zna8E3guF5ChmhPzOlFmW11TvAXHyKWYeAYsr1FAjeWfKDPvTAB0fH14z/Ueac9U9L4mkkIadAXRI5dyAWg/XQgqUA4ddwtc20OESvysfg4627aXHf\u002BngLQqGixpBn8VPW7o9Bm9N32yxbcCki0JJKWFOymxpEMMhs9Z81je89TEcw2Nw4X0faA04FREoO6LIPWG48tRY5Uv3G1KY0Ag19XiPiMfe2EfkL2FeMPqy\u002BHg0tJnVAwJcw94YeMYrhpgFAyCYmbPa6mUa1MNy\u002BbRQRCLaZBtvX/F2MsTpxV\u002BBuKjJWS3aGl/EWso0uy4\u002B6coqyDSjUSJ8laQuIWbu8SQFmRsbqZ\u002BHdirDFQlRO6TDOEn6v/0r3meFTMSIrPj41milLiETI0AqolIJ3zwYKlkAa\u002Bkd9DEn2bq0lVzb/skyyz\u002BhrAyCrxQJ0ByrIv4rbSJriEEO2uI3fVVnXo3jT6SI1hT9d35MfrvUFCQVfLa8iSg6cHaIJPBdaS63G1GHJYB3I0zqLvWjHgqFOca9IQGfqtVlqN8u/7Ijnw1PlWJpTe6jnVhq0VoyllFsAuoqn0csGHB7IX2hSSOaxo7nU4inHOvXGoSpNNl6MhGNwvzH\u002BQDGI33y7ixxAVM10AvMS0PIxOb\u002BU4TDg\u002BOWAO5rFIcn0syNITALtC2/ZRkwdGTOrufOxP0VyKZ8AqCZW\u002B09Bu3MDf0\u002BPikSvRC4P\u002B1rkg9\u002ByFIHnE\u002BKEQkmER6QcVlAgl8rZGZmkG\u002B9vAftXYm4EW\u002BQGpKbNWmdQvz0GC0Kgku2eLyOPy6pGDjiSeBInLN/bQCu/1bGpUz1jSFpcndCsjm7NuXNKtFB5wJauOyIVaVIdKstW4P08NJwmbIMP6XAoJanjGbOskIubRdUbOxgbDh8IP3MFFe2x0USXJAfNKdcmRhV4ck/esJo/u5roITlDyx6kB\u002Bo84w/8MUgvFWxDzlv99LUC4tuPKY7ZBVoSybBLE1kpKOItKWLFfAEHr1stu61\u002B6iyEQSgC1N5bI921qWeXo8ITWqV50MsSPWaah3oz64ns09\u002BDxtJw5lPD0cWFT5KZr8tZGiDHxRlhcgOBqA1kJ3gTiNWIE90vonRRdj7FjK2TwRdumtFo5M6GIpTOr35Gn6qNsYb9EVwuaXfsto8am6VV7ab19YymquPGwfFIYPL2CtZUeBsm1u\u002B7QHGZvC5/q4bveMHXUKod5sbjNg\u002BqpchE9qu4hiOKbxa3erUbDO61R1ZqmOgxHvpsdlEUA\u002BCgEJppFMWChyVjJQnrH9X0wtnYLa75AA0gE9fxTA\u002BStis2Fyna8fgpMsAxB3OeRf7kd7O3PBZxptBNCMDtkTrVkG8etQir2dEh7vruiDiZQc3ZDRScG7nUxHBZTaj3e6GFW3cEv5C2OF2ilU1bQx7X88by1IQmOXT1CfDYUoxoKrNZaWyBlIJ9YtS3OYZsuUFRQZmiBGbdX2HCT7Xf3aXROqrZwhmyFh9EtbGvbv/uiFBvhxDyhiYMe8oKv0TMXUVu5j8bkrcnnyu6XU61LfBiE4dlcFaVHrREjYZPp5baeBhsQIjAkzWZB\u002BfleCiXlw3ZqKu9py0umcdKlwUw1/eUoCV2SO1nYUCRjGhur\u002BZL7PZ4df7rHJErPaaBdjwwaG/wEJfDYQ5gckcq7BqEgCohPuoO\u002BGI4qUOUCwsG5etEoSQ4fl8OiEun2AO3wDC2Zn28oHdR4a/N96cUbxYDGYxb5kr2jEGK0rZeZuBeQOkS3eTNigW0Mr\u002B0Kob4Ohk1pL53XBnl/5o78c3A87qPb7b9wVFxNY9G5/OLAqG6kphdKIIiJyTPbR4KkZg3sz8FJPsQOjjHxG8u8HRmGr04QV81Y8r4bUhSLpQzZqP3TzS0hh2mqpiflWQTMzawaRKhEhB5Ag90DLdyvgtklF3Ld6F/sZRfUdaGlc6mpXoR4YWBklRTfgzlQHlmNCxNOsDGR7tVMPd\u002BAYB5smwAjad9YNyF4wIJd/lUWjFbOR2qOZsNoB2\u002BvLCOA1CT2cugpLKR6NMPxxe\u002B/M/CANaGIwhij3jQ8y1J/qQr99/xdV4ts7V\u002BiRAKWnJDjuNN/LvZx\u002BBIcUpSz7GFSCpu4893zUdxlE0hR5n4GDUGjWQKPAHoUi//aQQT2uQD\u002BQDl27ZjC8Gb3Chu\u002BIBGkBkVDAJNe0woRpHfeGQDHflpHU5Y0ny\u002B44Girh/ZuZlveNkrPo6htn30/ZTkQ5NdWL4uxZsx7b2cVmiA6o0sDoz4sD\u002BLGB8qh2bQpBTn2l/uBVWh6rP\u002BPUsbTuhl4MvwiO7IK9OTkgCexD50YUmo9LvIkqV3imQY\u002BnK0r8k2xKabH9tl365MWrNUwuZ1idwBslosXQ4meT5K7zGg3yJ3aD9XmQGuQtTNvHgyIod9ozBWcv1vCqdYdKac2zB863uQ3ZrnHjCaU2\u002BFXuDWNFZ3DUvBCmwkyF2YPyRa0WekUJD8YQUsloU//B\u002BN6auGgkAQZY3ke\u002BDPa9U9Dt7MP0HH4M4QGZNRSnaGwU5Mlx6x0XzkSquZv9Sv7TUv70emc7ydhgjddmis/ttXHbqSgtT2i31h5/TWLiD5YCyeYVsvIE2R7tEV1FsUd4uQQqIaHWogOWPKBIuHx1fn49Y8Dl2AKD1swJQDoPbiTbBpBeu\u002Bn0LCfif3JRvCCid5LfBE2GkuEBpk7VyWHFitJ7cbXoGsaQSTeZB1iQLhqvasirLGXbUHezWRGfHmLCGPSj2kputljMSr8V6Y\u002BEcXg0Kl6ZHlpooB0\u002BOMG09SrQ1upn8FfMPLRv3uGqwWroKueVZvQAKP6aOzYtLH2bF1GQRRahIIEga\u002BmqKUN4vd6yVg3aH5I2zKnvybkdnxA60MeMGnxURwpmcP8OWgO/IXlbetZvwPvDXXRotVrIBsjVc1R76KNiXhMDc6qXJHaqMKQ/xiA9yxPPzL0L65Gznm4yNOqrQzTV\u002BRzHaE1NLDUBwoSyiDyom6RErB/mWnKBU9U4ZO\u002BL/u1vZc0Hel7GfpyEBikI/RIthZ1CZpcY76KqQhh0FMtFdcOXQyJzpSFFgi1/YlBFdFLDCt9SSZhaVnoqWTRGTmnVPpBpdb3zveB/\u002BOBlnY1OYM3FtQnv9ygnOOyoRUvo/zPHqiO/3AKU00z60ky38Ljo2/RqgJlj6UtkQjjRR3SYlvmwofNtkoTPMOG48SDfc0Qzv2lTfn6aY7zUW5g==",
      "StatusCode": 201,
      "ResponseHeaders": {
        "Content-Length": "0",
        "Date": "Thu, 02 Apr 2020 23:52:41 GMT",
        "Server": [
          "Windows-Azure-Blob/1.0",
          "Microsoft-HTTPAPI/2.0"
        ],
        "x-ms-client-request-id": "fd6efab0-ef61-c864-3faa-981865c6efbc",
        "x-ms-content-crc64": "tLh7U/F9w\u002BE=",
        "x-ms-request-id": "db0d584e-e01e-0088-4d49-09a8a9000000",
        "x-ms-request-server-encrypted": "true",
        "x-ms-version": "2019-12-12"
      },
      "ResponseBody": []
    },
    {
      "RequestUri": "https://seanmcccanary.blob.core.windows.net/test-container-f8f5223b-a6a9-2c7b-ba39-913be32bf3bb?restype=container",
      "RequestMethod": "DELETE",
      "RequestHeaders": {
        "Authorization": "Sanitized",
        "traceparent": "00-aaca6a5d37021d4a9c0de5f1f76dab83-935938d7d946fc46-00",
        "User-Agent": [
          "azsdk-net-Storage.Blobs/12.5.0-dev.20200402.1",
          "(.NET Core 4.6.28325.01; Microsoft Windows 10.0.18362 )"
        ],
        "x-ms-client-request-id": "89229417-6f6e-2e4c-536f-96d8beb9ed59",
        "x-ms-date": "Thu, 02 Apr 2020 23:52:43 GMT",
        "x-ms-return-client-request-id": "true",
        "x-ms-version": "2019-12-12"
      },
      "RequestBody": null,
      "StatusCode": 202,
      "ResponseHeaders": {
        "Content-Length": "0",
        "Date": "Thu, 02 Apr 2020 23:52:41 GMT",
        "Server": [
          "Windows-Azure-Blob/1.0",
          "Microsoft-HTTPAPI/2.0"
        ],
        "x-ms-client-request-id": "89229417-6f6e-2e4c-536f-96d8beb9ed59",
<<<<<<< HEAD
        "x-ms-request-id": "2c48f6a2-c01e-0019-1032-f31280000000",
=======
        "x-ms-request-id": "db0d5855-e01e-0088-5449-09a8a9000000",
>>>>>>> 8d420312
        "x-ms-version": "2019-12-12"
      },
      "ResponseBody": []
    }
  ],
  "Variables": {
    "RandomSeed": "2045322590",
    "Storage_TestConfigDefault": "ProductionTenant\nseanmcccanary\nU2FuaXRpemVk\nhttps://seanmcccanary.blob.core.windows.net\nhttps://seanmcccanary.file.core.windows.net\nhttps://seanmcccanary.queue.core.windows.net\nhttps://seanmcccanary.table.core.windows.net\n\n\n\n\nhttps://seanmcccanary-secondary.blob.core.windows.net\nhttps://seanmcccanary-secondary.file.core.windows.net\nhttps://seanmcccanary-secondary.queue.core.windows.net\nhttps://seanmcccanary-secondary.table.core.windows.net\n\nSanitized\n\n\nCloud\nBlobEndpoint=https://seanmcccanary.blob.core.windows.net/;QueueEndpoint=https://seanmcccanary.queue.core.windows.net/;FileEndpoint=https://seanmcccanary.file.core.windows.net/;BlobSecondaryEndpoint=https://seanmcccanary-secondary.blob.core.windows.net/;QueueSecondaryEndpoint=https://seanmcccanary-secondary.queue.core.windows.net/;FileSecondaryEndpoint=https://seanmcccanary-secondary.file.core.windows.net/;AccountName=seanmcccanary;AccountKey=Sanitized\nseanscope1"
  }
}<|MERGE_RESOLUTION|>--- conflicted
+++ resolved
@@ -28,11 +28,7 @@
           "Microsoft-HTTPAPI/2.0"
         ],
         "x-ms-client-request-id": "56574a4d-8215-e6eb-5ab9-ce7cadd0c807",
-<<<<<<< HEAD
-        "x-ms-request-id": "2c48f699-c01e-0019-0932-f31280000000",
-=======
         "x-ms-request-id": "db0d57d8-e01e-0088-6749-09a8a9000000",
->>>>>>> 8d420312
         "x-ms-version": "2019-12-12"
       },
       "ResponseBody": []
@@ -105,11 +101,7 @@
         ],
         "x-ms-client-request-id": "a184ba24-7825-7299-9952-3e1abfcbd1fa",
         "x-ms-lease-id": "5bc1ba4e-7754-b824-631a-fd5b9008f8f8",
-<<<<<<< HEAD
-        "x-ms-request-id": "2c48f69f-c01e-0019-0d32-f31280000000",
-=======
         "x-ms-request-id": "db0d5847-e01e-0088-4849-09a8a9000000",
->>>>>>> 8d420312
         "x-ms-version": "2019-12-12"
       },
       "ResponseBody": []
@@ -173,11 +165,7 @@
           "Microsoft-HTTPAPI/2.0"
         ],
         "x-ms-client-request-id": "89229417-6f6e-2e4c-536f-96d8beb9ed59",
-<<<<<<< HEAD
-        "x-ms-request-id": "2c48f6a2-c01e-0019-1032-f31280000000",
-=======
         "x-ms-request-id": "db0d5855-e01e-0088-5449-09a8a9000000",
->>>>>>> 8d420312
         "x-ms-version": "2019-12-12"
       },
       "ResponseBody": []
