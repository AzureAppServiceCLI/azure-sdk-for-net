{
  "Entries": [
    {
      "RequestUri": "https://seanmcccanary.blob.core.windows.net/test-container-c813254d-b43e-e707-37ec-9a3eb5d09193?restype=container",
      "RequestMethod": "PUT",
      "RequestHeaders": {
        "Authorization": "Sanitized",
        "traceparent": "00-6dad2e363f9d5543afa3f066cb295757-89dcab3667d3d546-00",
        "User-Agent": [
          "azsdk-net-Storage.Blobs/12.5.0-dev.20200402.1",
          "(.NET Core 4.6.28325.01; Microsoft Windows 10.0.18362 )"
        ],
        "x-ms-blob-public-access": "container",
        "x-ms-client-request-id": "b3768926-a1b8-b332-994b-c6e0bbc8a60f",
        "x-ms-date": "Thu, 02 Apr 2020 23:56:11 GMT",
        "x-ms-return-client-request-id": "true",
        "x-ms-version": "2019-12-12"
      },
      "RequestBody": null,
      "StatusCode": 201,
      "ResponseHeaders": {
        "Content-Length": "0",
        "Date": "Thu, 02 Apr 2020 23:56:10 GMT",
        "ETag": "\u00220x8D7D7616B47840E\u0022",
        "Last-Modified": "Thu, 02 Apr 2020 23:56:10 GMT",
        "Server": [
          "Windows-Azure-Blob/1.0",
          "Microsoft-HTTPAPI/2.0"
        ],
        "x-ms-client-request-id": "b3768926-a1b8-b332-994b-c6e0bbc8a60f",
<<<<<<< HEAD
        "x-ms-request-id": "9164d3ba-501e-0024-5632-f3649b000000",
=======
        "x-ms-request-id": "4b63e902-301e-007f-434a-09823b000000",
>>>>>>> 8d420312
        "x-ms-version": "2019-12-12"
      },
      "ResponseBody": []
    },
    {
      "RequestUri": "https://seanmcccanary.blob.core.windows.net/test-container-c813254d-b43e-e707-37ec-9a3eb5d09193/test-blob-d8f3b0ad-c234-c14f-472d-60c2bb683264",
      "RequestMethod": "PUT",
      "RequestHeaders": {
        "Authorization": "Sanitized",
        "Content-Length": "1024",
        "traceparent": "00-3e0b38b86208db498bdca82df8bacf8c-d656572368d7b94a-00",
        "User-Agent": [
          "azsdk-net-Storage.Blobs/12.5.0-dev.20200402.1",
          "(.NET Core 4.6.28325.01; Microsoft Windows 10.0.18362 )"
        ],
        "x-ms-blob-type": "BlockBlob",
        "x-ms-client-request-id": "302fefac-9208-7161-c2fe-03bf8b1d812e",
        "x-ms-date": "Thu, 02 Apr 2020 23:56:11 GMT",
        "x-ms-return-client-request-id": "true",
        "x-ms-version": "2019-12-12"
      },
      "RequestBody": "GKXaVqIoXjwsB48sJOSZSDC6Fyta3tomI4fvk0oZUHBrgQuoFGQ9/io6h7ESBo61sX6vAbB7tDnKtDIbOcvxErYfwaLY8TTLfBkAIFYpEx34OeHMaU6/8M3R3V8xIcRfSHT68kTs3MBJ44WWepPjoaAVI//qJahoYNHVBhTUmVpVodjiLyDZDF0ggobJKHU57ju/HP7EdCPLkZJzFtWrdEkqQdm7AHF/PBeiyaIinzdbnBjYFX1bkCy0Fp6NZfWHdQ08nuacfe3KP\u002BDnIquAqfJbF3q901/MzrGsBurT8dYhGlSV5QFRvx4qDdacdG2ANG2rMk56yqKucM8073YD900KxQhX6sPxClhbksWIL1pELNJ9J7\u002BIp0\u002By5nQxHM\u002BoJxaIkq9lKUmpuij1HzfdJUF08MOkhdCOgR64pQRPv\u002B2Is2uu/5yr3gKI1GyWkocY1MEzvCsLA6JG\u002BhCQrYRFWfs7bGvMLiakyRLBHLBj9\u002B\u002BWn9BCGwLBfa/JaAWLGjF\u002BQnpxWyUcS6aajvMZSufx4gIh\u002Bg20Aj34ee\u002B7A8YgGa/hQtk28pzKelQpp40PqDLI14UCaiAjyj88eOI1YEjfenREOAgNuvBmV4C5ilqw6dG98ytBHq\u002BOvXia\u002BXm6lBkMSS0Yy28quh2UmxOgaj/kjI8Rd2wcnlvFtXqPc8F3rMJmrEAslx5hkzgOrIOb7lM4tW3qqRyt76vSUxX1mkdbHe5QOb3/t/RwsOQzDfHXKcYnVr1UjAOmubyVWkQIa/jxso\u002BUS7WVOf14efg4eeK5\u002BylPzUSJB5DrqoAAal2waETrQVpiQt4Rkh3A2xIKbkDa214buZ20aKv\u002BqaA0lM6gyBG0TDeHV7hKPTsmyCx\u002B4Dw/JY/\u002BlK\u002BmNtmvY5g93P1PIBMBViEIU4Om0Htijp9/gMlk9G4/oTNhDhZd1/QfDGA916gYfIobN9ILWMMzQ6g5MOLP2eiOD37goEcLqnyPhsQbJLf2ZgQ/Sb2cM0hvLcpuJKYRUDN4r8cqONxCD4xVe9L/GB/xQsrekJAq8ts2cXJ9nYbWfjWRonXvzC4n/DkxR7h2bxWrfOHcMsCiTrzr88dqxXIFf/2cbnWqAXabtpNX\u002BKsjwAFc0iCl\u002BUt17lS4A9hnvTfGLMe62QCfAXtrQHwsS1URxzPFDfNSYIWyJoAg8f2dNPlckMzjaeYAvNGkObnPSKL\u002BpzykobBDc8tCCLKAfg99zQyC0LqJLl5NxVAhrSbM497dIkrB\u002BJJJGBwAoWAzfz3BJ2utTHjndXndV9xfIsaldSXUolzFvNV5ObediIz9GkUTYIa7H5Zl9azR46G26fZWWys7Xt3g/GqWMxLASuzs3zyXTME/6VaObg==",
      "StatusCode": 201,
      "ResponseHeaders": {
        "Content-Length": "0",
        "Content-MD5": "OeSLq\u002Bt2alwrl0yBvQopTg==",
        "Date": "Thu, 02 Apr 2020 23:56:10 GMT",
        "ETag": "\u00220x8D7D7616B553EC3\u0022",
        "Last-Modified": "Thu, 02 Apr 2020 23:56:10 GMT",
        "Server": [
          "Windows-Azure-Blob/1.0",
          "Microsoft-HTTPAPI/2.0"
        ],
        "x-ms-client-request-id": "302fefac-9208-7161-c2fe-03bf8b1d812e",
        "x-ms-content-crc64": "yfY2hhS5Gaw=",
        "x-ms-request-id": "4b63e90d-301e-007f-4c4a-09823b000000",
        "x-ms-request-server-encrypted": "true",
        "x-ms-version": "2019-12-12"
      },
      "ResponseBody": []
    },
    {
      "RequestUri": "https://seanmcccanary.blob.core.windows.net/test-container-c813254d-b43e-e707-37ec-9a3eb5d09193/test-blob-c5235d1a-0b6b-01c9-f10f-d4d0a3b28c30?comp=block\u0026blockid=dGVzdC1ibG9jay1jYjE1OGJiYi0wMjM4LTg5NWItYzI3YS1jMGE2YThmZjU5ZTc%3D",
      "RequestMethod": "PUT",
      "RequestHeaders": {
        "Authorization": "Sanitized",
        "Content-Length": "0",
        "traceparent": "00-af8fb75bc765c04889ae331b08365926-b86a63914be1974e-00",
        "User-Agent": [
          "azsdk-net-Storage.Blobs/12.5.0-dev.20200402.1",
          "(.NET Core 4.6.28325.01; Microsoft Windows 10.0.18362 )"
        ],
        "x-ms-client-request-id": "ff04d272-b507-18f6-019a-02f04a2259f1",
        "x-ms-copy-source": "https://seanmcccanary.blob.core.windows.net/test-container-c813254d-b43e-e707-37ec-9a3eb5d09193/test-blob-d8f3b0ad-c234-c14f-472d-60c2bb683264",
        "x-ms-date": "Thu, 02 Apr 2020 23:56:11 GMT",
        "x-ms-encryption-scope": "seanscope1",
        "x-ms-return-client-request-id": "true",
        "x-ms-source-range": "bytes=0-",
        "x-ms-version": "2019-12-12"
      },
      "RequestBody": null,
      "StatusCode": 201,
      "ResponseHeaders": {
        "Content-Length": "0",
        "Date": "Thu, 02 Apr 2020 23:56:10 GMT",
        "Server": [
          "Windows-Azure-Blob/1.0",
          "Microsoft-HTTPAPI/2.0"
        ],
        "x-ms-client-request-id": "ff04d272-b507-18f6-019a-02f04a2259f1",
        "x-ms-content-crc64": "yfY2hhS5Gaw=",
        "x-ms-encryption-scope": "seanscope1",
        "x-ms-request-id": "4b63e914-301e-007f-534a-09823b000000",
        "x-ms-request-server-encrypted": "true",
        "x-ms-version": "2019-12-12"
      },
      "ResponseBody": []
    },
    {
      "RequestUri": "https://seanmcccanary.blob.core.windows.net/test-container-c813254d-b43e-e707-37ec-9a3eb5d09193?restype=container",
      "RequestMethod": "DELETE",
      "RequestHeaders": {
        "Authorization": "Sanitized",
        "traceparent": "00-a607ca86cd4693449c59864feb1bc6f8-b1e01c4cd330dc46-00",
        "User-Agent": [
          "azsdk-net-Storage.Blobs/12.5.0-dev.20200402.1",
          "(.NET Core 4.6.28325.01; Microsoft Windows 10.0.18362 )"
        ],
        "x-ms-client-request-id": "d534b0ac-59fb-2ddf-f96b-d659aa795703",
        "x-ms-date": "Thu, 02 Apr 2020 23:56:11 GMT",
        "x-ms-return-client-request-id": "true",
        "x-ms-version": "2019-12-12"
      },
      "RequestBody": null,
      "StatusCode": 202,
      "ResponseHeaders": {
        "Content-Length": "0",
        "Date": "Thu, 02 Apr 2020 23:56:11 GMT",
        "Server": [
          "Windows-Azure-Blob/1.0",
          "Microsoft-HTTPAPI/2.0"
        ],
        "x-ms-client-request-id": "d534b0ac-59fb-2ddf-f96b-d659aa795703",
<<<<<<< HEAD
        "x-ms-request-id": "9164d3cd-501e-0024-6532-f3649b000000",
=======
        "x-ms-request-id": "4b63e936-301e-007f-714a-09823b000000",
>>>>>>> 8d420312
        "x-ms-version": "2019-12-12"
      },
      "ResponseBody": []
    }
  ],
  "Variables": {
    "RandomSeed": "1731364785",
    "Storage_TestConfigDefault": "ProductionTenant\nseanmcccanary\nU2FuaXRpemVk\nhttps://seanmcccanary.blob.core.windows.net\nhttps://seanmcccanary.file.core.windows.net\nhttps://seanmcccanary.queue.core.windows.net\nhttps://seanmcccanary.table.core.windows.net\n\n\n\n\nhttps://seanmcccanary-secondary.blob.core.windows.net\nhttps://seanmcccanary-secondary.file.core.windows.net\nhttps://seanmcccanary-secondary.queue.core.windows.net\nhttps://seanmcccanary-secondary.table.core.windows.net\n\nSanitized\n\n\nCloud\nBlobEndpoint=https://seanmcccanary.blob.core.windows.net/;QueueEndpoint=https://seanmcccanary.queue.core.windows.net/;FileEndpoint=https://seanmcccanary.file.core.windows.net/;BlobSecondaryEndpoint=https://seanmcccanary-secondary.blob.core.windows.net/;QueueSecondaryEndpoint=https://seanmcccanary-secondary.queue.core.windows.net/;FileSecondaryEndpoint=https://seanmcccanary-secondary.file.core.windows.net/;AccountName=seanmcccanary;AccountKey=Sanitized\nseanscope1"
  }
}<|MERGE_RESOLUTION|>--- conflicted
+++ resolved
@@ -28,11 +28,7 @@
           "Microsoft-HTTPAPI/2.0"
         ],
         "x-ms-client-request-id": "b3768926-a1b8-b332-994b-c6e0bbc8a60f",
-<<<<<<< HEAD
-        "x-ms-request-id": "9164d3ba-501e-0024-5632-f3649b000000",
-=======
         "x-ms-request-id": "4b63e902-301e-007f-434a-09823b000000",
->>>>>>> 8d420312
         "x-ms-version": "2019-12-12"
       },
       "ResponseBody": []
@@ -136,11 +132,7 @@
           "Microsoft-HTTPAPI/2.0"
         ],
         "x-ms-client-request-id": "d534b0ac-59fb-2ddf-f96b-d659aa795703",
-<<<<<<< HEAD
-        "x-ms-request-id": "9164d3cd-501e-0024-6532-f3649b000000",
-=======
         "x-ms-request-id": "4b63e936-301e-007f-714a-09823b000000",
->>>>>>> 8d420312
         "x-ms-version": "2019-12-12"
       },
       "ResponseBody": []
