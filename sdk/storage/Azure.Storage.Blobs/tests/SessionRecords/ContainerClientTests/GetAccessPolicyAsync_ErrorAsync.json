--- conflicted
+++ resolved
@@ -27,11 +27,7 @@
         ],
         "x-ms-client-request-id": "f270a919-24b6-cb51-c9f9-8e71bc7c2e61",
         "x-ms-error-code": "ContainerNotFound",
-<<<<<<< HEAD
-        "x-ms-request-id": "64e30a11-b01e-0003-7333-f3735f000000",
-=======
         "x-ms-request-id": "1c621606-601e-0096-5d4b-094471000000",
->>>>>>> 8d420312
         "x-ms-version": "2019-12-12"
       },
       "ResponseBody": [
