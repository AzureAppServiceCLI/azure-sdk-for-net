--- conflicted
+++ resolved
@@ -29,11 +29,7 @@
         ],
         "x-ms-client-request-id": "917d7d70-eb5c-c4fd-5c26-b22af688b322",
         "x-ms-error-code": "ContainerNotFound",
-<<<<<<< HEAD
-        "x-ms-request-id": "b2d4239f-501e-0034-5e33-f3a1f3000000",
-=======
         "x-ms-request-id": "aa33b08a-001e-004b-324b-09b1f3000000",
->>>>>>> 8d420312
         "x-ms-version": "2019-12-12"
       },
       "ResponseBody": [
