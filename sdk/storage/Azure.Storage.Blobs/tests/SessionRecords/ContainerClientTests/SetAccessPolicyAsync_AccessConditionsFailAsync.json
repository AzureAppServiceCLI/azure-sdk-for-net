{
  "Entries": [
    {
      "RequestUri": "https://seanmcccanary.blob.core.windows.net/test-container-b60edd88-ee0c-b2db-78c9-c01d1231cbbf?restype=container",
      "RequestMethod": "PUT",
      "RequestHeaders": {
        "Authorization": "Sanitized",
        "traceparent": "00-2d72ea27403b22429c65acbb2d502518-0a01ecbfc9a0d449-00",
        "User-Agent": [
          "azsdk-net-Storage.Blobs/12.5.0-dev.20200402.1",
          "(.NET Core 4.6.28325.01; Microsoft Windows 10.0.18362 )"
        ],
        "x-ms-blob-public-access": "container",
        "x-ms-client-request-id": "9b490db8-4ad7-1624-ae8e-51edde410024",
        "x-ms-date": "Fri, 03 Apr 2020 00:02:07 GMT",
        "x-ms-return-client-request-id": "true",
        "x-ms-version": "2019-12-12"
      },
      "RequestBody": null,
      "StatusCode": 201,
      "ResponseHeaders": {
        "Content-Length": "0",
        "Date": "Fri, 03 Apr 2020 00:02:06 GMT",
        "ETag": "\u00220x8D7D7623FBC1CFC\u0022",
        "Last-Modified": "Fri, 03 Apr 2020 00:02:07 GMT",
        "Server": [
          "Windows-Azure-Blob/1.0",
          "Microsoft-HTTPAPI/2.0"
        ],
        "x-ms-client-request-id": "9b490db8-4ad7-1624-ae8e-51edde410024",
<<<<<<< HEAD
        "x-ms-request-id": "c0f379a3-a01e-0020-0c33-f3e99c000000",
=======
        "x-ms-request-id": "4b64d3ee-301e-007f-154b-09823b000000",
>>>>>>> 8d420312
        "x-ms-version": "2019-12-12"
      },
      "ResponseBody": []
    },
    {
      "RequestUri": "https://seanmcccanary.blob.core.windows.net/test-container-b60edd88-ee0c-b2db-78c9-c01d1231cbbf?restype=container\u0026comp=acl",
      "RequestMethod": "PUT",
      "RequestHeaders": {
        "Authorization": "Sanitized",
        "Content-Length": "249",
        "Content-Type": "application/xml",
        "If-Modified-Since": "Sat, 04 Apr 2020 00:02:07 GMT",
        "traceparent": "00-a25b3eb08145534db0f1a4fb132edef0-22e5d60924985a40-00",
        "User-Agent": [
          "azsdk-net-Storage.Blobs/12.5.0-dev.20200402.1",
          "(.NET Core 4.6.28325.01; Microsoft Windows 10.0.18362 )"
        ],
        "x-ms-blob-public-access": "container",
        "x-ms-client-request-id": "93e3a8a0-1e07-f55d-bfb5-da5dbfdcd5b6",
        "x-ms-date": "Fri, 03 Apr 2020 00:02:08 GMT",
        "x-ms-return-client-request-id": "true",
        "x-ms-version": "2019-12-12"
      },
      "RequestBody": "\u003CSignedIdentifiers\u003E\u003CSignedIdentifier\u003E\u003CId\u003Ebjargnotssjavdffbtxe\u003C/Id\u003E\u003CAccessPolicy\u003E\u003CStart\u003E2020-04-02T23:02:07.8308760Z\u003C/Start\u003E\u003CExpiry\u003E2020-04-03T01:02:07.8308760Z\u003C/Expiry\u003E\u003CPermission\u003Erw\u003C/Permission\u003E\u003C/AccessPolicy\u003E\u003C/SignedIdentifier\u003E\u003C/SignedIdentifiers\u003E",
      "StatusCode": 412,
      "ResponseHeaders": {
        "Content-Length": "252",
        "Content-Type": "application/xml",
        "Date": "Fri, 03 Apr 2020 00:02:06 GMT",
        "Server": [
          "Windows-Azure-Blob/1.0",
          "Microsoft-HTTPAPI/2.0"
        ],
        "x-ms-client-request-id": "93e3a8a0-1e07-f55d-bfb5-da5dbfdcd5b6",
        "x-ms-error-code": "ConditionNotMet",
<<<<<<< HEAD
        "x-ms-request-id": "c0f379a8-a01e-0020-0f33-f3e99c000000",
=======
        "x-ms-request-id": "4b64d413-301e-007f-354b-09823b000000",
>>>>>>> 8d420312
        "x-ms-version": "2019-12-12"
      },
      "ResponseBody": [
        "\uFEFF\u003C?xml version=\u00221.0\u0022 encoding=\u0022utf-8\u0022?\u003E\u003CError\u003E\u003CCode\u003EConditionNotMet\u003C/Code\u003E\u003CMessage\u003EThe condition specified using HTTP conditional header(s) is not met.\n",
        "RequestId:4b64d413-301e-007f-354b-09823b000000\n",
        "Time:2020-04-03T00:02:07.3134784Z\u003C/Message\u003E\u003C/Error\u003E"
      ]
    },
    {
      "RequestUri": "https://seanmcccanary.blob.core.windows.net/test-container-b60edd88-ee0c-b2db-78c9-c01d1231cbbf?restype=container",
      "RequestMethod": "DELETE",
      "RequestHeaders": {
        "Authorization": "Sanitized",
        "traceparent": "00-7701252ddbdceb49815d54a51199c99d-5506017b7367e741-00",
        "User-Agent": [
          "azsdk-net-Storage.Blobs/12.5.0-dev.20200402.1",
          "(.NET Core 4.6.28325.01; Microsoft Windows 10.0.18362 )"
        ],
        "x-ms-client-request-id": "6fd4a222-d243-c9fd-d3f3-38dae935202f",
        "x-ms-date": "Fri, 03 Apr 2020 00:02:08 GMT",
        "x-ms-return-client-request-id": "true",
        "x-ms-version": "2019-12-12"
      },
      "RequestBody": null,
      "StatusCode": 202,
      "ResponseHeaders": {
        "Content-Length": "0",
        "Date": "Fri, 03 Apr 2020 00:02:06 GMT",
        "Server": [
          "Windows-Azure-Blob/1.0",
          "Microsoft-HTTPAPI/2.0"
        ],
        "x-ms-client-request-id": "6fd4a222-d243-c9fd-d3f3-38dae935202f",
<<<<<<< HEAD
        "x-ms-request-id": "c0f379aa-a01e-0020-1133-f3e99c000000",
=======
        "x-ms-request-id": "4b64d42d-301e-007f-4e4b-09823b000000",
>>>>>>> 8d420312
        "x-ms-version": "2019-12-12"
      },
      "ResponseBody": []
    },
    {
      "RequestUri": "https://seanmcccanary.blob.core.windows.net/test-container-a10e97dd-ff52-365f-2ff1-02e2ffd26220?restype=container",
      "RequestMethod": "PUT",
      "RequestHeaders": {
        "Authorization": "Sanitized",
        "traceparent": "00-4b32f934fedb4248b6dbf7e82a2c7c9a-a9155d9bb1d9f843-00",
        "User-Agent": [
          "azsdk-net-Storage.Blobs/12.5.0-dev.20200402.1",
          "(.NET Core 4.6.28325.01; Microsoft Windows 10.0.18362 )"
        ],
        "x-ms-blob-public-access": "container",
        "x-ms-client-request-id": "fbadef04-3090-235b-429e-4051cf1bca01",
        "x-ms-date": "Fri, 03 Apr 2020 00:02:08 GMT",
        "x-ms-return-client-request-id": "true",
        "x-ms-version": "2019-12-12"
      },
      "RequestBody": null,
      "StatusCode": 201,
      "ResponseHeaders": {
        "Content-Length": "0",
        "Date": "Fri, 03 Apr 2020 00:02:07 GMT",
        "ETag": "\u00220x8D7D7624006C444\u0022",
        "Last-Modified": "Fri, 03 Apr 2020 00:02:07 GMT",
        "Server": [
          "Windows-Azure-Blob/1.0",
          "Microsoft-HTTPAPI/2.0"
        ],
        "x-ms-client-request-id": "fbadef04-3090-235b-429e-4051cf1bca01",
<<<<<<< HEAD
        "x-ms-request-id": "fcb23cd3-001e-0039-2533-f36927000000",
=======
        "x-ms-request-id": "14022119-c01e-0009-4c4b-090873000000",
>>>>>>> 8d420312
        "x-ms-version": "2019-12-12"
      },
      "ResponseBody": []
    },
    {
      "RequestUri": "https://seanmcccanary.blob.core.windows.net/test-container-a10e97dd-ff52-365f-2ff1-02e2ffd26220?restype=container\u0026comp=acl",
      "RequestMethod": "PUT",
      "RequestHeaders": {
        "Authorization": "Sanitized",
        "Content-Length": "249",
        "Content-Type": "application/xml",
        "If-Unmodified-Since": "Thu, 02 Apr 2020 00:02:07 GMT",
        "traceparent": "00-00dd944726a08f4a89522fb56fbac28d-dc79825f9a958d44-00",
        "User-Agent": [
          "azsdk-net-Storage.Blobs/12.5.0-dev.20200402.1",
          "(.NET Core 4.6.28325.01; Microsoft Windows 10.0.18362 )"
        ],
        "x-ms-blob-public-access": "container",
        "x-ms-client-request-id": "025f4ca7-36c6-8bd6-8c7b-7dbd99b06927",
        "x-ms-date": "Fri, 03 Apr 2020 00:02:08 GMT",
        "x-ms-return-client-request-id": "true",
        "x-ms-version": "2019-12-12"
      },
      "RequestBody": "\u003CSignedIdentifiers\u003E\u003CSignedIdentifier\u003E\u003CId\u003Eduihyuemcjrpsaxfvxmk\u003C/Id\u003E\u003CAccessPolicy\u003E\u003CStart\u003E2020-04-02T23:02:07.8308760Z\u003C/Start\u003E\u003CExpiry\u003E2020-04-03T01:02:07.8308760Z\u003C/Expiry\u003E\u003CPermission\u003Erw\u003C/Permission\u003E\u003C/AccessPolicy\u003E\u003C/SignedIdentifier\u003E\u003C/SignedIdentifiers\u003E",
      "StatusCode": 412,
      "ResponseHeaders": {
        "Content-Length": "252",
        "Content-Type": "application/xml",
        "Date": "Fri, 03 Apr 2020 00:02:07 GMT",
        "Server": [
          "Windows-Azure-Blob/1.0",
          "Microsoft-HTTPAPI/2.0"
        ],
        "x-ms-client-request-id": "025f4ca7-36c6-8bd6-8c7b-7dbd99b06927",
        "x-ms-error-code": "ConditionNotMet",
<<<<<<< HEAD
        "x-ms-request-id": "fcb23cd5-001e-0039-2633-f36927000000",
=======
        "x-ms-request-id": "14022127-c01e-0009-574b-090873000000",
>>>>>>> 8d420312
        "x-ms-version": "2019-12-12"
      },
      "ResponseBody": [
        "\uFEFF\u003C?xml version=\u00221.0\u0022 encoding=\u0022utf-8\u0022?\u003E\u003CError\u003E\u003CCode\u003EConditionNotMet\u003C/Code\u003E\u003CMessage\u003EThe condition specified using HTTP conditional header(s) is not met.\n",
        "RequestId:14022127-c01e-0009-574b-090873000000\n",
        "Time:2020-04-03T00:02:07.7977236Z\u003C/Message\u003E\u003C/Error\u003E"
      ]
    },
    {
      "RequestUri": "https://seanmcccanary.blob.core.windows.net/test-container-a10e97dd-ff52-365f-2ff1-02e2ffd26220?restype=container",
      "RequestMethod": "DELETE",
      "RequestHeaders": {
        "Authorization": "Sanitized",
        "traceparent": "00-d1a999b656f40b49b1c3c8275fd62c28-81ac1418ca0e7b4a-00",
        "User-Agent": [
          "azsdk-net-Storage.Blobs/12.5.0-dev.20200402.1",
          "(.NET Core 4.6.28325.01; Microsoft Windows 10.0.18362 )"
        ],
        "x-ms-client-request-id": "9ce8ec3b-db48-ed49-8f03-26559a1dcf74",
        "x-ms-date": "Fri, 03 Apr 2020 00:02:08 GMT",
        "x-ms-return-client-request-id": "true",
        "x-ms-version": "2019-12-12"
      },
      "RequestBody": null,
      "StatusCode": 202,
      "ResponseHeaders": {
        "Content-Length": "0",
        "Date": "Fri, 03 Apr 2020 00:02:07 GMT",
        "Server": [
          "Windows-Azure-Blob/1.0",
          "Microsoft-HTTPAPI/2.0"
        ],
        "x-ms-client-request-id": "9ce8ec3b-db48-ed49-8f03-26559a1dcf74",
<<<<<<< HEAD
        "x-ms-request-id": "fcb23cd6-001e-0039-2733-f36927000000",
=======
        "x-ms-request-id": "14022137-c01e-0009-674b-090873000000",
>>>>>>> 8d420312
        "x-ms-version": "2019-12-12"
      },
      "ResponseBody": []
    },
    {
      "RequestUri": "https://seanmcccanary.blob.core.windows.net/test-container-eea412b7-1e7b-628e-617c-da07e3d2bfcb?restype=container",
      "RequestMethod": "PUT",
      "RequestHeaders": {
        "Authorization": "Sanitized",
        "traceparent": "00-6bd44e3b5490864daf2184b4254292a4-7f0e23eb4e28304b-00",
        "User-Agent": [
          "azsdk-net-Storage.Blobs/12.5.0-dev.20200402.1",
          "(.NET Core 4.6.28325.01; Microsoft Windows 10.0.18362 )"
        ],
        "x-ms-blob-public-access": "container",
        "x-ms-client-request-id": "b94cdeee-491c-1dd0-5d85-3acb01410abd",
        "x-ms-date": "Fri, 03 Apr 2020 00:02:08 GMT",
        "x-ms-return-client-request-id": "true",
        "x-ms-version": "2019-12-12"
      },
      "RequestBody": null,
      "StatusCode": 201,
      "ResponseHeaders": {
        "Content-Length": "0",
        "Date": "Fri, 03 Apr 2020 00:02:07 GMT",
        "ETag": "\u00220x8D7D76240538718\u0022",
        "Last-Modified": "Fri, 03 Apr 2020 00:02:08 GMT",
        "Server": [
          "Windows-Azure-Blob/1.0",
          "Microsoft-HTTPAPI/2.0"
        ],
        "x-ms-client-request-id": "b94cdeee-491c-1dd0-5d85-3acb01410abd",
<<<<<<< HEAD
        "x-ms-request-id": "6ca097ae-901e-0014-7333-f3da54000000",
=======
        "x-ms-request-id": "b979df50-001e-005b-2d4b-09749b000000",
>>>>>>> 8d420312
        "x-ms-version": "2019-12-12"
      },
      "ResponseBody": []
    },
    {
      "RequestUri": "https://seanmcccanary.blob.core.windows.net/test-container-eea412b7-1e7b-628e-617c-da07e3d2bfcb?restype=container\u0026comp=acl",
      "RequestMethod": "PUT",
      "RequestHeaders": {
        "Authorization": "Sanitized",
        "Content-Length": "249",
        "Content-Type": "application/xml",
        "traceparent": "00-9b369d26ab74914d91fafff56b96d8a7-b283b4089ec5324a-00",
        "User-Agent": [
          "azsdk-net-Storage.Blobs/12.5.0-dev.20200402.1",
          "(.NET Core 4.6.28325.01; Microsoft Windows 10.0.18362 )"
        ],
        "x-ms-blob-public-access": "container",
        "x-ms-client-request-id": "cc6edf84-6231-d986-cb43-9954416e9831",
        "x-ms-date": "Fri, 03 Apr 2020 00:02:09 GMT",
        "x-ms-lease-id": "\u0022garbage\u0022",
        "x-ms-return-client-request-id": "true",
        "x-ms-version": "2019-12-12"
      },
      "RequestBody": "\u003CSignedIdentifiers\u003E\u003CSignedIdentifier\u003E\u003CId\u003Eplhpoyrpmqvdusjijxyu\u003C/Id\u003E\u003CAccessPolicy\u003E\u003CStart\u003E2020-04-02T23:02:07.8308760Z\u003C/Start\u003E\u003CExpiry\u003E2020-04-03T01:02:07.8308760Z\u003C/Expiry\u003E\u003CPermission\u003Erw\u003C/Permission\u003E\u003C/AccessPolicy\u003E\u003C/SignedIdentifier\u003E\u003C/SignedIdentifiers\u003E",
      "StatusCode": 400,
      "ResponseHeaders": {
        "Content-Length": "328",
        "Content-Type": "application/xml",
        "Date": "Fri, 03 Apr 2020 00:02:07 GMT",
        "Server": [
          "Windows-Azure-Blob/1.0",
          "Microsoft-HTTPAPI/2.0"
        ],
        "x-ms-client-request-id": "cc6edf84-6231-d986-cb43-9954416e9831",
        "x-ms-error-code": "InvalidHeaderValue",
<<<<<<< HEAD
        "x-ms-request-id": "6ca097b6-901e-0014-7733-f3da54000000",
=======
        "x-ms-request-id": "b979df68-001e-005b-414b-09749b000000",
>>>>>>> 8d420312
        "x-ms-version": "2019-12-12"
      },
      "ResponseBody": [
        "\uFEFF\u003C?xml version=\u00221.0\u0022 encoding=\u0022utf-8\u0022?\u003E\u003CError\u003E\u003CCode\u003EInvalidHeaderValue\u003C/Code\u003E\u003CMessage\u003EThe value for one of the HTTP headers is not in the correct format.\n",
        "RequestId:b979df68-001e-005b-414b-09749b000000\n",
        "Time:2020-04-03T00:02:08.3538234Z\u003C/Message\u003E\u003CHeaderName\u003Ex-ms-lease-id\u003C/HeaderName\u003E\u003CHeaderValue\u003E\u0022garbage\u0022\u003C/HeaderValue\u003E\u003C/Error\u003E"
      ]
    },
    {
      "RequestUri": "https://seanmcccanary.blob.core.windows.net/test-container-eea412b7-1e7b-628e-617c-da07e3d2bfcb?restype=container",
      "RequestMethod": "DELETE",
      "RequestHeaders": {
        "Authorization": "Sanitized",
        "traceparent": "00-88b0198ac769eb4383a9c329d7d8b099-53be605005c7ee4e-00",
        "User-Agent": [
          "azsdk-net-Storage.Blobs/12.5.0-dev.20200402.1",
          "(.NET Core 4.6.28325.01; Microsoft Windows 10.0.18362 )"
        ],
        "x-ms-client-request-id": "534880c6-4c61-23d4-7fd6-2f1bcbfa0024",
        "x-ms-date": "Fri, 03 Apr 2020 00:02:09 GMT",
        "x-ms-return-client-request-id": "true",
        "x-ms-version": "2019-12-12"
      },
      "RequestBody": null,
      "StatusCode": 202,
      "ResponseHeaders": {
        "Content-Length": "0",
        "Date": "Fri, 03 Apr 2020 00:02:07 GMT",
        "Server": [
          "Windows-Azure-Blob/1.0",
          "Microsoft-HTTPAPI/2.0"
        ],
        "x-ms-client-request-id": "534880c6-4c61-23d4-7fd6-2f1bcbfa0024",
<<<<<<< HEAD
        "x-ms-request-id": "6ca097ba-901e-0014-7933-f3da54000000",
=======
        "x-ms-request-id": "b979df7c-001e-005b-554b-09749b000000",
>>>>>>> 8d420312
        "x-ms-version": "2019-12-12"
      },
      "ResponseBody": []
    }
  ],
  "Variables": {
    "DateTimeOffsetNow": "2020-04-02T17:02:07.8308760-07:00",
    "RandomSeed": "1727152027",
    "Storage_TestConfigDefault": "ProductionTenant\nseanmcccanary\nU2FuaXRpemVk\nhttps://seanmcccanary.blob.core.windows.net\nhttps://seanmcccanary.file.core.windows.net\nhttps://seanmcccanary.queue.core.windows.net\nhttps://seanmcccanary.table.core.windows.net\n\n\n\n\nhttps://seanmcccanary-secondary.blob.core.windows.net\nhttps://seanmcccanary-secondary.file.core.windows.net\nhttps://seanmcccanary-secondary.queue.core.windows.net\nhttps://seanmcccanary-secondary.table.core.windows.net\n\nSanitized\n\n\nCloud\nBlobEndpoint=https://seanmcccanary.blob.core.windows.net/;QueueEndpoint=https://seanmcccanary.queue.core.windows.net/;FileEndpoint=https://seanmcccanary.file.core.windows.net/;BlobSecondaryEndpoint=https://seanmcccanary-secondary.blob.core.windows.net/;QueueSecondaryEndpoint=https://seanmcccanary-secondary.queue.core.windows.net/;FileSecondaryEndpoint=https://seanmcccanary-secondary.file.core.windows.net/;AccountName=seanmcccanary;AccountKey=Sanitized\nseanscope1"
  }
}<|MERGE_RESOLUTION|>--- conflicted
+++ resolved
@@ -28,11 +28,7 @@
           "Microsoft-HTTPAPI/2.0"
         ],
         "x-ms-client-request-id": "9b490db8-4ad7-1624-ae8e-51edde410024",
-<<<<<<< HEAD
-        "x-ms-request-id": "c0f379a3-a01e-0020-0c33-f3e99c000000",
-=======
         "x-ms-request-id": "4b64d3ee-301e-007f-154b-09823b000000",
->>>>>>> 8d420312
         "x-ms-version": "2019-12-12"
       },
       "ResponseBody": []
@@ -68,11 +64,7 @@
         ],
         "x-ms-client-request-id": "93e3a8a0-1e07-f55d-bfb5-da5dbfdcd5b6",
         "x-ms-error-code": "ConditionNotMet",
-<<<<<<< HEAD
-        "x-ms-request-id": "c0f379a8-a01e-0020-0f33-f3e99c000000",
-=======
         "x-ms-request-id": "4b64d413-301e-007f-354b-09823b000000",
->>>>>>> 8d420312
         "x-ms-version": "2019-12-12"
       },
       "ResponseBody": [
@@ -106,11 +98,7 @@
           "Microsoft-HTTPAPI/2.0"
         ],
         "x-ms-client-request-id": "6fd4a222-d243-c9fd-d3f3-38dae935202f",
-<<<<<<< HEAD
-        "x-ms-request-id": "c0f379aa-a01e-0020-1133-f3e99c000000",
-=======
         "x-ms-request-id": "4b64d42d-301e-007f-4e4b-09823b000000",
->>>>>>> 8d420312
         "x-ms-version": "2019-12-12"
       },
       "ResponseBody": []
@@ -143,11 +131,7 @@
           "Microsoft-HTTPAPI/2.0"
         ],
         "x-ms-client-request-id": "fbadef04-3090-235b-429e-4051cf1bca01",
-<<<<<<< HEAD
-        "x-ms-request-id": "fcb23cd3-001e-0039-2533-f36927000000",
-=======
         "x-ms-request-id": "14022119-c01e-0009-4c4b-090873000000",
->>>>>>> 8d420312
         "x-ms-version": "2019-12-12"
       },
       "ResponseBody": []
@@ -183,11 +167,7 @@
         ],
         "x-ms-client-request-id": "025f4ca7-36c6-8bd6-8c7b-7dbd99b06927",
         "x-ms-error-code": "ConditionNotMet",
-<<<<<<< HEAD
-        "x-ms-request-id": "fcb23cd5-001e-0039-2633-f36927000000",
-=======
         "x-ms-request-id": "14022127-c01e-0009-574b-090873000000",
->>>>>>> 8d420312
         "x-ms-version": "2019-12-12"
       },
       "ResponseBody": [
@@ -221,11 +201,7 @@
           "Microsoft-HTTPAPI/2.0"
         ],
         "x-ms-client-request-id": "9ce8ec3b-db48-ed49-8f03-26559a1dcf74",
-<<<<<<< HEAD
-        "x-ms-request-id": "fcb23cd6-001e-0039-2733-f36927000000",
-=======
         "x-ms-request-id": "14022137-c01e-0009-674b-090873000000",
->>>>>>> 8d420312
         "x-ms-version": "2019-12-12"
       },
       "ResponseBody": []
@@ -258,11 +234,7 @@
           "Microsoft-HTTPAPI/2.0"
         ],
         "x-ms-client-request-id": "b94cdeee-491c-1dd0-5d85-3acb01410abd",
-<<<<<<< HEAD
-        "x-ms-request-id": "6ca097ae-901e-0014-7333-f3da54000000",
-=======
         "x-ms-request-id": "b979df50-001e-005b-2d4b-09749b000000",
->>>>>>> 8d420312
         "x-ms-version": "2019-12-12"
       },
       "ResponseBody": []
@@ -298,11 +270,7 @@
         ],
         "x-ms-client-request-id": "cc6edf84-6231-d986-cb43-9954416e9831",
         "x-ms-error-code": "InvalidHeaderValue",
-<<<<<<< HEAD
-        "x-ms-request-id": "6ca097b6-901e-0014-7733-f3da54000000",
-=======
         "x-ms-request-id": "b979df68-001e-005b-414b-09749b000000",
->>>>>>> 8d420312
         "x-ms-version": "2019-12-12"
       },
       "ResponseBody": [
@@ -336,11 +304,7 @@
           "Microsoft-HTTPAPI/2.0"
         ],
         "x-ms-client-request-id": "534880c6-4c61-23d4-7fd6-2f1bcbfa0024",
-<<<<<<< HEAD
-        "x-ms-request-id": "6ca097ba-901e-0014-7933-f3da54000000",
-=======
         "x-ms-request-id": "b979df7c-001e-005b-554b-09749b000000",
->>>>>>> 8d420312
         "x-ms-version": "2019-12-12"
       },
       "ResponseBody": []
