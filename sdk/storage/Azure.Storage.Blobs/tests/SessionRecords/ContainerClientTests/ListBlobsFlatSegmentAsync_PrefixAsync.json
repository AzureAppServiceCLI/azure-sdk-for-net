{
  "Entries": [
    {
      "RequestUri": "https://seanmcccanary.blob.core.windows.net/test-container-4556850d-559d-81e6-f7e0-8ec631a1f6df?restype=container",
      "RequestMethod": "PUT",
      "RequestHeaders": {
        "Authorization": "Sanitized",
<<<<<<< HEAD
        "traceparent": "00-c557d2cda343124189768cc5ebbf34ed-d2618728ed129142-00",
        "User-Agent": [
          "azsdk-net-Storage.Blobs/12.5.0-dev.20200610.1",
=======
        "traceparent": "00-f039bf2454abda40b3062a03d98cc424-c642bd09ff0f9342-00",
        "User-Agent": [
          "azsdk-net-Storage.Blobs/12.5.0-dev.20200619.1",
>>>>>>> 994efc63
          "(.NET Core 4.6.28801.04; Microsoft Windows 10.0.18362 )"
        ],
        "x-ms-blob-public-access": "container",
        "x-ms-client-request-id": "17a32bed-dd09-1924-a769-8f42ec2eea7f",
<<<<<<< HEAD
        "x-ms-date": "Wed, 10 Jun 2020 19:56:57 GMT",
=======
        "x-ms-date": "Fri, 19 Jun 2020 19:18:40 GMT",
>>>>>>> 994efc63
        "x-ms-return-client-request-id": "true",
        "x-ms-version": "2019-12-12"
      },
      "RequestBody": null,
      "StatusCode": 201,
      "ResponseHeaders": {
        "Content-Length": "0",
<<<<<<< HEAD
        "Date": "Wed, 10 Jun 2020 19:56:57 GMT",
        "ETag": "\u00220x8D80D786ED7821C\u0022",
        "Last-Modified": "Wed, 10 Jun 2020 19:56:57 GMT",
=======
        "Date": "Fri, 19 Jun 2020 19:18:41 GMT",
        "ETag": "\u00220x8D8148594187BA3\u0022",
        "Last-Modified": "Fri, 19 Jun 2020 19:18:42 GMT",
>>>>>>> 994efc63
        "Server": [
          "Windows-Azure-Blob/1.0",
          "Microsoft-HTTPAPI/2.0"
        ],
        "x-ms-client-request-id": "17a32bed-dd09-1924-a769-8f42ec2eea7f",
<<<<<<< HEAD
        "x-ms-request-id": "742df563-401e-0091-3761-3f2812000000",
=======
        "x-ms-request-id": "4228458a-b01e-003c-4e6e-466467000000",
>>>>>>> 994efc63
        "x-ms-version": "2019-12-12"
      },
      "ResponseBody": []
    },
    {
      "RequestUri": "https://seanmcccanary.blob.core.windows.net/test-container-4556850d-559d-81e6-f7e0-8ec631a1f6df/foo",
      "RequestMethod": "PUT",
      "RequestHeaders": {
        "Authorization": "Sanitized",
        "Content-Length": "1024",
<<<<<<< HEAD
        "traceparent": "00-f457f08954e8d44994582b6bdd5ab7a2-3af04ebcfbf1fc47-00",
        "User-Agent": [
          "azsdk-net-Storage.Blobs/12.5.0-dev.20200610.1",
=======
        "traceparent": "00-756dbbe376b75044a8964d8e6554d6eb-551a1fd37496e04b-00",
        "User-Agent": [
          "azsdk-net-Storage.Blobs/12.5.0-dev.20200619.1",
>>>>>>> 994efc63
          "(.NET Core 4.6.28801.04; Microsoft Windows 10.0.18362 )"
        ],
        "x-ms-blob-type": "BlockBlob",
        "x-ms-client-request-id": "a8ac4571-e5c9-07cd-34e3-0d25b4efb647",
<<<<<<< HEAD
        "x-ms-date": "Wed, 10 Jun 2020 19:56:57 GMT",
=======
        "x-ms-date": "Fri, 19 Jun 2020 19:18:40 GMT",
>>>>>>> 994efc63
        "x-ms-return-client-request-id": "true",
        "x-ms-version": "2019-12-12"
      },
      "RequestBody": "A2iUthey4YEOkRRZtgVQzgdB2Qb939Yf\u002BpZtfPw02AJZH97IlCI1OkkiCHfJy2OhGcE7qlTjgiORdLuBRWWE2rkR/5YmhznkDJ\u002B82tdeVS8zy2I7\u002BS2udZ26NyBntPXknS2\u002BuMvMe5KHVp61JqdMMx6MTXkCSeGLY4r5a1AZfVip2Dypn51jZlDQtKKP\u002BE72bgMB2mZ74VRMM1RB0w9CbdhFC05qo5OAKOYpMpU\u002B\u002B2o7A/1MF6LyLfboXGxIIZNAjkbKSu0Ai8pwgLF/Uq6/DTfqBs8R9VU1U91XgkYnOAZT6KROdLF8O3cy3Jfwc9tIKE80XhvEL5jwlPcQqAmESEirLGoKcZmGbspX3hm\u002BROABD1n389nqjrkMXt\u002B6bJJurpNORUZxPbe1re9RbFB\u002BMk8XDpmvjFVuwJ2x/RK5zAE46TCGcP6ZkNGiQUXqmSJojSyQol35viE934WpwECk\u002B\u002BDtGIIg\u002BMFQfX3HDUoPhCZ6SHDmKSmkPioOSJB579CR/UZl/ICfSJVqPyXgMbHXLVpfLnfPvdK3SdpXEq8x142sNQ8Eqoil2wDbfOoEww15Nxo1GcFYwT9zrrKmSDXlOGiXM/ui0oPSuVN39EHosobN3tuU/L3MU3PPkPzW/pPK9UOCbZAR1mSXY19u4c3\u002Bi/sr2WlaUDyqyt\u002BH00GG\u002B7u/rP79ZkT2uwd2/JldXXKm0AQAqiUpcKQH16KwiQMiEGekrjTOASW3NR1i41SjTG1t4QI8hlGWljxa9Y6iRTIDU\u002BwxuK492M/fSXUHx4xQZIo1Q6cB5ooWDhj4dAuXFfDqXo9ncZS\u002BLwkyXTzcjs6vCZEEbAGLAm1hG6qWRWPESDSEHGn86PL2dhSezohNOn9JSGp5k6juX1siBlbqJ\u002BqlbhUIV3JlsyGeDfXt7DPlFOEqTP35S7WLlrwN2uKcDE8q\u002BGBzROMN5JVJ2oWyAHMoPfF1v9rsrCNgfMG1V9g\u002BAQGmw/PTcc/9HGhor3Av2ZVJ5Z3wJ0x0PUw9EschV4y8C9iECz1/VMsid6JyhPyyMKMra3I6Tdq0MoanlV4H3MTbq6SXq81XypDSzrCpAbhQiuEk9usZgr3\u002B0Nm3179sGpveltlXG4XW1KHiZ38pCjHNVwt84\u002BbYwSjnmNv0oPLRZrMVy2rf\u002BG9cTSFKNxo91cWo6oCz7ze1BdSwcIKq4jOuEQHMFD7G7l6cIJXEjooNqcMVTLZxHXd7YMaWLofssWvtmyYZccGG4fshF86i8HZKose/lJZ9PfOKULN4L7/XsG8p1vJj9DcCj2q6TwWo2G9QS4vALBzVcF4zjiANDrE7SmdfeRqD5q6PvQUrw\u002B3t4nhEKOM0FoNSU2aUMGYW9A==",
      "StatusCode": 201,
      "ResponseHeaders": {
        "Content-Length": "0",
        "Content-MD5": "eaPOpoLjZmUgnT\u002BmD2lUww==",
<<<<<<< HEAD
        "Date": "Wed, 10 Jun 2020 19:56:57 GMT",
        "ETag": "\u00220x8D80D786EE06606\u0022",
        "Last-Modified": "Wed, 10 Jun 2020 19:56:58 GMT",
=======
        "Date": "Fri, 19 Jun 2020 19:18:41 GMT",
        "ETag": "\u00220x8D8148594218837\u0022",
        "Last-Modified": "Fri, 19 Jun 2020 19:18:42 GMT",
>>>>>>> 994efc63
        "Server": [
          "Windows-Azure-Blob/1.0",
          "Microsoft-HTTPAPI/2.0"
        ],
        "x-ms-client-request-id": "a8ac4571-e5c9-07cd-34e3-0d25b4efb647",
        "x-ms-content-crc64": "B3KoP/DLI8w=",
<<<<<<< HEAD
        "x-ms-request-id": "742df571-401e-0091-4361-3f2812000000",
        "x-ms-request-server-encrypted": "true",
        "x-ms-version": "2019-12-12",
        "x-ms-version-id": "2020-06-10T19:56:58.0361734Z"
=======
        "x-ms-request-id": "4228459f-b01e-003c-5f6e-466467000000",
        "x-ms-request-server-encrypted": "true",
        "x-ms-version": "2019-12-12",
        "x-ms-version-id": "2020-06-19T19:18:42.1356599Z"
>>>>>>> 994efc63
      },
      "ResponseBody": []
    },
    {
      "RequestUri": "https://seanmcccanary.blob.core.windows.net/test-container-4556850d-559d-81e6-f7e0-8ec631a1f6df/bar",
      "RequestMethod": "PUT",
      "RequestHeaders": {
        "Authorization": "Sanitized",
        "Content-Length": "1024",
<<<<<<< HEAD
        "traceparent": "00-749c0443dbabde4ea029b241ae329e7c-4fa2f7190c143d4b-00",
        "User-Agent": [
          "azsdk-net-Storage.Blobs/12.5.0-dev.20200610.1",
=======
        "traceparent": "00-4a42d57bc805034ca3a562ecaab3c57b-deffdd3dcbef4343-00",
        "User-Agent": [
          "azsdk-net-Storage.Blobs/12.5.0-dev.20200619.1",
>>>>>>> 994efc63
          "(.NET Core 4.6.28801.04; Microsoft Windows 10.0.18362 )"
        ],
        "x-ms-blob-type": "BlockBlob",
        "x-ms-client-request-id": "eb22b9a9-6dba-9b2b-ea77-d0ba3b39a0dc",
<<<<<<< HEAD
        "x-ms-date": "Wed, 10 Jun 2020 19:56:57 GMT",
=======
        "x-ms-date": "Fri, 19 Jun 2020 19:18:40 GMT",
>>>>>>> 994efc63
        "x-ms-return-client-request-id": "true",
        "x-ms-version": "2019-12-12"
      },
      "RequestBody": "A2iUthey4YEOkRRZtgVQzgdB2Qb939Yf\u002BpZtfPw02AJZH97IlCI1OkkiCHfJy2OhGcE7qlTjgiORdLuBRWWE2rkR/5YmhznkDJ\u002B82tdeVS8zy2I7\u002BS2udZ26NyBntPXknS2\u002BuMvMe5KHVp61JqdMMx6MTXkCSeGLY4r5a1AZfVip2Dypn51jZlDQtKKP\u002BE72bgMB2mZ74VRMM1RB0w9CbdhFC05qo5OAKOYpMpU\u002B\u002B2o7A/1MF6LyLfboXGxIIZNAjkbKSu0Ai8pwgLF/Uq6/DTfqBs8R9VU1U91XgkYnOAZT6KROdLF8O3cy3Jfwc9tIKE80XhvEL5jwlPcQqAmESEirLGoKcZmGbspX3hm\u002BROABD1n389nqjrkMXt\u002B6bJJurpNORUZxPbe1re9RbFB\u002BMk8XDpmvjFVuwJ2x/RK5zAE46TCGcP6ZkNGiQUXqmSJojSyQol35viE934WpwECk\u002B\u002BDtGIIg\u002BMFQfX3HDUoPhCZ6SHDmKSmkPioOSJB579CR/UZl/ICfSJVqPyXgMbHXLVpfLnfPvdK3SdpXEq8x142sNQ8Eqoil2wDbfOoEww15Nxo1GcFYwT9zrrKmSDXlOGiXM/ui0oPSuVN39EHosobN3tuU/L3MU3PPkPzW/pPK9UOCbZAR1mSXY19u4c3\u002Bi/sr2WlaUDyqyt\u002BH00GG\u002B7u/rP79ZkT2uwd2/JldXXKm0AQAqiUpcKQH16KwiQMiEGekrjTOASW3NR1i41SjTG1t4QI8hlGWljxa9Y6iRTIDU\u002BwxuK492M/fSXUHx4xQZIo1Q6cB5ooWDhj4dAuXFfDqXo9ncZS\u002BLwkyXTzcjs6vCZEEbAGLAm1hG6qWRWPESDSEHGn86PL2dhSezohNOn9JSGp5k6juX1siBlbqJ\u002BqlbhUIV3JlsyGeDfXt7DPlFOEqTP35S7WLlrwN2uKcDE8q\u002BGBzROMN5JVJ2oWyAHMoPfF1v9rsrCNgfMG1V9g\u002BAQGmw/PTcc/9HGhor3Av2ZVJ5Z3wJ0x0PUw9EschV4y8C9iECz1/VMsid6JyhPyyMKMra3I6Tdq0MoanlV4H3MTbq6SXq81XypDSzrCpAbhQiuEk9usZgr3\u002B0Nm3179sGpveltlXG4XW1KHiZ38pCjHNVwt84\u002BbYwSjnmNv0oPLRZrMVy2rf\u002BG9cTSFKNxo91cWo6oCz7ze1BdSwcIKq4jOuEQHMFD7G7l6cIJXEjooNqcMVTLZxHXd7YMaWLofssWvtmyYZccGG4fshF86i8HZKose/lJZ9PfOKULN4L7/XsG8p1vJj9DcCj2q6TwWo2G9QS4vALBzVcF4zjiANDrE7SmdfeRqD5q6PvQUrw\u002B3t4nhEKOM0FoNSU2aUMGYW9A==",
      "StatusCode": 201,
      "ResponseHeaders": {
        "Content-Length": "0",
        "Content-MD5": "eaPOpoLjZmUgnT\u002BmD2lUww==",
<<<<<<< HEAD
        "Date": "Wed, 10 Jun 2020 19:56:57 GMT",
        "ETag": "\u00220x8D80D786EE98F75\u0022",
        "Last-Modified": "Wed, 10 Jun 2020 19:56:58 GMT",
=======
        "Date": "Fri, 19 Jun 2020 19:18:41 GMT",
        "ETag": "\u00220x8D81485942A8A8C\u0022",
        "Last-Modified": "Fri, 19 Jun 2020 19:18:42 GMT",
>>>>>>> 994efc63
        "Server": [
          "Windows-Azure-Blob/1.0",
          "Microsoft-HTTPAPI/2.0"
        ],
        "x-ms-client-request-id": "eb22b9a9-6dba-9b2b-ea77-d0ba3b39a0dc",
        "x-ms-content-crc64": "B3KoP/DLI8w=",
<<<<<<< HEAD
        "x-ms-request-id": "742df582-401e-0091-5361-3f2812000000",
        "x-ms-request-server-encrypted": "true",
        "x-ms-version": "2019-12-12",
        "x-ms-version-id": "2020-06-10T19:56:58.0972172Z"
=======
        "x-ms-request-id": "422845b5-b01e-003c-756e-466467000000",
        "x-ms-request-server-encrypted": "true",
        "x-ms-version": "2019-12-12",
        "x-ms-version-id": "2020-06-19T19:18:42.1947020Z"
>>>>>>> 994efc63
      },
      "ResponseBody": []
    },
    {
      "RequestUri": "https://seanmcccanary.blob.core.windows.net/test-container-4556850d-559d-81e6-f7e0-8ec631a1f6df/baz",
      "RequestMethod": "PUT",
      "RequestHeaders": {
        "Authorization": "Sanitized",
        "Content-Length": "1024",
<<<<<<< HEAD
        "traceparent": "00-386fb33433907143810cd12ffe2b7095-419f807c5c7c6140-00",
        "User-Agent": [
          "azsdk-net-Storage.Blobs/12.5.0-dev.20200610.1",
=======
        "traceparent": "00-6e34db1ebca8804b9badaf010b00f274-a0b98baa1938e042-00",
        "User-Agent": [
          "azsdk-net-Storage.Blobs/12.5.0-dev.20200619.1",
>>>>>>> 994efc63
          "(.NET Core 4.6.28801.04; Microsoft Windows 10.0.18362 )"
        ],
        "x-ms-blob-type": "BlockBlob",
        "x-ms-client-request-id": "fa7cd1ce-cbcc-0a8d-9de9-89ce17945dde",
<<<<<<< HEAD
        "x-ms-date": "Wed, 10 Jun 2020 19:56:57 GMT",
=======
        "x-ms-date": "Fri, 19 Jun 2020 19:18:40 GMT",
>>>>>>> 994efc63
        "x-ms-return-client-request-id": "true",
        "x-ms-version": "2019-12-12"
      },
      "RequestBody": "A2iUthey4YEOkRRZtgVQzgdB2Qb939Yf\u002BpZtfPw02AJZH97IlCI1OkkiCHfJy2OhGcE7qlTjgiORdLuBRWWE2rkR/5YmhznkDJ\u002B82tdeVS8zy2I7\u002BS2udZ26NyBntPXknS2\u002BuMvMe5KHVp61JqdMMx6MTXkCSeGLY4r5a1AZfVip2Dypn51jZlDQtKKP\u002BE72bgMB2mZ74VRMM1RB0w9CbdhFC05qo5OAKOYpMpU\u002B\u002B2o7A/1MF6LyLfboXGxIIZNAjkbKSu0Ai8pwgLF/Uq6/DTfqBs8R9VU1U91XgkYnOAZT6KROdLF8O3cy3Jfwc9tIKE80XhvEL5jwlPcQqAmESEirLGoKcZmGbspX3hm\u002BROABD1n389nqjrkMXt\u002B6bJJurpNORUZxPbe1re9RbFB\u002BMk8XDpmvjFVuwJ2x/RK5zAE46TCGcP6ZkNGiQUXqmSJojSyQol35viE934WpwECk\u002B\u002BDtGIIg\u002BMFQfX3HDUoPhCZ6SHDmKSmkPioOSJB579CR/UZl/ICfSJVqPyXgMbHXLVpfLnfPvdK3SdpXEq8x142sNQ8Eqoil2wDbfOoEww15Nxo1GcFYwT9zrrKmSDXlOGiXM/ui0oPSuVN39EHosobN3tuU/L3MU3PPkPzW/pPK9UOCbZAR1mSXY19u4c3\u002Bi/sr2WlaUDyqyt\u002BH00GG\u002B7u/rP79ZkT2uwd2/JldXXKm0AQAqiUpcKQH16KwiQMiEGekrjTOASW3NR1i41SjTG1t4QI8hlGWljxa9Y6iRTIDU\u002BwxuK492M/fSXUHx4xQZIo1Q6cB5ooWDhj4dAuXFfDqXo9ncZS\u002BLwkyXTzcjs6vCZEEbAGLAm1hG6qWRWPESDSEHGn86PL2dhSezohNOn9JSGp5k6juX1siBlbqJ\u002BqlbhUIV3JlsyGeDfXt7DPlFOEqTP35S7WLlrwN2uKcDE8q\u002BGBzROMN5JVJ2oWyAHMoPfF1v9rsrCNgfMG1V9g\u002BAQGmw/PTcc/9HGhor3Av2ZVJ5Z3wJ0x0PUw9EschV4y8C9iECz1/VMsid6JyhPyyMKMra3I6Tdq0MoanlV4H3MTbq6SXq81XypDSzrCpAbhQiuEk9usZgr3\u002B0Nm3179sGpveltlXG4XW1KHiZ38pCjHNVwt84\u002BbYwSjnmNv0oPLRZrMVy2rf\u002BG9cTSFKNxo91cWo6oCz7ze1BdSwcIKq4jOuEQHMFD7G7l6cIJXEjooNqcMVTLZxHXd7YMaWLofssWvtmyYZccGG4fshF86i8HZKose/lJZ9PfOKULN4L7/XsG8p1vJj9DcCj2q6TwWo2G9QS4vALBzVcF4zjiANDrE7SmdfeRqD5q6PvQUrw\u002B3t4nhEKOM0FoNSU2aUMGYW9A==",
      "StatusCode": 201,
      "ResponseHeaders": {
        "Content-Length": "0",
        "Content-MD5": "eaPOpoLjZmUgnT\u002BmD2lUww==",
<<<<<<< HEAD
        "Date": "Wed, 10 Jun 2020 19:56:57 GMT",
        "ETag": "\u00220x8D80D786EF30716\u0022",
        "Last-Modified": "Wed, 10 Jun 2020 19:56:58 GMT",
=======
        "Date": "Fri, 19 Jun 2020 19:18:41 GMT",
        "ETag": "\u00220x8D8148594338CDC\u0022",
        "Last-Modified": "Fri, 19 Jun 2020 19:18:42 GMT",
>>>>>>> 994efc63
        "Server": [
          "Windows-Azure-Blob/1.0",
          "Microsoft-HTTPAPI/2.0"
        ],
        "x-ms-client-request-id": "fa7cd1ce-cbcc-0a8d-9de9-89ce17945dde",
        "x-ms-content-crc64": "B3KoP/DLI8w=",
<<<<<<< HEAD
        "x-ms-request-id": "742df597-401e-0091-6261-3f2812000000",
        "x-ms-request-server-encrypted": "true",
        "x-ms-version": "2019-12-12",
        "x-ms-version-id": "2020-06-10T19:56:58.1582614Z"
=======
        "x-ms-request-id": "422845c9-b01e-003c-096e-466467000000",
        "x-ms-request-server-encrypted": "true",
        "x-ms-version": "2019-12-12",
        "x-ms-version-id": "2020-06-19T19:18:42.2537436Z"
>>>>>>> 994efc63
      },
      "ResponseBody": []
    },
    {
<<<<<<< HEAD
      "RequestUri": "https://seanmcccanary.blob.core.windows.net/test-container-4556850d-559d-81e6-f7e0-8ec631a1f6df/foo/foo",
=======
      "RequestUri": "https://seanmcccanary.blob.core.windows.net/test-container-4556850d-559d-81e6-f7e0-8ec631a1f6df/foo%2Ffoo",
>>>>>>> 994efc63
      "RequestMethod": "PUT",
      "RequestHeaders": {
        "Authorization": "Sanitized",
        "Content-Length": "1024",
<<<<<<< HEAD
        "traceparent": "00-61db4f2f835377488fcdb0a56ae26ac4-4fceeb3238749a47-00",
        "User-Agent": [
          "azsdk-net-Storage.Blobs/12.5.0-dev.20200610.1",
=======
        "traceparent": "00-c056149345301f4f8d8fbe3fd3ed3246-be4d119f11c04545-00",
        "User-Agent": [
          "azsdk-net-Storage.Blobs/12.5.0-dev.20200619.1",
>>>>>>> 994efc63
          "(.NET Core 4.6.28801.04; Microsoft Windows 10.0.18362 )"
        ],
        "x-ms-blob-type": "BlockBlob",
        "x-ms-client-request-id": "6aec81c7-a6bd-e310-08ad-08a8ad997161",
<<<<<<< HEAD
        "x-ms-date": "Wed, 10 Jun 2020 19:56:57 GMT",
=======
        "x-ms-date": "Fri, 19 Jun 2020 19:18:41 GMT",
>>>>>>> 994efc63
        "x-ms-return-client-request-id": "true",
        "x-ms-version": "2019-12-12"
      },
      "RequestBody": "A2iUthey4YEOkRRZtgVQzgdB2Qb939Yf\u002BpZtfPw02AJZH97IlCI1OkkiCHfJy2OhGcE7qlTjgiORdLuBRWWE2rkR/5YmhznkDJ\u002B82tdeVS8zy2I7\u002BS2udZ26NyBntPXknS2\u002BuMvMe5KHVp61JqdMMx6MTXkCSeGLY4r5a1AZfVip2Dypn51jZlDQtKKP\u002BE72bgMB2mZ74VRMM1RB0w9CbdhFC05qo5OAKOYpMpU\u002B\u002B2o7A/1MF6LyLfboXGxIIZNAjkbKSu0Ai8pwgLF/Uq6/DTfqBs8R9VU1U91XgkYnOAZT6KROdLF8O3cy3Jfwc9tIKE80XhvEL5jwlPcQqAmESEirLGoKcZmGbspX3hm\u002BROABD1n389nqjrkMXt\u002B6bJJurpNORUZxPbe1re9RbFB\u002BMk8XDpmvjFVuwJ2x/RK5zAE46TCGcP6ZkNGiQUXqmSJojSyQol35viE934WpwECk\u002B\u002BDtGIIg\u002BMFQfX3HDUoPhCZ6SHDmKSmkPioOSJB579CR/UZl/ICfSJVqPyXgMbHXLVpfLnfPvdK3SdpXEq8x142sNQ8Eqoil2wDbfOoEww15Nxo1GcFYwT9zrrKmSDXlOGiXM/ui0oPSuVN39EHosobN3tuU/L3MU3PPkPzW/pPK9UOCbZAR1mSXY19u4c3\u002Bi/sr2WlaUDyqyt\u002BH00GG\u002B7u/rP79ZkT2uwd2/JldXXKm0AQAqiUpcKQH16KwiQMiEGekrjTOASW3NR1i41SjTG1t4QI8hlGWljxa9Y6iRTIDU\u002BwxuK492M/fSXUHx4xQZIo1Q6cB5ooWDhj4dAuXFfDqXo9ncZS\u002BLwkyXTzcjs6vCZEEbAGLAm1hG6qWRWPESDSEHGn86PL2dhSezohNOn9JSGp5k6juX1siBlbqJ\u002BqlbhUIV3JlsyGeDfXt7DPlFOEqTP35S7WLlrwN2uKcDE8q\u002BGBzROMN5JVJ2oWyAHMoPfF1v9rsrCNgfMG1V9g\u002BAQGmw/PTcc/9HGhor3Av2ZVJ5Z3wJ0x0PUw9EschV4y8C9iECz1/VMsid6JyhPyyMKMra3I6Tdq0MoanlV4H3MTbq6SXq81XypDSzrCpAbhQiuEk9usZgr3\u002B0Nm3179sGpveltlXG4XW1KHiZ38pCjHNVwt84\u002BbYwSjnmNv0oPLRZrMVy2rf\u002BG9cTSFKNxo91cWo6oCz7ze1BdSwcIKq4jOuEQHMFD7G7l6cIJXEjooNqcMVTLZxHXd7YMaWLofssWvtmyYZccGG4fshF86i8HZKose/lJZ9PfOKULN4L7/XsG8p1vJj9DcCj2q6TwWo2G9QS4vALBzVcF4zjiANDrE7SmdfeRqD5q6PvQUrw\u002B3t4nhEKOM0FoNSU2aUMGYW9A==",
      "StatusCode": 201,
      "ResponseHeaders": {
        "Content-Length": "0",
        "Content-MD5": "eaPOpoLjZmUgnT\u002BmD2lUww==",
<<<<<<< HEAD
        "Date": "Wed, 10 Jun 2020 19:56:57 GMT",
        "ETag": "\u00220x8D80D786EFC0969\u0022",
        "Last-Modified": "Wed, 10 Jun 2020 19:56:58 GMT",
=======
        "Date": "Fri, 19 Jun 2020 19:18:41 GMT",
        "ETag": "\u00220x8D81485943C8F28\u0022",
        "Last-Modified": "Fri, 19 Jun 2020 19:18:42 GMT",
>>>>>>> 994efc63
        "Server": [
          "Windows-Azure-Blob/1.0",
          "Microsoft-HTTPAPI/2.0"
        ],
        "x-ms-client-request-id": "6aec81c7-a6bd-e310-08ad-08a8ad997161",
        "x-ms-content-crc64": "B3KoP/DLI8w=",
<<<<<<< HEAD
        "x-ms-request-id": "742df5a8-401e-0091-7161-3f2812000000",
        "x-ms-request-server-encrypted": "true",
        "x-ms-version": "2019-12-12",
        "x-ms-version-id": "2020-06-10T19:56:58.2183041Z"
=======
        "x-ms-request-id": "422845de-b01e-003c-1e6e-466467000000",
        "x-ms-request-server-encrypted": "true",
        "x-ms-version": "2019-12-12",
        "x-ms-version-id": "2020-06-19T19:18:42.3127848Z"
>>>>>>> 994efc63
      },
      "ResponseBody": []
    },
    {
<<<<<<< HEAD
      "RequestUri": "https://seanmcccanary.blob.core.windows.net/test-container-4556850d-559d-81e6-f7e0-8ec631a1f6df/foo/bar",
=======
      "RequestUri": "https://seanmcccanary.blob.core.windows.net/test-container-4556850d-559d-81e6-f7e0-8ec631a1f6df/foo%2Fbar",
>>>>>>> 994efc63
      "RequestMethod": "PUT",
      "RequestHeaders": {
        "Authorization": "Sanitized",
        "Content-Length": "1024",
<<<<<<< HEAD
        "traceparent": "00-263b5172b295f74eaf3680255d4ecced-023bfd8562690c47-00",
        "User-Agent": [
          "azsdk-net-Storage.Blobs/12.5.0-dev.20200610.1",
=======
        "traceparent": "00-0661621054ac4549833389ae37779674-5099f29eef684d46-00",
        "User-Agent": [
          "azsdk-net-Storage.Blobs/12.5.0-dev.20200619.1",
>>>>>>> 994efc63
          "(.NET Core 4.6.28801.04; Microsoft Windows 10.0.18362 )"
        ],
        "x-ms-blob-type": "BlockBlob",
        "x-ms-client-request-id": "9606edd8-f3a8-a821-6fec-b97e6500c5b9",
<<<<<<< HEAD
        "x-ms-date": "Wed, 10 Jun 2020 19:56:58 GMT",
=======
        "x-ms-date": "Fri, 19 Jun 2020 19:18:41 GMT",
>>>>>>> 994efc63
        "x-ms-return-client-request-id": "true",
        "x-ms-version": "2019-12-12"
      },
      "RequestBody": "A2iUthey4YEOkRRZtgVQzgdB2Qb939Yf\u002BpZtfPw02AJZH97IlCI1OkkiCHfJy2OhGcE7qlTjgiORdLuBRWWE2rkR/5YmhznkDJ\u002B82tdeVS8zy2I7\u002BS2udZ26NyBntPXknS2\u002BuMvMe5KHVp61JqdMMx6MTXkCSeGLY4r5a1AZfVip2Dypn51jZlDQtKKP\u002BE72bgMB2mZ74VRMM1RB0w9CbdhFC05qo5OAKOYpMpU\u002B\u002B2o7A/1MF6LyLfboXGxIIZNAjkbKSu0Ai8pwgLF/Uq6/DTfqBs8R9VU1U91XgkYnOAZT6KROdLF8O3cy3Jfwc9tIKE80XhvEL5jwlPcQqAmESEirLGoKcZmGbspX3hm\u002BROABD1n389nqjrkMXt\u002B6bJJurpNORUZxPbe1re9RbFB\u002BMk8XDpmvjFVuwJ2x/RK5zAE46TCGcP6ZkNGiQUXqmSJojSyQol35viE934WpwECk\u002B\u002BDtGIIg\u002BMFQfX3HDUoPhCZ6SHDmKSmkPioOSJB579CR/UZl/ICfSJVqPyXgMbHXLVpfLnfPvdK3SdpXEq8x142sNQ8Eqoil2wDbfOoEww15Nxo1GcFYwT9zrrKmSDXlOGiXM/ui0oPSuVN39EHosobN3tuU/L3MU3PPkPzW/pPK9UOCbZAR1mSXY19u4c3\u002Bi/sr2WlaUDyqyt\u002BH00GG\u002B7u/rP79ZkT2uwd2/JldXXKm0AQAqiUpcKQH16KwiQMiEGekrjTOASW3NR1i41SjTG1t4QI8hlGWljxa9Y6iRTIDU\u002BwxuK492M/fSXUHx4xQZIo1Q6cB5ooWDhj4dAuXFfDqXo9ncZS\u002BLwkyXTzcjs6vCZEEbAGLAm1hG6qWRWPESDSEHGn86PL2dhSezohNOn9JSGp5k6juX1siBlbqJ\u002BqlbhUIV3JlsyGeDfXt7DPlFOEqTP35S7WLlrwN2uKcDE8q\u002BGBzROMN5JVJ2oWyAHMoPfF1v9rsrCNgfMG1V9g\u002BAQGmw/PTcc/9HGhor3Av2ZVJ5Z3wJ0x0PUw9EschV4y8C9iECz1/VMsid6JyhPyyMKMra3I6Tdq0MoanlV4H3MTbq6SXq81XypDSzrCpAbhQiuEk9usZgr3\u002B0Nm3179sGpveltlXG4XW1KHiZ38pCjHNVwt84\u002BbYwSjnmNv0oPLRZrMVy2rf\u002BG9cTSFKNxo91cWo6oCz7ze1BdSwcIKq4jOuEQHMFD7G7l6cIJXEjooNqcMVTLZxHXd7YMaWLofssWvtmyYZccGG4fshF86i8HZKose/lJZ9PfOKULN4L7/XsG8p1vJj9DcCj2q6TwWo2G9QS4vALBzVcF4zjiANDrE7SmdfeRqD5q6PvQUrw\u002B3t4nhEKOM0FoNSU2aUMGYW9A==",
      "StatusCode": 201,
      "ResponseHeaders": {
        "Content-Length": "0",
        "Content-MD5": "eaPOpoLjZmUgnT\u002BmD2lUww==",
<<<<<<< HEAD
        "Date": "Wed, 10 Jun 2020 19:56:57 GMT",
        "ETag": "\u00220x8D80D786F0532DC\u0022",
        "Last-Modified": "Wed, 10 Jun 2020 19:56:58 GMT",
=======
        "Date": "Fri, 19 Jun 2020 19:18:41 GMT",
        "ETag": "\u00220x8D814859445917D\u0022",
        "Last-Modified": "Fri, 19 Jun 2020 19:18:42 GMT",
>>>>>>> 994efc63
        "Server": [
          "Windows-Azure-Blob/1.0",
          "Microsoft-HTTPAPI/2.0"
        ],
        "x-ms-client-request-id": "9606edd8-f3a8-a821-6fec-b97e6500c5b9",
        "x-ms-content-crc64": "B3KoP/DLI8w=",
<<<<<<< HEAD
        "x-ms-request-id": "742df5c6-401e-0091-0f61-3f2812000000",
        "x-ms-request-server-encrypted": "true",
        "x-ms-version": "2019-12-12",
        "x-ms-version-id": "2020-06-10T19:56:58.2773468Z"
=======
        "x-ms-request-id": "422845f4-b01e-003c-316e-466467000000",
        "x-ms-request-server-encrypted": "true",
        "x-ms-version": "2019-12-12",
        "x-ms-version-id": "2020-06-19T19:18:42.3718269Z"
>>>>>>> 994efc63
      },
      "ResponseBody": []
    },
    {
<<<<<<< HEAD
      "RequestUri": "https://seanmcccanary.blob.core.windows.net/test-container-4556850d-559d-81e6-f7e0-8ec631a1f6df/baz/foo",
=======
      "RequestUri": "https://seanmcccanary.blob.core.windows.net/test-container-4556850d-559d-81e6-f7e0-8ec631a1f6df/baz%2Ffoo",
>>>>>>> 994efc63
      "RequestMethod": "PUT",
      "RequestHeaders": {
        "Authorization": "Sanitized",
        "Content-Length": "1024",
<<<<<<< HEAD
        "traceparent": "00-e8a0ad0756a5574fb25f84cd6d485ca1-4b7d5e9f47ca984e-00",
        "User-Agent": [
          "azsdk-net-Storage.Blobs/12.5.0-dev.20200610.1",
=======
        "traceparent": "00-388fbc957a8e5d4c9c7ac650c8e62c80-d09d7dfbc943bd4d-00",
        "User-Agent": [
          "azsdk-net-Storage.Blobs/12.5.0-dev.20200619.1",
>>>>>>> 994efc63
          "(.NET Core 4.6.28801.04; Microsoft Windows 10.0.18362 )"
        ],
        "x-ms-blob-type": "BlockBlob",
        "x-ms-client-request-id": "bfd0bc80-db92-c2b9-8fe3-9b9234a3fa28",
<<<<<<< HEAD
        "x-ms-date": "Wed, 10 Jun 2020 19:56:58 GMT",
=======
        "x-ms-date": "Fri, 19 Jun 2020 19:18:41 GMT",
>>>>>>> 994efc63
        "x-ms-return-client-request-id": "true",
        "x-ms-version": "2019-12-12"
      },
      "RequestBody": "A2iUthey4YEOkRRZtgVQzgdB2Qb939Yf\u002BpZtfPw02AJZH97IlCI1OkkiCHfJy2OhGcE7qlTjgiORdLuBRWWE2rkR/5YmhznkDJ\u002B82tdeVS8zy2I7\u002BS2udZ26NyBntPXknS2\u002BuMvMe5KHVp61JqdMMx6MTXkCSeGLY4r5a1AZfVip2Dypn51jZlDQtKKP\u002BE72bgMB2mZ74VRMM1RB0w9CbdhFC05qo5OAKOYpMpU\u002B\u002B2o7A/1MF6LyLfboXGxIIZNAjkbKSu0Ai8pwgLF/Uq6/DTfqBs8R9VU1U91XgkYnOAZT6KROdLF8O3cy3Jfwc9tIKE80XhvEL5jwlPcQqAmESEirLGoKcZmGbspX3hm\u002BROABD1n389nqjrkMXt\u002B6bJJurpNORUZxPbe1re9RbFB\u002BMk8XDpmvjFVuwJ2x/RK5zAE46TCGcP6ZkNGiQUXqmSJojSyQol35viE934WpwECk\u002B\u002BDtGIIg\u002BMFQfX3HDUoPhCZ6SHDmKSmkPioOSJB579CR/UZl/ICfSJVqPyXgMbHXLVpfLnfPvdK3SdpXEq8x142sNQ8Eqoil2wDbfOoEww15Nxo1GcFYwT9zrrKmSDXlOGiXM/ui0oPSuVN39EHosobN3tuU/L3MU3PPkPzW/pPK9UOCbZAR1mSXY19u4c3\u002Bi/sr2WlaUDyqyt\u002BH00GG\u002B7u/rP79ZkT2uwd2/JldXXKm0AQAqiUpcKQH16KwiQMiEGekrjTOASW3NR1i41SjTG1t4QI8hlGWljxa9Y6iRTIDU\u002BwxuK492M/fSXUHx4xQZIo1Q6cB5ooWDhj4dAuXFfDqXo9ncZS\u002BLwkyXTzcjs6vCZEEbAGLAm1hG6qWRWPESDSEHGn86PL2dhSezohNOn9JSGp5k6juX1siBlbqJ\u002BqlbhUIV3JlsyGeDfXt7DPlFOEqTP35S7WLlrwN2uKcDE8q\u002BGBzROMN5JVJ2oWyAHMoPfF1v9rsrCNgfMG1V9g\u002BAQGmw/PTcc/9HGhor3Av2ZVJ5Z3wJ0x0PUw9EschV4y8C9iECz1/VMsid6JyhPyyMKMra3I6Tdq0MoanlV4H3MTbq6SXq81XypDSzrCpAbhQiuEk9usZgr3\u002B0Nm3179sGpveltlXG4XW1KHiZ38pCjHNVwt84\u002BbYwSjnmNv0oPLRZrMVy2rf\u002BG9cTSFKNxo91cWo6oCz7ze1BdSwcIKq4jOuEQHMFD7G7l6cIJXEjooNqcMVTLZxHXd7YMaWLofssWvtmyYZccGG4fshF86i8HZKose/lJZ9PfOKULN4L7/XsG8p1vJj9DcCj2q6TwWo2G9QS4vALBzVcF4zjiANDrE7SmdfeRqD5q6PvQUrw\u002B3t4nhEKOM0FoNSU2aUMGYW9A==",
      "StatusCode": 201,
      "ResponseHeaders": {
        "Content-Length": "0",
        "Content-MD5": "eaPOpoLjZmUgnT\u002BmD2lUww==",
<<<<<<< HEAD
        "Date": "Wed, 10 Jun 2020 19:56:57 GMT",
        "ETag": "\u00220x8D80D786F0E3530\u0022",
        "Last-Modified": "Wed, 10 Jun 2020 19:56:58 GMT",
=======
        "Date": "Fri, 19 Jun 2020 19:18:41 GMT",
        "ETag": "\u00220x8D81485944E93C9\u0022",
        "Last-Modified": "Fri, 19 Jun 2020 19:18:42 GMT",
>>>>>>> 994efc63
        "Server": [
          "Windows-Azure-Blob/1.0",
          "Microsoft-HTTPAPI/2.0"
        ],
        "x-ms-client-request-id": "bfd0bc80-db92-c2b9-8fe3-9b9234a3fa28",
        "x-ms-content-crc64": "B3KoP/DLI8w=",
<<<<<<< HEAD
        "x-ms-request-id": "742df5dd-401e-0091-2561-3f2812000000",
        "x-ms-request-server-encrypted": "true",
        "x-ms-version": "2019-12-12",
        "x-ms-version-id": "2020-06-10T19:56:58.3363888Z"
=======
        "x-ms-request-id": "42284619-b01e-003c-546e-466467000000",
        "x-ms-request-server-encrypted": "true",
        "x-ms-version": "2019-12-12",
        "x-ms-version-id": "2020-06-19T19:18:42.4308681Z"
>>>>>>> 994efc63
      },
      "ResponseBody": []
    },
    {
<<<<<<< HEAD
      "RequestUri": "https://seanmcccanary.blob.core.windows.net/test-container-4556850d-559d-81e6-f7e0-8ec631a1f6df/baz/foo/bar",
=======
      "RequestUri": "https://seanmcccanary.blob.core.windows.net/test-container-4556850d-559d-81e6-f7e0-8ec631a1f6df/baz%2Ffoo%2Fbar",
>>>>>>> 994efc63
      "RequestMethod": "PUT",
      "RequestHeaders": {
        "Authorization": "Sanitized",
        "Content-Length": "1024",
<<<<<<< HEAD
        "traceparent": "00-54ea4c04f111804bb39f70ed59a5ca16-7de879fe2521d14a-00",
        "User-Agent": [
          "azsdk-net-Storage.Blobs/12.5.0-dev.20200610.1",
=======
        "traceparent": "00-122fb8a96936a24980bc683b5a553bd0-94e1357a0c918d40-00",
        "User-Agent": [
          "azsdk-net-Storage.Blobs/12.5.0-dev.20200619.1",
>>>>>>> 994efc63
          "(.NET Core 4.6.28801.04; Microsoft Windows 10.0.18362 )"
        ],
        "x-ms-blob-type": "BlockBlob",
        "x-ms-client-request-id": "a9fe96df-052f-4c27-d92e-9ce26a8aa4bb",
<<<<<<< HEAD
        "x-ms-date": "Wed, 10 Jun 2020 19:56:58 GMT",
=======
        "x-ms-date": "Fri, 19 Jun 2020 19:18:41 GMT",
>>>>>>> 994efc63
        "x-ms-return-client-request-id": "true",
        "x-ms-version": "2019-12-12"
      },
      "RequestBody": "A2iUthey4YEOkRRZtgVQzgdB2Qb939Yf\u002BpZtfPw02AJZH97IlCI1OkkiCHfJy2OhGcE7qlTjgiORdLuBRWWE2rkR/5YmhznkDJ\u002B82tdeVS8zy2I7\u002BS2udZ26NyBntPXknS2\u002BuMvMe5KHVp61JqdMMx6MTXkCSeGLY4r5a1AZfVip2Dypn51jZlDQtKKP\u002BE72bgMB2mZ74VRMM1RB0w9CbdhFC05qo5OAKOYpMpU\u002B\u002B2o7A/1MF6LyLfboXGxIIZNAjkbKSu0Ai8pwgLF/Uq6/DTfqBs8R9VU1U91XgkYnOAZT6KROdLF8O3cy3Jfwc9tIKE80XhvEL5jwlPcQqAmESEirLGoKcZmGbspX3hm\u002BROABD1n389nqjrkMXt\u002B6bJJurpNORUZxPbe1re9RbFB\u002BMk8XDpmvjFVuwJ2x/RK5zAE46TCGcP6ZkNGiQUXqmSJojSyQol35viE934WpwECk\u002B\u002BDtGIIg\u002BMFQfX3HDUoPhCZ6SHDmKSmkPioOSJB579CR/UZl/ICfSJVqPyXgMbHXLVpfLnfPvdK3SdpXEq8x142sNQ8Eqoil2wDbfOoEww15Nxo1GcFYwT9zrrKmSDXlOGiXM/ui0oPSuVN39EHosobN3tuU/L3MU3PPkPzW/pPK9UOCbZAR1mSXY19u4c3\u002Bi/sr2WlaUDyqyt\u002BH00GG\u002B7u/rP79ZkT2uwd2/JldXXKm0AQAqiUpcKQH16KwiQMiEGekrjTOASW3NR1i41SjTG1t4QI8hlGWljxa9Y6iRTIDU\u002BwxuK492M/fSXUHx4xQZIo1Q6cB5ooWDhj4dAuXFfDqXo9ncZS\u002BLwkyXTzcjs6vCZEEbAGLAm1hG6qWRWPESDSEHGn86PL2dhSezohNOn9JSGp5k6juX1siBlbqJ\u002BqlbhUIV3JlsyGeDfXt7DPlFOEqTP35S7WLlrwN2uKcDE8q\u002BGBzROMN5JVJ2oWyAHMoPfF1v9rsrCNgfMG1V9g\u002BAQGmw/PTcc/9HGhor3Av2ZVJ5Z3wJ0x0PUw9EschV4y8C9iECz1/VMsid6JyhPyyMKMra3I6Tdq0MoanlV4H3MTbq6SXq81XypDSzrCpAbhQiuEk9usZgr3\u002B0Nm3179sGpveltlXG4XW1KHiZ38pCjHNVwt84\u002BbYwSjnmNv0oPLRZrMVy2rf\u002BG9cTSFKNxo91cWo6oCz7ze1BdSwcIKq4jOuEQHMFD7G7l6cIJXEjooNqcMVTLZxHXd7YMaWLofssWvtmyYZccGG4fshF86i8HZKose/lJZ9PfOKULN4L7/XsG8p1vJj9DcCj2q6TwWo2G9QS4vALBzVcF4zjiANDrE7SmdfeRqD5q6PvQUrw\u002B3t4nhEKOM0FoNSU2aUMGYW9A==",
      "StatusCode": 201,
      "ResponseHeaders": {
        "Content-Length": "0",
        "Content-MD5": "eaPOpoLjZmUgnT\u002BmD2lUww==",
<<<<<<< HEAD
        "Date": "Wed, 10 Jun 2020 19:56:57 GMT",
        "ETag": "\u00220x8D80D786F173787\u0022",
        "Last-Modified": "Wed, 10 Jun 2020 19:56:58 GMT",
=======
        "Date": "Fri, 19 Jun 2020 19:18:42 GMT",
        "ETag": "\u00220x8D8148594576F07\u0022",
        "Last-Modified": "Fri, 19 Jun 2020 19:18:42 GMT",
>>>>>>> 994efc63
        "Server": [
          "Windows-Azure-Blob/1.0",
          "Microsoft-HTTPAPI/2.0"
        ],
        "x-ms-client-request-id": "a9fe96df-052f-4c27-d92e-9ce26a8aa4bb",
        "x-ms-content-crc64": "B3KoP/DLI8w=",
<<<<<<< HEAD
        "x-ms-request-id": "742df5ee-401e-0091-3161-3f2812000000",
        "x-ms-request-server-encrypted": "true",
        "x-ms-version": "2019-12-12",
        "x-ms-version-id": "2020-06-10T19:56:58.3954311Z"
=======
        "x-ms-request-id": "42284637-b01e-003c-706e-466467000000",
        "x-ms-request-server-encrypted": "true",
        "x-ms-version": "2019-12-12",
        "x-ms-version-id": "2020-06-19T19:18:42.4889095Z"
>>>>>>> 994efc63
      },
      "ResponseBody": []
    },
    {
<<<<<<< HEAD
      "RequestUri": "https://seanmcccanary.blob.core.windows.net/test-container-4556850d-559d-81e6-f7e0-8ec631a1f6df/baz/bar/foo",
=======
      "RequestUri": "https://seanmcccanary.blob.core.windows.net/test-container-4556850d-559d-81e6-f7e0-8ec631a1f6df/baz%2Fbar%2Ffoo",
>>>>>>> 994efc63
      "RequestMethod": "PUT",
      "RequestHeaders": {
        "Authorization": "Sanitized",
        "Content-Length": "1024",
<<<<<<< HEAD
        "traceparent": "00-481a328967b13145bba7d12c6af1ddd1-158f0200e30e214b-00",
        "User-Agent": [
          "azsdk-net-Storage.Blobs/12.5.0-dev.20200610.1",
=======
        "traceparent": "00-bdf999fc30e6e742be5d9a798b2aada4-bc50c4e8aee73641-00",
        "User-Agent": [
          "azsdk-net-Storage.Blobs/12.5.0-dev.20200619.1",
>>>>>>> 994efc63
          "(.NET Core 4.6.28801.04; Microsoft Windows 10.0.18362 )"
        ],
        "x-ms-blob-type": "BlockBlob",
        "x-ms-client-request-id": "9eb20939-50a5-3ef9-c6bd-69c663a46747",
<<<<<<< HEAD
        "x-ms-date": "Wed, 10 Jun 2020 19:56:58 GMT",
=======
        "x-ms-date": "Fri, 19 Jun 2020 19:18:41 GMT",
>>>>>>> 994efc63
        "x-ms-return-client-request-id": "true",
        "x-ms-version": "2019-12-12"
      },
      "RequestBody": "A2iUthey4YEOkRRZtgVQzgdB2Qb939Yf\u002BpZtfPw02AJZH97IlCI1OkkiCHfJy2OhGcE7qlTjgiORdLuBRWWE2rkR/5YmhznkDJ\u002B82tdeVS8zy2I7\u002BS2udZ26NyBntPXknS2\u002BuMvMe5KHVp61JqdMMx6MTXkCSeGLY4r5a1AZfVip2Dypn51jZlDQtKKP\u002BE72bgMB2mZ74VRMM1RB0w9CbdhFC05qo5OAKOYpMpU\u002B\u002B2o7A/1MF6LyLfboXGxIIZNAjkbKSu0Ai8pwgLF/Uq6/DTfqBs8R9VU1U91XgkYnOAZT6KROdLF8O3cy3Jfwc9tIKE80XhvEL5jwlPcQqAmESEirLGoKcZmGbspX3hm\u002BROABD1n389nqjrkMXt\u002B6bJJurpNORUZxPbe1re9RbFB\u002BMk8XDpmvjFVuwJ2x/RK5zAE46TCGcP6ZkNGiQUXqmSJojSyQol35viE934WpwECk\u002B\u002BDtGIIg\u002BMFQfX3HDUoPhCZ6SHDmKSmkPioOSJB579CR/UZl/ICfSJVqPyXgMbHXLVpfLnfPvdK3SdpXEq8x142sNQ8Eqoil2wDbfOoEww15Nxo1GcFYwT9zrrKmSDXlOGiXM/ui0oPSuVN39EHosobN3tuU/L3MU3PPkPzW/pPK9UOCbZAR1mSXY19u4c3\u002Bi/sr2WlaUDyqyt\u002BH00GG\u002B7u/rP79ZkT2uwd2/JldXXKm0AQAqiUpcKQH16KwiQMiEGekrjTOASW3NR1i41SjTG1t4QI8hlGWljxa9Y6iRTIDU\u002BwxuK492M/fSXUHx4xQZIo1Q6cB5ooWDhj4dAuXFfDqXo9ncZS\u002BLwkyXTzcjs6vCZEEbAGLAm1hG6qWRWPESDSEHGn86PL2dhSezohNOn9JSGp5k6juX1siBlbqJ\u002BqlbhUIV3JlsyGeDfXt7DPlFOEqTP35S7WLlrwN2uKcDE8q\u002BGBzROMN5JVJ2oWyAHMoPfF1v9rsrCNgfMG1V9g\u002BAQGmw/PTcc/9HGhor3Av2ZVJ5Z3wJ0x0PUw9EschV4y8C9iECz1/VMsid6JyhPyyMKMra3I6Tdq0MoanlV4H3MTbq6SXq81XypDSzrCpAbhQiuEk9usZgr3\u002B0Nm3179sGpveltlXG4XW1KHiZ38pCjHNVwt84\u002BbYwSjnmNv0oPLRZrMVy2rf\u002BG9cTSFKNxo91cWo6oCz7ze1BdSwcIKq4jOuEQHMFD7G7l6cIJXEjooNqcMVTLZxHXd7YMaWLofssWvtmyYZccGG4fshF86i8HZKose/lJZ9PfOKULN4L7/XsG8p1vJj9DcCj2q6TwWo2G9QS4vALBzVcF4zjiANDrE7SmdfeRqD5q6PvQUrw\u002B3t4nhEKOM0FoNSU2aUMGYW9A==",
      "StatusCode": 201,
      "ResponseHeaders": {
        "Content-Length": "0",
        "Content-MD5": "eaPOpoLjZmUgnT\u002BmD2lUww==",
<<<<<<< HEAD
        "Date": "Wed, 10 Jun 2020 19:56:57 GMT",
        "ETag": "\u00220x8D80D786F2060F6\u0022",
        "Last-Modified": "Wed, 10 Jun 2020 19:56:58 GMT",
=======
        "Date": "Fri, 19 Jun 2020 19:18:42 GMT",
        "ETag": "\u00220x8D8148594604A37\u0022",
        "Last-Modified": "Fri, 19 Jun 2020 19:18:42 GMT",
>>>>>>> 994efc63
        "Server": [
          "Windows-Azure-Blob/1.0",
          "Microsoft-HTTPAPI/2.0"
        ],
        "x-ms-client-request-id": "9eb20939-50a5-3ef9-c6bd-69c663a46747",
        "x-ms-content-crc64": "B3KoP/DLI8w=",
<<<<<<< HEAD
        "x-ms-request-id": "742df60f-401e-0091-5161-3f2812000000",
        "x-ms-request-server-encrypted": "true",
        "x-ms-version": "2019-12-12",
        "x-ms-version-id": "2020-06-10T19:56:58.4554742Z"
=======
        "x-ms-request-id": "4228464c-b01e-003c-046e-466467000000",
        "x-ms-request-server-encrypted": "true",
        "x-ms-version": "2019-12-12",
        "x-ms-version-id": "2020-06-19T19:18:42.5479507Z"
>>>>>>> 994efc63
      },
      "ResponseBody": []
    },
    {
<<<<<<< HEAD
      "RequestUri": "https://seanmcccanary.blob.core.windows.net/test-container-4556850d-559d-81e6-f7e0-8ec631a1f6df/foo/foo?comp=metadata",
      "RequestMethod": "PUT",
      "RequestHeaders": {
        "Authorization": "Sanitized",
        "traceparent": "00-617bc00dcf46c342ae6732880f9c20ba-f1da499c905b5b4a-00",
        "User-Agent": [
          "azsdk-net-Storage.Blobs/12.5.0-dev.20200610.1",
          "(.NET Core 4.6.28801.04; Microsoft Windows 10.0.18362 )"
        ],
        "x-ms-client-request-id": "60a87a1d-06d7-4016-1f31-49145f671c90",
        "x-ms-date": "Wed, 10 Jun 2020 19:56:58 GMT",
=======
      "RequestUri": "https://seanmcccanary.blob.core.windows.net/test-container-4556850d-559d-81e6-f7e0-8ec631a1f6df/foo%2Ffoo?comp=metadata",
      "RequestMethod": "PUT",
      "RequestHeaders": {
        "Authorization": "Sanitized",
        "traceparent": "00-2a5a338b6c398d42a1bf255d3c192b94-8aa081c7e19f284e-00",
        "User-Agent": [
          "azsdk-net-Storage.Blobs/12.5.0-dev.20200619.1",
          "(.NET Core 4.6.28801.04; Microsoft Windows 10.0.18362 )"
        ],
        "x-ms-client-request-id": "60a87a1d-06d7-4016-1f31-49145f671c90",
        "x-ms-date": "Fri, 19 Jun 2020 19:18:41 GMT",
>>>>>>> 994efc63
        "x-ms-meta-Capital": "letter",
        "x-ms-meta-foo": "bar",
        "x-ms-meta-meta": "data",
        "x-ms-meta-UPPER": "case",
        "x-ms-return-client-request-id": "true",
        "x-ms-version": "2019-12-12"
      },
      "RequestBody": null,
      "StatusCode": 200,
      "ResponseHeaders": {
        "Content-Length": "0",
<<<<<<< HEAD
        "Date": "Wed, 10 Jun 2020 19:56:57 GMT",
        "ETag": "\u00220x8D80D786F293C37\u0022",
        "Last-Modified": "Wed, 10 Jun 2020 19:56:58 GMT",
=======
        "Date": "Fri, 19 Jun 2020 19:18:42 GMT",
        "ETag": "\u00220x8D81485946CA887\u0022",
        "Last-Modified": "Fri, 19 Jun 2020 19:18:42 GMT",
>>>>>>> 994efc63
        "Server": [
          "Windows-Azure-Blob/1.0",
          "Microsoft-HTTPAPI/2.0"
        ],
        "x-ms-client-request-id": "60a87a1d-06d7-4016-1f31-49145f671c90",
<<<<<<< HEAD
        "x-ms-request-id": "742df62b-401e-0091-6c61-3f2812000000",
        "x-ms-request-server-encrypted": "true",
        "x-ms-version": "2019-12-12",
        "x-ms-version-id": "2020-06-10T19:56:58.5155166Z"
=======
        "x-ms-request-id": "4228466f-b01e-003c-266e-466467000000",
        "x-ms-request-server-encrypted": "true",
        "x-ms-version": "2019-12-12",
        "x-ms-version-id": "2020-06-19T19:18:42.6290071Z"
>>>>>>> 994efc63
      },
      "ResponseBody": []
    },
    {
      "RequestUri": "https://seanmcccanary.blob.core.windows.net/test-container-4556850d-559d-81e6-f7e0-8ec631a1f6df?restype=container\u0026comp=list\u0026prefix=foo",
      "RequestMethod": "GET",
      "RequestHeaders": {
        "Authorization": "Sanitized",
        "User-Agent": [
<<<<<<< HEAD
          "azsdk-net-Storage.Blobs/12.5.0-dev.20200610.1",
          "(.NET Core 4.6.28801.04; Microsoft Windows 10.0.18362 )"
        ],
        "x-ms-client-request-id": "e9a82d15-06fc-836f-6549-7acc4faab602",
        "x-ms-date": "Wed, 10 Jun 2020 19:56:58 GMT",
=======
          "azsdk-net-Storage.Blobs/12.5.0-dev.20200619.1",
          "(.NET Core 4.6.28801.04; Microsoft Windows 10.0.18362 )"
        ],
        "x-ms-client-request-id": "e9a82d15-06fc-836f-6549-7acc4faab602",
        "x-ms-date": "Fri, 19 Jun 2020 19:18:41 GMT",
>>>>>>> 994efc63
        "x-ms-return-client-request-id": "true",
        "x-ms-version": "2019-12-12"
      },
      "RequestBody": null,
      "StatusCode": 200,
      "ResponseHeaders": {
        "Access-Control-Allow-Origin": "*",
        "Access-Control-Expose-Headers": "x-ms-request-id,x-ms-client-request-id,Server,x-ms-version,Content-Type,Content-Length,Date,Transfer-Encoding",
        "Content-Length": "2547",
        "Content-Type": "application/xml",
<<<<<<< HEAD
        "Date": "Wed, 10 Jun 2020 19:56:57 GMT",
=======
        "Date": "Fri, 19 Jun 2020 19:18:42 GMT",
>>>>>>> 994efc63
        "Server": [
          "Windows-Azure-Blob/1.0",
          "Microsoft-HTTPAPI/2.0"
        ],
<<<<<<< HEAD
        "Transfer-Encoding": "chunked",
        "x-ms-client-request-id": "e9a82d15-06fc-836f-6549-7acc4faab602",
        "x-ms-request-id": "742df644-401e-0091-0361-3f2812000000",
        "x-ms-version": "2019-12-12"
      },
      "ResponseBody": "\uFEFF\u003C?xml version=\u00221.0\u0022 encoding=\u0022utf-8\u0022?\u003E\u003CEnumerationResults ServiceEndpoint=\u0022https://seanmcccanary.blob.core.windows.net/\u0022 ContainerName=\u0022test-container-4556850d-559d-81e6-f7e0-8ec631a1f6df\u0022\u003E\u003CPrefix\u003Efoo\u003C/Prefix\u003E\u003CBlobs\u003E\u003CBlob\u003E\u003CName\u003Efoo\u003C/Name\u003E\u003CVersionId\u003E2020-06-10T19:56:58.0361734Z\u003C/VersionId\u003E\u003CIsCurrentVersion\u003Etrue\u003C/IsCurrentVersion\u003E\u003CProperties\u003E\u003CCreation-Time\u003EWed, 10 Jun 2020 19:56:58 GMT\u003C/Creation-Time\u003E\u003CLast-Modified\u003EWed, 10 Jun 2020 19:56:58 GMT\u003C/Last-Modified\u003E\u003CEtag\u003E0x8D80D786EE06606\u003C/Etag\u003E\u003CContent-Length\u003E1024\u003C/Content-Length\u003E\u003CContent-Type\u003Eapplication/octet-stream\u003C/Content-Type\u003E\u003CContent-Encoding /\u003E\u003CContent-Language /\u003E\u003CContent-CRC64 /\u003E\u003CContent-MD5\u003EeaPOpoLjZmUgnT\u002BmD2lUww==\u003C/Content-MD5\u003E\u003CCache-Control /\u003E\u003CContent-Disposition /\u003E\u003CBlobType\u003EBlockBlob\u003C/BlobType\u003E\u003CAccessTier\u003EHot\u003C/AccessTier\u003E\u003CAccessTierInferred\u003Etrue\u003C/AccessTierInferred\u003E\u003CLeaseStatus\u003Eunlocked\u003C/LeaseStatus\u003E\u003CLeaseState\u003Eavailable\u003C/LeaseState\u003E\u003CServerEncrypted\u003Etrue\u003C/ServerEncrypted\u003E\u003C/Properties\u003E\u003COrMetadata /\u003E\u003C/Blob\u003E\u003CBlob\u003E\u003CName\u003Efoo/bar\u003C/Name\u003E\u003CVersionId\u003E2020-06-10T19:56:58.2773468Z\u003C/VersionId\u003E\u003CIsCurrentVersion\u003Etrue\u003C/IsCurrentVersion\u003E\u003CProperties\u003E\u003CCreation-Time\u003EWed, 10 Jun 2020 19:56:58 GMT\u003C/Creation-Time\u003E\u003CLast-Modified\u003EWed, 10 Jun 2020 19:56:58 GMT\u003C/Last-Modified\u003E\u003CEtag\u003E0x8D80D786F0532DC\u003C/Etag\u003E\u003CContent-Length\u003E1024\u003C/Content-Length\u003E\u003CContent-Type\u003Eapplication/octet-stream\u003C/Content-Type\u003E\u003CContent-Encoding /\u003E\u003CContent-Language /\u003E\u003CContent-CRC64 /\u003E\u003CContent-MD5\u003EeaPOpoLjZmUgnT\u002BmD2lUww==\u003C/Content-MD5\u003E\u003CCache-Control /\u003E\u003CContent-Disposition /\u003E\u003CBlobType\u003EBlockBlob\u003C/BlobType\u003E\u003CAccessTier\u003EHot\u003C/AccessTier\u003E\u003CAccessTierInferred\u003Etrue\u003C/AccessTierInferred\u003E\u003CLeaseStatus\u003Eunlocked\u003C/LeaseStatus\u003E\u003CLeaseState\u003Eavailable\u003C/LeaseState\u003E\u003CServerEncrypted\u003Etrue\u003C/ServerEncrypted\u003E\u003C/Properties\u003E\u003COrMetadata /\u003E\u003C/Blob\u003E\u003CBlob\u003E\u003CName\u003Efoo/foo\u003C/Name\u003E\u003CVersionId\u003E2020-06-10T19:56:58.5155166Z\u003C/VersionId\u003E\u003CIsCurrentVersion\u003Etrue\u003C/IsCurrentVersion\u003E\u003CProperties\u003E\u003CCreation-Time\u003EWed, 10 Jun 2020 19:56:58 GMT\u003C/Creation-Time\u003E\u003CLast-Modified\u003EWed, 10 Jun 2020 19:56:58 GMT\u003C/Last-Modified\u003E\u003CEtag\u003E0x8D80D786F293C37\u003C/Etag\u003E\u003CContent-Length\u003E1024\u003C/Content-Length\u003E\u003CContent-Type\u003Eapplication/octet-stream\u003C/Content-Type\u003E\u003CContent-Encoding /\u003E\u003CContent-Language /\u003E\u003CContent-CRC64 /\u003E\u003CContent-MD5\u003EeaPOpoLjZmUgnT\u002BmD2lUww==\u003C/Content-MD5\u003E\u003CCache-Control /\u003E\u003CContent-Disposition /\u003E\u003CBlobType\u003EBlockBlob\u003C/BlobType\u003E\u003CAccessTier\u003EHot\u003C/AccessTier\u003E\u003CAccessTierInferred\u003Etrue\u003C/AccessTierInferred\u003E\u003CLeaseStatus\u003Eunlocked\u003C/LeaseStatus\u003E\u003CLeaseState\u003Eavailable\u003C/LeaseState\u003E\u003CServerEncrypted\u003Etrue\u003C/ServerEncrypted\u003E\u003C/Properties\u003E\u003COrMetadata /\u003E\u003C/Blob\u003E\u003C/Blobs\u003E\u003CNextMarker /\u003E\u003C/EnumerationResults\u003E"
=======
        "x-ms-client-request-id": "e9a82d15-06fc-836f-6549-7acc4faab602",
        "x-ms-request-id": "4228468c-b01e-003c-426e-466467000000",
        "x-ms-version": "2019-12-12"
      },
      "ResponseBody": "\uFEFF\u003C?xml version=\u00221.0\u0022 encoding=\u0022utf-8\u0022?\u003E\u003CEnumerationResults ServiceEndpoint=\u0022https://seanmcccanary.blob.core.windows.net/\u0022 ContainerName=\u0022test-container-4556850d-559d-81e6-f7e0-8ec631a1f6df\u0022\u003E\u003CPrefix\u003Efoo\u003C/Prefix\u003E\u003CBlobs\u003E\u003CBlob\u003E\u003CName\u003Efoo\u003C/Name\u003E\u003CVersionId\u003E2020-06-19T19:18:42.1356599Z\u003C/VersionId\u003E\u003CIsCurrentVersion\u003Etrue\u003C/IsCurrentVersion\u003E\u003CProperties\u003E\u003CCreation-Time\u003EFri, 19 Jun 2020 19:18:42 GMT\u003C/Creation-Time\u003E\u003CLast-Modified\u003EFri, 19 Jun 2020 19:18:42 GMT\u003C/Last-Modified\u003E\u003CEtag\u003E0x8D8148594218837\u003C/Etag\u003E\u003CContent-Length\u003E1024\u003C/Content-Length\u003E\u003CContent-Type\u003Eapplication/octet-stream\u003C/Content-Type\u003E\u003CContent-Encoding /\u003E\u003CContent-Language /\u003E\u003CContent-CRC64 /\u003E\u003CContent-MD5\u003EeaPOpoLjZmUgnT\u002BmD2lUww==\u003C/Content-MD5\u003E\u003CCache-Control /\u003E\u003CContent-Disposition /\u003E\u003CBlobType\u003EBlockBlob\u003C/BlobType\u003E\u003CAccessTier\u003EHot\u003C/AccessTier\u003E\u003CAccessTierInferred\u003Etrue\u003C/AccessTierInferred\u003E\u003CLeaseStatus\u003Eunlocked\u003C/LeaseStatus\u003E\u003CLeaseState\u003Eavailable\u003C/LeaseState\u003E\u003CServerEncrypted\u003Etrue\u003C/ServerEncrypted\u003E\u003C/Properties\u003E\u003COrMetadata /\u003E\u003C/Blob\u003E\u003CBlob\u003E\u003CName\u003Efoo/bar\u003C/Name\u003E\u003CVersionId\u003E2020-06-19T19:18:42.3718269Z\u003C/VersionId\u003E\u003CIsCurrentVersion\u003Etrue\u003C/IsCurrentVersion\u003E\u003CProperties\u003E\u003CCreation-Time\u003EFri, 19 Jun 2020 19:18:42 GMT\u003C/Creation-Time\u003E\u003CLast-Modified\u003EFri, 19 Jun 2020 19:18:42 GMT\u003C/Last-Modified\u003E\u003CEtag\u003E0x8D814859445917D\u003C/Etag\u003E\u003CContent-Length\u003E1024\u003C/Content-Length\u003E\u003CContent-Type\u003Eapplication/octet-stream\u003C/Content-Type\u003E\u003CContent-Encoding /\u003E\u003CContent-Language /\u003E\u003CContent-CRC64 /\u003E\u003CContent-MD5\u003EeaPOpoLjZmUgnT\u002BmD2lUww==\u003C/Content-MD5\u003E\u003CCache-Control /\u003E\u003CContent-Disposition /\u003E\u003CBlobType\u003EBlockBlob\u003C/BlobType\u003E\u003CAccessTier\u003EHot\u003C/AccessTier\u003E\u003CAccessTierInferred\u003Etrue\u003C/AccessTierInferred\u003E\u003CLeaseStatus\u003Eunlocked\u003C/LeaseStatus\u003E\u003CLeaseState\u003Eavailable\u003C/LeaseState\u003E\u003CServerEncrypted\u003Etrue\u003C/ServerEncrypted\u003E\u003C/Properties\u003E\u003COrMetadata /\u003E\u003C/Blob\u003E\u003CBlob\u003E\u003CName\u003Efoo/foo\u003C/Name\u003E\u003CVersionId\u003E2020-06-19T19:18:42.6290071Z\u003C/VersionId\u003E\u003CIsCurrentVersion\u003Etrue\u003C/IsCurrentVersion\u003E\u003CProperties\u003E\u003CCreation-Time\u003EFri, 19 Jun 2020 19:18:42 GMT\u003C/Creation-Time\u003E\u003CLast-Modified\u003EFri, 19 Jun 2020 19:18:42 GMT\u003C/Last-Modified\u003E\u003CEtag\u003E0x8D81485946CA887\u003C/Etag\u003E\u003CContent-Length\u003E1024\u003C/Content-Length\u003E\u003CContent-Type\u003Eapplication/octet-stream\u003C/Content-Type\u003E\u003CContent-Encoding /\u003E\u003CContent-Language /\u003E\u003CContent-CRC64 /\u003E\u003CContent-MD5\u003EeaPOpoLjZmUgnT\u002BmD2lUww==\u003C/Content-MD5\u003E\u003CCache-Control /\u003E\u003CContent-Disposition /\u003E\u003CBlobType\u003EBlockBlob\u003C/BlobType\u003E\u003CAccessTier\u003EHot\u003C/AccessTier\u003E\u003CAccessTierInferred\u003Etrue\u003C/AccessTierInferred\u003E\u003CLeaseStatus\u003Eunlocked\u003C/LeaseStatus\u003E\u003CLeaseState\u003Eavailable\u003C/LeaseState\u003E\u003CServerEncrypted\u003Etrue\u003C/ServerEncrypted\u003E\u003C/Properties\u003E\u003COrMetadata /\u003E\u003C/Blob\u003E\u003C/Blobs\u003E\u003CNextMarker /\u003E\u003C/EnumerationResults\u003E"
>>>>>>> 994efc63
    },
    {
      "RequestUri": "https://seanmcccanary.blob.core.windows.net/test-container-4556850d-559d-81e6-f7e0-8ec631a1f6df?restype=container",
      "RequestMethod": "DELETE",
      "RequestHeaders": {
        "Authorization": "Sanitized",
<<<<<<< HEAD
        "traceparent": "00-300fc34659468f4cae1f08e909c6afcc-d69be4d8c695884c-00",
        "User-Agent": [
          "azsdk-net-Storage.Blobs/12.5.0-dev.20200610.1",
          "(.NET Core 4.6.28801.04; Microsoft Windows 10.0.18362 )"
        ],
        "x-ms-client-request-id": "31ff460a-32be-9194-3758-c2c9fd57509f",
        "x-ms-date": "Wed, 10 Jun 2020 19:56:58 GMT",
=======
        "traceparent": "00-cba7f708bcb504449c7b8168f855a83c-2f42e8fdfee01247-00",
        "User-Agent": [
          "azsdk-net-Storage.Blobs/12.5.0-dev.20200619.1",
          "(.NET Core 4.6.28801.04; Microsoft Windows 10.0.18362 )"
        ],
        "x-ms-client-request-id": "31ff460a-32be-9194-3758-c2c9fd57509f",
        "x-ms-date": "Fri, 19 Jun 2020 19:18:41 GMT",
>>>>>>> 994efc63
        "x-ms-return-client-request-id": "true",
        "x-ms-version": "2019-12-12"
      },
      "RequestBody": null,
      "StatusCode": 202,
      "ResponseHeaders": {
        "Content-Length": "0",
<<<<<<< HEAD
        "Date": "Wed, 10 Jun 2020 19:56:57 GMT",
=======
        "Date": "Fri, 19 Jun 2020 19:18:42 GMT",
>>>>>>> 994efc63
        "Server": [
          "Windows-Azure-Blob/1.0",
          "Microsoft-HTTPAPI/2.0"
        ],
        "x-ms-client-request-id": "31ff460a-32be-9194-3758-c2c9fd57509f",
<<<<<<< HEAD
        "x-ms-request-id": "742df669-401e-0091-2861-3f2812000000",
=======
        "x-ms-request-id": "422846bc-b01e-003c-726e-466467000000",
>>>>>>> 994efc63
        "x-ms-version": "2019-12-12"
      },
      "ResponseBody": []
    }
  ],
  "Variables": {
    "RandomSeed": "1033237254",
    "Storage_TestConfigDefault": "ProductionTenant\nseanmcccanary\nU2FuaXRpemVk\nhttps://seanmcccanary.blob.core.windows.net\nhttps://seanmcccanary.file.core.windows.net\nhttps://seanmcccanary.queue.core.windows.net\nhttps://seanmcccanary.table.core.windows.net\n\n\n\n\nhttps://seanmcccanary-secondary.blob.core.windows.net\nhttps://seanmcccanary-secondary.file.core.windows.net\nhttps://seanmcccanary-secondary.queue.core.windows.net\nhttps://seanmcccanary-secondary.table.core.windows.net\n\nSanitized\n\n\nCloud\nBlobEndpoint=https://seanmcccanary.blob.core.windows.net/;QueueEndpoint=https://seanmcccanary.queue.core.windows.net/;FileEndpoint=https://seanmcccanary.file.core.windows.net/;BlobSecondaryEndpoint=https://seanmcccanary-secondary.blob.core.windows.net/;QueueSecondaryEndpoint=https://seanmcccanary-secondary.queue.core.windows.net/;FileSecondaryEndpoint=https://seanmcccanary-secondary.file.core.windows.net/;AccountName=seanmcccanary;AccountKey=Sanitized\nseanscope1"
  }
}<|MERGE_RESOLUTION|>--- conflicted
+++ resolved
@@ -5,24 +5,14 @@
       "RequestMethod": "PUT",
       "RequestHeaders": {
         "Authorization": "Sanitized",
-<<<<<<< HEAD
-        "traceparent": "00-c557d2cda343124189768cc5ebbf34ed-d2618728ed129142-00",
-        "User-Agent": [
-          "azsdk-net-Storage.Blobs/12.5.0-dev.20200610.1",
-=======
         "traceparent": "00-f039bf2454abda40b3062a03d98cc424-c642bd09ff0f9342-00",
         "User-Agent": [
           "azsdk-net-Storage.Blobs/12.5.0-dev.20200619.1",
->>>>>>> 994efc63
           "(.NET Core 4.6.28801.04; Microsoft Windows 10.0.18362 )"
         ],
         "x-ms-blob-public-access": "container",
         "x-ms-client-request-id": "17a32bed-dd09-1924-a769-8f42ec2eea7f",
-<<<<<<< HEAD
-        "x-ms-date": "Wed, 10 Jun 2020 19:56:57 GMT",
-=======
         "x-ms-date": "Fri, 19 Jun 2020 19:18:40 GMT",
->>>>>>> 994efc63
         "x-ms-return-client-request-id": "true",
         "x-ms-version": "2019-12-12"
       },
@@ -30,25 +20,15 @@
       "StatusCode": 201,
       "ResponseHeaders": {
         "Content-Length": "0",
-<<<<<<< HEAD
-        "Date": "Wed, 10 Jun 2020 19:56:57 GMT",
-        "ETag": "\u00220x8D80D786ED7821C\u0022",
-        "Last-Modified": "Wed, 10 Jun 2020 19:56:57 GMT",
-=======
         "Date": "Fri, 19 Jun 2020 19:18:41 GMT",
         "ETag": "\u00220x8D8148594187BA3\u0022",
         "Last-Modified": "Fri, 19 Jun 2020 19:18:42 GMT",
->>>>>>> 994efc63
         "Server": [
           "Windows-Azure-Blob/1.0",
           "Microsoft-HTTPAPI/2.0"
         ],
         "x-ms-client-request-id": "17a32bed-dd09-1924-a769-8f42ec2eea7f",
-<<<<<<< HEAD
-        "x-ms-request-id": "742df563-401e-0091-3761-3f2812000000",
-=======
         "x-ms-request-id": "4228458a-b01e-003c-4e6e-466467000000",
->>>>>>> 994efc63
         "x-ms-version": "2019-12-12"
       },
       "ResponseBody": []
@@ -59,58 +39,35 @@
       "RequestHeaders": {
         "Authorization": "Sanitized",
         "Content-Length": "1024",
-<<<<<<< HEAD
-        "traceparent": "00-f457f08954e8d44994582b6bdd5ab7a2-3af04ebcfbf1fc47-00",
-        "User-Agent": [
-          "azsdk-net-Storage.Blobs/12.5.0-dev.20200610.1",
-=======
         "traceparent": "00-756dbbe376b75044a8964d8e6554d6eb-551a1fd37496e04b-00",
         "User-Agent": [
           "azsdk-net-Storage.Blobs/12.5.0-dev.20200619.1",
->>>>>>> 994efc63
           "(.NET Core 4.6.28801.04; Microsoft Windows 10.0.18362 )"
         ],
         "x-ms-blob-type": "BlockBlob",
         "x-ms-client-request-id": "a8ac4571-e5c9-07cd-34e3-0d25b4efb647",
-<<<<<<< HEAD
-        "x-ms-date": "Wed, 10 Jun 2020 19:56:57 GMT",
-=======
         "x-ms-date": "Fri, 19 Jun 2020 19:18:40 GMT",
->>>>>>> 994efc63
-        "x-ms-return-client-request-id": "true",
-        "x-ms-version": "2019-12-12"
-      },
-      "RequestBody": "A2iUthey4YEOkRRZtgVQzgdB2Qb939Yf\u002BpZtfPw02AJZH97IlCI1OkkiCHfJy2OhGcE7qlTjgiORdLuBRWWE2rkR/5YmhznkDJ\u002B82tdeVS8zy2I7\u002BS2udZ26NyBntPXknS2\u002BuMvMe5KHVp61JqdMMx6MTXkCSeGLY4r5a1AZfVip2Dypn51jZlDQtKKP\u002BE72bgMB2mZ74VRMM1RB0w9CbdhFC05qo5OAKOYpMpU\u002B\u002B2o7A/1MF6LyLfboXGxIIZNAjkbKSu0Ai8pwgLF/Uq6/DTfqBs8R9VU1U91XgkYnOAZT6KROdLF8O3cy3Jfwc9tIKE80XhvEL5jwlPcQqAmESEirLGoKcZmGbspX3hm\u002BROABD1n389nqjrkMXt\u002B6bJJurpNORUZxPbe1re9RbFB\u002BMk8XDpmvjFVuwJ2x/RK5zAE46TCGcP6ZkNGiQUXqmSJojSyQol35viE934WpwECk\u002B\u002BDtGIIg\u002BMFQfX3HDUoPhCZ6SHDmKSmkPioOSJB579CR/UZl/ICfSJVqPyXgMbHXLVpfLnfPvdK3SdpXEq8x142sNQ8Eqoil2wDbfOoEww15Nxo1GcFYwT9zrrKmSDXlOGiXM/ui0oPSuVN39EHosobN3tuU/L3MU3PPkPzW/pPK9UOCbZAR1mSXY19u4c3\u002Bi/sr2WlaUDyqyt\u002BH00GG\u002B7u/rP79ZkT2uwd2/JldXXKm0AQAqiUpcKQH16KwiQMiEGekrjTOASW3NR1i41SjTG1t4QI8hlGWljxa9Y6iRTIDU\u002BwxuK492M/fSXUHx4xQZIo1Q6cB5ooWDhj4dAuXFfDqXo9ncZS\u002BLwkyXTzcjs6vCZEEbAGLAm1hG6qWRWPESDSEHGn86PL2dhSezohNOn9JSGp5k6juX1siBlbqJ\u002BqlbhUIV3JlsyGeDfXt7DPlFOEqTP35S7WLlrwN2uKcDE8q\u002BGBzROMN5JVJ2oWyAHMoPfF1v9rsrCNgfMG1V9g\u002BAQGmw/PTcc/9HGhor3Av2ZVJ5Z3wJ0x0PUw9EschV4y8C9iECz1/VMsid6JyhPyyMKMra3I6Tdq0MoanlV4H3MTbq6SXq81XypDSzrCpAbhQiuEk9usZgr3\u002B0Nm3179sGpveltlXG4XW1KHiZ38pCjHNVwt84\u002BbYwSjnmNv0oPLRZrMVy2rf\u002BG9cTSFKNxo91cWo6oCz7ze1BdSwcIKq4jOuEQHMFD7G7l6cIJXEjooNqcMVTLZxHXd7YMaWLofssWvtmyYZccGG4fshF86i8HZKose/lJZ9PfOKULN4L7/XsG8p1vJj9DcCj2q6TwWo2G9QS4vALBzVcF4zjiANDrE7SmdfeRqD5q6PvQUrw\u002B3t4nhEKOM0FoNSU2aUMGYW9A==",
-      "StatusCode": 201,
-      "ResponseHeaders": {
-        "Content-Length": "0",
-        "Content-MD5": "eaPOpoLjZmUgnT\u002BmD2lUww==",
-<<<<<<< HEAD
-        "Date": "Wed, 10 Jun 2020 19:56:57 GMT",
-        "ETag": "\u00220x8D80D786EE06606\u0022",
-        "Last-Modified": "Wed, 10 Jun 2020 19:56:58 GMT",
-=======
+        "x-ms-return-client-request-id": "true",
+        "x-ms-version": "2019-12-12"
+      },
+      "RequestBody": "A2iUthey4YEOkRRZtgVQzgdB2Qb939Yf\u002BpZtfPw02AJZH97IlCI1OkkiCHfJy2OhGcE7qlTjgiORdLuBRWWE2rkR/5YmhznkDJ\u002B82tdeVS8zy2I7\u002BS2udZ26NyBntPXknS2\u002BuMvMe5KHVp61JqdMMx6MTXkCSeGLY4r5a1AZfVip2Dypn51jZlDQtKKP\u002BE72bgMB2mZ74VRMM1RB0w9CbdhFC05qo5OAKOYpMpU\u002B\u002B2o7A/1MF6LyLfboXGxIIZNAjkbKSu0Ai8pwgLF/Uq6/DTfqBs8R9VU1U91XgkYnOAZT6KROdLF8O3cy3Jfwc9tIKE80XhvEL5jwlPcQqAmESEirLGoKcZmGbspX3hm\u002BROABD1n389nqjrkMXt\u002B6bJJurpNORUZxPbe1re9RbFB\u002BMk8XDpmvjFVuwJ2x/RK5zAE46TCGcP6ZkNGiQUXqmSJojSyQol35viE934WpwECk\u002B\u002BDtGIIg\u002BMFQfX3HDUoPhCZ6SHDmKSmkPioOSJB579CR/UZl/ICfSJVqPyXgMbHXLVpfLnfPvdK3SdpXEq8x142sNQ8Eqoil2wDbfOoEww15Nxo1GcFYwT9zrrKmSDXlOGiXM/ui0oPSuVN39EHosobN3tuU/L3MU3PPkPzW/pPK9UOCbZAR1mSXY19u4c3\u002Bi/sr2WlaUDyqyt\u002BH00GG\u002B7u/rP79ZkT2uwd2/JldXXKm0AQAqiUpcKQH16KwiQMiEGekrjTOASW3NR1i41SjTG1t4QI8hlGWljxa9Y6iRTIDU\u002BwxuK492M/fSXUHx4xQZIo1Q6cB5ooWDhj4dAuXFfDqXo9ncZS\u002BLwkyXTzcjs6vCZEEbAGLAm1hG6qWRWPESDSEHGn86PL2dhSezohNOn9JSGp5k6juX1siBlbqJ\u002BqlbhUIV3JlsyGeDfXt7DPlFOEqTP35S7WLlrwN2uKcDE8q\u002BGBzROMN5JVJ2oWyAHMoPfF1v9rsrCNgfMG1V9g\u002BAQGmw/PTcc/9HGhor3Av2ZVJ5Z3wJ0x0PUw9EschV4y8C9iECz1/VMsid6JyhPyyMKMra3I6Tdq0MoanlV4H3MTbq6SXq81XypDSzrCpAbhQiuEk9usZgr3\u002B0Nm3179sGpveltlXG4XW1KHiZ38pCjHNVwt84\u002BbYwSjnmNv0oPLRZrMVy2rf\u002BG9cTSFKNxo91cWo6oCz7ze1BdSwcIKq4jOuEQHMFD7G7l6cIJXEjooNqcMVTLZxHXd7YMaWLofssWvtmyYZccGG4fshF86i8HZKose/lJZ9PfOKULN4L7/XsG8p1vJj9DcCj2q6TwWo2G9QS4vALBzVcF4zjiANDrE7SmdfeRqD5q6PvQUrw\u002B3t4nhEKOM0FoNSU2aUMGYW9A==",
+      "StatusCode": 201,
+      "ResponseHeaders": {
+        "Content-Length": "0",
+        "Content-MD5": "eaPOpoLjZmUgnT\u002BmD2lUww==",
         "Date": "Fri, 19 Jun 2020 19:18:41 GMT",
         "ETag": "\u00220x8D8148594218837\u0022",
         "Last-Modified": "Fri, 19 Jun 2020 19:18:42 GMT",
->>>>>>> 994efc63
         "Server": [
           "Windows-Azure-Blob/1.0",
           "Microsoft-HTTPAPI/2.0"
         ],
         "x-ms-client-request-id": "a8ac4571-e5c9-07cd-34e3-0d25b4efb647",
         "x-ms-content-crc64": "B3KoP/DLI8w=",
-<<<<<<< HEAD
-        "x-ms-request-id": "742df571-401e-0091-4361-3f2812000000",
-        "x-ms-request-server-encrypted": "true",
-        "x-ms-version": "2019-12-12",
-        "x-ms-version-id": "2020-06-10T19:56:58.0361734Z"
-=======
         "x-ms-request-id": "4228459f-b01e-003c-5f6e-466467000000",
         "x-ms-request-server-encrypted": "true",
         "x-ms-version": "2019-12-12",
         "x-ms-version-id": "2020-06-19T19:18:42.1356599Z"
->>>>>>> 994efc63
       },
       "ResponseBody": []
     },
@@ -120,58 +77,35 @@
       "RequestHeaders": {
         "Authorization": "Sanitized",
         "Content-Length": "1024",
-<<<<<<< HEAD
-        "traceparent": "00-749c0443dbabde4ea029b241ae329e7c-4fa2f7190c143d4b-00",
-        "User-Agent": [
-          "azsdk-net-Storage.Blobs/12.5.0-dev.20200610.1",
-=======
         "traceparent": "00-4a42d57bc805034ca3a562ecaab3c57b-deffdd3dcbef4343-00",
         "User-Agent": [
           "azsdk-net-Storage.Blobs/12.5.0-dev.20200619.1",
->>>>>>> 994efc63
           "(.NET Core 4.6.28801.04; Microsoft Windows 10.0.18362 )"
         ],
         "x-ms-blob-type": "BlockBlob",
         "x-ms-client-request-id": "eb22b9a9-6dba-9b2b-ea77-d0ba3b39a0dc",
-<<<<<<< HEAD
-        "x-ms-date": "Wed, 10 Jun 2020 19:56:57 GMT",
-=======
         "x-ms-date": "Fri, 19 Jun 2020 19:18:40 GMT",
->>>>>>> 994efc63
-        "x-ms-return-client-request-id": "true",
-        "x-ms-version": "2019-12-12"
-      },
-      "RequestBody": "A2iUthey4YEOkRRZtgVQzgdB2Qb939Yf\u002BpZtfPw02AJZH97IlCI1OkkiCHfJy2OhGcE7qlTjgiORdLuBRWWE2rkR/5YmhznkDJ\u002B82tdeVS8zy2I7\u002BS2udZ26NyBntPXknS2\u002BuMvMe5KHVp61JqdMMx6MTXkCSeGLY4r5a1AZfVip2Dypn51jZlDQtKKP\u002BE72bgMB2mZ74VRMM1RB0w9CbdhFC05qo5OAKOYpMpU\u002B\u002B2o7A/1MF6LyLfboXGxIIZNAjkbKSu0Ai8pwgLF/Uq6/DTfqBs8R9VU1U91XgkYnOAZT6KROdLF8O3cy3Jfwc9tIKE80XhvEL5jwlPcQqAmESEirLGoKcZmGbspX3hm\u002BROABD1n389nqjrkMXt\u002B6bJJurpNORUZxPbe1re9RbFB\u002BMk8XDpmvjFVuwJ2x/RK5zAE46TCGcP6ZkNGiQUXqmSJojSyQol35viE934WpwECk\u002B\u002BDtGIIg\u002BMFQfX3HDUoPhCZ6SHDmKSmkPioOSJB579CR/UZl/ICfSJVqPyXgMbHXLVpfLnfPvdK3SdpXEq8x142sNQ8Eqoil2wDbfOoEww15Nxo1GcFYwT9zrrKmSDXlOGiXM/ui0oPSuVN39EHosobN3tuU/L3MU3PPkPzW/pPK9UOCbZAR1mSXY19u4c3\u002Bi/sr2WlaUDyqyt\u002BH00GG\u002B7u/rP79ZkT2uwd2/JldXXKm0AQAqiUpcKQH16KwiQMiEGekrjTOASW3NR1i41SjTG1t4QI8hlGWljxa9Y6iRTIDU\u002BwxuK492M/fSXUHx4xQZIo1Q6cB5ooWDhj4dAuXFfDqXo9ncZS\u002BLwkyXTzcjs6vCZEEbAGLAm1hG6qWRWPESDSEHGn86PL2dhSezohNOn9JSGp5k6juX1siBlbqJ\u002BqlbhUIV3JlsyGeDfXt7DPlFOEqTP35S7WLlrwN2uKcDE8q\u002BGBzROMN5JVJ2oWyAHMoPfF1v9rsrCNgfMG1V9g\u002BAQGmw/PTcc/9HGhor3Av2ZVJ5Z3wJ0x0PUw9EschV4y8C9iECz1/VMsid6JyhPyyMKMra3I6Tdq0MoanlV4H3MTbq6SXq81XypDSzrCpAbhQiuEk9usZgr3\u002B0Nm3179sGpveltlXG4XW1KHiZ38pCjHNVwt84\u002BbYwSjnmNv0oPLRZrMVy2rf\u002BG9cTSFKNxo91cWo6oCz7ze1BdSwcIKq4jOuEQHMFD7G7l6cIJXEjooNqcMVTLZxHXd7YMaWLofssWvtmyYZccGG4fshF86i8HZKose/lJZ9PfOKULN4L7/XsG8p1vJj9DcCj2q6TwWo2G9QS4vALBzVcF4zjiANDrE7SmdfeRqD5q6PvQUrw\u002B3t4nhEKOM0FoNSU2aUMGYW9A==",
-      "StatusCode": 201,
-      "ResponseHeaders": {
-        "Content-Length": "0",
-        "Content-MD5": "eaPOpoLjZmUgnT\u002BmD2lUww==",
-<<<<<<< HEAD
-        "Date": "Wed, 10 Jun 2020 19:56:57 GMT",
-        "ETag": "\u00220x8D80D786EE98F75\u0022",
-        "Last-Modified": "Wed, 10 Jun 2020 19:56:58 GMT",
-=======
+        "x-ms-return-client-request-id": "true",
+        "x-ms-version": "2019-12-12"
+      },
+      "RequestBody": "A2iUthey4YEOkRRZtgVQzgdB2Qb939Yf\u002BpZtfPw02AJZH97IlCI1OkkiCHfJy2OhGcE7qlTjgiORdLuBRWWE2rkR/5YmhznkDJ\u002B82tdeVS8zy2I7\u002BS2udZ26NyBntPXknS2\u002BuMvMe5KHVp61JqdMMx6MTXkCSeGLY4r5a1AZfVip2Dypn51jZlDQtKKP\u002BE72bgMB2mZ74VRMM1RB0w9CbdhFC05qo5OAKOYpMpU\u002B\u002B2o7A/1MF6LyLfboXGxIIZNAjkbKSu0Ai8pwgLF/Uq6/DTfqBs8R9VU1U91XgkYnOAZT6KROdLF8O3cy3Jfwc9tIKE80XhvEL5jwlPcQqAmESEirLGoKcZmGbspX3hm\u002BROABD1n389nqjrkMXt\u002B6bJJurpNORUZxPbe1re9RbFB\u002BMk8XDpmvjFVuwJ2x/RK5zAE46TCGcP6ZkNGiQUXqmSJojSyQol35viE934WpwECk\u002B\u002BDtGIIg\u002BMFQfX3HDUoPhCZ6SHDmKSmkPioOSJB579CR/UZl/ICfSJVqPyXgMbHXLVpfLnfPvdK3SdpXEq8x142sNQ8Eqoil2wDbfOoEww15Nxo1GcFYwT9zrrKmSDXlOGiXM/ui0oPSuVN39EHosobN3tuU/L3MU3PPkPzW/pPK9UOCbZAR1mSXY19u4c3\u002Bi/sr2WlaUDyqyt\u002BH00GG\u002B7u/rP79ZkT2uwd2/JldXXKm0AQAqiUpcKQH16KwiQMiEGekrjTOASW3NR1i41SjTG1t4QI8hlGWljxa9Y6iRTIDU\u002BwxuK492M/fSXUHx4xQZIo1Q6cB5ooWDhj4dAuXFfDqXo9ncZS\u002BLwkyXTzcjs6vCZEEbAGLAm1hG6qWRWPESDSEHGn86PL2dhSezohNOn9JSGp5k6juX1siBlbqJ\u002BqlbhUIV3JlsyGeDfXt7DPlFOEqTP35S7WLlrwN2uKcDE8q\u002BGBzROMN5JVJ2oWyAHMoPfF1v9rsrCNgfMG1V9g\u002BAQGmw/PTcc/9HGhor3Av2ZVJ5Z3wJ0x0PUw9EschV4y8C9iECz1/VMsid6JyhPyyMKMra3I6Tdq0MoanlV4H3MTbq6SXq81XypDSzrCpAbhQiuEk9usZgr3\u002B0Nm3179sGpveltlXG4XW1KHiZ38pCjHNVwt84\u002BbYwSjnmNv0oPLRZrMVy2rf\u002BG9cTSFKNxo91cWo6oCz7ze1BdSwcIKq4jOuEQHMFD7G7l6cIJXEjooNqcMVTLZxHXd7YMaWLofssWvtmyYZccGG4fshF86i8HZKose/lJZ9PfOKULN4L7/XsG8p1vJj9DcCj2q6TwWo2G9QS4vALBzVcF4zjiANDrE7SmdfeRqD5q6PvQUrw\u002B3t4nhEKOM0FoNSU2aUMGYW9A==",
+      "StatusCode": 201,
+      "ResponseHeaders": {
+        "Content-Length": "0",
+        "Content-MD5": "eaPOpoLjZmUgnT\u002BmD2lUww==",
         "Date": "Fri, 19 Jun 2020 19:18:41 GMT",
         "ETag": "\u00220x8D81485942A8A8C\u0022",
         "Last-Modified": "Fri, 19 Jun 2020 19:18:42 GMT",
->>>>>>> 994efc63
         "Server": [
           "Windows-Azure-Blob/1.0",
           "Microsoft-HTTPAPI/2.0"
         ],
         "x-ms-client-request-id": "eb22b9a9-6dba-9b2b-ea77-d0ba3b39a0dc",
         "x-ms-content-crc64": "B3KoP/DLI8w=",
-<<<<<<< HEAD
-        "x-ms-request-id": "742df582-401e-0091-5361-3f2812000000",
-        "x-ms-request-server-encrypted": "true",
-        "x-ms-version": "2019-12-12",
-        "x-ms-version-id": "2020-06-10T19:56:58.0972172Z"
-=======
         "x-ms-request-id": "422845b5-b01e-003c-756e-466467000000",
         "x-ms-request-server-encrypted": "true",
         "x-ms-version": "2019-12-12",
         "x-ms-version-id": "2020-06-19T19:18:42.1947020Z"
->>>>>>> 994efc63
       },
       "ResponseBody": []
     },
@@ -181,412 +115,240 @@
       "RequestHeaders": {
         "Authorization": "Sanitized",
         "Content-Length": "1024",
-<<<<<<< HEAD
-        "traceparent": "00-386fb33433907143810cd12ffe2b7095-419f807c5c7c6140-00",
-        "User-Agent": [
-          "azsdk-net-Storage.Blobs/12.5.0-dev.20200610.1",
-=======
         "traceparent": "00-6e34db1ebca8804b9badaf010b00f274-a0b98baa1938e042-00",
         "User-Agent": [
           "azsdk-net-Storage.Blobs/12.5.0-dev.20200619.1",
->>>>>>> 994efc63
           "(.NET Core 4.6.28801.04; Microsoft Windows 10.0.18362 )"
         ],
         "x-ms-blob-type": "BlockBlob",
         "x-ms-client-request-id": "fa7cd1ce-cbcc-0a8d-9de9-89ce17945dde",
-<<<<<<< HEAD
-        "x-ms-date": "Wed, 10 Jun 2020 19:56:57 GMT",
-=======
         "x-ms-date": "Fri, 19 Jun 2020 19:18:40 GMT",
->>>>>>> 994efc63
-        "x-ms-return-client-request-id": "true",
-        "x-ms-version": "2019-12-12"
-      },
-      "RequestBody": "A2iUthey4YEOkRRZtgVQzgdB2Qb939Yf\u002BpZtfPw02AJZH97IlCI1OkkiCHfJy2OhGcE7qlTjgiORdLuBRWWE2rkR/5YmhznkDJ\u002B82tdeVS8zy2I7\u002BS2udZ26NyBntPXknS2\u002BuMvMe5KHVp61JqdMMx6MTXkCSeGLY4r5a1AZfVip2Dypn51jZlDQtKKP\u002BE72bgMB2mZ74VRMM1RB0w9CbdhFC05qo5OAKOYpMpU\u002B\u002B2o7A/1MF6LyLfboXGxIIZNAjkbKSu0Ai8pwgLF/Uq6/DTfqBs8R9VU1U91XgkYnOAZT6KROdLF8O3cy3Jfwc9tIKE80XhvEL5jwlPcQqAmESEirLGoKcZmGbspX3hm\u002BROABD1n389nqjrkMXt\u002B6bJJurpNORUZxPbe1re9RbFB\u002BMk8XDpmvjFVuwJ2x/RK5zAE46TCGcP6ZkNGiQUXqmSJojSyQol35viE934WpwECk\u002B\u002BDtGIIg\u002BMFQfX3HDUoPhCZ6SHDmKSmkPioOSJB579CR/UZl/ICfSJVqPyXgMbHXLVpfLnfPvdK3SdpXEq8x142sNQ8Eqoil2wDbfOoEww15Nxo1GcFYwT9zrrKmSDXlOGiXM/ui0oPSuVN39EHosobN3tuU/L3MU3PPkPzW/pPK9UOCbZAR1mSXY19u4c3\u002Bi/sr2WlaUDyqyt\u002BH00GG\u002B7u/rP79ZkT2uwd2/JldXXKm0AQAqiUpcKQH16KwiQMiEGekrjTOASW3NR1i41SjTG1t4QI8hlGWljxa9Y6iRTIDU\u002BwxuK492M/fSXUHx4xQZIo1Q6cB5ooWDhj4dAuXFfDqXo9ncZS\u002BLwkyXTzcjs6vCZEEbAGLAm1hG6qWRWPESDSEHGn86PL2dhSezohNOn9JSGp5k6juX1siBlbqJ\u002BqlbhUIV3JlsyGeDfXt7DPlFOEqTP35S7WLlrwN2uKcDE8q\u002BGBzROMN5JVJ2oWyAHMoPfF1v9rsrCNgfMG1V9g\u002BAQGmw/PTcc/9HGhor3Av2ZVJ5Z3wJ0x0PUw9EschV4y8C9iECz1/VMsid6JyhPyyMKMra3I6Tdq0MoanlV4H3MTbq6SXq81XypDSzrCpAbhQiuEk9usZgr3\u002B0Nm3179sGpveltlXG4XW1KHiZ38pCjHNVwt84\u002BbYwSjnmNv0oPLRZrMVy2rf\u002BG9cTSFKNxo91cWo6oCz7ze1BdSwcIKq4jOuEQHMFD7G7l6cIJXEjooNqcMVTLZxHXd7YMaWLofssWvtmyYZccGG4fshF86i8HZKose/lJZ9PfOKULN4L7/XsG8p1vJj9DcCj2q6TwWo2G9QS4vALBzVcF4zjiANDrE7SmdfeRqD5q6PvQUrw\u002B3t4nhEKOM0FoNSU2aUMGYW9A==",
-      "StatusCode": 201,
-      "ResponseHeaders": {
-        "Content-Length": "0",
-        "Content-MD5": "eaPOpoLjZmUgnT\u002BmD2lUww==",
-<<<<<<< HEAD
-        "Date": "Wed, 10 Jun 2020 19:56:57 GMT",
-        "ETag": "\u00220x8D80D786EF30716\u0022",
-        "Last-Modified": "Wed, 10 Jun 2020 19:56:58 GMT",
-=======
+        "x-ms-return-client-request-id": "true",
+        "x-ms-version": "2019-12-12"
+      },
+      "RequestBody": "A2iUthey4YEOkRRZtgVQzgdB2Qb939Yf\u002BpZtfPw02AJZH97IlCI1OkkiCHfJy2OhGcE7qlTjgiORdLuBRWWE2rkR/5YmhznkDJ\u002B82tdeVS8zy2I7\u002BS2udZ26NyBntPXknS2\u002BuMvMe5KHVp61JqdMMx6MTXkCSeGLY4r5a1AZfVip2Dypn51jZlDQtKKP\u002BE72bgMB2mZ74VRMM1RB0w9CbdhFC05qo5OAKOYpMpU\u002B\u002B2o7A/1MF6LyLfboXGxIIZNAjkbKSu0Ai8pwgLF/Uq6/DTfqBs8R9VU1U91XgkYnOAZT6KROdLF8O3cy3Jfwc9tIKE80XhvEL5jwlPcQqAmESEirLGoKcZmGbspX3hm\u002BROABD1n389nqjrkMXt\u002B6bJJurpNORUZxPbe1re9RbFB\u002BMk8XDpmvjFVuwJ2x/RK5zAE46TCGcP6ZkNGiQUXqmSJojSyQol35viE934WpwECk\u002B\u002BDtGIIg\u002BMFQfX3HDUoPhCZ6SHDmKSmkPioOSJB579CR/UZl/ICfSJVqPyXgMbHXLVpfLnfPvdK3SdpXEq8x142sNQ8Eqoil2wDbfOoEww15Nxo1GcFYwT9zrrKmSDXlOGiXM/ui0oPSuVN39EHosobN3tuU/L3MU3PPkPzW/pPK9UOCbZAR1mSXY19u4c3\u002Bi/sr2WlaUDyqyt\u002BH00GG\u002B7u/rP79ZkT2uwd2/JldXXKm0AQAqiUpcKQH16KwiQMiEGekrjTOASW3NR1i41SjTG1t4QI8hlGWljxa9Y6iRTIDU\u002BwxuK492M/fSXUHx4xQZIo1Q6cB5ooWDhj4dAuXFfDqXo9ncZS\u002BLwkyXTzcjs6vCZEEbAGLAm1hG6qWRWPESDSEHGn86PL2dhSezohNOn9JSGp5k6juX1siBlbqJ\u002BqlbhUIV3JlsyGeDfXt7DPlFOEqTP35S7WLlrwN2uKcDE8q\u002BGBzROMN5JVJ2oWyAHMoPfF1v9rsrCNgfMG1V9g\u002BAQGmw/PTcc/9HGhor3Av2ZVJ5Z3wJ0x0PUw9EschV4y8C9iECz1/VMsid6JyhPyyMKMra3I6Tdq0MoanlV4H3MTbq6SXq81XypDSzrCpAbhQiuEk9usZgr3\u002B0Nm3179sGpveltlXG4XW1KHiZ38pCjHNVwt84\u002BbYwSjnmNv0oPLRZrMVy2rf\u002BG9cTSFKNxo91cWo6oCz7ze1BdSwcIKq4jOuEQHMFD7G7l6cIJXEjooNqcMVTLZxHXd7YMaWLofssWvtmyYZccGG4fshF86i8HZKose/lJZ9PfOKULN4L7/XsG8p1vJj9DcCj2q6TwWo2G9QS4vALBzVcF4zjiANDrE7SmdfeRqD5q6PvQUrw\u002B3t4nhEKOM0FoNSU2aUMGYW9A==",
+      "StatusCode": 201,
+      "ResponseHeaders": {
+        "Content-Length": "0",
+        "Content-MD5": "eaPOpoLjZmUgnT\u002BmD2lUww==",
         "Date": "Fri, 19 Jun 2020 19:18:41 GMT",
         "ETag": "\u00220x8D8148594338CDC\u0022",
         "Last-Modified": "Fri, 19 Jun 2020 19:18:42 GMT",
->>>>>>> 994efc63
         "Server": [
           "Windows-Azure-Blob/1.0",
           "Microsoft-HTTPAPI/2.0"
         ],
         "x-ms-client-request-id": "fa7cd1ce-cbcc-0a8d-9de9-89ce17945dde",
         "x-ms-content-crc64": "B3KoP/DLI8w=",
-<<<<<<< HEAD
-        "x-ms-request-id": "742df597-401e-0091-6261-3f2812000000",
-        "x-ms-request-server-encrypted": "true",
-        "x-ms-version": "2019-12-12",
-        "x-ms-version-id": "2020-06-10T19:56:58.1582614Z"
-=======
         "x-ms-request-id": "422845c9-b01e-003c-096e-466467000000",
         "x-ms-request-server-encrypted": "true",
         "x-ms-version": "2019-12-12",
         "x-ms-version-id": "2020-06-19T19:18:42.2537436Z"
->>>>>>> 994efc63
-      },
-      "ResponseBody": []
-    },
-    {
-<<<<<<< HEAD
-      "RequestUri": "https://seanmcccanary.blob.core.windows.net/test-container-4556850d-559d-81e6-f7e0-8ec631a1f6df/foo/foo",
-=======
+      },
+      "ResponseBody": []
+    },
+    {
       "RequestUri": "https://seanmcccanary.blob.core.windows.net/test-container-4556850d-559d-81e6-f7e0-8ec631a1f6df/foo%2Ffoo",
->>>>>>> 994efc63
-      "RequestMethod": "PUT",
-      "RequestHeaders": {
-        "Authorization": "Sanitized",
-        "Content-Length": "1024",
-<<<<<<< HEAD
-        "traceparent": "00-61db4f2f835377488fcdb0a56ae26ac4-4fceeb3238749a47-00",
-        "User-Agent": [
-          "azsdk-net-Storage.Blobs/12.5.0-dev.20200610.1",
-=======
+      "RequestMethod": "PUT",
+      "RequestHeaders": {
+        "Authorization": "Sanitized",
+        "Content-Length": "1024",
         "traceparent": "00-c056149345301f4f8d8fbe3fd3ed3246-be4d119f11c04545-00",
         "User-Agent": [
           "azsdk-net-Storage.Blobs/12.5.0-dev.20200619.1",
->>>>>>> 994efc63
           "(.NET Core 4.6.28801.04; Microsoft Windows 10.0.18362 )"
         ],
         "x-ms-blob-type": "BlockBlob",
         "x-ms-client-request-id": "6aec81c7-a6bd-e310-08ad-08a8ad997161",
-<<<<<<< HEAD
-        "x-ms-date": "Wed, 10 Jun 2020 19:56:57 GMT",
-=======
-        "x-ms-date": "Fri, 19 Jun 2020 19:18:41 GMT",
->>>>>>> 994efc63
-        "x-ms-return-client-request-id": "true",
-        "x-ms-version": "2019-12-12"
-      },
-      "RequestBody": "A2iUthey4YEOkRRZtgVQzgdB2Qb939Yf\u002BpZtfPw02AJZH97IlCI1OkkiCHfJy2OhGcE7qlTjgiORdLuBRWWE2rkR/5YmhznkDJ\u002B82tdeVS8zy2I7\u002BS2udZ26NyBntPXknS2\u002BuMvMe5KHVp61JqdMMx6MTXkCSeGLY4r5a1AZfVip2Dypn51jZlDQtKKP\u002BE72bgMB2mZ74VRMM1RB0w9CbdhFC05qo5OAKOYpMpU\u002B\u002B2o7A/1MF6LyLfboXGxIIZNAjkbKSu0Ai8pwgLF/Uq6/DTfqBs8R9VU1U91XgkYnOAZT6KROdLF8O3cy3Jfwc9tIKE80XhvEL5jwlPcQqAmESEirLGoKcZmGbspX3hm\u002BROABD1n389nqjrkMXt\u002B6bJJurpNORUZxPbe1re9RbFB\u002BMk8XDpmvjFVuwJ2x/RK5zAE46TCGcP6ZkNGiQUXqmSJojSyQol35viE934WpwECk\u002B\u002BDtGIIg\u002BMFQfX3HDUoPhCZ6SHDmKSmkPioOSJB579CR/UZl/ICfSJVqPyXgMbHXLVpfLnfPvdK3SdpXEq8x142sNQ8Eqoil2wDbfOoEww15Nxo1GcFYwT9zrrKmSDXlOGiXM/ui0oPSuVN39EHosobN3tuU/L3MU3PPkPzW/pPK9UOCbZAR1mSXY19u4c3\u002Bi/sr2WlaUDyqyt\u002BH00GG\u002B7u/rP79ZkT2uwd2/JldXXKm0AQAqiUpcKQH16KwiQMiEGekrjTOASW3NR1i41SjTG1t4QI8hlGWljxa9Y6iRTIDU\u002BwxuK492M/fSXUHx4xQZIo1Q6cB5ooWDhj4dAuXFfDqXo9ncZS\u002BLwkyXTzcjs6vCZEEbAGLAm1hG6qWRWPESDSEHGn86PL2dhSezohNOn9JSGp5k6juX1siBlbqJ\u002BqlbhUIV3JlsyGeDfXt7DPlFOEqTP35S7WLlrwN2uKcDE8q\u002BGBzROMN5JVJ2oWyAHMoPfF1v9rsrCNgfMG1V9g\u002BAQGmw/PTcc/9HGhor3Av2ZVJ5Z3wJ0x0PUw9EschV4y8C9iECz1/VMsid6JyhPyyMKMra3I6Tdq0MoanlV4H3MTbq6SXq81XypDSzrCpAbhQiuEk9usZgr3\u002B0Nm3179sGpveltlXG4XW1KHiZ38pCjHNVwt84\u002BbYwSjnmNv0oPLRZrMVy2rf\u002BG9cTSFKNxo91cWo6oCz7ze1BdSwcIKq4jOuEQHMFD7G7l6cIJXEjooNqcMVTLZxHXd7YMaWLofssWvtmyYZccGG4fshF86i8HZKose/lJZ9PfOKULN4L7/XsG8p1vJj9DcCj2q6TwWo2G9QS4vALBzVcF4zjiANDrE7SmdfeRqD5q6PvQUrw\u002B3t4nhEKOM0FoNSU2aUMGYW9A==",
-      "StatusCode": 201,
-      "ResponseHeaders": {
-        "Content-Length": "0",
-        "Content-MD5": "eaPOpoLjZmUgnT\u002BmD2lUww==",
-<<<<<<< HEAD
-        "Date": "Wed, 10 Jun 2020 19:56:57 GMT",
-        "ETag": "\u00220x8D80D786EFC0969\u0022",
-        "Last-Modified": "Wed, 10 Jun 2020 19:56:58 GMT",
-=======
+        "x-ms-date": "Fri, 19 Jun 2020 19:18:41 GMT",
+        "x-ms-return-client-request-id": "true",
+        "x-ms-version": "2019-12-12"
+      },
+      "RequestBody": "A2iUthey4YEOkRRZtgVQzgdB2Qb939Yf\u002BpZtfPw02AJZH97IlCI1OkkiCHfJy2OhGcE7qlTjgiORdLuBRWWE2rkR/5YmhznkDJ\u002B82tdeVS8zy2I7\u002BS2udZ26NyBntPXknS2\u002BuMvMe5KHVp61JqdMMx6MTXkCSeGLY4r5a1AZfVip2Dypn51jZlDQtKKP\u002BE72bgMB2mZ74VRMM1RB0w9CbdhFC05qo5OAKOYpMpU\u002B\u002B2o7A/1MF6LyLfboXGxIIZNAjkbKSu0Ai8pwgLF/Uq6/DTfqBs8R9VU1U91XgkYnOAZT6KROdLF8O3cy3Jfwc9tIKE80XhvEL5jwlPcQqAmESEirLGoKcZmGbspX3hm\u002BROABD1n389nqjrkMXt\u002B6bJJurpNORUZxPbe1re9RbFB\u002BMk8XDpmvjFVuwJ2x/RK5zAE46TCGcP6ZkNGiQUXqmSJojSyQol35viE934WpwECk\u002B\u002BDtGIIg\u002BMFQfX3HDUoPhCZ6SHDmKSmkPioOSJB579CR/UZl/ICfSJVqPyXgMbHXLVpfLnfPvdK3SdpXEq8x142sNQ8Eqoil2wDbfOoEww15Nxo1GcFYwT9zrrKmSDXlOGiXM/ui0oPSuVN39EHosobN3tuU/L3MU3PPkPzW/pPK9UOCbZAR1mSXY19u4c3\u002Bi/sr2WlaUDyqyt\u002BH00GG\u002B7u/rP79ZkT2uwd2/JldXXKm0AQAqiUpcKQH16KwiQMiEGekrjTOASW3NR1i41SjTG1t4QI8hlGWljxa9Y6iRTIDU\u002BwxuK492M/fSXUHx4xQZIo1Q6cB5ooWDhj4dAuXFfDqXo9ncZS\u002BLwkyXTzcjs6vCZEEbAGLAm1hG6qWRWPESDSEHGn86PL2dhSezohNOn9JSGp5k6juX1siBlbqJ\u002BqlbhUIV3JlsyGeDfXt7DPlFOEqTP35S7WLlrwN2uKcDE8q\u002BGBzROMN5JVJ2oWyAHMoPfF1v9rsrCNgfMG1V9g\u002BAQGmw/PTcc/9HGhor3Av2ZVJ5Z3wJ0x0PUw9EschV4y8C9iECz1/VMsid6JyhPyyMKMra3I6Tdq0MoanlV4H3MTbq6SXq81XypDSzrCpAbhQiuEk9usZgr3\u002B0Nm3179sGpveltlXG4XW1KHiZ38pCjHNVwt84\u002BbYwSjnmNv0oPLRZrMVy2rf\u002BG9cTSFKNxo91cWo6oCz7ze1BdSwcIKq4jOuEQHMFD7G7l6cIJXEjooNqcMVTLZxHXd7YMaWLofssWvtmyYZccGG4fshF86i8HZKose/lJZ9PfOKULN4L7/XsG8p1vJj9DcCj2q6TwWo2G9QS4vALBzVcF4zjiANDrE7SmdfeRqD5q6PvQUrw\u002B3t4nhEKOM0FoNSU2aUMGYW9A==",
+      "StatusCode": 201,
+      "ResponseHeaders": {
+        "Content-Length": "0",
+        "Content-MD5": "eaPOpoLjZmUgnT\u002BmD2lUww==",
         "Date": "Fri, 19 Jun 2020 19:18:41 GMT",
         "ETag": "\u00220x8D81485943C8F28\u0022",
         "Last-Modified": "Fri, 19 Jun 2020 19:18:42 GMT",
->>>>>>> 994efc63
         "Server": [
           "Windows-Azure-Blob/1.0",
           "Microsoft-HTTPAPI/2.0"
         ],
         "x-ms-client-request-id": "6aec81c7-a6bd-e310-08ad-08a8ad997161",
         "x-ms-content-crc64": "B3KoP/DLI8w=",
-<<<<<<< HEAD
-        "x-ms-request-id": "742df5a8-401e-0091-7161-3f2812000000",
-        "x-ms-request-server-encrypted": "true",
-        "x-ms-version": "2019-12-12",
-        "x-ms-version-id": "2020-06-10T19:56:58.2183041Z"
-=======
         "x-ms-request-id": "422845de-b01e-003c-1e6e-466467000000",
         "x-ms-request-server-encrypted": "true",
         "x-ms-version": "2019-12-12",
         "x-ms-version-id": "2020-06-19T19:18:42.3127848Z"
->>>>>>> 994efc63
-      },
-      "ResponseBody": []
-    },
-    {
-<<<<<<< HEAD
-      "RequestUri": "https://seanmcccanary.blob.core.windows.net/test-container-4556850d-559d-81e6-f7e0-8ec631a1f6df/foo/bar",
-=======
+      },
+      "ResponseBody": []
+    },
+    {
       "RequestUri": "https://seanmcccanary.blob.core.windows.net/test-container-4556850d-559d-81e6-f7e0-8ec631a1f6df/foo%2Fbar",
->>>>>>> 994efc63
-      "RequestMethod": "PUT",
-      "RequestHeaders": {
-        "Authorization": "Sanitized",
-        "Content-Length": "1024",
-<<<<<<< HEAD
-        "traceparent": "00-263b5172b295f74eaf3680255d4ecced-023bfd8562690c47-00",
-        "User-Agent": [
-          "azsdk-net-Storage.Blobs/12.5.0-dev.20200610.1",
-=======
+      "RequestMethod": "PUT",
+      "RequestHeaders": {
+        "Authorization": "Sanitized",
+        "Content-Length": "1024",
         "traceparent": "00-0661621054ac4549833389ae37779674-5099f29eef684d46-00",
         "User-Agent": [
           "azsdk-net-Storage.Blobs/12.5.0-dev.20200619.1",
->>>>>>> 994efc63
           "(.NET Core 4.6.28801.04; Microsoft Windows 10.0.18362 )"
         ],
         "x-ms-blob-type": "BlockBlob",
         "x-ms-client-request-id": "9606edd8-f3a8-a821-6fec-b97e6500c5b9",
-<<<<<<< HEAD
-        "x-ms-date": "Wed, 10 Jun 2020 19:56:58 GMT",
-=======
-        "x-ms-date": "Fri, 19 Jun 2020 19:18:41 GMT",
->>>>>>> 994efc63
-        "x-ms-return-client-request-id": "true",
-        "x-ms-version": "2019-12-12"
-      },
-      "RequestBody": "A2iUthey4YEOkRRZtgVQzgdB2Qb939Yf\u002BpZtfPw02AJZH97IlCI1OkkiCHfJy2OhGcE7qlTjgiORdLuBRWWE2rkR/5YmhznkDJ\u002B82tdeVS8zy2I7\u002BS2udZ26NyBntPXknS2\u002BuMvMe5KHVp61JqdMMx6MTXkCSeGLY4r5a1AZfVip2Dypn51jZlDQtKKP\u002BE72bgMB2mZ74VRMM1RB0w9CbdhFC05qo5OAKOYpMpU\u002B\u002B2o7A/1MF6LyLfboXGxIIZNAjkbKSu0Ai8pwgLF/Uq6/DTfqBs8R9VU1U91XgkYnOAZT6KROdLF8O3cy3Jfwc9tIKE80XhvEL5jwlPcQqAmESEirLGoKcZmGbspX3hm\u002BROABD1n389nqjrkMXt\u002B6bJJurpNORUZxPbe1re9RbFB\u002BMk8XDpmvjFVuwJ2x/RK5zAE46TCGcP6ZkNGiQUXqmSJojSyQol35viE934WpwECk\u002B\u002BDtGIIg\u002BMFQfX3HDUoPhCZ6SHDmKSmkPioOSJB579CR/UZl/ICfSJVqPyXgMbHXLVpfLnfPvdK3SdpXEq8x142sNQ8Eqoil2wDbfOoEww15Nxo1GcFYwT9zrrKmSDXlOGiXM/ui0oPSuVN39EHosobN3tuU/L3MU3PPkPzW/pPK9UOCbZAR1mSXY19u4c3\u002Bi/sr2WlaUDyqyt\u002BH00GG\u002B7u/rP79ZkT2uwd2/JldXXKm0AQAqiUpcKQH16KwiQMiEGekrjTOASW3NR1i41SjTG1t4QI8hlGWljxa9Y6iRTIDU\u002BwxuK492M/fSXUHx4xQZIo1Q6cB5ooWDhj4dAuXFfDqXo9ncZS\u002BLwkyXTzcjs6vCZEEbAGLAm1hG6qWRWPESDSEHGn86PL2dhSezohNOn9JSGp5k6juX1siBlbqJ\u002BqlbhUIV3JlsyGeDfXt7DPlFOEqTP35S7WLlrwN2uKcDE8q\u002BGBzROMN5JVJ2oWyAHMoPfF1v9rsrCNgfMG1V9g\u002BAQGmw/PTcc/9HGhor3Av2ZVJ5Z3wJ0x0PUw9EschV4y8C9iECz1/VMsid6JyhPyyMKMra3I6Tdq0MoanlV4H3MTbq6SXq81XypDSzrCpAbhQiuEk9usZgr3\u002B0Nm3179sGpveltlXG4XW1KHiZ38pCjHNVwt84\u002BbYwSjnmNv0oPLRZrMVy2rf\u002BG9cTSFKNxo91cWo6oCz7ze1BdSwcIKq4jOuEQHMFD7G7l6cIJXEjooNqcMVTLZxHXd7YMaWLofssWvtmyYZccGG4fshF86i8HZKose/lJZ9PfOKULN4L7/XsG8p1vJj9DcCj2q6TwWo2G9QS4vALBzVcF4zjiANDrE7SmdfeRqD5q6PvQUrw\u002B3t4nhEKOM0FoNSU2aUMGYW9A==",
-      "StatusCode": 201,
-      "ResponseHeaders": {
-        "Content-Length": "0",
-        "Content-MD5": "eaPOpoLjZmUgnT\u002BmD2lUww==",
-<<<<<<< HEAD
-        "Date": "Wed, 10 Jun 2020 19:56:57 GMT",
-        "ETag": "\u00220x8D80D786F0532DC\u0022",
-        "Last-Modified": "Wed, 10 Jun 2020 19:56:58 GMT",
-=======
+        "x-ms-date": "Fri, 19 Jun 2020 19:18:41 GMT",
+        "x-ms-return-client-request-id": "true",
+        "x-ms-version": "2019-12-12"
+      },
+      "RequestBody": "A2iUthey4YEOkRRZtgVQzgdB2Qb939Yf\u002BpZtfPw02AJZH97IlCI1OkkiCHfJy2OhGcE7qlTjgiORdLuBRWWE2rkR/5YmhznkDJ\u002B82tdeVS8zy2I7\u002BS2udZ26NyBntPXknS2\u002BuMvMe5KHVp61JqdMMx6MTXkCSeGLY4r5a1AZfVip2Dypn51jZlDQtKKP\u002BE72bgMB2mZ74VRMM1RB0w9CbdhFC05qo5OAKOYpMpU\u002B\u002B2o7A/1MF6LyLfboXGxIIZNAjkbKSu0Ai8pwgLF/Uq6/DTfqBs8R9VU1U91XgkYnOAZT6KROdLF8O3cy3Jfwc9tIKE80XhvEL5jwlPcQqAmESEirLGoKcZmGbspX3hm\u002BROABD1n389nqjrkMXt\u002B6bJJurpNORUZxPbe1re9RbFB\u002BMk8XDpmvjFVuwJ2x/RK5zAE46TCGcP6ZkNGiQUXqmSJojSyQol35viE934WpwECk\u002B\u002BDtGIIg\u002BMFQfX3HDUoPhCZ6SHDmKSmkPioOSJB579CR/UZl/ICfSJVqPyXgMbHXLVpfLnfPvdK3SdpXEq8x142sNQ8Eqoil2wDbfOoEww15Nxo1GcFYwT9zrrKmSDXlOGiXM/ui0oPSuVN39EHosobN3tuU/L3MU3PPkPzW/pPK9UOCbZAR1mSXY19u4c3\u002Bi/sr2WlaUDyqyt\u002BH00GG\u002B7u/rP79ZkT2uwd2/JldXXKm0AQAqiUpcKQH16KwiQMiEGekrjTOASW3NR1i41SjTG1t4QI8hlGWljxa9Y6iRTIDU\u002BwxuK492M/fSXUHx4xQZIo1Q6cB5ooWDhj4dAuXFfDqXo9ncZS\u002BLwkyXTzcjs6vCZEEbAGLAm1hG6qWRWPESDSEHGn86PL2dhSezohNOn9JSGp5k6juX1siBlbqJ\u002BqlbhUIV3JlsyGeDfXt7DPlFOEqTP35S7WLlrwN2uKcDE8q\u002BGBzROMN5JVJ2oWyAHMoPfF1v9rsrCNgfMG1V9g\u002BAQGmw/PTcc/9HGhor3Av2ZVJ5Z3wJ0x0PUw9EschV4y8C9iECz1/VMsid6JyhPyyMKMra3I6Tdq0MoanlV4H3MTbq6SXq81XypDSzrCpAbhQiuEk9usZgr3\u002B0Nm3179sGpveltlXG4XW1KHiZ38pCjHNVwt84\u002BbYwSjnmNv0oPLRZrMVy2rf\u002BG9cTSFKNxo91cWo6oCz7ze1BdSwcIKq4jOuEQHMFD7G7l6cIJXEjooNqcMVTLZxHXd7YMaWLofssWvtmyYZccGG4fshF86i8HZKose/lJZ9PfOKULN4L7/XsG8p1vJj9DcCj2q6TwWo2G9QS4vALBzVcF4zjiANDrE7SmdfeRqD5q6PvQUrw\u002B3t4nhEKOM0FoNSU2aUMGYW9A==",
+      "StatusCode": 201,
+      "ResponseHeaders": {
+        "Content-Length": "0",
+        "Content-MD5": "eaPOpoLjZmUgnT\u002BmD2lUww==",
         "Date": "Fri, 19 Jun 2020 19:18:41 GMT",
         "ETag": "\u00220x8D814859445917D\u0022",
         "Last-Modified": "Fri, 19 Jun 2020 19:18:42 GMT",
->>>>>>> 994efc63
         "Server": [
           "Windows-Azure-Blob/1.0",
           "Microsoft-HTTPAPI/2.0"
         ],
         "x-ms-client-request-id": "9606edd8-f3a8-a821-6fec-b97e6500c5b9",
         "x-ms-content-crc64": "B3KoP/DLI8w=",
-<<<<<<< HEAD
-        "x-ms-request-id": "742df5c6-401e-0091-0f61-3f2812000000",
-        "x-ms-request-server-encrypted": "true",
-        "x-ms-version": "2019-12-12",
-        "x-ms-version-id": "2020-06-10T19:56:58.2773468Z"
-=======
         "x-ms-request-id": "422845f4-b01e-003c-316e-466467000000",
         "x-ms-request-server-encrypted": "true",
         "x-ms-version": "2019-12-12",
         "x-ms-version-id": "2020-06-19T19:18:42.3718269Z"
->>>>>>> 994efc63
-      },
-      "ResponseBody": []
-    },
-    {
-<<<<<<< HEAD
-      "RequestUri": "https://seanmcccanary.blob.core.windows.net/test-container-4556850d-559d-81e6-f7e0-8ec631a1f6df/baz/foo",
-=======
+      },
+      "ResponseBody": []
+    },
+    {
       "RequestUri": "https://seanmcccanary.blob.core.windows.net/test-container-4556850d-559d-81e6-f7e0-8ec631a1f6df/baz%2Ffoo",
->>>>>>> 994efc63
-      "RequestMethod": "PUT",
-      "RequestHeaders": {
-        "Authorization": "Sanitized",
-        "Content-Length": "1024",
-<<<<<<< HEAD
-        "traceparent": "00-e8a0ad0756a5574fb25f84cd6d485ca1-4b7d5e9f47ca984e-00",
-        "User-Agent": [
-          "azsdk-net-Storage.Blobs/12.5.0-dev.20200610.1",
-=======
+      "RequestMethod": "PUT",
+      "RequestHeaders": {
+        "Authorization": "Sanitized",
+        "Content-Length": "1024",
         "traceparent": "00-388fbc957a8e5d4c9c7ac650c8e62c80-d09d7dfbc943bd4d-00",
         "User-Agent": [
           "azsdk-net-Storage.Blobs/12.5.0-dev.20200619.1",
->>>>>>> 994efc63
           "(.NET Core 4.6.28801.04; Microsoft Windows 10.0.18362 )"
         ],
         "x-ms-blob-type": "BlockBlob",
         "x-ms-client-request-id": "bfd0bc80-db92-c2b9-8fe3-9b9234a3fa28",
-<<<<<<< HEAD
-        "x-ms-date": "Wed, 10 Jun 2020 19:56:58 GMT",
-=======
-        "x-ms-date": "Fri, 19 Jun 2020 19:18:41 GMT",
->>>>>>> 994efc63
-        "x-ms-return-client-request-id": "true",
-        "x-ms-version": "2019-12-12"
-      },
-      "RequestBody": "A2iUthey4YEOkRRZtgVQzgdB2Qb939Yf\u002BpZtfPw02AJZH97IlCI1OkkiCHfJy2OhGcE7qlTjgiORdLuBRWWE2rkR/5YmhznkDJ\u002B82tdeVS8zy2I7\u002BS2udZ26NyBntPXknS2\u002BuMvMe5KHVp61JqdMMx6MTXkCSeGLY4r5a1AZfVip2Dypn51jZlDQtKKP\u002BE72bgMB2mZ74VRMM1RB0w9CbdhFC05qo5OAKOYpMpU\u002B\u002B2o7A/1MF6LyLfboXGxIIZNAjkbKSu0Ai8pwgLF/Uq6/DTfqBs8R9VU1U91XgkYnOAZT6KROdLF8O3cy3Jfwc9tIKE80XhvEL5jwlPcQqAmESEirLGoKcZmGbspX3hm\u002BROABD1n389nqjrkMXt\u002B6bJJurpNORUZxPbe1re9RbFB\u002BMk8XDpmvjFVuwJ2x/RK5zAE46TCGcP6ZkNGiQUXqmSJojSyQol35viE934WpwECk\u002B\u002BDtGIIg\u002BMFQfX3HDUoPhCZ6SHDmKSmkPioOSJB579CR/UZl/ICfSJVqPyXgMbHXLVpfLnfPvdK3SdpXEq8x142sNQ8Eqoil2wDbfOoEww15Nxo1GcFYwT9zrrKmSDXlOGiXM/ui0oPSuVN39EHosobN3tuU/L3MU3PPkPzW/pPK9UOCbZAR1mSXY19u4c3\u002Bi/sr2WlaUDyqyt\u002BH00GG\u002B7u/rP79ZkT2uwd2/JldXXKm0AQAqiUpcKQH16KwiQMiEGekrjTOASW3NR1i41SjTG1t4QI8hlGWljxa9Y6iRTIDU\u002BwxuK492M/fSXUHx4xQZIo1Q6cB5ooWDhj4dAuXFfDqXo9ncZS\u002BLwkyXTzcjs6vCZEEbAGLAm1hG6qWRWPESDSEHGn86PL2dhSezohNOn9JSGp5k6juX1siBlbqJ\u002BqlbhUIV3JlsyGeDfXt7DPlFOEqTP35S7WLlrwN2uKcDE8q\u002BGBzROMN5JVJ2oWyAHMoPfF1v9rsrCNgfMG1V9g\u002BAQGmw/PTcc/9HGhor3Av2ZVJ5Z3wJ0x0PUw9EschV4y8C9iECz1/VMsid6JyhPyyMKMra3I6Tdq0MoanlV4H3MTbq6SXq81XypDSzrCpAbhQiuEk9usZgr3\u002B0Nm3179sGpveltlXG4XW1KHiZ38pCjHNVwt84\u002BbYwSjnmNv0oPLRZrMVy2rf\u002BG9cTSFKNxo91cWo6oCz7ze1BdSwcIKq4jOuEQHMFD7G7l6cIJXEjooNqcMVTLZxHXd7YMaWLofssWvtmyYZccGG4fshF86i8HZKose/lJZ9PfOKULN4L7/XsG8p1vJj9DcCj2q6TwWo2G9QS4vALBzVcF4zjiANDrE7SmdfeRqD5q6PvQUrw\u002B3t4nhEKOM0FoNSU2aUMGYW9A==",
-      "StatusCode": 201,
-      "ResponseHeaders": {
-        "Content-Length": "0",
-        "Content-MD5": "eaPOpoLjZmUgnT\u002BmD2lUww==",
-<<<<<<< HEAD
-        "Date": "Wed, 10 Jun 2020 19:56:57 GMT",
-        "ETag": "\u00220x8D80D786F0E3530\u0022",
-        "Last-Modified": "Wed, 10 Jun 2020 19:56:58 GMT",
-=======
+        "x-ms-date": "Fri, 19 Jun 2020 19:18:41 GMT",
+        "x-ms-return-client-request-id": "true",
+        "x-ms-version": "2019-12-12"
+      },
+      "RequestBody": "A2iUthey4YEOkRRZtgVQzgdB2Qb939Yf\u002BpZtfPw02AJZH97IlCI1OkkiCHfJy2OhGcE7qlTjgiORdLuBRWWE2rkR/5YmhznkDJ\u002B82tdeVS8zy2I7\u002BS2udZ26NyBntPXknS2\u002BuMvMe5KHVp61JqdMMx6MTXkCSeGLY4r5a1AZfVip2Dypn51jZlDQtKKP\u002BE72bgMB2mZ74VRMM1RB0w9CbdhFC05qo5OAKOYpMpU\u002B\u002B2o7A/1MF6LyLfboXGxIIZNAjkbKSu0Ai8pwgLF/Uq6/DTfqBs8R9VU1U91XgkYnOAZT6KROdLF8O3cy3Jfwc9tIKE80XhvEL5jwlPcQqAmESEirLGoKcZmGbspX3hm\u002BROABD1n389nqjrkMXt\u002B6bJJurpNORUZxPbe1re9RbFB\u002BMk8XDpmvjFVuwJ2x/RK5zAE46TCGcP6ZkNGiQUXqmSJojSyQol35viE934WpwECk\u002B\u002BDtGIIg\u002BMFQfX3HDUoPhCZ6SHDmKSmkPioOSJB579CR/UZl/ICfSJVqPyXgMbHXLVpfLnfPvdK3SdpXEq8x142sNQ8Eqoil2wDbfOoEww15Nxo1GcFYwT9zrrKmSDXlOGiXM/ui0oPSuVN39EHosobN3tuU/L3MU3PPkPzW/pPK9UOCbZAR1mSXY19u4c3\u002Bi/sr2WlaUDyqyt\u002BH00GG\u002B7u/rP79ZkT2uwd2/JldXXKm0AQAqiUpcKQH16KwiQMiEGekrjTOASW3NR1i41SjTG1t4QI8hlGWljxa9Y6iRTIDU\u002BwxuK492M/fSXUHx4xQZIo1Q6cB5ooWDhj4dAuXFfDqXo9ncZS\u002BLwkyXTzcjs6vCZEEbAGLAm1hG6qWRWPESDSEHGn86PL2dhSezohNOn9JSGp5k6juX1siBlbqJ\u002BqlbhUIV3JlsyGeDfXt7DPlFOEqTP35S7WLlrwN2uKcDE8q\u002BGBzROMN5JVJ2oWyAHMoPfF1v9rsrCNgfMG1V9g\u002BAQGmw/PTcc/9HGhor3Av2ZVJ5Z3wJ0x0PUw9EschV4y8C9iECz1/VMsid6JyhPyyMKMra3I6Tdq0MoanlV4H3MTbq6SXq81XypDSzrCpAbhQiuEk9usZgr3\u002B0Nm3179sGpveltlXG4XW1KHiZ38pCjHNVwt84\u002BbYwSjnmNv0oPLRZrMVy2rf\u002BG9cTSFKNxo91cWo6oCz7ze1BdSwcIKq4jOuEQHMFD7G7l6cIJXEjooNqcMVTLZxHXd7YMaWLofssWvtmyYZccGG4fshF86i8HZKose/lJZ9PfOKULN4L7/XsG8p1vJj9DcCj2q6TwWo2G9QS4vALBzVcF4zjiANDrE7SmdfeRqD5q6PvQUrw\u002B3t4nhEKOM0FoNSU2aUMGYW9A==",
+      "StatusCode": 201,
+      "ResponseHeaders": {
+        "Content-Length": "0",
+        "Content-MD5": "eaPOpoLjZmUgnT\u002BmD2lUww==",
         "Date": "Fri, 19 Jun 2020 19:18:41 GMT",
         "ETag": "\u00220x8D81485944E93C9\u0022",
         "Last-Modified": "Fri, 19 Jun 2020 19:18:42 GMT",
->>>>>>> 994efc63
         "Server": [
           "Windows-Azure-Blob/1.0",
           "Microsoft-HTTPAPI/2.0"
         ],
         "x-ms-client-request-id": "bfd0bc80-db92-c2b9-8fe3-9b9234a3fa28",
         "x-ms-content-crc64": "B3KoP/DLI8w=",
-<<<<<<< HEAD
-        "x-ms-request-id": "742df5dd-401e-0091-2561-3f2812000000",
-        "x-ms-request-server-encrypted": "true",
-        "x-ms-version": "2019-12-12",
-        "x-ms-version-id": "2020-06-10T19:56:58.3363888Z"
-=======
         "x-ms-request-id": "42284619-b01e-003c-546e-466467000000",
         "x-ms-request-server-encrypted": "true",
         "x-ms-version": "2019-12-12",
         "x-ms-version-id": "2020-06-19T19:18:42.4308681Z"
->>>>>>> 994efc63
-      },
-      "ResponseBody": []
-    },
-    {
-<<<<<<< HEAD
-      "RequestUri": "https://seanmcccanary.blob.core.windows.net/test-container-4556850d-559d-81e6-f7e0-8ec631a1f6df/baz/foo/bar",
-=======
+      },
+      "ResponseBody": []
+    },
+    {
       "RequestUri": "https://seanmcccanary.blob.core.windows.net/test-container-4556850d-559d-81e6-f7e0-8ec631a1f6df/baz%2Ffoo%2Fbar",
->>>>>>> 994efc63
-      "RequestMethod": "PUT",
-      "RequestHeaders": {
-        "Authorization": "Sanitized",
-        "Content-Length": "1024",
-<<<<<<< HEAD
-        "traceparent": "00-54ea4c04f111804bb39f70ed59a5ca16-7de879fe2521d14a-00",
-        "User-Agent": [
-          "azsdk-net-Storage.Blobs/12.5.0-dev.20200610.1",
-=======
+      "RequestMethod": "PUT",
+      "RequestHeaders": {
+        "Authorization": "Sanitized",
+        "Content-Length": "1024",
         "traceparent": "00-122fb8a96936a24980bc683b5a553bd0-94e1357a0c918d40-00",
         "User-Agent": [
           "azsdk-net-Storage.Blobs/12.5.0-dev.20200619.1",
->>>>>>> 994efc63
           "(.NET Core 4.6.28801.04; Microsoft Windows 10.0.18362 )"
         ],
         "x-ms-blob-type": "BlockBlob",
         "x-ms-client-request-id": "a9fe96df-052f-4c27-d92e-9ce26a8aa4bb",
-<<<<<<< HEAD
-        "x-ms-date": "Wed, 10 Jun 2020 19:56:58 GMT",
-=======
-        "x-ms-date": "Fri, 19 Jun 2020 19:18:41 GMT",
->>>>>>> 994efc63
-        "x-ms-return-client-request-id": "true",
-        "x-ms-version": "2019-12-12"
-      },
-      "RequestBody": "A2iUthey4YEOkRRZtgVQzgdB2Qb939Yf\u002BpZtfPw02AJZH97IlCI1OkkiCHfJy2OhGcE7qlTjgiORdLuBRWWE2rkR/5YmhznkDJ\u002B82tdeVS8zy2I7\u002BS2udZ26NyBntPXknS2\u002BuMvMe5KHVp61JqdMMx6MTXkCSeGLY4r5a1AZfVip2Dypn51jZlDQtKKP\u002BE72bgMB2mZ74VRMM1RB0w9CbdhFC05qo5OAKOYpMpU\u002B\u002B2o7A/1MF6LyLfboXGxIIZNAjkbKSu0Ai8pwgLF/Uq6/DTfqBs8R9VU1U91XgkYnOAZT6KROdLF8O3cy3Jfwc9tIKE80XhvEL5jwlPcQqAmESEirLGoKcZmGbspX3hm\u002BROABD1n389nqjrkMXt\u002B6bJJurpNORUZxPbe1re9RbFB\u002BMk8XDpmvjFVuwJ2x/RK5zAE46TCGcP6ZkNGiQUXqmSJojSyQol35viE934WpwECk\u002B\u002BDtGIIg\u002BMFQfX3HDUoPhCZ6SHDmKSmkPioOSJB579CR/UZl/ICfSJVqPyXgMbHXLVpfLnfPvdK3SdpXEq8x142sNQ8Eqoil2wDbfOoEww15Nxo1GcFYwT9zrrKmSDXlOGiXM/ui0oPSuVN39EHosobN3tuU/L3MU3PPkPzW/pPK9UOCbZAR1mSXY19u4c3\u002Bi/sr2WlaUDyqyt\u002BH00GG\u002B7u/rP79ZkT2uwd2/JldXXKm0AQAqiUpcKQH16KwiQMiEGekrjTOASW3NR1i41SjTG1t4QI8hlGWljxa9Y6iRTIDU\u002BwxuK492M/fSXUHx4xQZIo1Q6cB5ooWDhj4dAuXFfDqXo9ncZS\u002BLwkyXTzcjs6vCZEEbAGLAm1hG6qWRWPESDSEHGn86PL2dhSezohNOn9JSGp5k6juX1siBlbqJ\u002BqlbhUIV3JlsyGeDfXt7DPlFOEqTP35S7WLlrwN2uKcDE8q\u002BGBzROMN5JVJ2oWyAHMoPfF1v9rsrCNgfMG1V9g\u002BAQGmw/PTcc/9HGhor3Av2ZVJ5Z3wJ0x0PUw9EschV4y8C9iECz1/VMsid6JyhPyyMKMra3I6Tdq0MoanlV4H3MTbq6SXq81XypDSzrCpAbhQiuEk9usZgr3\u002B0Nm3179sGpveltlXG4XW1KHiZ38pCjHNVwt84\u002BbYwSjnmNv0oPLRZrMVy2rf\u002BG9cTSFKNxo91cWo6oCz7ze1BdSwcIKq4jOuEQHMFD7G7l6cIJXEjooNqcMVTLZxHXd7YMaWLofssWvtmyYZccGG4fshF86i8HZKose/lJZ9PfOKULN4L7/XsG8p1vJj9DcCj2q6TwWo2G9QS4vALBzVcF4zjiANDrE7SmdfeRqD5q6PvQUrw\u002B3t4nhEKOM0FoNSU2aUMGYW9A==",
-      "StatusCode": 201,
-      "ResponseHeaders": {
-        "Content-Length": "0",
-        "Content-MD5": "eaPOpoLjZmUgnT\u002BmD2lUww==",
-<<<<<<< HEAD
-        "Date": "Wed, 10 Jun 2020 19:56:57 GMT",
-        "ETag": "\u00220x8D80D786F173787\u0022",
-        "Last-Modified": "Wed, 10 Jun 2020 19:56:58 GMT",
-=======
+        "x-ms-date": "Fri, 19 Jun 2020 19:18:41 GMT",
+        "x-ms-return-client-request-id": "true",
+        "x-ms-version": "2019-12-12"
+      },
+      "RequestBody": "A2iUthey4YEOkRRZtgVQzgdB2Qb939Yf\u002BpZtfPw02AJZH97IlCI1OkkiCHfJy2OhGcE7qlTjgiORdLuBRWWE2rkR/5YmhznkDJ\u002B82tdeVS8zy2I7\u002BS2udZ26NyBntPXknS2\u002BuMvMe5KHVp61JqdMMx6MTXkCSeGLY4r5a1AZfVip2Dypn51jZlDQtKKP\u002BE72bgMB2mZ74VRMM1RB0w9CbdhFC05qo5OAKOYpMpU\u002B\u002B2o7A/1MF6LyLfboXGxIIZNAjkbKSu0Ai8pwgLF/Uq6/DTfqBs8R9VU1U91XgkYnOAZT6KROdLF8O3cy3Jfwc9tIKE80XhvEL5jwlPcQqAmESEirLGoKcZmGbspX3hm\u002BROABD1n389nqjrkMXt\u002B6bJJurpNORUZxPbe1re9RbFB\u002BMk8XDpmvjFVuwJ2x/RK5zAE46TCGcP6ZkNGiQUXqmSJojSyQol35viE934WpwECk\u002B\u002BDtGIIg\u002BMFQfX3HDUoPhCZ6SHDmKSmkPioOSJB579CR/UZl/ICfSJVqPyXgMbHXLVpfLnfPvdK3SdpXEq8x142sNQ8Eqoil2wDbfOoEww15Nxo1GcFYwT9zrrKmSDXlOGiXM/ui0oPSuVN39EHosobN3tuU/L3MU3PPkPzW/pPK9UOCbZAR1mSXY19u4c3\u002Bi/sr2WlaUDyqyt\u002BH00GG\u002B7u/rP79ZkT2uwd2/JldXXKm0AQAqiUpcKQH16KwiQMiEGekrjTOASW3NR1i41SjTG1t4QI8hlGWljxa9Y6iRTIDU\u002BwxuK492M/fSXUHx4xQZIo1Q6cB5ooWDhj4dAuXFfDqXo9ncZS\u002BLwkyXTzcjs6vCZEEbAGLAm1hG6qWRWPESDSEHGn86PL2dhSezohNOn9JSGp5k6juX1siBlbqJ\u002BqlbhUIV3JlsyGeDfXt7DPlFOEqTP35S7WLlrwN2uKcDE8q\u002BGBzROMN5JVJ2oWyAHMoPfF1v9rsrCNgfMG1V9g\u002BAQGmw/PTcc/9HGhor3Av2ZVJ5Z3wJ0x0PUw9EschV4y8C9iECz1/VMsid6JyhPyyMKMra3I6Tdq0MoanlV4H3MTbq6SXq81XypDSzrCpAbhQiuEk9usZgr3\u002B0Nm3179sGpveltlXG4XW1KHiZ38pCjHNVwt84\u002BbYwSjnmNv0oPLRZrMVy2rf\u002BG9cTSFKNxo91cWo6oCz7ze1BdSwcIKq4jOuEQHMFD7G7l6cIJXEjooNqcMVTLZxHXd7YMaWLofssWvtmyYZccGG4fshF86i8HZKose/lJZ9PfOKULN4L7/XsG8p1vJj9DcCj2q6TwWo2G9QS4vALBzVcF4zjiANDrE7SmdfeRqD5q6PvQUrw\u002B3t4nhEKOM0FoNSU2aUMGYW9A==",
+      "StatusCode": 201,
+      "ResponseHeaders": {
+        "Content-Length": "0",
+        "Content-MD5": "eaPOpoLjZmUgnT\u002BmD2lUww==",
         "Date": "Fri, 19 Jun 2020 19:18:42 GMT",
         "ETag": "\u00220x8D8148594576F07\u0022",
         "Last-Modified": "Fri, 19 Jun 2020 19:18:42 GMT",
->>>>>>> 994efc63
         "Server": [
           "Windows-Azure-Blob/1.0",
           "Microsoft-HTTPAPI/2.0"
         ],
         "x-ms-client-request-id": "a9fe96df-052f-4c27-d92e-9ce26a8aa4bb",
         "x-ms-content-crc64": "B3KoP/DLI8w=",
-<<<<<<< HEAD
-        "x-ms-request-id": "742df5ee-401e-0091-3161-3f2812000000",
-        "x-ms-request-server-encrypted": "true",
-        "x-ms-version": "2019-12-12",
-        "x-ms-version-id": "2020-06-10T19:56:58.3954311Z"
-=======
         "x-ms-request-id": "42284637-b01e-003c-706e-466467000000",
         "x-ms-request-server-encrypted": "true",
         "x-ms-version": "2019-12-12",
         "x-ms-version-id": "2020-06-19T19:18:42.4889095Z"
->>>>>>> 994efc63
-      },
-      "ResponseBody": []
-    },
-    {
-<<<<<<< HEAD
-      "RequestUri": "https://seanmcccanary.blob.core.windows.net/test-container-4556850d-559d-81e6-f7e0-8ec631a1f6df/baz/bar/foo",
-=======
+      },
+      "ResponseBody": []
+    },
+    {
       "RequestUri": "https://seanmcccanary.blob.core.windows.net/test-container-4556850d-559d-81e6-f7e0-8ec631a1f6df/baz%2Fbar%2Ffoo",
->>>>>>> 994efc63
-      "RequestMethod": "PUT",
-      "RequestHeaders": {
-        "Authorization": "Sanitized",
-        "Content-Length": "1024",
-<<<<<<< HEAD
-        "traceparent": "00-481a328967b13145bba7d12c6af1ddd1-158f0200e30e214b-00",
-        "User-Agent": [
-          "azsdk-net-Storage.Blobs/12.5.0-dev.20200610.1",
-=======
+      "RequestMethod": "PUT",
+      "RequestHeaders": {
+        "Authorization": "Sanitized",
+        "Content-Length": "1024",
         "traceparent": "00-bdf999fc30e6e742be5d9a798b2aada4-bc50c4e8aee73641-00",
         "User-Agent": [
           "azsdk-net-Storage.Blobs/12.5.0-dev.20200619.1",
->>>>>>> 994efc63
           "(.NET Core 4.6.28801.04; Microsoft Windows 10.0.18362 )"
         ],
         "x-ms-blob-type": "BlockBlob",
         "x-ms-client-request-id": "9eb20939-50a5-3ef9-c6bd-69c663a46747",
-<<<<<<< HEAD
-        "x-ms-date": "Wed, 10 Jun 2020 19:56:58 GMT",
-=======
-        "x-ms-date": "Fri, 19 Jun 2020 19:18:41 GMT",
->>>>>>> 994efc63
-        "x-ms-return-client-request-id": "true",
-        "x-ms-version": "2019-12-12"
-      },
-      "RequestBody": "A2iUthey4YEOkRRZtgVQzgdB2Qb939Yf\u002BpZtfPw02AJZH97IlCI1OkkiCHfJy2OhGcE7qlTjgiORdLuBRWWE2rkR/5YmhznkDJ\u002B82tdeVS8zy2I7\u002BS2udZ26NyBntPXknS2\u002BuMvMe5KHVp61JqdMMx6MTXkCSeGLY4r5a1AZfVip2Dypn51jZlDQtKKP\u002BE72bgMB2mZ74VRMM1RB0w9CbdhFC05qo5OAKOYpMpU\u002B\u002B2o7A/1MF6LyLfboXGxIIZNAjkbKSu0Ai8pwgLF/Uq6/DTfqBs8R9VU1U91XgkYnOAZT6KROdLF8O3cy3Jfwc9tIKE80XhvEL5jwlPcQqAmESEirLGoKcZmGbspX3hm\u002BROABD1n389nqjrkMXt\u002B6bJJurpNORUZxPbe1re9RbFB\u002BMk8XDpmvjFVuwJ2x/RK5zAE46TCGcP6ZkNGiQUXqmSJojSyQol35viE934WpwECk\u002B\u002BDtGIIg\u002BMFQfX3HDUoPhCZ6SHDmKSmkPioOSJB579CR/UZl/ICfSJVqPyXgMbHXLVpfLnfPvdK3SdpXEq8x142sNQ8Eqoil2wDbfOoEww15Nxo1GcFYwT9zrrKmSDXlOGiXM/ui0oPSuVN39EHosobN3tuU/L3MU3PPkPzW/pPK9UOCbZAR1mSXY19u4c3\u002Bi/sr2WlaUDyqyt\u002BH00GG\u002B7u/rP79ZkT2uwd2/JldXXKm0AQAqiUpcKQH16KwiQMiEGekrjTOASW3NR1i41SjTG1t4QI8hlGWljxa9Y6iRTIDU\u002BwxuK492M/fSXUHx4xQZIo1Q6cB5ooWDhj4dAuXFfDqXo9ncZS\u002BLwkyXTzcjs6vCZEEbAGLAm1hG6qWRWPESDSEHGn86PL2dhSezohNOn9JSGp5k6juX1siBlbqJ\u002BqlbhUIV3JlsyGeDfXt7DPlFOEqTP35S7WLlrwN2uKcDE8q\u002BGBzROMN5JVJ2oWyAHMoPfF1v9rsrCNgfMG1V9g\u002BAQGmw/PTcc/9HGhor3Av2ZVJ5Z3wJ0x0PUw9EschV4y8C9iECz1/VMsid6JyhPyyMKMra3I6Tdq0MoanlV4H3MTbq6SXq81XypDSzrCpAbhQiuEk9usZgr3\u002B0Nm3179sGpveltlXG4XW1KHiZ38pCjHNVwt84\u002BbYwSjnmNv0oPLRZrMVy2rf\u002BG9cTSFKNxo91cWo6oCz7ze1BdSwcIKq4jOuEQHMFD7G7l6cIJXEjooNqcMVTLZxHXd7YMaWLofssWvtmyYZccGG4fshF86i8HZKose/lJZ9PfOKULN4L7/XsG8p1vJj9DcCj2q6TwWo2G9QS4vALBzVcF4zjiANDrE7SmdfeRqD5q6PvQUrw\u002B3t4nhEKOM0FoNSU2aUMGYW9A==",
-      "StatusCode": 201,
-      "ResponseHeaders": {
-        "Content-Length": "0",
-        "Content-MD5": "eaPOpoLjZmUgnT\u002BmD2lUww==",
-<<<<<<< HEAD
-        "Date": "Wed, 10 Jun 2020 19:56:57 GMT",
-        "ETag": "\u00220x8D80D786F2060F6\u0022",
-        "Last-Modified": "Wed, 10 Jun 2020 19:56:58 GMT",
-=======
+        "x-ms-date": "Fri, 19 Jun 2020 19:18:41 GMT",
+        "x-ms-return-client-request-id": "true",
+        "x-ms-version": "2019-12-12"
+      },
+      "RequestBody": "A2iUthey4YEOkRRZtgVQzgdB2Qb939Yf\u002BpZtfPw02AJZH97IlCI1OkkiCHfJy2OhGcE7qlTjgiORdLuBRWWE2rkR/5YmhznkDJ\u002B82tdeVS8zy2I7\u002BS2udZ26NyBntPXknS2\u002BuMvMe5KHVp61JqdMMx6MTXkCSeGLY4r5a1AZfVip2Dypn51jZlDQtKKP\u002BE72bgMB2mZ74VRMM1RB0w9CbdhFC05qo5OAKOYpMpU\u002B\u002B2o7A/1MF6LyLfboXGxIIZNAjkbKSu0Ai8pwgLF/Uq6/DTfqBs8R9VU1U91XgkYnOAZT6KROdLF8O3cy3Jfwc9tIKE80XhvEL5jwlPcQqAmESEirLGoKcZmGbspX3hm\u002BROABD1n389nqjrkMXt\u002B6bJJurpNORUZxPbe1re9RbFB\u002BMk8XDpmvjFVuwJ2x/RK5zAE46TCGcP6ZkNGiQUXqmSJojSyQol35viE934WpwECk\u002B\u002BDtGIIg\u002BMFQfX3HDUoPhCZ6SHDmKSmkPioOSJB579CR/UZl/ICfSJVqPyXgMbHXLVpfLnfPvdK3SdpXEq8x142sNQ8Eqoil2wDbfOoEww15Nxo1GcFYwT9zrrKmSDXlOGiXM/ui0oPSuVN39EHosobN3tuU/L3MU3PPkPzW/pPK9UOCbZAR1mSXY19u4c3\u002Bi/sr2WlaUDyqyt\u002BH00GG\u002B7u/rP79ZkT2uwd2/JldXXKm0AQAqiUpcKQH16KwiQMiEGekrjTOASW3NR1i41SjTG1t4QI8hlGWljxa9Y6iRTIDU\u002BwxuK492M/fSXUHx4xQZIo1Q6cB5ooWDhj4dAuXFfDqXo9ncZS\u002BLwkyXTzcjs6vCZEEbAGLAm1hG6qWRWPESDSEHGn86PL2dhSezohNOn9JSGp5k6juX1siBlbqJ\u002BqlbhUIV3JlsyGeDfXt7DPlFOEqTP35S7WLlrwN2uKcDE8q\u002BGBzROMN5JVJ2oWyAHMoPfF1v9rsrCNgfMG1V9g\u002BAQGmw/PTcc/9HGhor3Av2ZVJ5Z3wJ0x0PUw9EschV4y8C9iECz1/VMsid6JyhPyyMKMra3I6Tdq0MoanlV4H3MTbq6SXq81XypDSzrCpAbhQiuEk9usZgr3\u002B0Nm3179sGpveltlXG4XW1KHiZ38pCjHNVwt84\u002BbYwSjnmNv0oPLRZrMVy2rf\u002BG9cTSFKNxo91cWo6oCz7ze1BdSwcIKq4jOuEQHMFD7G7l6cIJXEjooNqcMVTLZxHXd7YMaWLofssWvtmyYZccGG4fshF86i8HZKose/lJZ9PfOKULN4L7/XsG8p1vJj9DcCj2q6TwWo2G9QS4vALBzVcF4zjiANDrE7SmdfeRqD5q6PvQUrw\u002B3t4nhEKOM0FoNSU2aUMGYW9A==",
+      "StatusCode": 201,
+      "ResponseHeaders": {
+        "Content-Length": "0",
+        "Content-MD5": "eaPOpoLjZmUgnT\u002BmD2lUww==",
         "Date": "Fri, 19 Jun 2020 19:18:42 GMT",
         "ETag": "\u00220x8D8148594604A37\u0022",
         "Last-Modified": "Fri, 19 Jun 2020 19:18:42 GMT",
->>>>>>> 994efc63
         "Server": [
           "Windows-Azure-Blob/1.0",
           "Microsoft-HTTPAPI/2.0"
         ],
         "x-ms-client-request-id": "9eb20939-50a5-3ef9-c6bd-69c663a46747",
         "x-ms-content-crc64": "B3KoP/DLI8w=",
-<<<<<<< HEAD
-        "x-ms-request-id": "742df60f-401e-0091-5161-3f2812000000",
-        "x-ms-request-server-encrypted": "true",
-        "x-ms-version": "2019-12-12",
-        "x-ms-version-id": "2020-06-10T19:56:58.4554742Z"
-=======
         "x-ms-request-id": "4228464c-b01e-003c-046e-466467000000",
         "x-ms-request-server-encrypted": "true",
         "x-ms-version": "2019-12-12",
         "x-ms-version-id": "2020-06-19T19:18:42.5479507Z"
->>>>>>> 994efc63
-      },
-      "ResponseBody": []
-    },
-    {
-<<<<<<< HEAD
-      "RequestUri": "https://seanmcccanary.blob.core.windows.net/test-container-4556850d-559d-81e6-f7e0-8ec631a1f6df/foo/foo?comp=metadata",
-      "RequestMethod": "PUT",
-      "RequestHeaders": {
-        "Authorization": "Sanitized",
-        "traceparent": "00-617bc00dcf46c342ae6732880f9c20ba-f1da499c905b5b4a-00",
-        "User-Agent": [
-          "azsdk-net-Storage.Blobs/12.5.0-dev.20200610.1",
+      },
+      "ResponseBody": []
+    },
+    {
+      "RequestUri": "https://seanmcccanary.blob.core.windows.net/test-container-4556850d-559d-81e6-f7e0-8ec631a1f6df/foo%2Ffoo?comp=metadata",
+      "RequestMethod": "PUT",
+      "RequestHeaders": {
+        "Authorization": "Sanitized",
+        "traceparent": "00-2a5a338b6c398d42a1bf255d3c192b94-8aa081c7e19f284e-00",
+        "User-Agent": [
+          "azsdk-net-Storage.Blobs/12.5.0-dev.20200619.1",
           "(.NET Core 4.6.28801.04; Microsoft Windows 10.0.18362 )"
         ],
         "x-ms-client-request-id": "60a87a1d-06d7-4016-1f31-49145f671c90",
-        "x-ms-date": "Wed, 10 Jun 2020 19:56:58 GMT",
-=======
-      "RequestUri": "https://seanmcccanary.blob.core.windows.net/test-container-4556850d-559d-81e6-f7e0-8ec631a1f6df/foo%2Ffoo?comp=metadata",
-      "RequestMethod": "PUT",
-      "RequestHeaders": {
-        "Authorization": "Sanitized",
-        "traceparent": "00-2a5a338b6c398d42a1bf255d3c192b94-8aa081c7e19f284e-00",
-        "User-Agent": [
-          "azsdk-net-Storage.Blobs/12.5.0-dev.20200619.1",
-          "(.NET Core 4.6.28801.04; Microsoft Windows 10.0.18362 )"
-        ],
-        "x-ms-client-request-id": "60a87a1d-06d7-4016-1f31-49145f671c90",
-        "x-ms-date": "Fri, 19 Jun 2020 19:18:41 GMT",
->>>>>>> 994efc63
+        "x-ms-date": "Fri, 19 Jun 2020 19:18:41 GMT",
         "x-ms-meta-Capital": "letter",
         "x-ms-meta-foo": "bar",
         "x-ms-meta-meta": "data",
@@ -598,31 +360,18 @@
       "StatusCode": 200,
       "ResponseHeaders": {
         "Content-Length": "0",
-<<<<<<< HEAD
-        "Date": "Wed, 10 Jun 2020 19:56:57 GMT",
-        "ETag": "\u00220x8D80D786F293C37\u0022",
-        "Last-Modified": "Wed, 10 Jun 2020 19:56:58 GMT",
-=======
         "Date": "Fri, 19 Jun 2020 19:18:42 GMT",
         "ETag": "\u00220x8D81485946CA887\u0022",
         "Last-Modified": "Fri, 19 Jun 2020 19:18:42 GMT",
->>>>>>> 994efc63
         "Server": [
           "Windows-Azure-Blob/1.0",
           "Microsoft-HTTPAPI/2.0"
         ],
         "x-ms-client-request-id": "60a87a1d-06d7-4016-1f31-49145f671c90",
-<<<<<<< HEAD
-        "x-ms-request-id": "742df62b-401e-0091-6c61-3f2812000000",
-        "x-ms-request-server-encrypted": "true",
-        "x-ms-version": "2019-12-12",
-        "x-ms-version-id": "2020-06-10T19:56:58.5155166Z"
-=======
         "x-ms-request-id": "4228466f-b01e-003c-266e-466467000000",
         "x-ms-request-server-encrypted": "true",
         "x-ms-version": "2019-12-12",
         "x-ms-version-id": "2020-06-19T19:18:42.6290071Z"
->>>>>>> 994efc63
       },
       "ResponseBody": []
     },
@@ -632,19 +381,11 @@
       "RequestHeaders": {
         "Authorization": "Sanitized",
         "User-Agent": [
-<<<<<<< HEAD
-          "azsdk-net-Storage.Blobs/12.5.0-dev.20200610.1",
+          "azsdk-net-Storage.Blobs/12.5.0-dev.20200619.1",
           "(.NET Core 4.6.28801.04; Microsoft Windows 10.0.18362 )"
         ],
         "x-ms-client-request-id": "e9a82d15-06fc-836f-6549-7acc4faab602",
-        "x-ms-date": "Wed, 10 Jun 2020 19:56:58 GMT",
-=======
-          "azsdk-net-Storage.Blobs/12.5.0-dev.20200619.1",
-          "(.NET Core 4.6.28801.04; Microsoft Windows 10.0.18362 )"
-        ],
-        "x-ms-client-request-id": "e9a82d15-06fc-836f-6549-7acc4faab602",
-        "x-ms-date": "Fri, 19 Jun 2020 19:18:41 GMT",
->>>>>>> 994efc63
+        "x-ms-date": "Fri, 19 Jun 2020 19:18:41 GMT",
         "x-ms-return-client-request-id": "true",
         "x-ms-version": "2019-12-12"
       },
@@ -655,52 +396,29 @@
         "Access-Control-Expose-Headers": "x-ms-request-id,x-ms-client-request-id,Server,x-ms-version,Content-Type,Content-Length,Date,Transfer-Encoding",
         "Content-Length": "2547",
         "Content-Type": "application/xml",
-<<<<<<< HEAD
-        "Date": "Wed, 10 Jun 2020 19:56:57 GMT",
-=======
         "Date": "Fri, 19 Jun 2020 19:18:42 GMT",
->>>>>>> 994efc63
-        "Server": [
-          "Windows-Azure-Blob/1.0",
-          "Microsoft-HTTPAPI/2.0"
-        ],
-<<<<<<< HEAD
-        "Transfer-Encoding": "chunked",
-        "x-ms-client-request-id": "e9a82d15-06fc-836f-6549-7acc4faab602",
-        "x-ms-request-id": "742df644-401e-0091-0361-3f2812000000",
-        "x-ms-version": "2019-12-12"
-      },
-      "ResponseBody": "\uFEFF\u003C?xml version=\u00221.0\u0022 encoding=\u0022utf-8\u0022?\u003E\u003CEnumerationResults ServiceEndpoint=\u0022https://seanmcccanary.blob.core.windows.net/\u0022 ContainerName=\u0022test-container-4556850d-559d-81e6-f7e0-8ec631a1f6df\u0022\u003E\u003CPrefix\u003Efoo\u003C/Prefix\u003E\u003CBlobs\u003E\u003CBlob\u003E\u003CName\u003Efoo\u003C/Name\u003E\u003CVersionId\u003E2020-06-10T19:56:58.0361734Z\u003C/VersionId\u003E\u003CIsCurrentVersion\u003Etrue\u003C/IsCurrentVersion\u003E\u003CProperties\u003E\u003CCreation-Time\u003EWed, 10 Jun 2020 19:56:58 GMT\u003C/Creation-Time\u003E\u003CLast-Modified\u003EWed, 10 Jun 2020 19:56:58 GMT\u003C/Last-Modified\u003E\u003CEtag\u003E0x8D80D786EE06606\u003C/Etag\u003E\u003CContent-Length\u003E1024\u003C/Content-Length\u003E\u003CContent-Type\u003Eapplication/octet-stream\u003C/Content-Type\u003E\u003CContent-Encoding /\u003E\u003CContent-Language /\u003E\u003CContent-CRC64 /\u003E\u003CContent-MD5\u003EeaPOpoLjZmUgnT\u002BmD2lUww==\u003C/Content-MD5\u003E\u003CCache-Control /\u003E\u003CContent-Disposition /\u003E\u003CBlobType\u003EBlockBlob\u003C/BlobType\u003E\u003CAccessTier\u003EHot\u003C/AccessTier\u003E\u003CAccessTierInferred\u003Etrue\u003C/AccessTierInferred\u003E\u003CLeaseStatus\u003Eunlocked\u003C/LeaseStatus\u003E\u003CLeaseState\u003Eavailable\u003C/LeaseState\u003E\u003CServerEncrypted\u003Etrue\u003C/ServerEncrypted\u003E\u003C/Properties\u003E\u003COrMetadata /\u003E\u003C/Blob\u003E\u003CBlob\u003E\u003CName\u003Efoo/bar\u003C/Name\u003E\u003CVersionId\u003E2020-06-10T19:56:58.2773468Z\u003C/VersionId\u003E\u003CIsCurrentVersion\u003Etrue\u003C/IsCurrentVersion\u003E\u003CProperties\u003E\u003CCreation-Time\u003EWed, 10 Jun 2020 19:56:58 GMT\u003C/Creation-Time\u003E\u003CLast-Modified\u003EWed, 10 Jun 2020 19:56:58 GMT\u003C/Last-Modified\u003E\u003CEtag\u003E0x8D80D786F0532DC\u003C/Etag\u003E\u003CContent-Length\u003E1024\u003C/Content-Length\u003E\u003CContent-Type\u003Eapplication/octet-stream\u003C/Content-Type\u003E\u003CContent-Encoding /\u003E\u003CContent-Language /\u003E\u003CContent-CRC64 /\u003E\u003CContent-MD5\u003EeaPOpoLjZmUgnT\u002BmD2lUww==\u003C/Content-MD5\u003E\u003CCache-Control /\u003E\u003CContent-Disposition /\u003E\u003CBlobType\u003EBlockBlob\u003C/BlobType\u003E\u003CAccessTier\u003EHot\u003C/AccessTier\u003E\u003CAccessTierInferred\u003Etrue\u003C/AccessTierInferred\u003E\u003CLeaseStatus\u003Eunlocked\u003C/LeaseStatus\u003E\u003CLeaseState\u003Eavailable\u003C/LeaseState\u003E\u003CServerEncrypted\u003Etrue\u003C/ServerEncrypted\u003E\u003C/Properties\u003E\u003COrMetadata /\u003E\u003C/Blob\u003E\u003CBlob\u003E\u003CName\u003Efoo/foo\u003C/Name\u003E\u003CVersionId\u003E2020-06-10T19:56:58.5155166Z\u003C/VersionId\u003E\u003CIsCurrentVersion\u003Etrue\u003C/IsCurrentVersion\u003E\u003CProperties\u003E\u003CCreation-Time\u003EWed, 10 Jun 2020 19:56:58 GMT\u003C/Creation-Time\u003E\u003CLast-Modified\u003EWed, 10 Jun 2020 19:56:58 GMT\u003C/Last-Modified\u003E\u003CEtag\u003E0x8D80D786F293C37\u003C/Etag\u003E\u003CContent-Length\u003E1024\u003C/Content-Length\u003E\u003CContent-Type\u003Eapplication/octet-stream\u003C/Content-Type\u003E\u003CContent-Encoding /\u003E\u003CContent-Language /\u003E\u003CContent-CRC64 /\u003E\u003CContent-MD5\u003EeaPOpoLjZmUgnT\u002BmD2lUww==\u003C/Content-MD5\u003E\u003CCache-Control /\u003E\u003CContent-Disposition /\u003E\u003CBlobType\u003EBlockBlob\u003C/BlobType\u003E\u003CAccessTier\u003EHot\u003C/AccessTier\u003E\u003CAccessTierInferred\u003Etrue\u003C/AccessTierInferred\u003E\u003CLeaseStatus\u003Eunlocked\u003C/LeaseStatus\u003E\u003CLeaseState\u003Eavailable\u003C/LeaseState\u003E\u003CServerEncrypted\u003Etrue\u003C/ServerEncrypted\u003E\u003C/Properties\u003E\u003COrMetadata /\u003E\u003C/Blob\u003E\u003C/Blobs\u003E\u003CNextMarker /\u003E\u003C/EnumerationResults\u003E"
-=======
+        "Server": [
+          "Windows-Azure-Blob/1.0",
+          "Microsoft-HTTPAPI/2.0"
+        ],
         "x-ms-client-request-id": "e9a82d15-06fc-836f-6549-7acc4faab602",
         "x-ms-request-id": "4228468c-b01e-003c-426e-466467000000",
         "x-ms-version": "2019-12-12"
       },
       "ResponseBody": "\uFEFF\u003C?xml version=\u00221.0\u0022 encoding=\u0022utf-8\u0022?\u003E\u003CEnumerationResults ServiceEndpoint=\u0022https://seanmcccanary.blob.core.windows.net/\u0022 ContainerName=\u0022test-container-4556850d-559d-81e6-f7e0-8ec631a1f6df\u0022\u003E\u003CPrefix\u003Efoo\u003C/Prefix\u003E\u003CBlobs\u003E\u003CBlob\u003E\u003CName\u003Efoo\u003C/Name\u003E\u003CVersionId\u003E2020-06-19T19:18:42.1356599Z\u003C/VersionId\u003E\u003CIsCurrentVersion\u003Etrue\u003C/IsCurrentVersion\u003E\u003CProperties\u003E\u003CCreation-Time\u003EFri, 19 Jun 2020 19:18:42 GMT\u003C/Creation-Time\u003E\u003CLast-Modified\u003EFri, 19 Jun 2020 19:18:42 GMT\u003C/Last-Modified\u003E\u003CEtag\u003E0x8D8148594218837\u003C/Etag\u003E\u003CContent-Length\u003E1024\u003C/Content-Length\u003E\u003CContent-Type\u003Eapplication/octet-stream\u003C/Content-Type\u003E\u003CContent-Encoding /\u003E\u003CContent-Language /\u003E\u003CContent-CRC64 /\u003E\u003CContent-MD5\u003EeaPOpoLjZmUgnT\u002BmD2lUww==\u003C/Content-MD5\u003E\u003CCache-Control /\u003E\u003CContent-Disposition /\u003E\u003CBlobType\u003EBlockBlob\u003C/BlobType\u003E\u003CAccessTier\u003EHot\u003C/AccessTier\u003E\u003CAccessTierInferred\u003Etrue\u003C/AccessTierInferred\u003E\u003CLeaseStatus\u003Eunlocked\u003C/LeaseStatus\u003E\u003CLeaseState\u003Eavailable\u003C/LeaseState\u003E\u003CServerEncrypted\u003Etrue\u003C/ServerEncrypted\u003E\u003C/Properties\u003E\u003COrMetadata /\u003E\u003C/Blob\u003E\u003CBlob\u003E\u003CName\u003Efoo/bar\u003C/Name\u003E\u003CVersionId\u003E2020-06-19T19:18:42.3718269Z\u003C/VersionId\u003E\u003CIsCurrentVersion\u003Etrue\u003C/IsCurrentVersion\u003E\u003CProperties\u003E\u003CCreation-Time\u003EFri, 19 Jun 2020 19:18:42 GMT\u003C/Creation-Time\u003E\u003CLast-Modified\u003EFri, 19 Jun 2020 19:18:42 GMT\u003C/Last-Modified\u003E\u003CEtag\u003E0x8D814859445917D\u003C/Etag\u003E\u003CContent-Length\u003E1024\u003C/Content-Length\u003E\u003CContent-Type\u003Eapplication/octet-stream\u003C/Content-Type\u003E\u003CContent-Encoding /\u003E\u003CContent-Language /\u003E\u003CContent-CRC64 /\u003E\u003CContent-MD5\u003EeaPOpoLjZmUgnT\u002BmD2lUww==\u003C/Content-MD5\u003E\u003CCache-Control /\u003E\u003CContent-Disposition /\u003E\u003CBlobType\u003EBlockBlob\u003C/BlobType\u003E\u003CAccessTier\u003EHot\u003C/AccessTier\u003E\u003CAccessTierInferred\u003Etrue\u003C/AccessTierInferred\u003E\u003CLeaseStatus\u003Eunlocked\u003C/LeaseStatus\u003E\u003CLeaseState\u003Eavailable\u003C/LeaseState\u003E\u003CServerEncrypted\u003Etrue\u003C/ServerEncrypted\u003E\u003C/Properties\u003E\u003COrMetadata /\u003E\u003C/Blob\u003E\u003CBlob\u003E\u003CName\u003Efoo/foo\u003C/Name\u003E\u003CVersionId\u003E2020-06-19T19:18:42.6290071Z\u003C/VersionId\u003E\u003CIsCurrentVersion\u003Etrue\u003C/IsCurrentVersion\u003E\u003CProperties\u003E\u003CCreation-Time\u003EFri, 19 Jun 2020 19:18:42 GMT\u003C/Creation-Time\u003E\u003CLast-Modified\u003EFri, 19 Jun 2020 19:18:42 GMT\u003C/Last-Modified\u003E\u003CEtag\u003E0x8D81485946CA887\u003C/Etag\u003E\u003CContent-Length\u003E1024\u003C/Content-Length\u003E\u003CContent-Type\u003Eapplication/octet-stream\u003C/Content-Type\u003E\u003CContent-Encoding /\u003E\u003CContent-Language /\u003E\u003CContent-CRC64 /\u003E\u003CContent-MD5\u003EeaPOpoLjZmUgnT\u002BmD2lUww==\u003C/Content-MD5\u003E\u003CCache-Control /\u003E\u003CContent-Disposition /\u003E\u003CBlobType\u003EBlockBlob\u003C/BlobType\u003E\u003CAccessTier\u003EHot\u003C/AccessTier\u003E\u003CAccessTierInferred\u003Etrue\u003C/AccessTierInferred\u003E\u003CLeaseStatus\u003Eunlocked\u003C/LeaseStatus\u003E\u003CLeaseState\u003Eavailable\u003C/LeaseState\u003E\u003CServerEncrypted\u003Etrue\u003C/ServerEncrypted\u003E\u003C/Properties\u003E\u003COrMetadata /\u003E\u003C/Blob\u003E\u003C/Blobs\u003E\u003CNextMarker /\u003E\u003C/EnumerationResults\u003E"
->>>>>>> 994efc63
     },
     {
       "RequestUri": "https://seanmcccanary.blob.core.windows.net/test-container-4556850d-559d-81e6-f7e0-8ec631a1f6df?restype=container",
       "RequestMethod": "DELETE",
       "RequestHeaders": {
         "Authorization": "Sanitized",
-<<<<<<< HEAD
-        "traceparent": "00-300fc34659468f4cae1f08e909c6afcc-d69be4d8c695884c-00",
-        "User-Agent": [
-          "azsdk-net-Storage.Blobs/12.5.0-dev.20200610.1",
+        "traceparent": "00-cba7f708bcb504449c7b8168f855a83c-2f42e8fdfee01247-00",
+        "User-Agent": [
+          "azsdk-net-Storage.Blobs/12.5.0-dev.20200619.1",
           "(.NET Core 4.6.28801.04; Microsoft Windows 10.0.18362 )"
         ],
         "x-ms-client-request-id": "31ff460a-32be-9194-3758-c2c9fd57509f",
-        "x-ms-date": "Wed, 10 Jun 2020 19:56:58 GMT",
-=======
-        "traceparent": "00-cba7f708bcb504449c7b8168f855a83c-2f42e8fdfee01247-00",
-        "User-Agent": [
-          "azsdk-net-Storage.Blobs/12.5.0-dev.20200619.1",
-          "(.NET Core 4.6.28801.04; Microsoft Windows 10.0.18362 )"
-        ],
-        "x-ms-client-request-id": "31ff460a-32be-9194-3758-c2c9fd57509f",
-        "x-ms-date": "Fri, 19 Jun 2020 19:18:41 GMT",
->>>>>>> 994efc63
+        "x-ms-date": "Fri, 19 Jun 2020 19:18:41 GMT",
         "x-ms-return-client-request-id": "true",
         "x-ms-version": "2019-12-12"
       },
@@ -708,21 +426,13 @@
       "StatusCode": 202,
       "ResponseHeaders": {
         "Content-Length": "0",
-<<<<<<< HEAD
-        "Date": "Wed, 10 Jun 2020 19:56:57 GMT",
-=======
         "Date": "Fri, 19 Jun 2020 19:18:42 GMT",
->>>>>>> 994efc63
         "Server": [
           "Windows-Azure-Blob/1.0",
           "Microsoft-HTTPAPI/2.0"
         ],
         "x-ms-client-request-id": "31ff460a-32be-9194-3758-c2c9fd57509f",
-<<<<<<< HEAD
-        "x-ms-request-id": "742df669-401e-0091-2861-3f2812000000",
-=======
         "x-ms-request-id": "422846bc-b01e-003c-726e-466467000000",
->>>>>>> 994efc63
         "x-ms-version": "2019-12-12"
       },
       "ResponseBody": []
