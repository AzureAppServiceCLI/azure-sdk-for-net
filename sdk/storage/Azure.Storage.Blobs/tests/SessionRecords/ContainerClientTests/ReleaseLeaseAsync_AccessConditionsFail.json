{
  "Entries": [
    {
      "RequestUri": "https://seanmcccanary.blob.core.windows.net/test-container-8d68147d-1163-433f-380e-485908002b7b?restype=container",
      "RequestMethod": "PUT",
      "RequestHeaders": {
        "Authorization": "Sanitized",
        "traceparent": "00-4c2e04054b57964a81b1b77a297e369b-02f5f26dc1267e49-00",
        "User-Agent": [
          "azsdk-net-Storage.Blobs/12.5.0-dev.20200402.1",
          "(.NET Core 4.6.28325.01; Microsoft Windows 10.0.18362 )"
        ],
        "x-ms-client-request-id": "231824a0-b4f0-5607-6c71-749683993b6d",
        "x-ms-date": "Fri, 03 Apr 2020 00:00:33 GMT",
        "x-ms-return-client-request-id": "true",
        "x-ms-version": "2019-12-12"
      },
      "RequestBody": null,
      "StatusCode": 201,
      "ResponseHeaders": {
        "Content-Length": "0",
        "Date": "Fri, 03 Apr 2020 00:00:32 GMT",
        "ETag": "\u00220x8D7D76207A93115\u0022",
        "Last-Modified": "Fri, 03 Apr 2020 00:00:33 GMT",
        "Server": [
          "Windows-Azure-Blob/1.0",
          "Microsoft-HTTPAPI/2.0"
        ],
        "x-ms-client-request-id": "231824a0-b4f0-5607-6c71-749683993b6d",
<<<<<<< HEAD
        "x-ms-request-id": "589b312b-e01e-0021-7532-f3b640000000",
=======
        "x-ms-request-id": "4bc3cefd-401e-0028-374a-092c08000000",
>>>>>>> 8d420312
        "x-ms-version": "2019-12-12"
      },
      "ResponseBody": []
    },
    {
      "RequestUri": "https://seanmcccanary.blob.core.windows.net/test-container-8d68147d-1163-433f-380e-485908002b7b?comp=lease\u0026restype=container",
      "RequestMethod": "PUT",
      "RequestHeaders": {
        "Authorization": "Sanitized",
        "traceparent": "00-c8fe7395b2bcaf4da3a32b08bbb9cc32-b605f3985f8e964a-00",
        "User-Agent": [
          "azsdk-net-Storage.Blobs/12.5.0-dev.20200402.1",
          "(.NET Core 4.6.28325.01; Microsoft Windows 10.0.18362 )"
        ],
        "x-ms-client-request-id": "48ce45c0-86fe-6b1b-733b-f15d6c9ff76d",
        "x-ms-date": "Fri, 03 Apr 2020 00:00:34 GMT",
        "x-ms-lease-action": "acquire",
        "x-ms-lease-duration": "15",
        "x-ms-proposed-lease-id": "5cd95472-353c-dcb0-3193-48685effa660",
        "x-ms-return-client-request-id": "true",
        "x-ms-version": "2019-12-12"
      },
      "RequestBody": null,
      "StatusCode": 201,
      "ResponseHeaders": {
        "Content-Length": "0",
        "Date": "Fri, 03 Apr 2020 00:00:32 GMT",
        "ETag": "\u00220x8D7D76207A93115\u0022",
        "Last-Modified": "Fri, 03 Apr 2020 00:00:33 GMT",
        "Server": [
          "Windows-Azure-Blob/1.0",
          "Microsoft-HTTPAPI/2.0"
        ],
        "x-ms-client-request-id": "48ce45c0-86fe-6b1b-733b-f15d6c9ff76d",
        "x-ms-lease-id": "5cd95472-353c-dcb0-3193-48685effa660",
<<<<<<< HEAD
        "x-ms-request-id": "589b312e-e01e-0021-7632-f3b640000000",
=======
        "x-ms-request-id": "4bc3cf11-401e-0028-494a-092c08000000",
>>>>>>> 8d420312
        "x-ms-version": "2019-12-12"
      },
      "ResponseBody": []
    },
    {
      "RequestUri": "https://seanmcccanary.blob.core.windows.net/test-container-8d68147d-1163-433f-380e-485908002b7b?comp=lease\u0026restype=container",
      "RequestMethod": "PUT",
      "RequestHeaders": {
        "Authorization": "Sanitized",
        "If-Modified-Since": "Sat, 04 Apr 2020 00:00:33 GMT",
        "traceparent": "00-1aed6b60c9521d43993c4d49833bc6f9-01193db6f8b2274f-00",
        "User-Agent": [
          "azsdk-net-Storage.Blobs/12.5.0-dev.20200402.1",
          "(.NET Core 4.6.28325.01; Microsoft Windows 10.0.18362 )"
        ],
        "x-ms-client-request-id": "19a79c42-5d31-a661-d44c-70ad162de38e",
        "x-ms-date": "Fri, 03 Apr 2020 00:00:34 GMT",
        "x-ms-lease-action": "release",
        "x-ms-lease-id": "5cd95472-353c-dcb0-3193-48685effa660",
        "x-ms-return-client-request-id": "true",
        "x-ms-version": "2019-12-12"
      },
      "RequestBody": null,
      "StatusCode": 412,
      "ResponseHeaders": {
        "Content-Length": "252",
        "Content-Type": "application/xml",
        "Date": "Fri, 03 Apr 2020 00:00:32 GMT",
        "Server": [
          "Windows-Azure-Blob/1.0",
          "Microsoft-HTTPAPI/2.0"
        ],
        "x-ms-client-request-id": "19a79c42-5d31-a661-d44c-70ad162de38e",
        "x-ms-error-code": "ConditionNotMet",
<<<<<<< HEAD
        "x-ms-request-id": "589b312f-e01e-0021-7732-f3b640000000",
=======
        "x-ms-request-id": "4bc3cf22-401e-0028-5a4a-092c08000000",
>>>>>>> 8d420312
        "x-ms-version": "2019-12-12"
      },
      "ResponseBody": [
        "\uFEFF\u003C?xml version=\u00221.0\u0022 encoding=\u0022utf-8\u0022?\u003E\u003CError\u003E\u003CCode\u003EConditionNotMet\u003C/Code\u003E\u003CMessage\u003EThe condition specified using HTTP conditional header(s) is not met.\n",
        "RequestId:4bc3cf22-401e-0028-5a4a-092c08000000\n",
        "Time:2020-04-03T00:00:33.3131185Z\u003C/Message\u003E\u003C/Error\u003E"
      ]
    },
    {
      "RequestUri": "https://seanmcccanary.blob.core.windows.net/test-container-8d68147d-1163-433f-380e-485908002b7b?restype=container",
      "RequestMethod": "DELETE",
      "RequestHeaders": {
        "Authorization": "Sanitized",
        "traceparent": "00-ce6391813156cd40aef53af382a461fa-6144288eb97e594b-00",
        "User-Agent": [
          "azsdk-net-Storage.Blobs/12.5.0-dev.20200402.1",
          "(.NET Core 4.6.28325.01; Microsoft Windows 10.0.18362 )"
        ],
        "x-ms-client-request-id": "d01a0d8b-def7-6c3c-b3c4-be94e6d8529b",
        "x-ms-date": "Fri, 03 Apr 2020 00:00:34 GMT",
        "x-ms-lease-id": "5cd95472-353c-dcb0-3193-48685effa660",
        "x-ms-return-client-request-id": "true",
        "x-ms-version": "2019-12-12"
      },
      "RequestBody": null,
      "StatusCode": 202,
      "ResponseHeaders": {
        "Content-Length": "0",
        "Date": "Fri, 03 Apr 2020 00:00:32 GMT",
        "Server": [
          "Windows-Azure-Blob/1.0",
          "Microsoft-HTTPAPI/2.0"
        ],
        "x-ms-client-request-id": "d01a0d8b-def7-6c3c-b3c4-be94e6d8529b",
<<<<<<< HEAD
        "x-ms-request-id": "589b3130-e01e-0021-7832-f3b640000000",
=======
        "x-ms-request-id": "4bc3cf33-401e-0028-6b4a-092c08000000",
>>>>>>> 8d420312
        "x-ms-version": "2019-12-12"
      },
      "ResponseBody": []
    },
    {
      "RequestUri": "https://seanmcccanary.blob.core.windows.net/test-container-41189ea6-98ca-8401-d13e-58ccdeed4d67?restype=container",
      "RequestMethod": "PUT",
      "RequestHeaders": {
        "Authorization": "Sanitized",
        "traceparent": "00-31a7c1efccc19a4f845586d433b75ac4-f9905ba1998bda41-00",
        "User-Agent": [
          "azsdk-net-Storage.Blobs/12.5.0-dev.20200402.1",
          "(.NET Core 4.6.28325.01; Microsoft Windows 10.0.18362 )"
        ],
        "x-ms-client-request-id": "bacde311-2554-f251-0b96-feb9866f8dc5",
        "x-ms-date": "Fri, 03 Apr 2020 00:00:34 GMT",
        "x-ms-return-client-request-id": "true",
        "x-ms-version": "2019-12-12"
      },
      "RequestBody": null,
      "StatusCode": 201,
      "ResponseHeaders": {
        "Content-Length": "0",
        "Date": "Fri, 03 Apr 2020 00:00:33 GMT",
        "ETag": "\u00220x8D7D7620803007D\u0022",
        "Last-Modified": "Fri, 03 Apr 2020 00:00:33 GMT",
        "Server": [
          "Windows-Azure-Blob/1.0",
          "Microsoft-HTTPAPI/2.0"
        ],
        "x-ms-client-request-id": "bacde311-2554-f251-0b96-feb9866f8dc5",
<<<<<<< HEAD
        "x-ms-request-id": "d7147d95-d01e-003a-2732-f38843000000",
=======
        "x-ms-request-id": "ae153c7a-001e-0016-334a-09bb77000000",
>>>>>>> 8d420312
        "x-ms-version": "2019-12-12"
      },
      "ResponseBody": []
    },
    {
      "RequestUri": "https://seanmcccanary.blob.core.windows.net/test-container-41189ea6-98ca-8401-d13e-58ccdeed4d67?comp=lease\u0026restype=container",
      "RequestMethod": "PUT",
      "RequestHeaders": {
        "Authorization": "Sanitized",
        "traceparent": "00-ab23b13ddad2654a8f15f959cda9f1e4-c5a0b6b46b4b1549-00",
        "User-Agent": [
          "azsdk-net-Storage.Blobs/12.5.0-dev.20200402.1",
          "(.NET Core 4.6.28325.01; Microsoft Windows 10.0.18362 )"
        ],
        "x-ms-client-request-id": "a8a79e93-f086-c832-5a39-b2f26ba7be28",
        "x-ms-date": "Fri, 03 Apr 2020 00:00:34 GMT",
        "x-ms-lease-action": "acquire",
        "x-ms-lease-duration": "15",
        "x-ms-proposed-lease-id": "91af5676-49b6-9388-0761-baa934e3859b",
        "x-ms-return-client-request-id": "true",
        "x-ms-version": "2019-12-12"
      },
      "RequestBody": null,
      "StatusCode": 201,
      "ResponseHeaders": {
        "Content-Length": "0",
        "Date": "Fri, 03 Apr 2020 00:00:33 GMT",
        "ETag": "\u00220x8D7D7620803007D\u0022",
        "Last-Modified": "Fri, 03 Apr 2020 00:00:33 GMT",
        "Server": [
          "Windows-Azure-Blob/1.0",
          "Microsoft-HTTPAPI/2.0"
        ],
        "x-ms-client-request-id": "a8a79e93-f086-c832-5a39-b2f26ba7be28",
        "x-ms-lease-id": "91af5676-49b6-9388-0761-baa934e3859b",
<<<<<<< HEAD
        "x-ms-request-id": "d7147d98-d01e-003a-2832-f38843000000",
=======
        "x-ms-request-id": "ae153c97-001e-0016-4c4a-09bb77000000",
>>>>>>> 8d420312
        "x-ms-version": "2019-12-12"
      },
      "ResponseBody": []
    },
    {
      "RequestUri": "https://seanmcccanary.blob.core.windows.net/test-container-41189ea6-98ca-8401-d13e-58ccdeed4d67?comp=lease\u0026restype=container",
      "RequestMethod": "PUT",
      "RequestHeaders": {
        "Authorization": "Sanitized",
        "If-Unmodified-Since": "Thu, 02 Apr 2020 00:00:33 GMT",
        "traceparent": "00-7e76691842802b429af97d2710281bb2-99be119020769945-00",
        "User-Agent": [
          "azsdk-net-Storage.Blobs/12.5.0-dev.20200402.1",
          "(.NET Core 4.6.28325.01; Microsoft Windows 10.0.18362 )"
        ],
        "x-ms-client-request-id": "9516a230-dc3b-cb14-3ef1-a1e6df21545c",
        "x-ms-date": "Fri, 03 Apr 2020 00:00:34 GMT",
        "x-ms-lease-action": "release",
        "x-ms-lease-id": "91af5676-49b6-9388-0761-baa934e3859b",
        "x-ms-return-client-request-id": "true",
        "x-ms-version": "2019-12-12"
      },
      "RequestBody": null,
      "StatusCode": 412,
      "ResponseHeaders": {
        "Content-Length": "252",
        "Content-Type": "application/xml",
        "Date": "Fri, 03 Apr 2020 00:00:33 GMT",
        "Server": [
          "Windows-Azure-Blob/1.0",
          "Microsoft-HTTPAPI/2.0"
        ],
        "x-ms-client-request-id": "9516a230-dc3b-cb14-3ef1-a1e6df21545c",
        "x-ms-error-code": "ConditionNotMet",
<<<<<<< HEAD
        "x-ms-request-id": "d7147d9a-d01e-003a-2932-f38843000000",
=======
        "x-ms-request-id": "ae153ca5-001e-0016-564a-09bb77000000",
>>>>>>> 8d420312
        "x-ms-version": "2019-12-12"
      },
      "ResponseBody": [
        "\uFEFF\u003C?xml version=\u00221.0\u0022 encoding=\u0022utf-8\u0022?\u003E\u003CError\u003E\u003CCode\u003EConditionNotMet\u003C/Code\u003E\u003CMessage\u003EThe condition specified using HTTP conditional header(s) is not met.\n",
        "RequestId:ae153ca5-001e-0016-564a-09bb77000000\n",
        "Time:2020-04-03T00:00:33.9237148Z\u003C/Message\u003E\u003C/Error\u003E"
      ]
    },
    {
      "RequestUri": "https://seanmcccanary.blob.core.windows.net/test-container-41189ea6-98ca-8401-d13e-58ccdeed4d67?restype=container",
      "RequestMethod": "DELETE",
      "RequestHeaders": {
        "Authorization": "Sanitized",
        "traceparent": "00-8c38426a4a9eea4bb2a1db9fd72315ed-4aa35911946d634f-00",
        "User-Agent": [
          "azsdk-net-Storage.Blobs/12.5.0-dev.20200402.1",
          "(.NET Core 4.6.28325.01; Microsoft Windows 10.0.18362 )"
        ],
        "x-ms-client-request-id": "c9c188b9-2890-34ed-4f31-d7c3f0bf0421",
        "x-ms-date": "Fri, 03 Apr 2020 00:00:34 GMT",
        "x-ms-lease-id": "91af5676-49b6-9388-0761-baa934e3859b",
        "x-ms-return-client-request-id": "true",
        "x-ms-version": "2019-12-12"
      },
      "RequestBody": null,
      "StatusCode": 202,
      "ResponseHeaders": {
        "Content-Length": "0",
        "Date": "Fri, 03 Apr 2020 00:00:33 GMT",
        "Server": [
          "Windows-Azure-Blob/1.0",
          "Microsoft-HTTPAPI/2.0"
        ],
        "x-ms-client-request-id": "c9c188b9-2890-34ed-4f31-d7c3f0bf0421",
<<<<<<< HEAD
        "x-ms-request-id": "d7147d9b-d01e-003a-2a32-f38843000000",
=======
        "x-ms-request-id": "ae153cb6-001e-0016-664a-09bb77000000",
>>>>>>> 8d420312
        "x-ms-version": "2019-12-12"
      },
      "ResponseBody": []
    }
  ],
  "Variables": {
    "DateTimeOffsetNow": "2020-04-02T17:00:33.7746525-07:00",
    "RandomSeed": "87472704",
    "Storage_TestConfigDefault": "ProductionTenant\nseanmcccanary\nU2FuaXRpemVk\nhttps://seanmcccanary.blob.core.windows.net\nhttps://seanmcccanary.file.core.windows.net\nhttps://seanmcccanary.queue.core.windows.net\nhttps://seanmcccanary.table.core.windows.net\n\n\n\n\nhttps://seanmcccanary-secondary.blob.core.windows.net\nhttps://seanmcccanary-secondary.file.core.windows.net\nhttps://seanmcccanary-secondary.queue.core.windows.net\nhttps://seanmcccanary-secondary.table.core.windows.net\n\nSanitized\n\n\nCloud\nBlobEndpoint=https://seanmcccanary.blob.core.windows.net/;QueueEndpoint=https://seanmcccanary.queue.core.windows.net/;FileEndpoint=https://seanmcccanary.file.core.windows.net/;BlobSecondaryEndpoint=https://seanmcccanary-secondary.blob.core.windows.net/;QueueSecondaryEndpoint=https://seanmcccanary-secondary.queue.core.windows.net/;FileSecondaryEndpoint=https://seanmcccanary-secondary.file.core.windows.net/;AccountName=seanmcccanary;AccountKey=Sanitized\nseanscope1"
  }
}<|MERGE_RESOLUTION|>--- conflicted
+++ resolved
@@ -27,11 +27,7 @@
           "Microsoft-HTTPAPI/2.0"
         ],
         "x-ms-client-request-id": "231824a0-b4f0-5607-6c71-749683993b6d",
-<<<<<<< HEAD
-        "x-ms-request-id": "589b312b-e01e-0021-7532-f3b640000000",
-=======
         "x-ms-request-id": "4bc3cefd-401e-0028-374a-092c08000000",
->>>>>>> 8d420312
         "x-ms-version": "2019-12-12"
       },
       "ResponseBody": []
@@ -67,11 +63,7 @@
         ],
         "x-ms-client-request-id": "48ce45c0-86fe-6b1b-733b-f15d6c9ff76d",
         "x-ms-lease-id": "5cd95472-353c-dcb0-3193-48685effa660",
-<<<<<<< HEAD
-        "x-ms-request-id": "589b312e-e01e-0021-7632-f3b640000000",
-=======
         "x-ms-request-id": "4bc3cf11-401e-0028-494a-092c08000000",
->>>>>>> 8d420312
         "x-ms-version": "2019-12-12"
       },
       "ResponseBody": []
@@ -106,11 +98,7 @@
         ],
         "x-ms-client-request-id": "19a79c42-5d31-a661-d44c-70ad162de38e",
         "x-ms-error-code": "ConditionNotMet",
-<<<<<<< HEAD
-        "x-ms-request-id": "589b312f-e01e-0021-7732-f3b640000000",
-=======
         "x-ms-request-id": "4bc3cf22-401e-0028-5a4a-092c08000000",
->>>>>>> 8d420312
         "x-ms-version": "2019-12-12"
       },
       "ResponseBody": [
@@ -145,11 +133,7 @@
           "Microsoft-HTTPAPI/2.0"
         ],
         "x-ms-client-request-id": "d01a0d8b-def7-6c3c-b3c4-be94e6d8529b",
-<<<<<<< HEAD
-        "x-ms-request-id": "589b3130-e01e-0021-7832-f3b640000000",
-=======
         "x-ms-request-id": "4bc3cf33-401e-0028-6b4a-092c08000000",
->>>>>>> 8d420312
         "x-ms-version": "2019-12-12"
       },
       "ResponseBody": []
@@ -181,11 +165,7 @@
           "Microsoft-HTTPAPI/2.0"
         ],
         "x-ms-client-request-id": "bacde311-2554-f251-0b96-feb9866f8dc5",
-<<<<<<< HEAD
-        "x-ms-request-id": "d7147d95-d01e-003a-2732-f38843000000",
-=======
         "x-ms-request-id": "ae153c7a-001e-0016-334a-09bb77000000",
->>>>>>> 8d420312
         "x-ms-version": "2019-12-12"
       },
       "ResponseBody": []
@@ -221,11 +201,7 @@
         ],
         "x-ms-client-request-id": "a8a79e93-f086-c832-5a39-b2f26ba7be28",
         "x-ms-lease-id": "91af5676-49b6-9388-0761-baa934e3859b",
-<<<<<<< HEAD
-        "x-ms-request-id": "d7147d98-d01e-003a-2832-f38843000000",
-=======
         "x-ms-request-id": "ae153c97-001e-0016-4c4a-09bb77000000",
->>>>>>> 8d420312
         "x-ms-version": "2019-12-12"
       },
       "ResponseBody": []
@@ -260,11 +236,7 @@
         ],
         "x-ms-client-request-id": "9516a230-dc3b-cb14-3ef1-a1e6df21545c",
         "x-ms-error-code": "ConditionNotMet",
-<<<<<<< HEAD
-        "x-ms-request-id": "d7147d9a-d01e-003a-2932-f38843000000",
-=======
         "x-ms-request-id": "ae153ca5-001e-0016-564a-09bb77000000",
->>>>>>> 8d420312
         "x-ms-version": "2019-12-12"
       },
       "ResponseBody": [
@@ -299,11 +271,7 @@
           "Microsoft-HTTPAPI/2.0"
         ],
         "x-ms-client-request-id": "c9c188b9-2890-34ed-4f31-d7c3f0bf0421",
-<<<<<<< HEAD
-        "x-ms-request-id": "d7147d9b-d01e-003a-2a32-f38843000000",
-=======
         "x-ms-request-id": "ae153cb6-001e-0016-664a-09bb77000000",
->>>>>>> 8d420312
         "x-ms-version": "2019-12-12"
       },
       "ResponseBody": []
