{
  "Entries": [
    {
      "RequestUri": "https://seanmcccanary.blob.core.windows.net/test-container-1129a974-b6e4-3b20-039e-96c8f8589e77?restype=container",
      "RequestMethod": "DELETE",
      "RequestHeaders": {
        "Authorization": "Sanitized",
        "traceparent": "00-f5fc1cc815f7a548a5f53e82465f959f-48bfcf26f0fad747-00",
        "User-Agent": [
          "azsdk-net-Storage.Blobs/12.5.0-dev.20200402.1",
          "(.NET Core 4.6.28325.01; Microsoft Windows 10.0.18362 )"
        ],
        "x-ms-client-request-id": "88723ace-fcc9-f943-4aee-2fa69c1993bb",
        "x-ms-date": "Fri, 03 Apr 2020 00:01:35 GMT",
        "x-ms-return-client-request-id": "true",
        "x-ms-version": "2019-12-12"
      },
      "RequestBody": null,
      "StatusCode": 404,
      "ResponseHeaders": {
        "Content-Length": "225",
        "Content-Type": "application/xml",
        "Date": "Fri, 03 Apr 2020 00:01:34 GMT",
        "Server": [
          "Windows-Azure-Blob/1.0",
          "Microsoft-HTTPAPI/2.0"
        ],
        "x-ms-client-request-id": "88723ace-fcc9-f943-4aee-2fa69c1993bb",
        "x-ms-error-code": "ContainerNotFound",
<<<<<<< HEAD
        "x-ms-request-id": "8de89604-a01e-0042-5333-f32bbb000000",
=======
        "x-ms-request-id": "a95e906f-d01e-0077-594b-099834000000",
>>>>>>> 8d420312
        "x-ms-version": "2019-12-12"
      },
      "ResponseBody": [
        "\uFEFF\u003C?xml version=\u00221.0\u0022 encoding=\u0022utf-8\u0022?\u003E\u003CError\u003E\u003CCode\u003EContainerNotFound\u003C/Code\u003E\u003CMessage\u003EThe specified container does not exist.\n",
        "RequestId:a95e906f-d01e-0077-594b-099834000000\n",
        "Time:2020-04-03T00:01:35.2647061Z\u003C/Message\u003E\u003C/Error\u003E"
      ]
    }
  ],
  "Variables": {
    "RandomSeed": "601946474",
    "Storage_TestConfigDefault": "ProductionTenant\nseanmcccanary\nU2FuaXRpemVk\nhttps://seanmcccanary.blob.core.windows.net\nhttps://seanmcccanary.file.core.windows.net\nhttps://seanmcccanary.queue.core.windows.net\nhttps://seanmcccanary.table.core.windows.net\n\n\n\n\nhttps://seanmcccanary-secondary.blob.core.windows.net\nhttps://seanmcccanary-secondary.file.core.windows.net\nhttps://seanmcccanary-secondary.queue.core.windows.net\nhttps://seanmcccanary-secondary.table.core.windows.net\n\nSanitized\n\n\nCloud\nBlobEndpoint=https://seanmcccanary.blob.core.windows.net/;QueueEndpoint=https://seanmcccanary.queue.core.windows.net/;FileEndpoint=https://seanmcccanary.file.core.windows.net/;BlobSecondaryEndpoint=https://seanmcccanary-secondary.blob.core.windows.net/;QueueSecondaryEndpoint=https://seanmcccanary-secondary.queue.core.windows.net/;FileSecondaryEndpoint=https://seanmcccanary-secondary.file.core.windows.net/;AccountName=seanmcccanary;AccountKey=Sanitized\nseanscope1"
  }
}<|MERGE_RESOLUTION|>--- conflicted
+++ resolved
@@ -27,11 +27,7 @@
         ],
         "x-ms-client-request-id": "88723ace-fcc9-f943-4aee-2fa69c1993bb",
         "x-ms-error-code": "ContainerNotFound",
-<<<<<<< HEAD
-        "x-ms-request-id": "8de89604-a01e-0042-5333-f32bbb000000",
-=======
         "x-ms-request-id": "a95e906f-d01e-0077-594b-099834000000",
->>>>>>> 8d420312
         "x-ms-version": "2019-12-12"
       },
       "ResponseBody": [
