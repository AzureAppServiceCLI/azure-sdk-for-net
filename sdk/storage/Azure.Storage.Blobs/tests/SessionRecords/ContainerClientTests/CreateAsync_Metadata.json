--- conflicted
+++ resolved
@@ -31,11 +31,7 @@
           "Microsoft-HTTPAPI/2.0"
         ],
         "x-ms-client-request-id": "cb575026-900b-a4b5-bc4e-3dbd0268bdde",
-<<<<<<< HEAD
-        "x-ms-request-id": "66c4f97d-601e-0000-2c32-f3923b000000",
-=======
         "x-ms-request-id": "7829578e-901e-0066-724a-090280000000",
->>>>>>> 8d420312
         "x-ms-version": "2019-12-12"
       },
       "ResponseBody": []
@@ -77,11 +73,7 @@
         "x-ms-meta-foo": "bar",
         "x-ms-meta-meta": "data",
         "x-ms-meta-UPPER": "case",
-<<<<<<< HEAD
-        "x-ms-request-id": "66c4f984-601e-0000-3132-f3923b000000",
-=======
         "x-ms-request-id": "7829579f-901e-0066-7e4a-090280000000",
->>>>>>> 8d420312
         "x-ms-version": "2019-12-12"
       },
       "ResponseBody": []
@@ -111,11 +103,7 @@
           "Microsoft-HTTPAPI/2.0"
         ],
         "x-ms-client-request-id": "de9f8e4b-ac1b-227e-c562-ef8b16822cc8",
-<<<<<<< HEAD
-        "x-ms-request-id": "66c4f98c-601e-0000-3732-f3923b000000",
-=======
         "x-ms-request-id": "782957aa-901e-0066-084a-090280000000",
->>>>>>> 8d420312
         "x-ms-version": "2019-12-12"
       },
       "ResponseBody": []
