--- conflicted
+++ resolved
@@ -1,11 +1,7 @@
 {
   "Entries": [
     {
-<<<<<<< HEAD
-      "RequestUri": "https://seanstagetest.blob.core.windows.net/test-container-b617b59a-97d5-43d8-9a4d-8ad797f47e3a?sv=2019-12-12\u0026ss=bfqt\u0026srt=sco\u0026spr=https\u0026se=2020-03-06T00%3A13%3A24Z\u0026sp=wd\u0026sig=Sanitized\u0026restype=container",
-=======
       "RequestUri": "https://seanmcccanary.blob.core.windows.net/test-container-b617b59a-97d5-43d8-9a4d-8ad797f47e3a?sv=2019-12-12\u0026ss=bfqt\u0026srt=sco\u0026spr=https\u0026se=2020-06-01T21%3A13%3A18Z\u0026sp=wd\u0026sig=Sanitized\u0026restype=container",
->>>>>>> 8d420312
       "RequestMethod": "PUT",
       "RequestHeaders": {
         "traceparent": "00-6ab323eac6345844aac273c620b805d7-94c4370bfb57ef48-00",
@@ -29,21 +25,13 @@
           "Microsoft-HTTPAPI/2.0"
         ],
         "x-ms-client-request-id": "fd46f765-e284-3bff-423e-3910be7e74d1",
-<<<<<<< HEAD
-        "x-ms-request-id": "581e8573-101e-000a-7243-f3368c000000",
-=======
         "x-ms-request-id": "c782d213-f01e-0084-1d51-383fa1000000",
->>>>>>> 8d420312
         "x-ms-version": "2019-12-12"
       },
       "ResponseBody": []
     },
     {
-<<<<<<< HEAD
-      "RequestUri": "https://seanstagetest.blob.core.windows.net/test-container-b617b59a-97d5-43d8-9a4d-8ad797f47e3a/test-blob-3fa95917-07bc-8042-eadb-5af59ac225b7?sv=2019-12-12\u0026ss=bfqt\u0026srt=sco\u0026spr=https\u0026se=2020-03-06T00%3A13%3A24Z\u0026sp=wd\u0026sig=Sanitized",
-=======
       "RequestUri": "https://seanmcccanary.blob.core.windows.net/test-container-b617b59a-97d5-43d8-9a4d-8ad797f47e3a/test-blob-3fa95917-07bc-8042-eadb-5af59ac225b7?sv=2019-12-12\u0026ss=bfqt\u0026srt=sco\u0026spr=https\u0026se=2020-06-01T21%3A13%3A18Z\u0026sp=wd\u0026sig=Sanitized",
->>>>>>> 8d420312
       "RequestMethod": "HEAD",
       "RequestHeaders": {
         "traceparent": "00-6ad0f062a767894fb717c1bedd2c1aad-f3796a59a08ab24a-00",
@@ -66,21 +54,13 @@
         "Transfer-Encoding": "chunked",
         "x-ms-client-request-id": "d8f39f3c-440b-8da4-6245-90c2e0d8349a",
         "x-ms-error-code": "AuthorizationPermissionMismatch",
-<<<<<<< HEAD
-        "x-ms-request-id": "581e8581-101e-000a-7e43-f3368c000000",
-=======
         "x-ms-request-id": "c782d21f-f01e-0084-2651-383fa1000000",
->>>>>>> 8d420312
         "x-ms-version": "2019-12-12"
       },
       "ResponseBody": []
     },
     {
-<<<<<<< HEAD
-      "RequestUri": "https://seanstagetest.blob.core.windows.net/test-container-b617b59a-97d5-43d8-9a4d-8ad797f47e3a?sv=2019-12-12\u0026ss=bfqt\u0026srt=sco\u0026spr=https\u0026se=2020-03-06T00%3A13%3A24Z\u0026sp=wd\u0026sig=Sanitized\u0026restype=container",
-=======
       "RequestUri": "https://seanmcccanary.blob.core.windows.net/test-container-b617b59a-97d5-43d8-9a4d-8ad797f47e3a?sv=2019-12-12\u0026ss=bfqt\u0026srt=sco\u0026spr=https\u0026se=2020-06-01T21%3A13%3A18Z\u0026sp=wd\u0026sig=Sanitized\u0026restype=container",
->>>>>>> 8d420312
       "RequestMethod": "DELETE",
       "RequestHeaders": {
         "traceparent": "00-a2ee793212bc1949ace9369a801836c7-434e9fecab46644d-00",
@@ -102,11 +82,7 @@
           "Microsoft-HTTPAPI/2.0"
         ],
         "x-ms-client-request-id": "9497a3c3-6b9b-49f2-07fe-3b72b5f920cd",
-<<<<<<< HEAD
-        "x-ms-request-id": "581e8586-101e-000a-0343-f3368c000000",
-=======
         "x-ms-request-id": "c782d22c-f01e-0084-2e51-383fa1000000",
->>>>>>> 8d420312
         "x-ms-version": "2019-12-12"
       },
       "ResponseBody": []
