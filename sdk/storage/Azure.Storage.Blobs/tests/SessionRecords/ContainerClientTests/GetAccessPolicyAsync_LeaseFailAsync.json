{
  "Entries": [
    {
      "RequestUri": "https://seanmcccanary.blob.core.windows.net/test-container-d25a56b9-3b5b-04c9-8f6f-ca7ce6fc655a?restype=container",
      "RequestMethod": "PUT",
      "RequestHeaders": {
        "Authorization": "Sanitized",
        "traceparent": "00-e6c26eb16907684b80ddb929aeabf3a4-f63c2ea84f04a748-00",
        "User-Agent": [
          "azsdk-net-Storage.Blobs/12.5.0-dev.20200402.1",
          "(.NET Core 4.6.28325.01; Microsoft Windows 10.0.18362 )"
        ],
        "x-ms-blob-public-access": "container",
        "x-ms-client-request-id": "ad3cb03b-c672-c186-b8cb-521fb46fa811",
        "x-ms-date": "Fri, 03 Apr 2020 00:01:39 GMT",
        "x-ms-return-client-request-id": "true",
        "x-ms-version": "2019-12-12"
      },
      "RequestBody": null,
      "StatusCode": 201,
      "ResponseHeaders": {
        "Content-Length": "0",
        "Date": "Fri, 03 Apr 2020 00:01:37 GMT",
        "ETag": "\u00220x8D7D7622EB1CC95\u0022",
        "Last-Modified": "Fri, 03 Apr 2020 00:01:38 GMT",
        "Server": [
          "Windows-Azure-Blob/1.0",
          "Microsoft-HTTPAPI/2.0"
        ],
        "x-ms-client-request-id": "ad3cb03b-c672-c186-b8cb-521fb46fa811",
<<<<<<< HEAD
        "x-ms-request-id": "fa02a658-101e-001a-5233-f3f3e4000000",
=======
        "x-ms-request-id": "b74bfd37-b01e-005e-794b-09a640000000",
>>>>>>> 8d420312
        "x-ms-version": "2019-12-12"
      },
      "ResponseBody": []
    },
    {
      "RequestUri": "https://seanmcccanary.blob.core.windows.net/test-container-d25a56b9-3b5b-04c9-8f6f-ca7ce6fc655a?restype=container\u0026comp=acl",
      "RequestMethod": "GET",
      "RequestHeaders": {
        "Authorization": "Sanitized",
        "traceparent": "00-d9712fa6a979a949ba2351be1b30ffdc-62e8819da854d64e-00",
        "User-Agent": [
          "azsdk-net-Storage.Blobs/12.5.0-dev.20200402.1",
          "(.NET Core 4.6.28325.01; Microsoft Windows 10.0.18362 )"
        ],
        "x-ms-client-request-id": "3640d363-b8c0-22e7-e702-050759724293",
        "x-ms-date": "Fri, 03 Apr 2020 00:01:39 GMT",
        "x-ms-lease-id": "e2cf81fc-7f8f-8feb-0d13-75ea20f5f9e8",
        "x-ms-return-client-request-id": "true",
        "x-ms-version": "2019-12-12"
      },
      "RequestBody": null,
      "StatusCode": 412,
      "ResponseHeaders": {
        "Content-Length": "251",
        "Content-Type": "application/xml",
        "Date": "Fri, 03 Apr 2020 00:01:38 GMT",
        "Server": [
          "Windows-Azure-Blob/1.0",
          "Microsoft-HTTPAPI/2.0"
        ],
        "x-ms-client-request-id": "3640d363-b8c0-22e7-e702-050759724293",
        "x-ms-error-code": "LeaseNotPresentWithContainerOperation",
<<<<<<< HEAD
        "x-ms-request-id": "fa02a65b-101e-001a-5333-f3f3e4000000",
=======
        "x-ms-request-id": "b74bfd4b-b01e-005e-074b-09a640000000",
>>>>>>> 8d420312
        "x-ms-version": "2019-12-12"
      },
      "ResponseBody": [
        "\uFEFF\u003C?xml version=\u00221.0\u0022 encoding=\u0022utf-8\u0022?\u003E\u003CError\u003E\u003CCode\u003ELeaseNotPresentWithContainerOperation\u003C/Code\u003E\u003CMessage\u003EThere is currently no lease on the container.\n",
        "RequestId:b74bfd4b-b01e-005e-074b-09a640000000\n",
        "Time:2020-04-03T00:01:38.7236169Z\u003C/Message\u003E\u003C/Error\u003E"
      ]
    },
    {
      "RequestUri": "https://seanmcccanary.blob.core.windows.net/test-container-d25a56b9-3b5b-04c9-8f6f-ca7ce6fc655a?restype=container",
      "RequestMethod": "DELETE",
      "RequestHeaders": {
        "Authorization": "Sanitized",
        "traceparent": "00-0d3502f328b264419b66ea74b8738f2d-4c771d399c7b7043-00",
        "User-Agent": [
          "azsdk-net-Storage.Blobs/12.5.0-dev.20200402.1",
          "(.NET Core 4.6.28325.01; Microsoft Windows 10.0.18362 )"
        ],
        "x-ms-client-request-id": "e0bc19b7-722e-f550-32df-cb2e360db352",
        "x-ms-date": "Fri, 03 Apr 2020 00:01:39 GMT",
        "x-ms-return-client-request-id": "true",
        "x-ms-version": "2019-12-12"
      },
      "RequestBody": null,
      "StatusCode": 202,
      "ResponseHeaders": {
        "Content-Length": "0",
        "Date": "Fri, 03 Apr 2020 00:01:38 GMT",
        "Server": [
          "Windows-Azure-Blob/1.0",
          "Microsoft-HTTPAPI/2.0"
        ],
        "x-ms-client-request-id": "e0bc19b7-722e-f550-32df-cb2e360db352",
<<<<<<< HEAD
        "x-ms-request-id": "fa02a65c-101e-001a-5433-f3f3e4000000",
=======
        "x-ms-request-id": "b74bfd55-b01e-005e-114b-09a640000000",
>>>>>>> 8d420312
        "x-ms-version": "2019-12-12"
      },
      "ResponseBody": []
    }
  ],
  "Variables": {
    "RandomSeed": "1766528100",
    "Storage_TestConfigDefault": "ProductionTenant\nseanmcccanary\nU2FuaXRpemVk\nhttps://seanmcccanary.blob.core.windows.net\nhttps://seanmcccanary.file.core.windows.net\nhttps://seanmcccanary.queue.core.windows.net\nhttps://seanmcccanary.table.core.windows.net\n\n\n\n\nhttps://seanmcccanary-secondary.blob.core.windows.net\nhttps://seanmcccanary-secondary.file.core.windows.net\nhttps://seanmcccanary-secondary.queue.core.windows.net\nhttps://seanmcccanary-secondary.table.core.windows.net\n\nSanitized\n\n\nCloud\nBlobEndpoint=https://seanmcccanary.blob.core.windows.net/;QueueEndpoint=https://seanmcccanary.queue.core.windows.net/;FileEndpoint=https://seanmcccanary.file.core.windows.net/;BlobSecondaryEndpoint=https://seanmcccanary-secondary.blob.core.windows.net/;QueueSecondaryEndpoint=https://seanmcccanary-secondary.queue.core.windows.net/;FileSecondaryEndpoint=https://seanmcccanary-secondary.file.core.windows.net/;AccountName=seanmcccanary;AccountKey=Sanitized\nseanscope1"
  }
}<|MERGE_RESOLUTION|>--- conflicted
+++ resolved
@@ -28,11 +28,7 @@
           "Microsoft-HTTPAPI/2.0"
         ],
         "x-ms-client-request-id": "ad3cb03b-c672-c186-b8cb-521fb46fa811",
-<<<<<<< HEAD
-        "x-ms-request-id": "fa02a658-101e-001a-5233-f3f3e4000000",
-=======
         "x-ms-request-id": "b74bfd37-b01e-005e-794b-09a640000000",
->>>>>>> 8d420312
         "x-ms-version": "2019-12-12"
       },
       "ResponseBody": []
@@ -65,11 +61,7 @@
         ],
         "x-ms-client-request-id": "3640d363-b8c0-22e7-e702-050759724293",
         "x-ms-error-code": "LeaseNotPresentWithContainerOperation",
-<<<<<<< HEAD
-        "x-ms-request-id": "fa02a65b-101e-001a-5333-f3f3e4000000",
-=======
         "x-ms-request-id": "b74bfd4b-b01e-005e-074b-09a640000000",
->>>>>>> 8d420312
         "x-ms-version": "2019-12-12"
       },
       "ResponseBody": [
@@ -103,11 +95,7 @@
           "Microsoft-HTTPAPI/2.0"
         ],
         "x-ms-client-request-id": "e0bc19b7-722e-f550-32df-cb2e360db352",
-<<<<<<< HEAD
-        "x-ms-request-id": "fa02a65c-101e-001a-5433-f3f3e4000000",
-=======
         "x-ms-request-id": "b74bfd55-b01e-005e-114b-09a640000000",
->>>>>>> 8d420312
         "x-ms-version": "2019-12-12"
       },
       "ResponseBody": []
