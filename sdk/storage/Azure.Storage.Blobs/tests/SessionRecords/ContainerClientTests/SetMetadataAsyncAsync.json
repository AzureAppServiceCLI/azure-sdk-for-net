{
  "Entries": [
    {
      "RequestUri": "https://seanmcccanary.blob.core.windows.net/test-container-a3e7e3eb-9f50-64b9-e9b2-14e1e70a7121?restype=container",
      "RequestMethod": "PUT",
      "RequestHeaders": {
        "Authorization": "Sanitized",
        "traceparent": "00-f31950a2cf84064ca7bba3632397cd5a-22bc0d3292b71649-00",
        "User-Agent": [
          "azsdk-net-Storage.Blobs/12.5.0-dev.20200402.1",
          "(.NET Core 4.6.28325.01; Microsoft Windows 10.0.18362 )"
        ],
        "x-ms-blob-public-access": "container",
        "x-ms-client-request-id": "078e7894-8c9c-fefd-db79-4aa00f329720",
        "x-ms-date": "Fri, 03 Apr 2020 00:02:09 GMT",
        "x-ms-return-client-request-id": "true",
        "x-ms-version": "2019-12-12"
      },
      "RequestBody": null,
      "StatusCode": 201,
      "ResponseHeaders": {
        "Content-Length": "0",
        "Date": "Fri, 03 Apr 2020 00:02:09 GMT",
        "ETag": "\u00220x8D7D76240DA8CCD\u0022",
        "Last-Modified": "Fri, 03 Apr 2020 00:02:09 GMT",
        "Server": [
          "Windows-Azure-Blob/1.0",
          "Microsoft-HTTPAPI/2.0"
        ],
        "x-ms-client-request-id": "078e7894-8c9c-fefd-db79-4aa00f329720",
<<<<<<< HEAD
        "x-ms-request-id": "8de89a70-a01e-0042-4833-f32bbb000000",
=======
        "x-ms-request-id": "337e998d-e01e-000e-654b-096410000000",
>>>>>>> 8d420312
        "x-ms-version": "2019-12-12"
      },
      "ResponseBody": []
    },
    {
      "RequestUri": "https://seanmcccanary.blob.core.windows.net/test-container-a3e7e3eb-9f50-64b9-e9b2-14e1e70a7121?restype=container\u0026comp=metadata",
      "RequestMethod": "PUT",
      "RequestHeaders": {
        "Authorization": "Sanitized",
        "traceparent": "00-0bdd64481d8d4546860d633eff16e5d0-6ba05df9a281064c-00",
        "User-Agent": [
          "azsdk-net-Storage.Blobs/12.5.0-dev.20200402.1",
          "(.NET Core 4.6.28325.01; Microsoft Windows 10.0.18362 )"
        ],
        "x-ms-client-request-id": "6e4dfd7a-6a7c-0584-4736-13467f98e96f",
        "x-ms-date": "Fri, 03 Apr 2020 00:02:10 GMT",
        "x-ms-meta-Capital": "letter",
        "x-ms-meta-foo": "bar",
        "x-ms-meta-meta": "data",
        "x-ms-meta-UPPER": "case",
        "x-ms-return-client-request-id": "true",
        "x-ms-version": "2019-12-12"
      },
      "RequestBody": null,
      "StatusCode": 200,
      "ResponseHeaders": {
        "Content-Length": "0",
        "Date": "Fri, 03 Apr 2020 00:02:09 GMT",
        "ETag": "\u00220x8D7D76240E815D4\u0022",
        "Last-Modified": "Fri, 03 Apr 2020 00:02:09 GMT",
        "Server": [
          "Windows-Azure-Blob/1.0",
          "Microsoft-HTTPAPI/2.0"
        ],
        "x-ms-client-request-id": "6e4dfd7a-6a7c-0584-4736-13467f98e96f",
<<<<<<< HEAD
        "x-ms-request-id": "8de89a7b-a01e-0042-5033-f32bbb000000",
=======
        "x-ms-request-id": "337e9999-e01e-000e-6f4b-096410000000",
>>>>>>> 8d420312
        "x-ms-version": "2019-12-12"
      },
      "ResponseBody": []
    },
    {
      "RequestUri": "https://seanmcccanary.blob.core.windows.net/test-container-a3e7e3eb-9f50-64b9-e9b2-14e1e70a7121?restype=container",
      "RequestMethod": "GET",
      "RequestHeaders": {
        "Authorization": "Sanitized",
        "traceparent": "00-bee9627f50ebf343979e2ff9bfb26a6a-b045f0c77f8fb54f-00",
        "User-Agent": [
          "azsdk-net-Storage.Blobs/12.5.0-dev.20200402.1",
          "(.NET Core 4.6.28325.01; Microsoft Windows 10.0.18362 )"
        ],
        "x-ms-client-request-id": "12262d16-28e4-77a3-bc3a-bb31fa7da312",
        "x-ms-date": "Fri, 03 Apr 2020 00:02:10 GMT",
        "x-ms-return-client-request-id": "true",
        "x-ms-version": "2019-12-12"
      },
      "RequestBody": null,
      "StatusCode": 200,
      "ResponseHeaders": {
        "Content-Length": "0",
        "Date": "Fri, 03 Apr 2020 00:02:09 GMT",
        "ETag": "\u00220x8D7D76240E815D4\u0022",
        "Last-Modified": "Fri, 03 Apr 2020 00:02:09 GMT",
        "Server": [
          "Windows-Azure-Blob/1.0",
          "Microsoft-HTTPAPI/2.0"
        ],
        "x-ms-blob-public-access": "container",
        "x-ms-client-request-id": "12262d16-28e4-77a3-bc3a-bb31fa7da312",
        "x-ms-default-encryption-scope": "$account-encryption-key",
        "x-ms-deny-encryption-scope-override": "false",
        "x-ms-has-immutability-policy": "false",
        "x-ms-has-legal-hold": "false",
        "x-ms-lease-state": "available",
        "x-ms-lease-status": "unlocked",
        "x-ms-meta-Capital": "letter",
        "x-ms-meta-foo": "bar",
        "x-ms-meta-meta": "data",
        "x-ms-meta-UPPER": "case",
<<<<<<< HEAD
        "x-ms-request-id": "8de89a84-a01e-0042-5933-f32bbb000000",
=======
        "x-ms-request-id": "337e99ac-e01e-000e-7f4b-096410000000",
>>>>>>> 8d420312
        "x-ms-version": "2019-12-12"
      },
      "ResponseBody": []
    },
    {
      "RequestUri": "https://seanmcccanary.blob.core.windows.net/test-container-a3e7e3eb-9f50-64b9-e9b2-14e1e70a7121?restype=container",
      "RequestMethod": "DELETE",
      "RequestHeaders": {
        "Authorization": "Sanitized",
        "traceparent": "00-546f519279f47f46b51a6fac17e0573a-a5837568f3ff7a46-00",
        "User-Agent": [
          "azsdk-net-Storage.Blobs/12.5.0-dev.20200402.1",
          "(.NET Core 4.6.28325.01; Microsoft Windows 10.0.18362 )"
        ],
        "x-ms-client-request-id": "51300ccf-d671-7b8a-448b-0252797d8c37",
        "x-ms-date": "Fri, 03 Apr 2020 00:02:10 GMT",
        "x-ms-return-client-request-id": "true",
        "x-ms-version": "2019-12-12"
      },
      "RequestBody": null,
      "StatusCode": 202,
      "ResponseHeaders": {
        "Content-Length": "0",
        "Date": "Fri, 03 Apr 2020 00:02:09 GMT",
        "Server": [
          "Windows-Azure-Blob/1.0",
          "Microsoft-HTTPAPI/2.0"
        ],
        "x-ms-client-request-id": "51300ccf-d671-7b8a-448b-0252797d8c37",
<<<<<<< HEAD
        "x-ms-request-id": "8de89a89-a01e-0042-5e33-f32bbb000000",
=======
        "x-ms-request-id": "337e99bb-e01e-000e-0c4b-096410000000",
>>>>>>> 8d420312
        "x-ms-version": "2019-12-12"
      },
      "ResponseBody": []
    }
  ],
  "Variables": {
    "RandomSeed": "170359605",
    "Storage_TestConfigDefault": "ProductionTenant\nseanmcccanary\nU2FuaXRpemVk\nhttps://seanmcccanary.blob.core.windows.net\nhttps://seanmcccanary.file.core.windows.net\nhttps://seanmcccanary.queue.core.windows.net\nhttps://seanmcccanary.table.core.windows.net\n\n\n\n\nhttps://seanmcccanary-secondary.blob.core.windows.net\nhttps://seanmcccanary-secondary.file.core.windows.net\nhttps://seanmcccanary-secondary.queue.core.windows.net\nhttps://seanmcccanary-secondary.table.core.windows.net\n\nSanitized\n\n\nCloud\nBlobEndpoint=https://seanmcccanary.blob.core.windows.net/;QueueEndpoint=https://seanmcccanary.queue.core.windows.net/;FileEndpoint=https://seanmcccanary.file.core.windows.net/;BlobSecondaryEndpoint=https://seanmcccanary-secondary.blob.core.windows.net/;QueueSecondaryEndpoint=https://seanmcccanary-secondary.queue.core.windows.net/;FileSecondaryEndpoint=https://seanmcccanary-secondary.file.core.windows.net/;AccountName=seanmcccanary;AccountKey=Sanitized\nseanscope1"
  }
}<|MERGE_RESOLUTION|>--- conflicted
+++ resolved
@@ -28,11 +28,7 @@
           "Microsoft-HTTPAPI/2.0"
         ],
         "x-ms-client-request-id": "078e7894-8c9c-fefd-db79-4aa00f329720",
-<<<<<<< HEAD
-        "x-ms-request-id": "8de89a70-a01e-0042-4833-f32bbb000000",
-=======
         "x-ms-request-id": "337e998d-e01e-000e-654b-096410000000",
->>>>>>> 8d420312
         "x-ms-version": "2019-12-12"
       },
       "ResponseBody": []
@@ -68,11 +64,7 @@
           "Microsoft-HTTPAPI/2.0"
         ],
         "x-ms-client-request-id": "6e4dfd7a-6a7c-0584-4736-13467f98e96f",
-<<<<<<< HEAD
-        "x-ms-request-id": "8de89a7b-a01e-0042-5033-f32bbb000000",
-=======
         "x-ms-request-id": "337e9999-e01e-000e-6f4b-096410000000",
->>>>>>> 8d420312
         "x-ms-version": "2019-12-12"
       },
       "ResponseBody": []
@@ -115,11 +107,7 @@
         "x-ms-meta-foo": "bar",
         "x-ms-meta-meta": "data",
         "x-ms-meta-UPPER": "case",
-<<<<<<< HEAD
-        "x-ms-request-id": "8de89a84-a01e-0042-5933-f32bbb000000",
-=======
         "x-ms-request-id": "337e99ac-e01e-000e-7f4b-096410000000",
->>>>>>> 8d420312
         "x-ms-version": "2019-12-12"
       },
       "ResponseBody": []
@@ -149,11 +137,7 @@
           "Microsoft-HTTPAPI/2.0"
         ],
         "x-ms-client-request-id": "51300ccf-d671-7b8a-448b-0252797d8c37",
-<<<<<<< HEAD
-        "x-ms-request-id": "8de89a89-a01e-0042-5e33-f32bbb000000",
-=======
         "x-ms-request-id": "337e99bb-e01e-000e-0c4b-096410000000",
->>>>>>> 8d420312
         "x-ms-version": "2019-12-12"
       },
       "ResponseBody": []
