{
  "Entries": [
    {
      "RequestUri": "https://seanmcccanary.blob.core.windows.net/test-container-05574534-e0fd-8c40-9d72-ecdeee86d0fb?comp=lease\u0026restype=container",
      "RequestMethod": "PUT",
      "RequestHeaders": {
        "Authorization": "Sanitized",
        "traceparent": "00-99257f069c2ce64ab78f2adaf237c9c1-b0f0b6f7ecb0b04a-00",
        "User-Agent": [
          "azsdk-net-Storage.Blobs/12.5.0-dev.20200402.1",
          "(.NET Core 4.6.28325.01; Microsoft Windows 10.0.18362 )"
        ],
        "x-ms-client-request-id": "b2635346-49aa-a4d6-651d-857da0897d5d",
        "x-ms-date": "Fri, 03 Apr 2020 00:00:58 GMT",
        "x-ms-lease-action": "acquire",
        "x-ms-lease-duration": "922337203685",
        "x-ms-proposed-lease-id": "a0d72343-8f76-3adf-7f80-3fb70e4074cf",
        "x-ms-return-client-request-id": "true",
        "x-ms-version": "2019-12-12"
      },
      "RequestBody": null,
      "StatusCode": 400,
      "ResponseHeaders": {
        "Content-Length": "337",
        "Content-Type": "application/xml",
        "Date": "Fri, 03 Apr 2020 00:00:57 GMT",
        "Server": [
          "Windows-Azure-Blob/1.0",
          "Microsoft-HTTPAPI/2.0"
        ],
        "x-ms-client-request-id": "b2635346-49aa-a4d6-651d-857da0897d5d",
        "x-ms-error-code": "InvalidHeaderValue",
<<<<<<< HEAD
        "x-ms-request-id": "0faf88e3-d01e-0015-2632-f38588000000",
=======
        "x-ms-request-id": "2c132531-701e-0033-524a-09120b000000",
>>>>>>> 8d420312
        "x-ms-version": "2019-12-12"
      },
      "ResponseBody": [
        "\uFEFF\u003C?xml version=\u00221.0\u0022 encoding=\u0022utf-8\u0022?\u003E\u003CError\u003E\u003CCode\u003EInvalidHeaderValue\u003C/Code\u003E\u003CMessage\u003EThe value for one of the HTTP headers is not in the correct format.\n",
        "RequestId:2c132531-701e-0033-524a-09120b000000\n",
        "Time:2020-04-03T00:00:57.4475660Z\u003C/Message\u003E\u003CHeaderName\u003Ex-ms-lease-duration\u003C/HeaderName\u003E\u003CHeaderValue\u003E922337203685\u003C/HeaderValue\u003E\u003C/Error\u003E"
      ]
    }
  ],
  "Variables": {
    "RandomSeed": "1459625234",
    "Storage_TestConfigDefault": "ProductionTenant\nseanmcccanary\nU2FuaXRpemVk\nhttps://seanmcccanary.blob.core.windows.net\nhttps://seanmcccanary.file.core.windows.net\nhttps://seanmcccanary.queue.core.windows.net\nhttps://seanmcccanary.table.core.windows.net\n\n\n\n\nhttps://seanmcccanary-secondary.blob.core.windows.net\nhttps://seanmcccanary-secondary.file.core.windows.net\nhttps://seanmcccanary-secondary.queue.core.windows.net\nhttps://seanmcccanary-secondary.table.core.windows.net\n\nSanitized\n\n\nCloud\nBlobEndpoint=https://seanmcccanary.blob.core.windows.net/;QueueEndpoint=https://seanmcccanary.queue.core.windows.net/;FileEndpoint=https://seanmcccanary.file.core.windows.net/;BlobSecondaryEndpoint=https://seanmcccanary-secondary.blob.core.windows.net/;QueueSecondaryEndpoint=https://seanmcccanary-secondary.queue.core.windows.net/;FileSecondaryEndpoint=https://seanmcccanary-secondary.file.core.windows.net/;AccountName=seanmcccanary;AccountKey=Sanitized\nseanscope1"
  }
}<|MERGE_RESOLUTION|>--- conflicted
+++ resolved
@@ -30,11 +30,7 @@
         ],
         "x-ms-client-request-id": "b2635346-49aa-a4d6-651d-857da0897d5d",
         "x-ms-error-code": "InvalidHeaderValue",
-<<<<<<< HEAD
-        "x-ms-request-id": "0faf88e3-d01e-0015-2632-f38588000000",
-=======
         "x-ms-request-id": "2c132531-701e-0033-524a-09120b000000",
->>>>>>> 8d420312
         "x-ms-version": "2019-12-12"
       },
       "ResponseBody": [
