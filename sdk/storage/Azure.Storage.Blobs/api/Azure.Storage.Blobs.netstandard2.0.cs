--- conflicted
+++ resolved
@@ -38,11 +38,7 @@
     }
     public partial class BlobClientOptions : Azure.Core.ClientOptions
     {
-<<<<<<< HEAD
         public BlobClientOptions(Azure.Storage.Blobs.BlobClientOptions.ServiceVersion version = Azure.Storage.Blobs.BlobClientOptions.ServiceVersion.V2020_06_12) { }
-=======
-        public BlobClientOptions(Azure.Storage.Blobs.BlobClientOptions.ServiceVersion version = Azure.Storage.Blobs.BlobClientOptions.ServiceVersion.V2020_04_08) { }
->>>>>>> ac9a4ec0
         public Azure.Storage.Blobs.Models.CustomerProvidedKey? CustomerProvidedKey { get { throw null; } set { } }
         public string EncryptionScope { get { throw null; } set { } }
         public System.Uri GeoRedundantSecondaryUri { get { throw null; } set { } }
@@ -54,10 +50,7 @@
             V2019_12_12 = 3,
             V2020_02_10 = 4,
             V2020_04_08 = 5,
-<<<<<<< HEAD
             V2020_06_12 = 6,
-=======
->>>>>>> ac9a4ec0
         }
     }
     public partial class BlobContainerClient
@@ -810,7 +803,6 @@
     public partial class BlobRetentionPolicy
     {
         public BlobRetentionPolicy() { }
-        public bool? AllowPermanentDelete { get { throw null; } set { } }
         public int? Days { get { throw null; } set { } }
         public bool Enabled { get { throw null; } set { } }
     }
@@ -969,17 +961,6 @@
         Block = 0,
         Page = 1,
         Append = 2,
-    }
-    public partial class BlobUploadFromUriOptions
-    {
-        public BlobUploadFromUriOptions() { }
-        public Azure.Storage.Blobs.Models.AccessTier? AccessTier { get { throw null; } set { } }
-        public byte[] ContentMd5 { get { throw null; } set { } }
-        public bool? CopySourceBlobProperties { get { throw null; } set { } }
-        public Azure.Storage.Blobs.Models.BlobRequestConditions DestinationConditions { get { throw null; } set { } }
-        public Azure.Storage.Blobs.Models.BlobHttpHeaders HttpHeaders { get { throw null; } set { } }
-        public Azure.Storage.Blobs.Models.BlobRequestConditions SourceConditions { get { throw null; } set { } }
-        public System.Collections.Generic.IDictionary<string, string> Tags { get { throw null; } set { } }
     }
     public partial class BlobUploadOptions
     {
@@ -1408,21 +1389,10 @@
         public virtual System.Threading.Tasks.Task<Azure.Response<Azure.Storage.Blobs.Models.BlockInfo>> StageBlockAsync(string base64BlockId, System.IO.Stream content, byte[] transactionalContentHash = null, Azure.Storage.Blobs.Models.BlobRequestConditions conditions = null, System.IProgress<long> progressHandler = null, System.Threading.CancellationToken cancellationToken = default(System.Threading.CancellationToken)) { throw null; }
         public virtual Azure.Response<Azure.Storage.Blobs.Models.BlockInfo> StageBlockFromUri(System.Uri sourceUri, string base64BlockId, Azure.HttpRange sourceRange = default(Azure.HttpRange), byte[] sourceContentHash = null, Azure.RequestConditions sourceConditions = null, Azure.Storage.Blobs.Models.BlobRequestConditions conditions = null, System.Threading.CancellationToken cancellationToken = default(System.Threading.CancellationToken)) { throw null; }
         public virtual System.Threading.Tasks.Task<Azure.Response<Azure.Storage.Blobs.Models.BlockInfo>> StageBlockFromUriAsync(System.Uri sourceUri, string base64BlockId, Azure.HttpRange sourceRange = default(Azure.HttpRange), byte[] sourceContentHash = null, Azure.RequestConditions sourceConditions = null, Azure.Storage.Blobs.Models.BlobRequestConditions conditions = null, System.Threading.CancellationToken cancellationToken = default(System.Threading.CancellationToken)) { throw null; }
-<<<<<<< HEAD
-        public virtual Azure.Response<Azure.Storage.Blobs.Models.BlobContentInfo> SyncUploadFromUri(System.Uri copySource) { throw null; }
-        public virtual Azure.Response<Azure.Storage.Blobs.Models.BlobContentInfo> SyncUploadFromUri(System.Uri copySource, Azure.Storage.Blobs.Models.BlobUploadFromUriOptions options, System.Threading.CancellationToken cancellationToken = default(System.Threading.CancellationToken)) { throw null; }
-        public virtual Azure.Response<Azure.Storage.Blobs.Models.BlobContentInfo> SyncUploadFromUri(System.Uri copySource, bool overwrite = false, System.Threading.CancellationToken cancellationToken = default(System.Threading.CancellationToken)) { throw null; }
-        public virtual Azure.Response<Azure.Storage.Blobs.Models.BlobContentInfo> SyncUploadFromUri(System.Uri copySource, System.Threading.CancellationToken cancellationToken = default(System.Threading.CancellationToken)) { throw null; }
-        public virtual System.Threading.Tasks.Task<Azure.Response<Azure.Storage.Blobs.Models.BlobContentInfo>> SyncUploadFromUriAsync(System.Uri copySource) { throw null; }
-        public virtual System.Threading.Tasks.Task<Azure.Response<Azure.Storage.Blobs.Models.BlobContentInfo>> SyncUploadFromUriAsync(System.Uri copySource, Azure.Storage.Blobs.Models.BlobUploadFromUriOptions options, System.Threading.CancellationToken cancellationToken = default(System.Threading.CancellationToken)) { throw null; }
-        public virtual System.Threading.Tasks.Task<Azure.Response<Azure.Storage.Blobs.Models.BlobContentInfo>> SyncUploadFromUriAsync(System.Uri copySource, bool overwrite = false, System.Threading.CancellationToken cancellationToken = default(System.Threading.CancellationToken)) { throw null; }
-        public virtual System.Threading.Tasks.Task<Azure.Response<Azure.Storage.Blobs.Models.BlobContentInfo>> SyncUploadFromUriAsync(System.Uri copySource, System.Threading.CancellationToken cancellationToken = default(System.Threading.CancellationToken)) { throw null; }
-=======
         public virtual Azure.Response<Azure.Storage.Blobs.Models.BlobContentInfo> SyncUploadFromUri(System.Uri copySource, Azure.Storage.Blobs.Models.BlobSyncUploadFromUriOptions options, System.Threading.CancellationToken cancellationToken = default(System.Threading.CancellationToken)) { throw null; }
         public virtual Azure.Response<Azure.Storage.Blobs.Models.BlobContentInfo> SyncUploadFromUri(System.Uri copySource, bool overwrite = false, System.Threading.CancellationToken cancellationToken = default(System.Threading.CancellationToken)) { throw null; }
         public virtual System.Threading.Tasks.Task<Azure.Response<Azure.Storage.Blobs.Models.BlobContentInfo>> SyncUploadFromUriAsync(System.Uri copySource, Azure.Storage.Blobs.Models.BlobSyncUploadFromUriOptions options, System.Threading.CancellationToken cancellationToken = default(System.Threading.CancellationToken)) { throw null; }
         public virtual System.Threading.Tasks.Task<Azure.Response<Azure.Storage.Blobs.Models.BlobContentInfo>> SyncUploadFromUriAsync(System.Uri copySource, bool overwrite = false, System.Threading.CancellationToken cancellationToken = default(System.Threading.CancellationToken)) { throw null; }
->>>>>>> ac9a4ec0
         [System.ComponentModel.EditorBrowsableAttribute(System.ComponentModel.EditorBrowsableState.Never)]
         public virtual Azure.Response<Azure.Storage.Blobs.Models.BlobContentInfo> Upload(System.IO.Stream content, Azure.Storage.Blobs.Models.BlobHttpHeaders httpHeaders = null, System.Collections.Generic.IDictionary<string, string> metadata = null, Azure.Storage.Blobs.Models.BlobRequestConditions conditions = null, Azure.Storage.Blobs.Models.AccessTier? accessTier = default(Azure.Storage.Blobs.Models.AccessTier?), System.IProgress<long> progressHandler = null, System.Threading.CancellationToken cancellationToken = default(System.Threading.CancellationToken)) { throw null; }
         public virtual Azure.Response<Azure.Storage.Blobs.Models.BlobContentInfo> Upload(System.IO.Stream content, Azure.Storage.Blobs.Models.BlobUploadOptions options, System.Threading.CancellationToken cancellationToken = default(System.Threading.CancellationToken)) { throw null; }
@@ -1481,11 +1451,7 @@
     }
     public partial class SpecializedBlobClientOptions : Azure.Storage.Blobs.BlobClientOptions
     {
-<<<<<<< HEAD
         public SpecializedBlobClientOptions(Azure.Storage.Blobs.BlobClientOptions.ServiceVersion version = Azure.Storage.Blobs.BlobClientOptions.ServiceVersion.V2020_06_12) : base (default(Azure.Storage.Blobs.BlobClientOptions.ServiceVersion)) { }
-=======
-        public SpecializedBlobClientOptions(Azure.Storage.Blobs.BlobClientOptions.ServiceVersion version = Azure.Storage.Blobs.BlobClientOptions.ServiceVersion.V2020_04_08) : base (default(Azure.Storage.Blobs.BlobClientOptions.ServiceVersion)) { }
->>>>>>> ac9a4ec0
         public Azure.Storage.ClientSideEncryptionOptions ClientSideEncryption { get { throw null; } set { } }
     }
     public static partial class SpecializedBlobExtensions
