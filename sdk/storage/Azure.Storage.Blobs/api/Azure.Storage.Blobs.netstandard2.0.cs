namespace Azure.Storage.Blobs
{
    public partial class BlobClient : Azure.Storage.Blobs.Specialized.BlobBaseClient
    {
        protected BlobClient() { }
        public BlobClient(string connectionString, string blobContainerName, string blobName) { }
        public BlobClient(string connectionString, string blobContainerName, string blobName, Azure.Storage.Blobs.BlobClientOptions options) { }
        public BlobClient(System.Uri blobUri, Azure.Core.TokenCredential credential, Azure.Storage.Blobs.BlobClientOptions options = null) { }
        public BlobClient(System.Uri blobUri, Azure.Storage.Blobs.BlobClientOptions options = null) { }
        public BlobClient(System.Uri blobUri, Azure.Storage.StorageSharedKeyCredential credential, Azure.Storage.Blobs.BlobClientOptions options = null) { }
        public virtual Azure.Response<Azure.Storage.Blobs.Models.BlobContentInfo> Upload(System.IO.Stream content) { throw null; }
        [System.ComponentModel.EditorBrowsableAttribute(System.ComponentModel.EditorBrowsableState.Never)]
        public virtual Azure.Response<Azure.Storage.Blobs.Models.BlobContentInfo> Upload(System.IO.Stream content, Azure.Storage.Blobs.Models.BlobHttpHeaders httpHeaders = null, System.Collections.Generic.IDictionary<string, string> metadata = null, Azure.Storage.Blobs.Models.BlobRequestConditions conditions = null, System.IProgress<long> progressHandler = null, Azure.Storage.Blobs.Models.AccessTier? accessTier = default(Azure.Storage.Blobs.Models.AccessTier?), Azure.Storage.StorageTransferOptions transferOptions = default(Azure.Storage.StorageTransferOptions), System.Threading.CancellationToken cancellationToken = default(System.Threading.CancellationToken)) { throw null; }
<<<<<<< HEAD
        public virtual Azure.Response<Azure.Storage.Blobs.Models.BlobContentInfo> Upload(System.IO.Stream content, Azure.Storage.Blobs.Models.UploadBlobOptions options, System.Threading.CancellationToken cancellationToken = default(System.Threading.CancellationToken)) { throw null; }
=======
        public virtual Azure.Response<Azure.Storage.Blobs.Models.BlobContentInfo> Upload(System.IO.Stream content, Azure.Storage.Blobs.Models.BlobUploadOptions options, System.Threading.CancellationToken cancellationToken = default(System.Threading.CancellationToken)) { throw null; }
>>>>>>> 994efc63
        public virtual Azure.Response<Azure.Storage.Blobs.Models.BlobContentInfo> Upload(System.IO.Stream content, bool overwrite = false, System.Threading.CancellationToken cancellationToken = default(System.Threading.CancellationToken)) { throw null; }
        public virtual Azure.Response<Azure.Storage.Blobs.Models.BlobContentInfo> Upload(System.IO.Stream content, System.Threading.CancellationToken cancellationToken) { throw null; }
        public virtual Azure.Response<Azure.Storage.Blobs.Models.BlobContentInfo> Upload(string path) { throw null; }
        [System.ComponentModel.EditorBrowsableAttribute(System.ComponentModel.EditorBrowsableState.Never)]
        public virtual Azure.Response<Azure.Storage.Blobs.Models.BlobContentInfo> Upload(string path, Azure.Storage.Blobs.Models.BlobHttpHeaders httpHeaders = null, System.Collections.Generic.IDictionary<string, string> metadata = null, Azure.Storage.Blobs.Models.BlobRequestConditions conditions = null, System.IProgress<long> progressHandler = null, Azure.Storage.Blobs.Models.AccessTier? accessTier = default(Azure.Storage.Blobs.Models.AccessTier?), Azure.Storage.StorageTransferOptions transferOptions = default(Azure.Storage.StorageTransferOptions), System.Threading.CancellationToken cancellationToken = default(System.Threading.CancellationToken)) { throw null; }
<<<<<<< HEAD
        public virtual Azure.Response<Azure.Storage.Blobs.Models.BlobContentInfo> Upload(string path, Azure.Storage.Blobs.Models.UploadBlobOptions options, System.Threading.CancellationToken cancellationToken = default(System.Threading.CancellationToken)) { throw null; }
=======
        public virtual Azure.Response<Azure.Storage.Blobs.Models.BlobContentInfo> Upload(string path, Azure.Storage.Blobs.Models.BlobUploadOptions options, System.Threading.CancellationToken cancellationToken = default(System.Threading.CancellationToken)) { throw null; }
>>>>>>> 994efc63
        public virtual Azure.Response<Azure.Storage.Blobs.Models.BlobContentInfo> Upload(string path, bool overwrite = false, System.Threading.CancellationToken cancellationToken = default(System.Threading.CancellationToken)) { throw null; }
        public virtual Azure.Response<Azure.Storage.Blobs.Models.BlobContentInfo> Upload(string path, System.Threading.CancellationToken cancellationToken) { throw null; }
        public virtual System.Threading.Tasks.Task<Azure.Response<Azure.Storage.Blobs.Models.BlobContentInfo>> UploadAsync(System.IO.Stream content) { throw null; }
        [System.ComponentModel.EditorBrowsableAttribute(System.ComponentModel.EditorBrowsableState.Never)]
        public virtual System.Threading.Tasks.Task<Azure.Response<Azure.Storage.Blobs.Models.BlobContentInfo>> UploadAsync(System.IO.Stream content, Azure.Storage.Blobs.Models.BlobHttpHeaders httpHeaders = null, System.Collections.Generic.IDictionary<string, string> metadata = null, Azure.Storage.Blobs.Models.BlobRequestConditions conditions = null, System.IProgress<long> progressHandler = null, Azure.Storage.Blobs.Models.AccessTier? accessTier = default(Azure.Storage.Blobs.Models.AccessTier?), Azure.Storage.StorageTransferOptions transferOptions = default(Azure.Storage.StorageTransferOptions), System.Threading.CancellationToken cancellationToken = default(System.Threading.CancellationToken)) { throw null; }
<<<<<<< HEAD
        public virtual System.Threading.Tasks.Task<Azure.Response<Azure.Storage.Blobs.Models.BlobContentInfo>> UploadAsync(System.IO.Stream content, Azure.Storage.Blobs.Models.UploadBlobOptions options, System.Threading.CancellationToken cancellationToken = default(System.Threading.CancellationToken)) { throw null; }
=======
        public virtual System.Threading.Tasks.Task<Azure.Response<Azure.Storage.Blobs.Models.BlobContentInfo>> UploadAsync(System.IO.Stream content, Azure.Storage.Blobs.Models.BlobUploadOptions options, System.Threading.CancellationToken cancellationToken = default(System.Threading.CancellationToken)) { throw null; }
>>>>>>> 994efc63
        public virtual System.Threading.Tasks.Task<Azure.Response<Azure.Storage.Blobs.Models.BlobContentInfo>> UploadAsync(System.IO.Stream content, bool overwrite = false, System.Threading.CancellationToken cancellationToken = default(System.Threading.CancellationToken)) { throw null; }
        public virtual System.Threading.Tasks.Task<Azure.Response<Azure.Storage.Blobs.Models.BlobContentInfo>> UploadAsync(System.IO.Stream content, System.Threading.CancellationToken cancellationToken) { throw null; }
        public virtual System.Threading.Tasks.Task<Azure.Response<Azure.Storage.Blobs.Models.BlobContentInfo>> UploadAsync(string path) { throw null; }
        [System.ComponentModel.EditorBrowsableAttribute(System.ComponentModel.EditorBrowsableState.Never)]
        public virtual System.Threading.Tasks.Task<Azure.Response<Azure.Storage.Blobs.Models.BlobContentInfo>> UploadAsync(string path, Azure.Storage.Blobs.Models.BlobHttpHeaders httpHeaders = null, System.Collections.Generic.IDictionary<string, string> metadata = null, Azure.Storage.Blobs.Models.BlobRequestConditions conditions = null, System.IProgress<long> progressHandler = null, Azure.Storage.Blobs.Models.AccessTier? accessTier = default(Azure.Storage.Blobs.Models.AccessTier?), Azure.Storage.StorageTransferOptions transferOptions = default(Azure.Storage.StorageTransferOptions), System.Threading.CancellationToken cancellationToken = default(System.Threading.CancellationToken)) { throw null; }
<<<<<<< HEAD
        public virtual System.Threading.Tasks.Task<Azure.Response<Azure.Storage.Blobs.Models.BlobContentInfo>> UploadAsync(string path, Azure.Storage.Blobs.Models.UploadBlobOptions options, System.Threading.CancellationToken cancellationToken = default(System.Threading.CancellationToken)) { throw null; }
=======
        public virtual System.Threading.Tasks.Task<Azure.Response<Azure.Storage.Blobs.Models.BlobContentInfo>> UploadAsync(string path, Azure.Storage.Blobs.Models.BlobUploadOptions options, System.Threading.CancellationToken cancellationToken = default(System.Threading.CancellationToken)) { throw null; }
>>>>>>> 994efc63
        public virtual System.Threading.Tasks.Task<Azure.Response<Azure.Storage.Blobs.Models.BlobContentInfo>> UploadAsync(string path, bool overwrite = false, System.Threading.CancellationToken cancellationToken = default(System.Threading.CancellationToken)) { throw null; }
        public virtual System.Threading.Tasks.Task<Azure.Response<Azure.Storage.Blobs.Models.BlobContentInfo>> UploadAsync(string path, System.Threading.CancellationToken cancellationToken) { throw null; }
        public new Azure.Storage.Blobs.BlobClient WithSnapshot(string snapshot) { throw null; }
        public new Azure.Storage.Blobs.BlobClient WithVersion(string versionId) { throw null; }
    }
    public partial class BlobClientOptions : Azure.Core.ClientOptions
    {
        public BlobClientOptions(Azure.Storage.Blobs.BlobClientOptions.ServiceVersion version = Azure.Storage.Blobs.BlobClientOptions.ServiceVersion.V2019_12_12) { }
        public Azure.Storage.Blobs.Models.CustomerProvidedKey? CustomerProvidedKey { get { throw null; } set { } }
        public string EncryptionScope { get { throw null; } set { } }
        public System.Uri GeoRedundantSecondaryUri { get { throw null; } set { } }
        public Azure.Storage.Blobs.BlobClientOptions.ServiceVersion Version { get { throw null; } }
        public enum ServiceVersion
        {
            V2019_02_02 = 1,
            V2019_07_07 = 2,
            V2019_12_12 = 3,
        }
    }
    public partial class BlobContainerClient
    {
        public static readonly string LogsBlobContainerName;
        public static readonly string RootBlobContainerName;
        public static readonly string WebBlobContainerName;
        protected BlobContainerClient() { }
        public BlobContainerClient(string connectionString, string blobContainerName) { }
        public BlobContainerClient(string connectionString, string blobContainerName, Azure.Storage.Blobs.BlobClientOptions options) { }
        public BlobContainerClient(System.Uri blobContainerUri, Azure.Core.TokenCredential credential, Azure.Storage.Blobs.BlobClientOptions options = null) { }
        public BlobContainerClient(System.Uri blobContainerUri, Azure.Storage.Blobs.BlobClientOptions options = null) { }
        public BlobContainerClient(System.Uri blobContainerUri, Azure.Storage.StorageSharedKeyCredential credential, Azure.Storage.Blobs.BlobClientOptions options = null) { }
        public virtual string AccountName { get { throw null; } }
        public virtual string Name { get { throw null; } }
        public virtual System.Uri Uri { get { throw null; } }
        public virtual Azure.Response<Azure.Storage.Blobs.Models.BlobContainerInfo> Create(Azure.Storage.Blobs.Models.PublicAccessType publicAccessType = Azure.Storage.Blobs.Models.PublicAccessType.None, System.Collections.Generic.IDictionary<string, string> metadata = null, Azure.Storage.Blobs.Models.BlobContainerEncryptionScopeOptions encryptionScopeOptions = null, System.Threading.CancellationToken cancellationToken = default(System.Threading.CancellationToken)) { throw null; }
        [System.ComponentModel.EditorBrowsableAttribute(System.ComponentModel.EditorBrowsableState.Never)]
        public virtual Azure.Response<Azure.Storage.Blobs.Models.BlobContainerInfo> Create(Azure.Storage.Blobs.Models.PublicAccessType publicAccessType, System.Collections.Generic.IDictionary<string, string> metadata, System.Threading.CancellationToken cancellationToken) { throw null; }
        public virtual System.Threading.Tasks.Task<Azure.Response<Azure.Storage.Blobs.Models.BlobContainerInfo>> CreateAsync(Azure.Storage.Blobs.Models.PublicAccessType publicAccessType = Azure.Storage.Blobs.Models.PublicAccessType.None, System.Collections.Generic.IDictionary<string, string> metadata = null, Azure.Storage.Blobs.Models.BlobContainerEncryptionScopeOptions encryptionScopeOptions = null, System.Threading.CancellationToken cancellationToken = default(System.Threading.CancellationToken)) { throw null; }
        [System.ComponentModel.EditorBrowsableAttribute(System.ComponentModel.EditorBrowsableState.Never)]
        public virtual System.Threading.Tasks.Task<Azure.Response<Azure.Storage.Blobs.Models.BlobContainerInfo>> CreateAsync(Azure.Storage.Blobs.Models.PublicAccessType publicAccessType, System.Collections.Generic.IDictionary<string, string> metadata, System.Threading.CancellationToken cancellationToken) { throw null; }
        protected static Azure.Storage.Blobs.BlobContainerClient CreateClient(System.Uri containerUri, Azure.Storage.Blobs.BlobClientOptions options, Azure.Core.Pipeline.HttpPipeline pipeline) { throw null; }
        public virtual Azure.Response<Azure.Storage.Blobs.Models.BlobContainerInfo> CreateIfNotExists(Azure.Storage.Blobs.Models.PublicAccessType publicAccessType = Azure.Storage.Blobs.Models.PublicAccessType.None, System.Collections.Generic.IDictionary<string, string> metadata = null, Azure.Storage.Blobs.Models.BlobContainerEncryptionScopeOptions encryptionScopeOptions = null, System.Threading.CancellationToken cancellationToken = default(System.Threading.CancellationToken)) { throw null; }
        [System.ComponentModel.EditorBrowsableAttribute(System.ComponentModel.EditorBrowsableState.Never)]
        public virtual Azure.Response<Azure.Storage.Blobs.Models.BlobContainerInfo> CreateIfNotExists(Azure.Storage.Blobs.Models.PublicAccessType publicAccessType, System.Collections.Generic.IDictionary<string, string> metadata, System.Threading.CancellationToken cancellationToken) { throw null; }
        public virtual System.Threading.Tasks.Task<Azure.Response<Azure.Storage.Blobs.Models.BlobContainerInfo>> CreateIfNotExistsAsync(Azure.Storage.Blobs.Models.PublicAccessType publicAccessType = Azure.Storage.Blobs.Models.PublicAccessType.None, System.Collections.Generic.IDictionary<string, string> metadata = null, Azure.Storage.Blobs.Models.BlobContainerEncryptionScopeOptions encryptionScopeOptions = null, System.Threading.CancellationToken cancellationToken = default(System.Threading.CancellationToken)) { throw null; }
        [System.ComponentModel.EditorBrowsableAttribute(System.ComponentModel.EditorBrowsableState.Never)]
        public virtual System.Threading.Tasks.Task<Azure.Response<Azure.Storage.Blobs.Models.BlobContainerInfo>> CreateIfNotExistsAsync(Azure.Storage.Blobs.Models.PublicAccessType publicAccessType, System.Collections.Generic.IDictionary<string, string> metadata, System.Threading.CancellationToken cancellationToken) { throw null; }
        public virtual Azure.Response Delete(Azure.Storage.Blobs.Models.BlobRequestConditions conditions = null, System.Threading.CancellationToken cancellationToken = default(System.Threading.CancellationToken)) { throw null; }
        public virtual System.Threading.Tasks.Task<Azure.Response> DeleteAsync(Azure.Storage.Blobs.Models.BlobRequestConditions conditions = null, System.Threading.CancellationToken cancellationToken = default(System.Threading.CancellationToken)) { throw null; }
        public virtual Azure.Response DeleteBlob(string blobName, Azure.Storage.Blobs.Models.DeleteSnapshotsOption snapshotsOption = Azure.Storage.Blobs.Models.DeleteSnapshotsOption.None, Azure.Storage.Blobs.Models.BlobRequestConditions conditions = null, System.Threading.CancellationToken cancellationToken = default(System.Threading.CancellationToken)) { throw null; }
        public virtual System.Threading.Tasks.Task<Azure.Response> DeleteBlobAsync(string blobName, Azure.Storage.Blobs.Models.DeleteSnapshotsOption snapshotsOption = Azure.Storage.Blobs.Models.DeleteSnapshotsOption.None, Azure.Storage.Blobs.Models.BlobRequestConditions conditions = null, System.Threading.CancellationToken cancellationToken = default(System.Threading.CancellationToken)) { throw null; }
        public virtual Azure.Response<bool> DeleteBlobIfExists(string blobName, Azure.Storage.Blobs.Models.DeleteSnapshotsOption snapshotsOption = Azure.Storage.Blobs.Models.DeleteSnapshotsOption.None, Azure.Storage.Blobs.Models.BlobRequestConditions conditions = null, System.Threading.CancellationToken cancellationToken = default(System.Threading.CancellationToken)) { throw null; }
        public virtual System.Threading.Tasks.Task<Azure.Response<bool>> DeleteBlobIfExistsAsync(string blobName, Azure.Storage.Blobs.Models.DeleteSnapshotsOption snapshotsOption = Azure.Storage.Blobs.Models.DeleteSnapshotsOption.None, Azure.Storage.Blobs.Models.BlobRequestConditions conditions = null, System.Threading.CancellationToken cancellationToken = default(System.Threading.CancellationToken)) { throw null; }
        public virtual Azure.Response<bool> DeleteIfExists(Azure.Storage.Blobs.Models.BlobRequestConditions conditions = null, System.Threading.CancellationToken cancellationToken = default(System.Threading.CancellationToken)) { throw null; }
        public virtual System.Threading.Tasks.Task<Azure.Response<bool>> DeleteIfExistsAsync(Azure.Storage.Blobs.Models.BlobRequestConditions conditions = null, System.Threading.CancellationToken cancellationToken = default(System.Threading.CancellationToken)) { throw null; }
        public virtual Azure.Response<bool> Exists(System.Threading.CancellationToken cancellationToken = default(System.Threading.CancellationToken)) { throw null; }
        public virtual System.Threading.Tasks.Task<Azure.Response<bool>> ExistsAsync(System.Threading.CancellationToken cancellationToken = default(System.Threading.CancellationToken)) { throw null; }
        public virtual Azure.Response<Azure.Storage.Blobs.Models.BlobContainerAccessPolicy> GetAccessPolicy(Azure.Storage.Blobs.Models.BlobRequestConditions conditions = null, System.Threading.CancellationToken cancellationToken = default(System.Threading.CancellationToken)) { throw null; }
        public virtual System.Threading.Tasks.Task<Azure.Response<Azure.Storage.Blobs.Models.BlobContainerAccessPolicy>> GetAccessPolicyAsync(Azure.Storage.Blobs.Models.BlobRequestConditions conditions = null, System.Threading.CancellationToken cancellationToken = default(System.Threading.CancellationToken)) { throw null; }
        public virtual Azure.Storage.Blobs.BlobClient GetBlobClient(string blobName) { throw null; }
        public virtual Azure.Pageable<Azure.Storage.Blobs.Models.BlobItem> GetBlobs(Azure.Storage.Blobs.Models.BlobTraits traits = Azure.Storage.Blobs.Models.BlobTraits.None, Azure.Storage.Blobs.Models.BlobStates states = Azure.Storage.Blobs.Models.BlobStates.None, string prefix = null, System.Threading.CancellationToken cancellationToken = default(System.Threading.CancellationToken)) { throw null; }
        public virtual Azure.AsyncPageable<Azure.Storage.Blobs.Models.BlobItem> GetBlobsAsync(Azure.Storage.Blobs.Models.BlobTraits traits = Azure.Storage.Blobs.Models.BlobTraits.None, Azure.Storage.Blobs.Models.BlobStates states = Azure.Storage.Blobs.Models.BlobStates.None, string prefix = null, System.Threading.CancellationToken cancellationToken = default(System.Threading.CancellationToken)) { throw null; }
        public virtual Azure.Pageable<Azure.Storage.Blobs.Models.BlobHierarchyItem> GetBlobsByHierarchy(Azure.Storage.Blobs.Models.BlobTraits traits = Azure.Storage.Blobs.Models.BlobTraits.None, Azure.Storage.Blobs.Models.BlobStates states = Azure.Storage.Blobs.Models.BlobStates.None, string delimiter = null, string prefix = null, System.Threading.CancellationToken cancellationToken = default(System.Threading.CancellationToken)) { throw null; }
        public virtual Azure.AsyncPageable<Azure.Storage.Blobs.Models.BlobHierarchyItem> GetBlobsByHierarchyAsync(Azure.Storage.Blobs.Models.BlobTraits traits = Azure.Storage.Blobs.Models.BlobTraits.None, Azure.Storage.Blobs.Models.BlobStates states = Azure.Storage.Blobs.Models.BlobStates.None, string delimiter = null, string prefix = null, System.Threading.CancellationToken cancellationToken = default(System.Threading.CancellationToken)) { throw null; }
        public virtual Azure.Response<Azure.Storage.Blobs.Models.BlobContainerProperties> GetProperties(Azure.Storage.Blobs.Models.BlobRequestConditions conditions = null, System.Threading.CancellationToken cancellationToken = default(System.Threading.CancellationToken)) { throw null; }
        public virtual System.Threading.Tasks.Task<Azure.Response<Azure.Storage.Blobs.Models.BlobContainerProperties>> GetPropertiesAsync(Azure.Storage.Blobs.Models.BlobRequestConditions conditions = null, System.Threading.CancellationToken cancellationToken = default(System.Threading.CancellationToken)) { throw null; }
        public virtual Azure.Response<Azure.Storage.Blobs.Models.BlobContainerInfo> SetAccessPolicy(Azure.Storage.Blobs.Models.PublicAccessType accessType = Azure.Storage.Blobs.Models.PublicAccessType.None, System.Collections.Generic.IEnumerable<Azure.Storage.Blobs.Models.BlobSignedIdentifier> permissions = null, Azure.Storage.Blobs.Models.BlobRequestConditions conditions = null, System.Threading.CancellationToken cancellationToken = default(System.Threading.CancellationToken)) { throw null; }
        public virtual System.Threading.Tasks.Task<Azure.Response<Azure.Storage.Blobs.Models.BlobContainerInfo>> SetAccessPolicyAsync(Azure.Storage.Blobs.Models.PublicAccessType accessType = Azure.Storage.Blobs.Models.PublicAccessType.None, System.Collections.Generic.IEnumerable<Azure.Storage.Blobs.Models.BlobSignedIdentifier> permissions = null, Azure.Storage.Blobs.Models.BlobRequestConditions conditions = null, System.Threading.CancellationToken cancellationToken = default(System.Threading.CancellationToken)) { throw null; }
        public virtual Azure.Response<Azure.Storage.Blobs.Models.BlobContainerInfo> SetMetadata(System.Collections.Generic.IDictionary<string, string> metadata, Azure.Storage.Blobs.Models.BlobRequestConditions conditions = null, System.Threading.CancellationToken cancellationToken = default(System.Threading.CancellationToken)) { throw null; }
        public virtual System.Threading.Tasks.Task<Azure.Response<Azure.Storage.Blobs.Models.BlobContainerInfo>> SetMetadataAsync(System.Collections.Generic.IDictionary<string, string> metadata, Azure.Storage.Blobs.Models.BlobRequestConditions conditions = null, System.Threading.CancellationToken cancellationToken = default(System.Threading.CancellationToken)) { throw null; }
        public virtual Azure.Response<Azure.Storage.Blobs.Models.BlobContentInfo> UploadBlob(string blobName, System.IO.Stream content, System.Threading.CancellationToken cancellationToken = default(System.Threading.CancellationToken)) { throw null; }
        public virtual System.Threading.Tasks.Task<Azure.Response<Azure.Storage.Blobs.Models.BlobContentInfo>> UploadBlobAsync(string blobName, System.IO.Stream content, System.Threading.CancellationToken cancellationToken = default(System.Threading.CancellationToken)) { throw null; }
    }
    public partial class BlobServiceClient
    {
        protected BlobServiceClient() { }
        public BlobServiceClient(string connectionString) { }
        public BlobServiceClient(string connectionString, Azure.Storage.Blobs.BlobClientOptions options) { }
        public BlobServiceClient(System.Uri serviceUri, Azure.Core.TokenCredential credential, Azure.Storage.Blobs.BlobClientOptions options = null) { }
        public BlobServiceClient(System.Uri serviceUri, Azure.Storage.Blobs.BlobClientOptions options = null) { }
        public BlobServiceClient(System.Uri serviceUri, Azure.Storage.StorageSharedKeyCredential credential, Azure.Storage.Blobs.BlobClientOptions options = null) { }
        public string AccountName { get { throw null; } }
        public virtual System.Uri Uri { get { throw null; } }
        public virtual Azure.Response<Azure.Storage.Blobs.BlobContainerClient> CreateBlobContainer(string blobContainerName, Azure.Storage.Blobs.Models.PublicAccessType publicAccessType = Azure.Storage.Blobs.Models.PublicAccessType.None, System.Collections.Generic.IDictionary<string, string> metadata = null, System.Threading.CancellationToken cancellationToken = default(System.Threading.CancellationToken)) { throw null; }
        public virtual System.Threading.Tasks.Task<Azure.Response<Azure.Storage.Blobs.BlobContainerClient>> CreateBlobContainerAsync(string blobContainerName, Azure.Storage.Blobs.Models.PublicAccessType publicAccessType = Azure.Storage.Blobs.Models.PublicAccessType.None, System.Collections.Generic.IDictionary<string, string> metadata = null, System.Threading.CancellationToken cancellationToken = default(System.Threading.CancellationToken)) { throw null; }
        protected static Azure.Storage.Blobs.BlobServiceClient CreateClient(System.Uri serviceUri, Azure.Storage.Blobs.BlobClientOptions options, Azure.Core.Pipeline.HttpPipelinePolicy authentication, Azure.Core.Pipeline.HttpPipeline pipeline) { throw null; }
        public virtual Azure.Response DeleteBlobContainer(string blobContainerName, Azure.Storage.Blobs.Models.BlobRequestConditions conditions = null, System.Threading.CancellationToken cancellationToken = default(System.Threading.CancellationToken)) { throw null; }
        public virtual System.Threading.Tasks.Task<Azure.Response> DeleteBlobContainerAsync(string blobContainerName, Azure.Storage.Blobs.Models.BlobRequestConditions conditions = null, System.Threading.CancellationToken cancellationToken = default(System.Threading.CancellationToken)) { throw null; }
<<<<<<< HEAD
        public virtual Azure.Pageable<Azure.Storage.Blobs.Models.FilterBlobItem> FindBlobsByTags(string tagFilterSqlExpression, System.Threading.CancellationToken cancellationToken = default(System.Threading.CancellationToken)) { throw null; }
        public virtual Azure.AsyncPageable<Azure.Storage.Blobs.Models.FilterBlobItem> FindBlobsByTagsAsync(string tagFilterSqlExpression, System.Threading.CancellationToken cancellationToken = default(System.Threading.CancellationToken)) { throw null; }
=======
        public virtual Azure.Pageable<Azure.Storage.Blobs.Models.TaggedBlobItem> FindBlobsByTags(string tagFilterSqlExpression, System.Threading.CancellationToken cancellationToken = default(System.Threading.CancellationToken)) { throw null; }
        public virtual Azure.AsyncPageable<Azure.Storage.Blobs.Models.TaggedBlobItem> FindBlobsByTagsAsync(string tagFilterSqlExpression, System.Threading.CancellationToken cancellationToken = default(System.Threading.CancellationToken)) { throw null; }
>>>>>>> 994efc63
        public virtual Azure.Response<Azure.Storage.Blobs.Models.AccountInfo> GetAccountInfo(System.Threading.CancellationToken cancellationToken = default(System.Threading.CancellationToken)) { throw null; }
        public virtual System.Threading.Tasks.Task<Azure.Response<Azure.Storage.Blobs.Models.AccountInfo>> GetAccountInfoAsync(System.Threading.CancellationToken cancellationToken = default(System.Threading.CancellationToken)) { throw null; }
        protected static Azure.Core.Pipeline.HttpPipelinePolicy GetAuthenticationPolicy(Azure.Storage.Blobs.BlobServiceClient client) { throw null; }
        public virtual Azure.Storage.Blobs.BlobContainerClient GetBlobContainerClient(string blobContainerName) { throw null; }
        public virtual Azure.Pageable<Azure.Storage.Blobs.Models.BlobContainerItem> GetBlobContainers(Azure.Storage.Blobs.Models.BlobContainerTraits traits = Azure.Storage.Blobs.Models.BlobContainerTraits.None, Azure.Storage.Blobs.Models.BlobContainerStates states = Azure.Storage.Blobs.Models.BlobContainerStates.None, string prefix = null, System.Threading.CancellationToken cancellationToken = default(System.Threading.CancellationToken)) { throw null; }
        [System.ComponentModel.EditorBrowsableAttribute(System.ComponentModel.EditorBrowsableState.Never)]
        public virtual Azure.Pageable<Azure.Storage.Blobs.Models.BlobContainerItem> GetBlobContainers(Azure.Storage.Blobs.Models.BlobContainerTraits traits, string prefix, System.Threading.CancellationToken cancellationToken) { throw null; }
        public virtual Azure.AsyncPageable<Azure.Storage.Blobs.Models.BlobContainerItem> GetBlobContainersAsync(Azure.Storage.Blobs.Models.BlobContainerTraits traits = Azure.Storage.Blobs.Models.BlobContainerTraits.None, Azure.Storage.Blobs.Models.BlobContainerStates states = Azure.Storage.Blobs.Models.BlobContainerStates.None, string prefix = null, System.Threading.CancellationToken cancellationToken = default(System.Threading.CancellationToken)) { throw null; }
        [System.ComponentModel.EditorBrowsableAttribute(System.ComponentModel.EditorBrowsableState.Never)]
        public virtual Azure.AsyncPageable<Azure.Storage.Blobs.Models.BlobContainerItem> GetBlobContainersAsync(Azure.Storage.Blobs.Models.BlobContainerTraits traits, string prefix, System.Threading.CancellationToken cancellationToken) { throw null; }
        protected static Azure.Storage.Blobs.BlobClientOptions GetClientOptions(Azure.Storage.Blobs.BlobServiceClient client) { throw null; }
        protected static Azure.Core.Pipeline.HttpPipeline GetHttpPipeline(Azure.Storage.Blobs.BlobServiceClient client) { throw null; }
        public virtual Azure.Response<Azure.Storage.Blobs.Models.BlobServiceProperties> GetProperties(System.Threading.CancellationToken cancellationToken = default(System.Threading.CancellationToken)) { throw null; }
        public virtual System.Threading.Tasks.Task<Azure.Response<Azure.Storage.Blobs.Models.BlobServiceProperties>> GetPropertiesAsync(System.Threading.CancellationToken cancellationToken = default(System.Threading.CancellationToken)) { throw null; }
        public virtual Azure.Response<Azure.Storage.Blobs.Models.BlobServiceStatistics> GetStatistics(System.Threading.CancellationToken cancellationToken = default(System.Threading.CancellationToken)) { throw null; }
        public virtual System.Threading.Tasks.Task<Azure.Response<Azure.Storage.Blobs.Models.BlobServiceStatistics>> GetStatisticsAsync(System.Threading.CancellationToken cancellationToken = default(System.Threading.CancellationToken)) { throw null; }
        public virtual Azure.Response<Azure.Storage.Blobs.Models.UserDelegationKey> GetUserDelegationKey(System.DateTimeOffset? startsOn, System.DateTimeOffset expiresOn, System.Threading.CancellationToken cancellationToken = default(System.Threading.CancellationToken)) { throw null; }
        public virtual System.Threading.Tasks.Task<Azure.Response<Azure.Storage.Blobs.Models.UserDelegationKey>> GetUserDelegationKeyAsync(System.DateTimeOffset? startsOn, System.DateTimeOffset expiresOn, System.Threading.CancellationToken cancellationToken = default(System.Threading.CancellationToken)) { throw null; }
        public virtual Azure.Response SetProperties(Azure.Storage.Blobs.Models.BlobServiceProperties properties, System.Threading.CancellationToken cancellationToken = default(System.Threading.CancellationToken)) { throw null; }
        public virtual System.Threading.Tasks.Task<Azure.Response> SetPropertiesAsync(Azure.Storage.Blobs.Models.BlobServiceProperties properties, System.Threading.CancellationToken cancellationToken = default(System.Threading.CancellationToken)) { throw null; }
        public virtual Azure.Response<Azure.Storage.Blobs.BlobContainerClient> UndeleteBlobContainer(string deletedContainerName, string deletedContainerVersion, string destinationContainerName = null, System.Threading.CancellationToken cancellationToken = default(System.Threading.CancellationToken)) { throw null; }
        public virtual System.Threading.Tasks.Task<Azure.Response<Azure.Storage.Blobs.BlobContainerClient>> UndeleteBlobContainerAsync(string deletedContainerName, string deletedContainerVersion, string destinationContainerName = null, System.Threading.CancellationToken cancellationToken = default(System.Threading.CancellationToken)) { throw null; }
    }
    public partial class BlobUriBuilder
    {
        public BlobUriBuilder(System.Uri uri) { }
        public string AccountName { get { throw null; } set { } }
        public string BlobContainerName { get { throw null; } set { } }
        public string BlobName { get { throw null; } set { } }
        public string Host { get { throw null; } set { } }
        public int Port { get { throw null; } set { } }
        public string Query { get { throw null; } set { } }
        public Azure.Storage.Sas.BlobSasQueryParameters Sas { get { throw null; } set { } }
        public string Scheme { get { throw null; } set { } }
        public string Snapshot { get { throw null; } set { } }
        public string VersionId { get { throw null; } set { } }
        public override string ToString() { throw null; }
        public System.Uri ToUri() { throw null; }
    }
}
namespace Azure.Storage.Blobs.Models
{
    [System.Runtime.InteropServices.StructLayoutAttribute(System.Runtime.InteropServices.LayoutKind.Sequential)]
    public readonly partial struct AccessTier : System.IEquatable<Azure.Storage.Blobs.Models.AccessTier>
    {
        private readonly object _dummy;
        private readonly int _dummyPrimitive;
        public AccessTier(string value) { throw null; }
        public static Azure.Storage.Blobs.Models.AccessTier Archive { get { throw null; } }
        public static Azure.Storage.Blobs.Models.AccessTier Cool { get { throw null; } }
        public static Azure.Storage.Blobs.Models.AccessTier Hot { get { throw null; } }
        public static Azure.Storage.Blobs.Models.AccessTier P10 { get { throw null; } }
        public static Azure.Storage.Blobs.Models.AccessTier P15 { get { throw null; } }
        public static Azure.Storage.Blobs.Models.AccessTier P20 { get { throw null; } }
        public static Azure.Storage.Blobs.Models.AccessTier P30 { get { throw null; } }
        public static Azure.Storage.Blobs.Models.AccessTier P4 { get { throw null; } }
        public static Azure.Storage.Blobs.Models.AccessTier P40 { get { throw null; } }
        public static Azure.Storage.Blobs.Models.AccessTier P50 { get { throw null; } }
        public static Azure.Storage.Blobs.Models.AccessTier P6 { get { throw null; } }
        public static Azure.Storage.Blobs.Models.AccessTier P60 { get { throw null; } }
        public static Azure.Storage.Blobs.Models.AccessTier P70 { get { throw null; } }
        public static Azure.Storage.Blobs.Models.AccessTier P80 { get { throw null; } }
        public bool Equals(Azure.Storage.Blobs.Models.AccessTier other) { throw null; }
        [System.ComponentModel.EditorBrowsableAttribute(System.ComponentModel.EditorBrowsableState.Never)]
        public override bool Equals(object obj) { throw null; }
        [System.ComponentModel.EditorBrowsableAttribute(System.ComponentModel.EditorBrowsableState.Never)]
        public override int GetHashCode() { throw null; }
        public static bool operator ==(Azure.Storage.Blobs.Models.AccessTier left, Azure.Storage.Blobs.Models.AccessTier right) { throw null; }
        public static implicit operator Azure.Storage.Blobs.Models.AccessTier (string value) { throw null; }
        public static bool operator !=(Azure.Storage.Blobs.Models.AccessTier left, Azure.Storage.Blobs.Models.AccessTier right) { throw null; }
        public override string ToString() { throw null; }
    }
    public partial class AccountInfo
    {
        internal AccountInfo() { }
        public Azure.Storage.Blobs.Models.AccountKind AccountKind { get { throw null; } }
        public Azure.Storage.Blobs.Models.SkuName SkuName { get { throw null; } }
    }
    public enum AccountKind
    {
        Storage = 0,
        BlobStorage = 1,
        StorageV2 = 2,
        FileStorage = 3,
        BlockBlobStorage = 4,
    }
    public partial class AppendBlobCreateOptions
    {
        public AppendBlobCreateOptions() { }
        public Azure.Storage.Blobs.Models.AppendBlobRequestConditions Conditions { get { throw null; } set { } }
        public Azure.Storage.Blobs.Models.BlobHttpHeaders HttpHeaders { get { throw null; } set { } }
        public System.Collections.Generic.IDictionary<string, string> Metadata { get { throw null; } set { } }
        public System.Collections.Generic.IDictionary<string, string> Tags { get { throw null; } set { } }
    }
    public partial class AppendBlobRequestConditions : Azure.Storage.Blobs.Models.BlobRequestConditions
    {
        public AppendBlobRequestConditions() { }
        public long? IfAppendPositionEqual { get { throw null; } set { } }
        public long? IfMaxSizeLessThanOrEqual { get { throw null; } set { } }
    }
    public enum ArchiveStatus
    {
        RehydratePendingToHot = 0,
        RehydratePendingToCool = 1,
    }
    public partial class BlobAccessPolicy
    {
        public BlobAccessPolicy() { }
        [System.ComponentModel.EditorBrowsableAttribute(System.ComponentModel.EditorBrowsableState.Never)]
        public System.DateTimeOffset ExpiresOn { get { throw null; } set { } }
        public string Permissions { get { throw null; } set { } }
        public System.DateTimeOffset? PolicyExpiresOn { get { throw null; } set { } }
        public System.DateTimeOffset? PolicyStartsOn { get { throw null; } set { } }
        [System.ComponentModel.EditorBrowsableAttribute(System.ComponentModel.EditorBrowsableState.Never)]
        public System.DateTimeOffset StartsOn { get { throw null; } set { } }
    }
    public partial class BlobAnalyticsLogging
    {
        public BlobAnalyticsLogging() { }
        public bool Delete { get { throw null; } set { } }
        public bool Read { get { throw null; } set { } }
        public Azure.Storage.Blobs.Models.BlobRetentionPolicy RetentionPolicy { get { throw null; } set { } }
        public string Version { get { throw null; } set { } }
        public bool Write { get { throw null; } set { } }
    }
    public partial class BlobAppendInfo
    {
        internal BlobAppendInfo() { }
        public string BlobAppendOffset { get { throw null; } }
        public int BlobCommittedBlockCount { get { throw null; } }
        public byte[] ContentCrc64 { get { throw null; } }
        public byte[] ContentHash { get { throw null; } }
        public string EncryptionKeySha256 { get { throw null; } }
        public string EncryptionScope { get { throw null; } }
        public Azure.ETag ETag { get { throw null; } }
        public bool IsServerEncrypted { get { throw null; } }
        public System.DateTimeOffset LastModified { get { throw null; } }
    }
    [System.Runtime.InteropServices.StructLayoutAttribute(System.Runtime.InteropServices.LayoutKind.Sequential)]
    public readonly partial struct BlobBlock : System.IEquatable<Azure.Storage.Blobs.Models.BlobBlock>
    {
        private readonly object _dummy;
        private readonly int _dummyPrimitive;
        public string Name { get { throw null; } }
        public int Size { get { throw null; } }
        [System.ComponentModel.EditorBrowsableAttribute(System.ComponentModel.EditorBrowsableState.Never)]
        public bool Equals(Azure.Storage.Blobs.Models.BlobBlock other) { throw null; }
        [System.ComponentModel.EditorBrowsableAttribute(System.ComponentModel.EditorBrowsableState.Never)]
        public override bool Equals(object obj) { throw null; }
        [System.ComponentModel.EditorBrowsableAttribute(System.ComponentModel.EditorBrowsableState.Never)]
        public override int GetHashCode() { throw null; }
    }
    public partial class BlobContainerAccessPolicy
    {
        public BlobContainerAccessPolicy() { }
        public Azure.Storage.Blobs.Models.PublicAccessType BlobPublicAccess { get { throw null; } }
        public Azure.ETag ETag { get { throw null; } }
        public System.DateTimeOffset LastModified { get { throw null; } }
        public System.Collections.Generic.IEnumerable<Azure.Storage.Blobs.Models.BlobSignedIdentifier> SignedIdentifiers { get { throw null; } }
    }
    public partial class BlobContainerEncryptionScopeOptions
    {
        public BlobContainerEncryptionScopeOptions() { }
        public string DefaultEncryptionScope { get { throw null; } set { } }
        public bool PreventEncryptionScopeOverride { get { throw null; } set { } }
    }
    public partial class BlobContainerInfo
    {
        internal BlobContainerInfo() { }
        public Azure.ETag ETag { get { throw null; } }
        public System.DateTimeOffset LastModified { get { throw null; } }
    }
    public partial class BlobContainerItem
    {
        internal BlobContainerItem() { }
<<<<<<< HEAD
        public bool? Deleted { get { throw null; } }
        public string Name { get { throw null; } }
        public Azure.Storage.Blobs.Models.BlobContainerProperties Properties { get { throw null; } }
        public string Version { get { throw null; } }
=======
        public bool? IsDeleted { get { throw null; } }
        public string Name { get { throw null; } }
        public Azure.Storage.Blobs.Models.BlobContainerProperties Properties { get { throw null; } }
        public string VersionId { get { throw null; } }
>>>>>>> 994efc63
    }
    public partial class BlobContainerProperties
    {
        internal BlobContainerProperties() { }
        public string DefaultEncryptionScope { get { throw null; } }
<<<<<<< HEAD
        public System.DateTimeOffset? DeletedTime { get { throw null; } }
=======
        public System.DateTimeOffset? DeletedOn { get { throw null; } }
>>>>>>> 994efc63
        public Azure.ETag ETag { get { throw null; } }
        public bool? HasImmutabilityPolicy { get { throw null; } }
        public bool? HasLegalHold { get { throw null; } }
        public System.DateTimeOffset LastModified { get { throw null; } }
        public Azure.Storage.Blobs.Models.LeaseDurationType? LeaseDuration { get { throw null; } }
        public Azure.Storage.Blobs.Models.LeaseState? LeaseState { get { throw null; } }
        public Azure.Storage.Blobs.Models.LeaseStatus? LeaseStatus { get { throw null; } }
        public System.Collections.Generic.IDictionary<string, string> Metadata { get { throw null; } }
        public bool? PreventEncryptionScopeOverride { get { throw null; } }
        public Azure.Storage.Blobs.Models.PublicAccessType? PublicAccess { get { throw null; } }
        public int? RemainingRetentionDays { get { throw null; } }
    }
    [System.FlagsAttribute]
    public enum BlobContainerStates
    {
        None = 0,
<<<<<<< HEAD
        Deleted = 1,
=======
>>>>>>> 994efc63
    }
    [System.FlagsAttribute]
    public enum BlobContainerTraits
    {
        None = 0,
        Metadata = 1,
    }
    public partial class BlobContentInfo
    {
        internal BlobContentInfo() { }
        public long BlobSequenceNumber { get { throw null; } }
        public byte[] ContentHash { get { throw null; } }
        public string EncryptionKeySha256 { get { throw null; } }
        public string EncryptionScope { get { throw null; } }
        public Azure.ETag ETag { get { throw null; } }
        public System.DateTimeOffset LastModified { get { throw null; } }
        public string VersionId { get { throw null; } }
    }
    public partial class BlobCopyFromUriOptions
    {
        public BlobCopyFromUriOptions() { }
        public Azure.Storage.Blobs.Models.AccessTier? AccessTier { get { throw null; } set { } }
        public Azure.Storage.Blobs.Models.BlobRequestConditions DestinationConditions { get { throw null; } set { } }
<<<<<<< HEAD
        public bool? IsSealed { get { throw null; } set { } }
        public System.Collections.Generic.IDictionary<string, string> Metadata { get { throw null; } set { } }
        public Azure.Storage.Blobs.Models.RehydratePriority? RehydratePriority { get { throw null; } set { } }
=======
        public System.Collections.Generic.IDictionary<string, string> Metadata { get { throw null; } set { } }
        public Azure.Storage.Blobs.Models.RehydratePriority? RehydratePriority { get { throw null; } set { } }
        public bool? ShouldSealDestination { get { throw null; } set { } }
>>>>>>> 994efc63
        public Azure.Storage.Blobs.Models.BlobRequestConditions SourceConditions { get { throw null; } set { } }
        public System.Collections.Generic.IDictionary<string, string> Tags { get { throw null; } set { } }
    }
    public partial class BlobCopyInfo
    {
        internal BlobCopyInfo() { }
        public string CopyId { get { throw null; } }
        public Azure.Storage.Blobs.Models.CopyStatus CopyStatus { get { throw null; } }
        public Azure.ETag ETag { get { throw null; } }
        public System.DateTimeOffset LastModified { get { throw null; } }
        public string VersionId { get { throw null; } }
    }
    public partial class BlobCorsRule
    {
        public BlobCorsRule() { }
        public string AllowedHeaders { get { throw null; } set { } }
        public string AllowedMethods { get { throw null; } set { } }
        public string AllowedOrigins { get { throw null; } set { } }
        public string ExposedHeaders { get { throw null; } set { } }
        public int MaxAgeInSeconds { get { throw null; } set { } }
    }
    public partial class BlobDownloadDetails
    {
        public BlobDownloadDetails() { }
        public string AcceptRanges { get { throw null; } }
        public int BlobCommittedBlockCount { get { throw null; } }
        public byte[] BlobContentHash { get { throw null; } }
        public long BlobSequenceNumber { get { throw null; } }
        public string CacheControl { get { throw null; } }
        public string ContentDisposition { get { throw null; } }
        public string ContentEncoding { get { throw null; } }
        public string ContentLanguage { get { throw null; } }
        public string ContentRange { get { throw null; } }
        public System.DateTimeOffset CopyCompletedOn { get { throw null; } }
        public string CopyId { get { throw null; } }
        public string CopyProgress { get { throw null; } }
        public System.Uri CopySource { get { throw null; } }
        public Azure.Storage.Blobs.Models.CopyStatus CopyStatus { get { throw null; } }
        public string CopyStatusDescription { get { throw null; } }
        public string EncryptionKeySha256 { get { throw null; } }
        public string EncryptionScope { get { throw null; } }
        public Azure.ETag ETag { get { throw null; } }
        public bool IsSealed { get { throw null; } }
        public bool IsServerEncrypted { get { throw null; } }
        public System.DateTimeOffset LastModified { get { throw null; } }
        public Azure.Storage.Blobs.Models.LeaseDurationType LeaseDuration { get { throw null; } }
        public Azure.Storage.Blobs.Models.LeaseState LeaseState { get { throw null; } }
        public Azure.Storage.Blobs.Models.LeaseStatus LeaseStatus { get { throw null; } }
        public System.Collections.Generic.IDictionary<string, string> Metadata { get { throw null; } }
<<<<<<< HEAD
        public string ObjectReplicationDestinationPolicy { get { throw null; } }
        public System.Collections.Generic.IDictionary<string, System.Collections.Generic.IDictionary<string, string>> ObjectReplicationSourceProperties { get { throw null; } }
=======
        public string ObjectReplicationDestinationPolicyId { get { throw null; } }
        public System.Collections.Generic.IList<Azure.Storage.Blobs.Models.ObjectReplicationPolicy> ObjectReplicationSourceProperties { get { throw null; } }
>>>>>>> 994efc63
        public long TagCount { get { throw null; } }
        public string VersionId { get { throw null; } }
    }
    public partial class BlobDownloadInfo : System.IDisposable
    {
        internal BlobDownloadInfo() { }
        public Azure.Storage.Blobs.Models.BlobType BlobType { get { throw null; } }
        public System.IO.Stream Content { get { throw null; } }
        public byte[] ContentHash { get { throw null; } }
        public long ContentLength { get { throw null; } }
        public string ContentType { get { throw null; } }
        public Azure.Storage.Blobs.Models.BlobDownloadDetails Details { get { throw null; } }
        public void Dispose() { }
    }
    [System.Runtime.InteropServices.StructLayoutAttribute(System.Runtime.InteropServices.LayoutKind.Sequential)]
    public readonly partial struct BlobErrorCode : System.IEquatable<Azure.Storage.Blobs.Models.BlobErrorCode>
    {
        private readonly object _dummy;
        private readonly int _dummyPrimitive;
        public BlobErrorCode(string value) { throw null; }
        public static Azure.Storage.Blobs.Models.BlobErrorCode AccountAlreadyExists { get { throw null; } }
        public static Azure.Storage.Blobs.Models.BlobErrorCode AccountBeingCreated { get { throw null; } }
        public static Azure.Storage.Blobs.Models.BlobErrorCode AccountIsDisabled { get { throw null; } }
        public static Azure.Storage.Blobs.Models.BlobErrorCode AppendPositionConditionNotMet { get { throw null; } }
        public static Azure.Storage.Blobs.Models.BlobErrorCode AuthenticationFailed { get { throw null; } }
        public static Azure.Storage.Blobs.Models.BlobErrorCode AuthorizationFailure { get { throw null; } }
        public static Azure.Storage.Blobs.Models.BlobErrorCode AuthorizationPermissionMismatch { get { throw null; } }
        public static Azure.Storage.Blobs.Models.BlobErrorCode AuthorizationProtocolMismatch { get { throw null; } }
        public static Azure.Storage.Blobs.Models.BlobErrorCode AuthorizationResourceTypeMismatch { get { throw null; } }
        public static Azure.Storage.Blobs.Models.BlobErrorCode AuthorizationServiceMismatch { get { throw null; } }
        public static Azure.Storage.Blobs.Models.BlobErrorCode AuthorizationSourceIPMismatch { get { throw null; } }
        public static Azure.Storage.Blobs.Models.BlobErrorCode BlobAlreadyExists { get { throw null; } }
        public static Azure.Storage.Blobs.Models.BlobErrorCode BlobArchived { get { throw null; } }
        public static Azure.Storage.Blobs.Models.BlobErrorCode BlobBeingRehydrated { get { throw null; } }
        public static Azure.Storage.Blobs.Models.BlobErrorCode BlobNotArchived { get { throw null; } }
        public static Azure.Storage.Blobs.Models.BlobErrorCode BlobNotFound { get { throw null; } }
        public static Azure.Storage.Blobs.Models.BlobErrorCode BlobOverwritten { get { throw null; } }
        public static Azure.Storage.Blobs.Models.BlobErrorCode BlobTierInadequateForContentLength { get { throw null; } }
        public static Azure.Storage.Blobs.Models.BlobErrorCode BlockCountExceedsLimit { get { throw null; } }
        public static Azure.Storage.Blobs.Models.BlobErrorCode BlockListTooLong { get { throw null; } }
        public static Azure.Storage.Blobs.Models.BlobErrorCode CannotChangeToLowerTier { get { throw null; } }
        public static Azure.Storage.Blobs.Models.BlobErrorCode CannotVerifyCopySource { get { throw null; } }
        public static Azure.Storage.Blobs.Models.BlobErrorCode ConditionHeadersNotSupported { get { throw null; } }
        public static Azure.Storage.Blobs.Models.BlobErrorCode ConditionNotMet { get { throw null; } }
        public static Azure.Storage.Blobs.Models.BlobErrorCode ContainerAlreadyExists { get { throw null; } }
        public static Azure.Storage.Blobs.Models.BlobErrorCode ContainerBeingDeleted { get { throw null; } }
        public static Azure.Storage.Blobs.Models.BlobErrorCode ContainerDisabled { get { throw null; } }
        public static Azure.Storage.Blobs.Models.BlobErrorCode ContainerNotFound { get { throw null; } }
        public static Azure.Storage.Blobs.Models.BlobErrorCode ContentLengthLargerThanTierLimit { get { throw null; } }
        public static Azure.Storage.Blobs.Models.BlobErrorCode CopyAcrossAccountsNotSupported { get { throw null; } }
        public static Azure.Storage.Blobs.Models.BlobErrorCode CopyIdMismatch { get { throw null; } }
        public static Azure.Storage.Blobs.Models.BlobErrorCode EmptyMetadataKey { get { throw null; } }
        public static Azure.Storage.Blobs.Models.BlobErrorCode FeatureVersionMismatch { get { throw null; } }
        public static Azure.Storage.Blobs.Models.BlobErrorCode IncrementalCopyBlobMismatch { get { throw null; } }
        public static Azure.Storage.Blobs.Models.BlobErrorCode IncrementalCopyOfEralierVersionSnapshotNotAllowed { get { throw null; } }
        public static Azure.Storage.Blobs.Models.BlobErrorCode IncrementalCopySourceMustBeSnapshot { get { throw null; } }
        public static Azure.Storage.Blobs.Models.BlobErrorCode InfiniteLeaseDurationRequired { get { throw null; } }
        public static Azure.Storage.Blobs.Models.BlobErrorCode InsufficientAccountPermissions { get { throw null; } }
        public static Azure.Storage.Blobs.Models.BlobErrorCode InternalError { get { throw null; } }
        public static Azure.Storage.Blobs.Models.BlobErrorCode InvalidAuthenticationInfo { get { throw null; } }
        public static Azure.Storage.Blobs.Models.BlobErrorCode InvalidBlobOrBlock { get { throw null; } }
        public static Azure.Storage.Blobs.Models.BlobErrorCode InvalidBlobTier { get { throw null; } }
        public static Azure.Storage.Blobs.Models.BlobErrorCode InvalidBlobType { get { throw null; } }
        public static Azure.Storage.Blobs.Models.BlobErrorCode InvalidBlockId { get { throw null; } }
        public static Azure.Storage.Blobs.Models.BlobErrorCode InvalidBlockList { get { throw null; } }
        public static Azure.Storage.Blobs.Models.BlobErrorCode InvalidHeaderValue { get { throw null; } }
        public static Azure.Storage.Blobs.Models.BlobErrorCode InvalidHttpVerb { get { throw null; } }
        public static Azure.Storage.Blobs.Models.BlobErrorCode InvalidInput { get { throw null; } }
        public static Azure.Storage.Blobs.Models.BlobErrorCode InvalidMd5 { get { throw null; } }
        public static Azure.Storage.Blobs.Models.BlobErrorCode InvalidMetadata { get { throw null; } }
        public static Azure.Storage.Blobs.Models.BlobErrorCode InvalidOperation { get { throw null; } }
        public static Azure.Storage.Blobs.Models.BlobErrorCode InvalidPageRange { get { throw null; } }
        public static Azure.Storage.Blobs.Models.BlobErrorCode InvalidQueryParameterValue { get { throw null; } }
        public static Azure.Storage.Blobs.Models.BlobErrorCode InvalidRange { get { throw null; } }
        public static Azure.Storage.Blobs.Models.BlobErrorCode InvalidResourceName { get { throw null; } }
        public static Azure.Storage.Blobs.Models.BlobErrorCode InvalidSourceBlobType { get { throw null; } }
        public static Azure.Storage.Blobs.Models.BlobErrorCode InvalidSourceBlobUrl { get { throw null; } }
        public static Azure.Storage.Blobs.Models.BlobErrorCode InvalidUri { get { throw null; } }
        public static Azure.Storage.Blobs.Models.BlobErrorCode InvalidVersionForPageBlobOperation { get { throw null; } }
        public static Azure.Storage.Blobs.Models.BlobErrorCode InvalidXmlDocument { get { throw null; } }
        public static Azure.Storage.Blobs.Models.BlobErrorCode InvalidXmlNodeValue { get { throw null; } }
        public static Azure.Storage.Blobs.Models.BlobErrorCode LeaseAlreadyBroken { get { throw null; } }
        public static Azure.Storage.Blobs.Models.BlobErrorCode LeaseAlreadyPresent { get { throw null; } }
        public static Azure.Storage.Blobs.Models.BlobErrorCode LeaseIdMismatchWithBlobOperation { get { throw null; } }
        public static Azure.Storage.Blobs.Models.BlobErrorCode LeaseIdMismatchWithContainerOperation { get { throw null; } }
        public static Azure.Storage.Blobs.Models.BlobErrorCode LeaseIdMismatchWithLeaseOperation { get { throw null; } }
        public static Azure.Storage.Blobs.Models.BlobErrorCode LeaseIdMissing { get { throw null; } }
        public static Azure.Storage.Blobs.Models.BlobErrorCode LeaseIsBreakingAndCannotBeAcquired { get { throw null; } }
        public static Azure.Storage.Blobs.Models.BlobErrorCode LeaseIsBreakingAndCannotBeChanged { get { throw null; } }
        public static Azure.Storage.Blobs.Models.BlobErrorCode LeaseIsBrokenAndCannotBeRenewed { get { throw null; } }
        public static Azure.Storage.Blobs.Models.BlobErrorCode LeaseLost { get { throw null; } }
        public static Azure.Storage.Blobs.Models.BlobErrorCode LeaseNotPresentWithBlobOperation { get { throw null; } }
        public static Azure.Storage.Blobs.Models.BlobErrorCode LeaseNotPresentWithContainerOperation { get { throw null; } }
        public static Azure.Storage.Blobs.Models.BlobErrorCode LeaseNotPresentWithLeaseOperation { get { throw null; } }
        public static Azure.Storage.Blobs.Models.BlobErrorCode MaxBlobSizeConditionNotMet { get { throw null; } }
        public static Azure.Storage.Blobs.Models.BlobErrorCode Md5Mismatch { get { throw null; } }
        public static Azure.Storage.Blobs.Models.BlobErrorCode MetadataTooLarge { get { throw null; } }
        public static Azure.Storage.Blobs.Models.BlobErrorCode MissingContentLengthHeader { get { throw null; } }
        public static Azure.Storage.Blobs.Models.BlobErrorCode MissingRequiredHeader { get { throw null; } }
        public static Azure.Storage.Blobs.Models.BlobErrorCode MissingRequiredQueryParameter { get { throw null; } }
        public static Azure.Storage.Blobs.Models.BlobErrorCode MissingRequiredXmlNode { get { throw null; } }
        public static Azure.Storage.Blobs.Models.BlobErrorCode MultipleConditionHeadersNotSupported { get { throw null; } }
        public static Azure.Storage.Blobs.Models.BlobErrorCode NoAuthenticationInformation { get { throw null; } }
        public static Azure.Storage.Blobs.Models.BlobErrorCode NoPendingCopyOperation { get { throw null; } }
        public static Azure.Storage.Blobs.Models.BlobErrorCode OperationNotAllowedOnIncrementalCopyBlob { get { throw null; } }
        public static Azure.Storage.Blobs.Models.BlobErrorCode OperationTimedOut { get { throw null; } }
        public static Azure.Storage.Blobs.Models.BlobErrorCode OutOfRangeInput { get { throw null; } }
        public static Azure.Storage.Blobs.Models.BlobErrorCode OutOfRangeQueryParameterValue { get { throw null; } }
        public static Azure.Storage.Blobs.Models.BlobErrorCode PendingCopyOperation { get { throw null; } }
        public static Azure.Storage.Blobs.Models.BlobErrorCode PreviousSnapshotCannotBeNewer { get { throw null; } }
        public static Azure.Storage.Blobs.Models.BlobErrorCode PreviousSnapshotNotFound { get { throw null; } }
        public static Azure.Storage.Blobs.Models.BlobErrorCode PreviousSnapshotOperationNotSupported { get { throw null; } }
        public static Azure.Storage.Blobs.Models.BlobErrorCode RequestBodyTooLarge { get { throw null; } }
        public static Azure.Storage.Blobs.Models.BlobErrorCode RequestUrlFailedToParse { get { throw null; } }
        public static Azure.Storage.Blobs.Models.BlobErrorCode ResourceAlreadyExists { get { throw null; } }
        public static Azure.Storage.Blobs.Models.BlobErrorCode ResourceNotFound { get { throw null; } }
        public static Azure.Storage.Blobs.Models.BlobErrorCode ResourceTypeMismatch { get { throw null; } }
        public static Azure.Storage.Blobs.Models.BlobErrorCode SequenceNumberConditionNotMet { get { throw null; } }
        public static Azure.Storage.Blobs.Models.BlobErrorCode SequenceNumberIncrementTooLarge { get { throw null; } }
        public static Azure.Storage.Blobs.Models.BlobErrorCode ServerBusy { get { throw null; } }
        public static Azure.Storage.Blobs.Models.BlobErrorCode SnaphotOperationRateExceeded { get { throw null; } }
        public static Azure.Storage.Blobs.Models.BlobErrorCode SnapshotCountExceeded { get { throw null; } }
        public static Azure.Storage.Blobs.Models.BlobErrorCode SnapshotsPresent { get { throw null; } }
        public static Azure.Storage.Blobs.Models.BlobErrorCode SourceConditionNotMet { get { throw null; } }
        public static Azure.Storage.Blobs.Models.BlobErrorCode SystemInUse { get { throw null; } }
        public static Azure.Storage.Blobs.Models.BlobErrorCode TargetConditionNotMet { get { throw null; } }
        public static Azure.Storage.Blobs.Models.BlobErrorCode UnauthorizedBlobOverwrite { get { throw null; } }
        public static Azure.Storage.Blobs.Models.BlobErrorCode UnsupportedHeader { get { throw null; } }
        public static Azure.Storage.Blobs.Models.BlobErrorCode UnsupportedHttpVerb { get { throw null; } }
        public static Azure.Storage.Blobs.Models.BlobErrorCode UnsupportedQueryParameter { get { throw null; } }
        public static Azure.Storage.Blobs.Models.BlobErrorCode UnsupportedXmlNode { get { throw null; } }
        public bool Equals(Azure.Storage.Blobs.Models.BlobErrorCode other) { throw null; }
        [System.ComponentModel.EditorBrowsableAttribute(System.ComponentModel.EditorBrowsableState.Never)]
        public override bool Equals(object obj) { throw null; }
        [System.ComponentModel.EditorBrowsableAttribute(System.ComponentModel.EditorBrowsableState.Never)]
        public override int GetHashCode() { throw null; }
        public static bool operator ==(Azure.Storage.Blobs.Models.BlobErrorCode left, Azure.Storage.Blobs.Models.BlobErrorCode right) { throw null; }
        public static implicit operator Azure.Storage.Blobs.Models.BlobErrorCode (string value) { throw null; }
        public static bool operator !=(Azure.Storage.Blobs.Models.BlobErrorCode left, Azure.Storage.Blobs.Models.BlobErrorCode right) { throw null; }
        public override string ToString() { throw null; }
    }
    public enum BlobExpirationOffset
    {
        CreationTime = 0,
        Now = 1,
    }
    public partial class BlobGeoReplication
    {
        internal BlobGeoReplication() { }
        public System.DateTimeOffset? LastSyncedOn { get { throw null; } }
        public Azure.Storage.Blobs.Models.BlobGeoReplicationStatus Status { get { throw null; } }
    }
    public enum BlobGeoReplicationStatus
    {
        Live = 0,
        Bootstrap = 1,
        Unavailable = 2,
    }
    public partial class BlobHierarchyItem
    {
        internal BlobHierarchyItem() { }
        public Azure.Storage.Blobs.Models.BlobItem Blob { get { throw null; } }
        public bool IsBlob { get { throw null; } }
        public bool IsPrefix { get { throw null; } }
        public string Prefix { get { throw null; } }
    }
    public partial class BlobHttpHeaders
    {
        public BlobHttpHeaders() { }
        public string CacheControl { get { throw null; } set { } }
        public string ContentDisposition { get { throw null; } set { } }
        public string ContentEncoding { get { throw null; } set { } }
        public byte[] ContentHash { get { throw null; } set { } }
        public string ContentLanguage { get { throw null; } set { } }
        public string ContentType { get { throw null; } set { } }
        [System.ComponentModel.EditorBrowsableAttribute(System.ComponentModel.EditorBrowsableState.Never)]
        public override bool Equals(object obj) { throw null; }
        [System.ComponentModel.EditorBrowsableAttribute(System.ComponentModel.EditorBrowsableState.Never)]
        public override int GetHashCode() { throw null; }
        [System.ComponentModel.EditorBrowsableAttribute(System.ComponentModel.EditorBrowsableState.Never)]
        public override string ToString() { throw null; }
    }
    public partial class BlobInfo
    {
        internal BlobInfo() { }
        public long BlobSequenceNumber { get { throw null; } }
        public Azure.ETag ETag { get { throw null; } }
        public System.DateTimeOffset LastModified { get { throw null; } }
        public string VersionId { get { throw null; } }
    }
    public partial class BlobItem
    {
        internal BlobItem() { }
        public bool Deleted { get { throw null; } }
<<<<<<< HEAD
        public bool? IsCurrentVersion { get { throw null; } }
=======
        public bool? IsLatestVersion { get { throw null; } }
>>>>>>> 994efc63
        public System.Collections.Generic.IDictionary<string, string> Metadata { get { throw null; } }
        public string Name { get { throw null; } }
        public System.Collections.Generic.IList<Azure.Storage.Blobs.Models.ObjectReplicationPolicy> ObjectReplicationSourceProperties { get { throw null; } }
        public Azure.Storage.Blobs.Models.BlobItemProperties Properties { get { throw null; } }
        public string Snapshot { get { throw null; } }
        public System.Collections.Generic.IDictionary<string, string> Tags { get { throw null; } }
        public string VersionId { get { throw null; } }
    }
    public partial class BlobItemProperties
    {
        internal BlobItemProperties() { }
        public Azure.Storage.Blobs.Models.AccessTier? AccessTier { get { throw null; } }
        public System.DateTimeOffset? AccessTierChangedOn { get { throw null; } }
        public bool AccessTierInferred { get { throw null; } }
        public Azure.Storage.Blobs.Models.ArchiveStatus? ArchiveStatus { get { throw null; } }
        public long? BlobSequenceNumber { get { throw null; } }
        public Azure.Storage.Blobs.Models.BlobType? BlobType { get { throw null; } }
        public string CacheControl { get { throw null; } }
        public string ContentDisposition { get { throw null; } }
        public string ContentEncoding { get { throw null; } }
        public byte[] ContentHash { get { throw null; } }
        public string ContentLanguage { get { throw null; } }
        public long? ContentLength { get { throw null; } }
        public string ContentType { get { throw null; } }
        public System.DateTimeOffset? CopyCompletedOn { get { throw null; } }
        public string CopyId { get { throw null; } }
        public string CopyProgress { get { throw null; } }
        public System.Uri CopySource { get { throw null; } }
        public Azure.Storage.Blobs.Models.CopyStatus? CopyStatus { get { throw null; } }
        public string CopyStatusDescription { get { throw null; } }
        public System.DateTimeOffset? CreatedOn { get { throw null; } }
        public string CustomerProvidedKeySha256 { get { throw null; } }
        public System.DateTimeOffset? DeletedOn { get { throw null; } }
        public string DestinationSnapshot { get { throw null; } }
        public string EncryptionScope { get { throw null; } }
        public Azure.ETag? ETag { get { throw null; } }
        public System.DateTimeOffset? ExpiresOn { get { throw null; } }
        public bool? IncrementalCopy { get { throw null; } }
        public bool? IsSealed { get { throw null; } }
        public System.DateTimeOffset? LastModified { get { throw null; } }
        public Azure.Storage.Blobs.Models.LeaseDurationType? LeaseDuration { get { throw null; } }
        public Azure.Storage.Blobs.Models.LeaseState? LeaseState { get { throw null; } }
        public Azure.Storage.Blobs.Models.LeaseStatus? LeaseStatus { get { throw null; } }
        public Azure.Storage.Blobs.Models.RehydratePriority? RehydratePriority { get { throw null; } }
        public int? RemainingRetentionDays { get { throw null; } }
        public bool? ServerEncrypted { get { throw null; } }
<<<<<<< HEAD
        public int? TagCount { get { throw null; } }
=======
        public long? TagCount { get { throw null; } }
>>>>>>> 994efc63
    }
    public partial class BlobLease
    {
        internal BlobLease() { }
        public Azure.ETag ETag { get { throw null; } }
        public System.DateTimeOffset LastModified { get { throw null; } }
        public string LeaseId { get { throw null; } }
        public int? LeaseTime { get { throw null; } }
    }
    public partial class BlobLeaseRequestConditions : Azure.RequestConditions
    {
        public BlobLeaseRequestConditions() { }
        public string TagConditions { get { throw null; } set { } }
    }
    public partial class BlobMetrics
    {
        public BlobMetrics() { }
        public bool Enabled { get { throw null; } set { } }
        public bool? IncludeApis { get { throw null; } set { } }
        public Azure.Storage.Blobs.Models.BlobRetentionPolicy RetentionPolicy { get { throw null; } set { } }
        public string Version { get { throw null; } set { } }
    }
    public partial class BlobProperties
    {
        public BlobProperties() { }
        public string AcceptRanges { get { throw null; } }
        public string AccessTier { get { throw null; } }
        public System.DateTimeOffset AccessTierChangedOn { get { throw null; } }
        public bool AccessTierInferred { get { throw null; } }
        public string ArchiveStatus { get { throw null; } }
        public int BlobCommittedBlockCount { get { throw null; } }
        public long BlobSequenceNumber { get { throw null; } }
        public Azure.Storage.Blobs.Models.BlobType BlobType { get { throw null; } }
        public string CacheControl { get { throw null; } }
        public string ContentDisposition { get { throw null; } }
        public string ContentEncoding { get { throw null; } }
        public byte[] ContentHash { get { throw null; } }
        public string ContentLanguage { get { throw null; } }
        public long ContentLength { get { throw null; } }
        public string ContentType { get { throw null; } }
        public System.DateTimeOffset CopyCompletedOn { get { throw null; } }
        public string CopyId { get { throw null; } }
        public string CopyProgress { get { throw null; } }
        public System.Uri CopySource { get { throw null; } }
        public Azure.Storage.Blobs.Models.CopyStatus CopyStatus { get { throw null; } }
        public string CopyStatusDescription { get { throw null; } }
        public System.DateTimeOffset CreatedOn { get { throw null; } }
        public string DestinationSnapshot { get { throw null; } }
        public string EncryptionKeySha256 { get { throw null; } }
        public string EncryptionScope { get { throw null; } }
        public Azure.ETag ETag { get { throw null; } }
        public System.DateTimeOffset ExpiresOn { get { throw null; } }
<<<<<<< HEAD
        public bool IsCurrentVersion { get { throw null; } }
        public bool IsIncrementalCopy { get { throw null; } }
=======
        public bool IsIncrementalCopy { get { throw null; } }
        public bool IsLatestVersion { get { throw null; } }
>>>>>>> 994efc63
        public bool IsSealed { get { throw null; } }
        public bool IsServerEncrypted { get { throw null; } }
        public System.DateTimeOffset LastModified { get { throw null; } }
        public Azure.Storage.Blobs.Models.LeaseDurationType LeaseDuration { get { throw null; } }
        public Azure.Storage.Blobs.Models.LeaseState LeaseState { get { throw null; } }
        public Azure.Storage.Blobs.Models.LeaseStatus LeaseStatus { get { throw null; } }
        public System.Collections.Generic.IDictionary<string, string> Metadata { get { throw null; } }
<<<<<<< HEAD
        public string ObjectReplicationDestinationPolicy { get { throw null; } }
        public System.Collections.Generic.IDictionary<string, System.Collections.Generic.IDictionary<string, string>> ObjectReplicationSourceProperties { get { throw null; } }
        public long TagCount { get { throw null; } }
        public string VersionId { get { throw null; } }
    }
    public partial class BlobQueryCsvTextConfiguration : Azure.Storage.Blobs.Models.BlobQueryTextConfiguration
    {
        public BlobQueryCsvTextConfiguration() { }
        public string ColumnSeparator { get { throw null; } set { } }
        public char? EscapeCharacter { get { throw null; } set { } }
        public char? FieldQuote { get { throw null; } set { } }
        public bool HasHeaders { get { throw null; } set { } }
    }
    public partial class BlobQueryError
    {
        internal BlobQueryError() { }
        public string Description { get { throw null; } }
        public bool IsFatal { get { throw null; } }
        public string Name { get { throw null; } }
        public long Position { get { throw null; } }
    }
    public partial class BlobQueryJsonTextConfiguration : Azure.Storage.Blobs.Models.BlobQueryTextConfiguration
    {
        public BlobQueryJsonTextConfiguration() { }
    }
=======
        public string ObjectReplicationDestinationPolicyId { get { throw null; } }
        public System.Collections.Generic.IList<Azure.Storage.Blobs.Models.ObjectReplicationPolicy> ObjectReplicationSourceProperties { get { throw null; } }
        public string RehydratePriority { get { throw null; } }
        public long TagCount { get { throw null; } }
        public string VersionId { get { throw null; } }
    }
    public partial class BlobQueryCsvTextOptions : Azure.Storage.Blobs.Models.BlobQueryTextOptions
    {
        public BlobQueryCsvTextOptions() { }
        public string ColumnSeparator { get { throw null; } set { } }
        public char? EscapeCharacter { get { throw null; } set { } }
        public bool HasHeaders { get { throw null; } set { } }
        public char? QuotationCharacter { get { throw null; } set { } }
    }
    public partial class BlobQueryError
    {
        internal BlobQueryError() { }
        public string Description { get { throw null; } }
        public bool IsFatal { get { throw null; } }
        public string Name { get { throw null; } }
        public long Position { get { throw null; } }
    }
    public partial class BlobQueryJsonTextOptions : Azure.Storage.Blobs.Models.BlobQueryTextOptions
    {
        public BlobQueryJsonTextOptions() { }
    }
>>>>>>> 994efc63
    public partial class BlobQueryOptions
    {
        public BlobQueryOptions() { }
        public Azure.Storage.Blobs.Models.BlobRequestConditions Conditions { get { throw null; } set { } }
<<<<<<< HEAD
        public Azure.Storage.Blobs.Models.BlobQueryTextConfiguration InputTextConfiguration { get { throw null; } set { } }
        public Azure.Storage.Blobs.Models.BlobQueryTextConfiguration OutputTextConfiguration { get { throw null; } set { } }
        public System.IProgress<long> ProgressHandler { get { throw null; } set { } }
        public event System.Action<Azure.Storage.Blobs.Models.BlobQueryError> ErrorHandler { add { } remove { } }
    }
    public abstract partial class BlobQueryTextConfiguration
    {
        protected BlobQueryTextConfiguration() { }
        public string RecordSeparator { get { throw null; } set { } }
=======
        public Azure.Storage.Blobs.Models.BlobQueryTextOptions InputTextConfiguration { get { throw null; } set { } }
        public Azure.Storage.Blobs.Models.BlobQueryTextOptions OutputTextConfiguration { get { throw null; } set { } }
        public System.IProgress<long> ProgressHandler { get { throw null; } set { } }
        public event System.Action<Azure.Storage.Blobs.Models.BlobQueryError> ErrorHandler { add { } remove { } }
    }
    public abstract partial class BlobQueryTextOptions
    {
        protected BlobQueryTextOptions() { }
        public string RecordSeparator { get { throw null; } set { } }
        public static Azure.Storage.Blobs.Models.BlobQueryCsvTextOptions BlobQueryCsvTextOptions(string recordSeparator, string columnSeparator, char? quotationCharacter, char? escapeCharacter, bool hasHeaders) { throw null; }
        public static Azure.Storage.Blobs.Models.BlobQueryJsonTextOptions BlobQueryJsonTextOptions(string recordSeparator) { throw null; }
>>>>>>> 994efc63
    }
    public partial class BlobRequestConditions : Azure.Storage.Blobs.Models.BlobLeaseRequestConditions
    {
        public BlobRequestConditions() { }
        public string LeaseId { get { throw null; } set { } }
        public override string ToString() { throw null; }
    }
    public partial class BlobRetentionPolicy
    {
        public BlobRetentionPolicy() { }
        public int? Days { get { throw null; } set { } }
        public bool Enabled { get { throw null; } set { } }
    }
    public partial class BlobScheduleDeletionOptions
    {
        public BlobScheduleDeletionOptions() { }
        public BlobScheduleDeletionOptions(System.DateTimeOffset? expiresOn) { }
        public BlobScheduleDeletionOptions(System.TimeSpan timeToExpire, Azure.Storage.Blobs.Models.BlobExpirationOffset setRelativeTo) { }
        public System.DateTimeOffset? ExpiresOn { get { throw null; } }
        public Azure.Storage.Blobs.Models.BlobExpirationOffset? SetExpiryRelativeTo { get { throw null; } }
        public System.TimeSpan? TimeToExpire { get { throw null; } }
    }
    public partial class BlobServiceProperties
    {
        public BlobServiceProperties() { }
        public System.Collections.Generic.IList<Azure.Storage.Blobs.Models.BlobCorsRule> Cors { get { throw null; } set { } }
        public string DefaultServiceVersion { get { throw null; } set { } }
        public Azure.Storage.Blobs.Models.BlobRetentionPolicy DeleteRetentionPolicy { get { throw null; } set { } }
        public Azure.Storage.Blobs.Models.BlobMetrics HourMetrics { get { throw null; } set { } }
        public Azure.Storage.Blobs.Models.BlobAnalyticsLogging Logging { get { throw null; } set { } }
        public Azure.Storage.Blobs.Models.BlobMetrics MinuteMetrics { get { throw null; } set { } }
        public Azure.Storage.Blobs.Models.BlobStaticWebsite StaticWebsite { get { throw null; } set { } }
    }
    public partial class BlobServiceStatistics
    {
        internal BlobServiceStatistics() { }
        public Azure.Storage.Blobs.Models.BlobGeoReplication GeoReplication { get { throw null; } }
    }
    public partial class BlobSignedIdentifier
    {
        public BlobSignedIdentifier() { }
        public Azure.Storage.Blobs.Models.BlobAccessPolicy AccessPolicy { get { throw null; } set { } }
        public string Id { get { throw null; } set { } }
    }
    public static partial class BlobsModelFactory
    {
        public static Azure.Storage.Blobs.Models.AccountInfo AccountInfo(Azure.Storage.Blobs.Models.SkuName skuName, Azure.Storage.Blobs.Models.AccountKind accountKind) { throw null; }
        [System.ComponentModel.EditorBrowsableAttribute(System.ComponentModel.EditorBrowsableState.Never)]
        public static Azure.Storage.Blobs.Models.BlobAppendInfo BlobAppendInfo(Azure.ETag eTag, System.DateTimeOffset lastModified, byte[] contentHash, byte[] contentCrc64, string blobAppendOffset, int blobCommittedBlockCount, bool isServerEncrypted, string encryptionKeySha256) { throw null; }
        public static Azure.Storage.Blobs.Models.BlobAppendInfo BlobAppendInfo(Azure.ETag eTag, System.DateTimeOffset lastModified, byte[] contentHash, byte[] contentCrc64, string blobAppendOffset, int blobCommittedBlockCount, bool isServerEncrypted, string encryptionKeySha256, string encryptionScope) { throw null; }
        public static Azure.Storage.Blobs.Models.BlobBlock BlobBlock(string name, int size) { throw null; }
        public static Azure.Storage.Blobs.Models.BlobContainerAccessPolicy BlobContainerAccessPolicy(Azure.Storage.Blobs.Models.PublicAccessType blobPublicAccess, Azure.ETag eTag, System.DateTimeOffset lastModified, System.Collections.Generic.IEnumerable<Azure.Storage.Blobs.Models.BlobSignedIdentifier> signedIdentifiers) { throw null; }
        public static Azure.Storage.Blobs.Models.BlobContainerInfo BlobContainerInfo(Azure.ETag eTag, System.DateTimeOffset lastModified) { throw null; }
        [System.ComponentModel.EditorBrowsableAttribute(System.ComponentModel.EditorBrowsableState.Never)]
        public static Azure.Storage.Blobs.Models.BlobContainerItem BlobContainerItem(string name, Azure.Storage.Blobs.Models.BlobContainerProperties properties) { throw null; }
<<<<<<< HEAD
        public static Azure.Storage.Blobs.Models.BlobContainerItem BlobContainerItem(string name, Azure.Storage.Blobs.Models.BlobContainerProperties properties, bool? deleted = default(bool?), string version = null) { throw null; }
        [System.ComponentModel.EditorBrowsableAttribute(System.ComponentModel.EditorBrowsableState.Never)]
        public static Azure.Storage.Blobs.Models.BlobContainerProperties BlobContainerProperties(System.DateTimeOffset lastModified, Azure.ETag eTag, Azure.Storage.Blobs.Models.LeaseState? leaseState, Azure.Storage.Blobs.Models.LeaseDurationType? leaseDuration, Azure.Storage.Blobs.Models.PublicAccessType? publicAccess, bool? hasImmutabilityPolicy, Azure.Storage.Blobs.Models.LeaseStatus? leaseStatus, string defaultEncryptionScope, bool? preventEncryptionScopeOverride, System.Collections.Generic.IDictionary<string, string> metadata, bool? hasLegalHold) { throw null; }
        public static Azure.Storage.Blobs.Models.BlobContainerProperties BlobContainerProperties(System.DateTimeOffset lastModified, Azure.ETag eTag, Azure.Storage.Blobs.Models.LeaseState? leaseState = default(Azure.Storage.Blobs.Models.LeaseState?), Azure.Storage.Blobs.Models.LeaseDurationType? leaseDuration = default(Azure.Storage.Blobs.Models.LeaseDurationType?), Azure.Storage.Blobs.Models.PublicAccessType? publicAccess = default(Azure.Storage.Blobs.Models.PublicAccessType?), bool? hasImmutabilityPolicy = default(bool?), Azure.Storage.Blobs.Models.LeaseStatus? leaseStatus = default(Azure.Storage.Blobs.Models.LeaseStatus?), string defaultEncryptionScope = null, bool? preventEncryptionScopeOverride = default(bool?), System.DateTimeOffset? deletedTime = default(System.DateTimeOffset?), int? remainingRetentionDays = default(int?), System.Collections.Generic.IDictionary<string, string> metadata = null, bool? hasLegalHold = default(bool?)) { throw null; }
=======
        public static Azure.Storage.Blobs.Models.BlobContainerItem BlobContainerItem(string name, Azure.Storage.Blobs.Models.BlobContainerProperties properties, bool? isDeleted = default(bool?), string versionId = null) { throw null; }
        [System.ComponentModel.EditorBrowsableAttribute(System.ComponentModel.EditorBrowsableState.Never)]
        public static Azure.Storage.Blobs.Models.BlobContainerProperties BlobContainerProperties(System.DateTimeOffset lastModified, Azure.ETag eTag, Azure.Storage.Blobs.Models.LeaseState? leaseState, Azure.Storage.Blobs.Models.LeaseDurationType? leaseDuration, Azure.Storage.Blobs.Models.PublicAccessType? publicAccess, Azure.Storage.Blobs.Models.LeaseStatus? leaseStatus, bool? hasLegalHold, string defaultEncryptionScope, bool? preventEncryptionScopeOverride, System.Collections.Generic.IDictionary<string, string> metadata, bool? hasImmutabilityPolicy) { throw null; }
        [System.ComponentModel.EditorBrowsableAttribute(System.ComponentModel.EditorBrowsableState.Never)]
        public static Azure.Storage.Blobs.Models.BlobContainerProperties BlobContainerProperties(System.DateTimeOffset lastModified, Azure.ETag eTag, Azure.Storage.Blobs.Models.LeaseState? leaseState, Azure.Storage.Blobs.Models.LeaseDurationType? leaseDuration, Azure.Storage.Blobs.Models.PublicAccessType? publicAccess, bool? hasImmutabilityPolicy, Azure.Storage.Blobs.Models.LeaseStatus? leaseStatus, string defaultEncryptionScope, bool? preventEncryptionScopeOverride, System.Collections.Generic.IDictionary<string, string> metadata, bool? hasLegalHold) { throw null; }
        public static Azure.Storage.Blobs.Models.BlobContainerProperties BlobContainerProperties(System.DateTimeOffset lastModified, Azure.ETag eTag, Azure.Storage.Blobs.Models.LeaseState? leaseState = default(Azure.Storage.Blobs.Models.LeaseState?), Azure.Storage.Blobs.Models.LeaseDurationType? leaseDuration = default(Azure.Storage.Blobs.Models.LeaseDurationType?), Azure.Storage.Blobs.Models.PublicAccessType? publicAccess = default(Azure.Storage.Blobs.Models.PublicAccessType?), bool? hasImmutabilityPolicy = default(bool?), Azure.Storage.Blobs.Models.LeaseStatus? leaseStatus = default(Azure.Storage.Blobs.Models.LeaseStatus?), string defaultEncryptionScope = null, bool? preventEncryptionScopeOverride = default(bool?), System.DateTimeOffset? deletedOn = default(System.DateTimeOffset?), int? remainingRetentionDays = default(int?), System.Collections.Generic.IDictionary<string, string> metadata = null, bool? hasLegalHold = default(bool?)) { throw null; }
>>>>>>> 994efc63
        [System.ComponentModel.EditorBrowsableAttribute(System.ComponentModel.EditorBrowsableState.Never)]
        public static Azure.Storage.Blobs.Models.BlobContainerProperties BlobContainerProperties(System.DateTimeOffset lastModified, Azure.ETag eTag, Azure.Storage.Blobs.Models.LeaseStatus? leaseStatus, Azure.Storage.Blobs.Models.LeaseState? leaseState, Azure.Storage.Blobs.Models.LeaseDurationType? leaseDuration, Azure.Storage.Blobs.Models.PublicAccessType? publicAccess, bool? hasImmutabilityPolicy, bool? hasLegalHold, System.Collections.Generic.IDictionary<string, string> metadata) { throw null; }
        [System.ComponentModel.EditorBrowsableAttribute(System.ComponentModel.EditorBrowsableState.Never)]
        public static Azure.Storage.Blobs.Models.BlobContentInfo BlobContentInfo(Azure.ETag eTag, System.DateTimeOffset lastModified, byte[] contentHash, string encryptionKeySha256, long blobSequenceNumber) { throw null; }
<<<<<<< HEAD
=======
        [System.ComponentModel.EditorBrowsableAttribute(System.ComponentModel.EditorBrowsableState.Never)]
        public static Azure.Storage.Blobs.Models.BlobContentInfo BlobContentInfo(Azure.ETag eTag, System.DateTimeOffset lastModified, byte[] contentHash, string encryptionKeySha256, string encryptionScope, long blobSequenceNumber) { throw null; }
>>>>>>> 994efc63
        public static Azure.Storage.Blobs.Models.BlobContentInfo BlobContentInfo(Azure.ETag eTag, System.DateTimeOffset lastModified, byte[] contentHash, string versionId, string encryptionKeySha256, string encryptionScope, long blobSequenceNumber) { throw null; }
        [System.ComponentModel.EditorBrowsableAttribute(System.ComponentModel.EditorBrowsableState.Never)]
        public static Azure.Storage.Blobs.Models.BlobCopyInfo BlobCopyInfo(Azure.ETag eTag, System.DateTimeOffset lastModified, string copyId, Azure.Storage.Blobs.Models.CopyStatus copyStatus) { throw null; }
        public static Azure.Storage.Blobs.Models.BlobCopyInfo BlobCopyInfo(Azure.ETag eTag, System.DateTimeOffset lastModified, string versionId, string copyId, Azure.Storage.Blobs.Models.CopyStatus copyStatus) { throw null; }
<<<<<<< HEAD
=======
        public static Azure.Storage.Blobs.Models.BlobDownloadDetails BlobDownloadDetails(System.DateTimeOffset lastModified, System.Collections.Generic.IDictionary<string, string> metadata, string contentRange, string contentEncoding, string cacheControl, string contentDisposition, string contentLanguage, long blobSequenceNumber, System.DateTimeOffset copyCompletedOn, string copyStatusDescription, string copyId, string copyProgress, System.Uri copySource, Azure.Storage.Blobs.Models.CopyStatus copyStatus, Azure.Storage.Blobs.Models.LeaseDurationType leaseDuration, Azure.Storage.Blobs.Models.LeaseState leaseState, Azure.Storage.Blobs.Models.LeaseStatus leaseStatus, string acceptRanges, int blobCommittedBlockCount, bool isServerEncrypted, string encryptionKeySha256, string encryptionScope, byte[] blobContentHash, long tagCount, string versionId, bool isSealed, System.Collections.Generic.IList<Azure.Storage.Blobs.Models.ObjectReplicationPolicy> objectReplicationSourceProperties, string objectReplicationDestinationPolicy) { throw null; }
>>>>>>> 994efc63
        [System.ComponentModel.EditorBrowsableAttribute(System.ComponentModel.EditorBrowsableState.Never)]
        public static Azure.Storage.Blobs.Models.BlobDownloadInfo BlobDownloadInfo(System.DateTimeOffset lastModified, long blobSequenceNumber, Azure.Storage.Blobs.Models.BlobType blobType, byte[] contentCrc64, string contentLanguage, string copyStatusDescription, string copyId, string copyProgress, System.Uri copySource, Azure.Storage.Blobs.Models.CopyStatus copyStatus, string contentDisposition, Azure.Storage.Blobs.Models.LeaseDurationType leaseDuration, string cacheControl, Azure.Storage.Blobs.Models.LeaseState leaseState, string contentEncoding, Azure.Storage.Blobs.Models.LeaseStatus leaseStatus, byte[] contentHash, string acceptRanges, Azure.ETag eTag, int blobCommittedBlockCount, string contentRange, bool isServerEncrypted, string contentType, string encryptionKeySha256, long contentLength, byte[] blobContentHash, System.Collections.Generic.IDictionary<string, string> metadata, System.IO.Stream content, System.DateTimeOffset copyCompletionTime) { throw null; }
        [System.ComponentModel.EditorBrowsableAttribute(System.ComponentModel.EditorBrowsableState.Never)]
        public static Azure.Storage.Blobs.Models.BlobDownloadInfo BlobDownloadInfo(System.DateTimeOffset lastModified, long blobSequenceNumber, Azure.Storage.Blobs.Models.BlobType blobType, byte[] contentCrc64, string contentLanguage, string copyStatusDescription, string copyId, string copyProgress, System.Uri copySource, Azure.Storage.Blobs.Models.CopyStatus copyStatus, string contentDisposition, Azure.Storage.Blobs.Models.LeaseDurationType leaseDuration, string cacheControl, Azure.Storage.Blobs.Models.LeaseState leaseState, string contentEncoding, Azure.Storage.Blobs.Models.LeaseStatus leaseStatus, byte[] contentHash, string acceptRanges, Azure.ETag eTag, int blobCommittedBlockCount, string contentRange, bool isServerEncrypted, string contentType, string encryptionKeySha256, string encryptionScope, long contentLength, byte[] blobContentHash, System.Collections.Generic.IDictionary<string, string> metadata, System.IO.Stream content, System.DateTimeOffset copyCompletionTime) { throw null; }
        public static Azure.Storage.Blobs.Models.BlobDownloadInfo BlobDownloadInfo(System.DateTimeOffset lastModified = default(System.DateTimeOffset), long blobSequenceNumber = (long)0, Azure.Storage.Blobs.Models.BlobType blobType = Azure.Storage.Blobs.Models.BlobType.Block, byte[] contentCrc64 = null, string contentLanguage = null, string copyStatusDescription = null, string copyId = null, string copyProgress = null, System.Uri copySource = null, Azure.Storage.Blobs.Models.CopyStatus copyStatus = Azure.Storage.Blobs.Models.CopyStatus.Pending, string contentDisposition = null, Azure.Storage.Blobs.Models.LeaseDurationType leaseDuration = Azure.Storage.Blobs.Models.LeaseDurationType.Infinite, string cacheControl = null, Azure.Storage.Blobs.Models.LeaseState leaseState = Azure.Storage.Blobs.Models.LeaseState.Available, string contentEncoding = null, Azure.Storage.Blobs.Models.LeaseStatus leaseStatus = Azure.Storage.Blobs.Models.LeaseStatus.Locked, byte[] contentHash = null, string acceptRanges = null, Azure.ETag eTag = default(Azure.ETag), int blobCommittedBlockCount = 0, string contentRange = null, bool isServerEncrypted = false, string contentType = null, string encryptionKeySha256 = null, string encryptionScope = null, long contentLength = (long)0, byte[] blobContentHash = null, string versionId = null, System.Collections.Generic.IDictionary<string, string> metadata = null, System.IO.Stream content = null, System.DateTimeOffset copyCompletionTime = default(System.DateTimeOffset), long tagCount = (long)0) { throw null; }
        public static Azure.Storage.Blobs.Models.BlobGeoReplication BlobGeoReplication(Azure.Storage.Blobs.Models.BlobGeoReplicationStatus status, System.DateTimeOffset? lastSyncedOn = default(System.DateTimeOffset?)) { throw null; }
        public static Azure.Storage.Blobs.Models.BlobHierarchyItem BlobHierarchyItem(string prefix, Azure.Storage.Blobs.Models.BlobItem blob) { throw null; }
        public static Azure.Storage.Blobs.Models.BlobInfo BlobInfo(Azure.ETag eTag, System.DateTimeOffset lastModified) { throw null; }
        public static Azure.Storage.Blobs.Models.BlobInfo blobInfo(Azure.ETag eTag = default(Azure.ETag), System.DateTimeOffset lastModifed = default(System.DateTimeOffset), long blobSequenceNumber = (long)0, string versionId = null) { throw null; }
        [System.ComponentModel.EditorBrowsableAttribute(System.ComponentModel.EditorBrowsableState.Never)]
        public static Azure.Storage.Blobs.Models.BlobItem BlobItem(string name, bool deleted, Azure.Storage.Blobs.Models.BlobItemProperties properties, string snapshot, System.Collections.Generic.IDictionary<string, string> metadata) { throw null; }
<<<<<<< HEAD
        public static Azure.Storage.Blobs.Models.BlobItem BlobItem(string name, bool deleted, Azure.Storage.Blobs.Models.BlobItemProperties properties, string snapshot = null, string versionId = null, bool? isCurrentVersion = default(bool?), System.Collections.Generic.IDictionary<string, string> metadata = null, System.Collections.Generic.IDictionary<string, string> tags = null) { throw null; }
        public static Azure.Storage.Blobs.Models.BlobItemProperties BlobItemProperties(bool accessTierInferred, string copyStatusDescription = null, string contentType = null, string contentEncoding = null, string contentLanguage = null, byte[] contentHash = null, string contentDisposition = null, string cacheControl = null, long? blobSequenceNumber = default(long?), Azure.Storage.Blobs.Models.BlobType? blobType = default(Azure.Storage.Blobs.Models.BlobType?), Azure.Storage.Blobs.Models.LeaseStatus? leaseStatus = default(Azure.Storage.Blobs.Models.LeaseStatus?), Azure.Storage.Blobs.Models.LeaseState? leaseState = default(Azure.Storage.Blobs.Models.LeaseState?), Azure.Storage.Blobs.Models.LeaseDurationType? leaseDuration = default(Azure.Storage.Blobs.Models.LeaseDurationType?), string copyId = null, Azure.Storage.Blobs.Models.CopyStatus? copyStatus = default(Azure.Storage.Blobs.Models.CopyStatus?), System.Uri copySource = null, string copyProgress = null, long? contentLength = default(long?), bool? serverEncrypted = default(bool?), bool? incrementalCopy = default(bool?), string destinationSnapshot = null, int? remainingRetentionDays = default(int?), Azure.Storage.Blobs.Models.AccessTier? accessTier = default(Azure.Storage.Blobs.Models.AccessTier?), System.DateTimeOffset? lastModified = default(System.DateTimeOffset?), Azure.Storage.Blobs.Models.ArchiveStatus? archiveStatus = default(Azure.Storage.Blobs.Models.ArchiveStatus?), string customerProvidedKeySha256 = null, string encryptionScope = null, int? tagCount = default(int?), System.DateTimeOffset? expiresOn = default(System.DateTimeOffset?), bool? isSealed = default(bool?), Azure.ETag? eTag = default(Azure.ETag?), System.DateTimeOffset? createdOn = default(System.DateTimeOffset?), System.DateTimeOffset? copyCompletedOn = default(System.DateTimeOffset?), System.DateTimeOffset? deletedOn = default(System.DateTimeOffset?), System.DateTimeOffset? accessTierChangedOn = default(System.DateTimeOffset?)) { throw null; }
=======
        public static Azure.Storage.Blobs.Models.BlobItem BlobItem(string name = null, bool deleted = false, Azure.Storage.Blobs.Models.BlobItemProperties properties = null, string snapshot = null, string versionId = null, bool? isLatestVersion = default(bool?), System.Collections.Generic.IDictionary<string, string> metadata = null, System.Collections.Generic.IDictionary<string, string> tags = null, System.Collections.Generic.List<Azure.Storage.Blobs.Models.ObjectReplicationPolicy> objectReplicationSourcePolicies = null) { throw null; }
        public static Azure.Storage.Blobs.Models.BlobItemProperties BlobItemProperties(bool accessTierInferred, bool? serverEncrypted = default(bool?), string contentType = null, string contentEncoding = null, string contentLanguage = null, byte[] contentHash = null, string contentDisposition = null, string cacheControl = null, long? blobSequenceNumber = default(long?), Azure.Storage.Blobs.Models.BlobType? blobType = default(Azure.Storage.Blobs.Models.BlobType?), Azure.Storage.Blobs.Models.LeaseStatus? leaseStatus = default(Azure.Storage.Blobs.Models.LeaseStatus?), Azure.Storage.Blobs.Models.LeaseState? leaseState = default(Azure.Storage.Blobs.Models.LeaseState?), Azure.Storage.Blobs.Models.LeaseDurationType? leaseDuration = default(Azure.Storage.Blobs.Models.LeaseDurationType?), string copyId = null, Azure.Storage.Blobs.Models.CopyStatus? copyStatus = default(Azure.Storage.Blobs.Models.CopyStatus?), System.Uri copySource = null, string copyProgress = null, string copyStatusDescription = null, long? contentLength = default(long?), bool? incrementalCopy = default(bool?), string destinationSnapshot = null, int? remainingRetentionDays = default(int?), Azure.Storage.Blobs.Models.AccessTier? accessTier = default(Azure.Storage.Blobs.Models.AccessTier?), System.DateTimeOffset? lastModified = default(System.DateTimeOffset?), Azure.Storage.Blobs.Models.ArchiveStatus? archiveStatus = default(Azure.Storage.Blobs.Models.ArchiveStatus?), string customerProvidedKeySha256 = null, string encryptionScope = null, long? tagCount = default(long?), System.DateTimeOffset? expiresOn = default(System.DateTimeOffset?), bool? isSealed = default(bool?), Azure.Storage.Blobs.Models.RehydratePriority? rehydratePriority = default(Azure.Storage.Blobs.Models.RehydratePriority?), Azure.ETag? eTag = default(Azure.ETag?), System.DateTimeOffset? createdOn = default(System.DateTimeOffset?), System.DateTimeOffset? copyCompletedOn = default(System.DateTimeOffset?), System.DateTimeOffset? deletedOn = default(System.DateTimeOffset?), System.DateTimeOffset? accessTierChangedOn = default(System.DateTimeOffset?)) { throw null; }
        [System.ComponentModel.EditorBrowsableAttribute(System.ComponentModel.EditorBrowsableState.Never)]
        public static Azure.Storage.Blobs.Models.BlobItemProperties BlobItemProperties(bool accessTierInferred, string copyProgress, string contentType, string contentEncoding, string contentLanguage, byte[] contentHash, string contentDisposition, string cacheControl, long? blobSequenceNumber, Azure.Storage.Blobs.Models.BlobType? blobType, Azure.Storage.Blobs.Models.LeaseStatus? leaseStatus, Azure.Storage.Blobs.Models.LeaseState? leaseState, Azure.Storage.Blobs.Models.LeaseDurationType? leaseDuration, string copyId, Azure.Storage.Blobs.Models.CopyStatus? copyStatus, System.Uri copySource, long? contentLength, string copyStatusDescription, bool? serverEncrypted, bool? incrementalCopy, string destinationSnapshot, int? remainingRetentionDays, Azure.Storage.Blobs.Models.AccessTier? accessTier, System.DateTimeOffset? lastModified, Azure.Storage.Blobs.Models.ArchiveStatus? archiveStatus, string customerProvidedKeySha256, string encryptionScope, Azure.ETag? eTag, System.DateTimeOffset? createdOn, System.DateTimeOffset? copyCompletedOn, System.DateTimeOffset? deletedOn, System.DateTimeOffset? accessTierChangedOn) { throw null; }
>>>>>>> 994efc63
        [System.ComponentModel.EditorBrowsableAttribute(System.ComponentModel.EditorBrowsableState.Never)]
        public static Azure.Storage.Blobs.Models.BlobItemProperties BlobItemProperties(bool accessTierInferred, System.Uri copySource, string contentType, string contentEncoding, string contentLanguage, byte[] contentHash, string contentDisposition, string cacheControl, long? blobSequenceNumber, Azure.Storage.Blobs.Models.BlobType? blobType, Azure.Storage.Blobs.Models.LeaseStatus? leaseStatus, Azure.Storage.Blobs.Models.LeaseState? leaseState, Azure.Storage.Blobs.Models.LeaseDurationType? leaseDuration, string copyId, Azure.Storage.Blobs.Models.CopyStatus? copyStatus, long? contentLength, string copyProgress, string copyStatusDescription, bool? serverEncrypted, bool? incrementalCopy, string destinationSnapshot, int? remainingRetentionDays, Azure.Storage.Blobs.Models.AccessTier? accessTier, System.DateTimeOffset? lastModified, Azure.Storage.Blobs.Models.ArchiveStatus? archiveStatus, string customerProvidedKeySha256, Azure.ETag? eTag, System.DateTimeOffset? createdOn, System.DateTimeOffset? copyCompletedOn, System.DateTimeOffset? deletedOn, System.DateTimeOffset? accessTierChangedOn) { throw null; }
        public static Azure.Storage.Blobs.Models.BlobLease BlobLease(Azure.ETag eTag, System.DateTimeOffset lastModified, string leaseId) { throw null; }
        [System.ComponentModel.EditorBrowsableAttribute(System.ComponentModel.EditorBrowsableState.Never)]
        public static Azure.Storage.Blobs.Models.BlobProperties BlobProperties(System.DateTimeOffset lastModified, Azure.Storage.Blobs.Models.LeaseDurationType leaseDuration, Azure.Storage.Blobs.Models.LeaseState leaseState, Azure.Storage.Blobs.Models.LeaseStatus leaseStatus, long contentLength, string destinationSnapshot, Azure.ETag eTag, byte[] contentHash, string contentEncoding, string contentDisposition, string contentLanguage, bool isIncrementalCopy, string cacheControl, Azure.Storage.Blobs.Models.CopyStatus copyStatus, long blobSequenceNumber, System.Uri copySource, string acceptRanges, string copyProgress, int blobCommittedBlockCount, string copyId, bool isServerEncrypted, string copyStatusDescription, string encryptionKeySha256, System.DateTimeOffset copyCompletedOn, string accessTier, Azure.Storage.Blobs.Models.BlobType blobType, bool accessTierInferred, System.Collections.Generic.IDictionary<string, string> metadata, string archiveStatus, System.DateTimeOffset createdOn, System.DateTimeOffset accessTierChangedOn, string contentType) { throw null; }
<<<<<<< HEAD
        public static Azure.Storage.Blobs.Models.BlobProperties BlobProperties(System.DateTimeOffset lastModified, Azure.Storage.Blobs.Models.LeaseStatus leaseStatus, long contentLength, string contentType, Azure.ETag eTag, Azure.Storage.Blobs.Models.LeaseState leaseState, string contentEncoding, string contentDisposition, string contentLanguage, string cacheControl, long blobSequenceNumber, Azure.Storage.Blobs.Models.LeaseDurationType leaseDuration, string acceptRanges, string destinationSnapshot, int blobCommittedBlockCount, bool isIncrementalCopy, bool isServerEncrypted, Azure.Storage.Blobs.Models.CopyStatus copyStatus, string encryptionKeySha256, System.Uri copySource, string encryptionScope, string copyProgress, string accessTier, string copyId, bool accessTierInferred, string copyStatusDescription, string archiveStatus, System.DateTimeOffset copyCompletedOn, System.DateTimeOffset accessTierChangedOn, Azure.Storage.Blobs.Models.BlobType blobType, string versionId, System.Collections.Generic.IDictionary<string, System.Collections.Generic.IDictionary<string, string>> objectReplicationSourceProperties, bool isCurrentVersion, string objectReplicationDestinationPolicy, long tagCount, System.Collections.Generic.IDictionary<string, string> metadata, System.DateTimeOffset expiresOn, System.DateTimeOffset createdOn, bool isSealed, byte[] contentHash) { throw null; }
=======
        [System.ComponentModel.EditorBrowsableAttribute(System.ComponentModel.EditorBrowsableState.Never)]
        public static Azure.Storage.Blobs.Models.BlobProperties BlobProperties(System.DateTimeOffset lastModified, Azure.Storage.Blobs.Models.LeaseState leaseState, Azure.Storage.Blobs.Models.LeaseStatus leaseStatus, long contentLength, Azure.Storage.Blobs.Models.LeaseDurationType leaseDuration, Azure.ETag eTag, byte[] contentHash, string contentEncoding, string contentDisposition, string contentLanguage, string destinationSnapshot, string cacheControl, bool isIncrementalCopy, long blobSequenceNumber, Azure.Storage.Blobs.Models.CopyStatus copyStatus, string acceptRanges, System.Uri copySource, int blobCommittedBlockCount, string copyProgress, bool isServerEncrypted, string copyId, string encryptionKeySha256, string copyStatusDescription, string encryptionScope, System.DateTimeOffset copyCompletedOn, string accessTier, Azure.Storage.Blobs.Models.BlobType blobType, bool accessTierInferred, System.Collections.Generic.IDictionary<string, string> metadata, string archiveStatus, System.DateTimeOffset createdOn, System.DateTimeOffset accessTierChangedOn, string contentType) { throw null; }
        public static Azure.Storage.Blobs.Models.BlobProperties BlobProperties(System.DateTimeOffset lastModified = default(System.DateTimeOffset), Azure.Storage.Blobs.Models.LeaseStatus leaseStatus = Azure.Storage.Blobs.Models.LeaseStatus.Locked, long contentLength = (long)0, string contentType = null, Azure.ETag eTag = default(Azure.ETag), Azure.Storage.Blobs.Models.LeaseState leaseState = Azure.Storage.Blobs.Models.LeaseState.Available, string contentEncoding = null, string contentDisposition = null, string contentLanguage = null, string cacheControl = null, long blobSequenceNumber = (long)0, Azure.Storage.Blobs.Models.LeaseDurationType leaseDuration = Azure.Storage.Blobs.Models.LeaseDurationType.Infinite, string acceptRanges = null, string destinationSnapshot = null, int blobCommittedBlockCount = 0, bool isIncrementalCopy = false, bool isServerEncrypted = false, Azure.Storage.Blobs.Models.CopyStatus copyStatus = Azure.Storage.Blobs.Models.CopyStatus.Pending, string encryptionKeySha256 = null, System.Uri copySource = null, string encryptionScope = null, string copyProgress = null, string accessTier = null, string copyId = null, bool accessTierInferred = false, string copyStatusDescription = null, string archiveStatus = null, System.DateTimeOffset copyCompletedOn = default(System.DateTimeOffset), System.DateTimeOffset accessTierChangedOn = default(System.DateTimeOffset), Azure.Storage.Blobs.Models.BlobType blobType = Azure.Storage.Blobs.Models.BlobType.Block, string versionId = null, System.Collections.Generic.IList<Azure.Storage.Blobs.Models.ObjectReplicationPolicy> objectReplicationSourceProperties = null, bool isLatestVersion = false, string objectReplicationDestinationPolicyId = null, long tagCount = (long)0, System.Collections.Generic.IDictionary<string, string> metadata = null, System.DateTimeOffset expiresOn = default(System.DateTimeOffset), System.DateTimeOffset createdOn = default(System.DateTimeOffset), bool isSealed = false, string rehydratePriority = null, byte[] contentHash = null) { throw null; }
>>>>>>> 994efc63
        public static Azure.Storage.Blobs.Models.BlobQueryError BlobQueryError(string name = null, string description = null, bool isFatal = false, long position = (long)0) { throw null; }
        public static Azure.Storage.Blobs.Models.BlobServiceStatistics BlobServiceStatistics(Azure.Storage.Blobs.Models.BlobGeoReplication geoReplication = null) { throw null; }
        [System.ComponentModel.EditorBrowsableAttribute(System.ComponentModel.EditorBrowsableState.Never)]
        public static Azure.Storage.Blobs.Models.BlobSnapshotInfo BlobSnapshotInfo(string snapshot, Azure.ETag eTag, System.DateTimeOffset lastModified, bool isServerEncrypted) { throw null; }
        public static Azure.Storage.Blobs.Models.BlobSnapshotInfo BlobSnapshotInfo(string snapshot, Azure.ETag eTag, System.DateTimeOffset lastModified, string versionId, bool isServerEncrypted) { throw null; }
        [System.ComponentModel.EditorBrowsableAttribute(System.ComponentModel.EditorBrowsableState.Never)]
        public static Azure.Storage.Blobs.Models.BlockInfo BlockInfo(byte[] contentHash, byte[] contentCrc64, string encryptionKeySha256) { throw null; }
        public static Azure.Storage.Blobs.Models.BlockInfo BlockInfo(byte[] contentHash, byte[] contentCrc64, string encryptionKeySha256, string encryptionScope) { throw null; }
        public static Azure.Storage.Blobs.Models.BlockList BlockList(System.Collections.Generic.IEnumerable<Azure.Storage.Blobs.Models.BlobBlock> committedBlocks = null, System.Collections.Generic.IEnumerable<Azure.Storage.Blobs.Models.BlobBlock> uncommittedBlocks = null) { throw null; }
<<<<<<< HEAD
        public static Azure.Storage.Blobs.Models.FilterBlobItem FilterBlobItem(string name, string containerName, string tagValue) { throw null; }
        public static Azure.Storage.Blobs.Models.FilterBlobSegment FilterBlobSegment(string serviceEndpoint, string where, System.Collections.Generic.IEnumerable<Azure.Storage.Blobs.Models.FilterBlobItem> blobs, string nextMarker = null) { throw null; }
=======
        public static Azure.Storage.Blobs.Models.GetBlobTagResult GetBlobTagResult(System.Collections.Generic.IDictionary<string, string> tags) { throw null; }
        public static Azure.Storage.Blobs.Models.ObjectReplicationPolicy ObjectReplicationPolicy(string policyId, System.Collections.Generic.IList<Azure.Storage.Blobs.Models.ObjectReplicationRule> rules) { throw null; }
        public static Azure.Storage.Blobs.Models.ObjectReplicationRule ObjectReplicationRule(string ruleId, Azure.Storage.Blobs.Models.ObjectReplicationStatus replicationStatus) { throw null; }
>>>>>>> 994efc63
        public static Azure.Storage.Blobs.Models.PageBlobInfo PageBlobInfo(Azure.ETag eTag, System.DateTimeOffset lastModified, long blobSequenceNumber) { throw null; }
        [System.ComponentModel.EditorBrowsableAttribute(System.ComponentModel.EditorBrowsableState.Never)]
        public static Azure.Storage.Blobs.Models.PageInfo PageInfo(Azure.ETag eTag, System.DateTimeOffset lastModified, byte[] contentHash, byte[] contentCrc64, long blobSequenceNumber, string encryptionKeySha256) { throw null; }
        public static Azure.Storage.Blobs.Models.PageInfo PageInfo(Azure.ETag eTag, System.DateTimeOffset lastModified, byte[] contentHash, byte[] contentCrc64, long blobSequenceNumber, string encryptionKeySha256, string encryptionScope) { throw null; }
        public static Azure.Storage.Blobs.Models.PageRangesInfo PageRangesInfo(System.DateTimeOffset lastModified, Azure.ETag eTag, long blobContentLength, System.Collections.Generic.IEnumerable<Azure.HttpRange> pageRanges, System.Collections.Generic.IEnumerable<Azure.HttpRange> clearRanges) { throw null; }
        public static Azure.Storage.Blobs.Models.TaggedBlobItem TaggedBlobItem(string blobName = null, string blobContainerName = null) { throw null; }
        public static Azure.Storage.Blobs.Models.UserDelegationKey UserDelegationKey(string signedObjectId, string signedTenantId, string signedService, string signedVersion, string value, System.DateTimeOffset signedExpiresOn, System.DateTimeOffset signedStartsOn) { throw null; }
    }
    public partial class BlobSnapshotInfo
    {
        internal BlobSnapshotInfo() { }
        public Azure.ETag ETag { get { throw null; } }
        public bool IsServerEncrypted { get { throw null; } }
        public System.DateTimeOffset LastModified { get { throw null; } }
        public string Snapshot { get { throw null; } }
        public string VersionId { get { throw null; } }
    }
    [System.FlagsAttribute]
    public enum BlobStates
    {
        All = -1,
        None = 0,
        Snapshots = 1,
        Uncommitted = 2,
        Deleted = 4,
        Version = 8,
    }
    public partial class BlobStaticWebsite
    {
        public BlobStaticWebsite() { }
        public string DefaultIndexDocumentPath { get { throw null; } set { } }
        public bool Enabled { get { throw null; } set { } }
        public string ErrorDocument404Path { get { throw null; } set { } }
        public string IndexDocument { get { throw null; } set { } }
    }
    public partial class BlobTag
    {
        public BlobTag() { }
        public string Key { get { throw null; } set { } }
        public string Value { get { throw null; } set { } }
    }
    public partial class BlobTags
    {
        public BlobTags() { }
        public System.Collections.Generic.IList<Azure.Storage.Blobs.Models.BlobTag> BlobTagSet { get { throw null; } }
    }
    [System.FlagsAttribute]
    public enum BlobTraits
    {
        All = -1,
        None = 0,
        CopyStatus = 1,
        Metadata = 2,
        Tags = 4,
    }
    public enum BlobType
    {
        Block = 0,
        Page = 1,
        Append = 2,
    }
    public partial class BlobUploadOptions
    {
        public BlobUploadOptions() { }
        public Azure.Storage.Blobs.Models.AccessTier? AccessTier { get { throw null; } set { } }
        public Azure.Storage.Blobs.Models.BlobRequestConditions Conditions { get { throw null; } set { } }
        public Azure.Storage.Blobs.Models.BlobHttpHeaders HttpHeaders { get { throw null; } set { } }
        public System.Collections.Generic.IDictionary<string, string> Metadata { get { throw null; } set { } }
        public System.IProgress<long> ProgressHandler { get { throw null; } set { } }
        public System.Collections.Generic.IDictionary<string, string> Tags { get { throw null; } set { } }
        public Azure.Storage.StorageTransferOptions TransferOptions { get { throw null; } set { } }
    }
    public partial class BlockInfo
    {
        internal BlockInfo() { }
        public byte[] ContentCrc64 { get { throw null; } }
        public byte[] ContentHash { get { throw null; } }
        public string EncryptionKeySha256 { get { throw null; } }
        public string EncryptionScope { get { throw null; } }
    }
    public partial class BlockList
    {
        internal BlockList() { }
        public long BlobContentLength { get { throw null; } }
        public System.Collections.Generic.IEnumerable<Azure.Storage.Blobs.Models.BlobBlock> CommittedBlocks { get { throw null; } }
        public string ContentType { get { throw null; } }
        public Azure.ETag ETag { get { throw null; } }
        public System.DateTimeOffset LastModified { get { throw null; } }
        public System.Collections.Generic.IEnumerable<Azure.Storage.Blobs.Models.BlobBlock> UncommittedBlocks { get { throw null; } }
    }
    [System.FlagsAttribute]
    public enum BlockListTypes
    {
        Committed = 1,
        Uncommitted = 2,
        All = 3,
    }
    public partial class CommitBlockListOptions
    {
        public CommitBlockListOptions() { }
        public Azure.Storage.Blobs.Models.AccessTier? AccessTier { get { throw null; } set { } }
        public Azure.Storage.Blobs.Models.BlobRequestConditions Conditions { get { throw null; } set { } }
        public Azure.Storage.Blobs.Models.BlobHttpHeaders HttpHeaders { get { throw null; } set { } }
        public System.Collections.Generic.IDictionary<string, string> Metadata { get { throw null; } set { } }
        public System.Collections.Generic.IDictionary<string, string> Tags { get { throw null; } set { } }
    }
    public partial class CopyFromUriOperation : Azure.Operation<long>
    {
        protected CopyFromUriOperation() { }
        public CopyFromUriOperation(string id, Azure.Storage.Blobs.Specialized.BlobBaseClient client) { }
        public override bool HasCompleted { get { throw null; } }
        public override bool HasValue { get { throw null; } }
        public override string Id { get { throw null; } }
        public override long Value { get { throw null; } }
        public override Azure.Response GetRawResponse() { throw null; }
        public override Azure.Response UpdateStatus(System.Threading.CancellationToken cancellationToken = default(System.Threading.CancellationToken)) { throw null; }
        public override System.Threading.Tasks.ValueTask<Azure.Response> UpdateStatusAsync(System.Threading.CancellationToken cancellationToken = default(System.Threading.CancellationToken)) { throw null; }
        public override System.Threading.Tasks.ValueTask<Azure.Response<long>> WaitForCompletionAsync(System.Threading.CancellationToken cancellationToken = default(System.Threading.CancellationToken)) { throw null; }
        public override System.Threading.Tasks.ValueTask<Azure.Response<long>> WaitForCompletionAsync(System.TimeSpan pollingInterval, System.Threading.CancellationToken cancellationToken) { throw null; }
    }
    public enum CopyStatus
    {
        Pending = 0,
        Success = 1,
        Aborted = 2,
        Failed = 3,
    }
    public enum CopyStatusType
    {
        Pending = 0,
        Success = 1,
        Aborted = 2,
        Failed = 3,
    }
    public partial class CreateAppendBlobOptions
    {
        public CreateAppendBlobOptions() { }
        public Azure.Storage.Blobs.Models.AppendBlobRequestConditions Conditions { get { throw null; } set { } }
        public Azure.Storage.Blobs.Models.BlobHttpHeaders HttpHeaders { get { throw null; } set { } }
        public System.Collections.Generic.IDictionary<string, string> Metadata { get { throw null; } set { } }
        public System.Collections.Generic.IDictionary<string, string> Tags { get { throw null; } set { } }
    }
    public partial class CreatePageBlobOptions
    {
        public CreatePageBlobOptions() { }
        public Azure.Storage.Blobs.Models.PageBlobRequestConditions Conditions { get { throw null; } set { } }
        public Azure.Storage.Blobs.Models.BlobHttpHeaders HttpHeaders { get { throw null; } set { } }
        public System.Collections.Generic.IDictionary<string, string> Metadata { get { throw null; } set { } }
        public long? SequenceNumber { get { throw null; } set { } }
        public System.Collections.Generic.IDictionary<string, string> Tags { get { throw null; } set { } }
    }
    [System.Runtime.InteropServices.StructLayoutAttribute(System.Runtime.InteropServices.LayoutKind.Sequential)]
    public readonly partial struct CustomerProvidedKey : System.IEquatable<Azure.Storage.Blobs.Models.CustomerProvidedKey>
    {
        private readonly object _dummy;
        private readonly int _dummyPrimitive;
        public CustomerProvidedKey(byte[] key) { throw null; }
        public CustomerProvidedKey(string key) { throw null; }
        public Azure.Storage.Blobs.Models.EncryptionAlgorithmType EncryptionAlgorithm { get { throw null; } }
        public string EncryptionKey { get { throw null; } }
        public string EncryptionKeyHash { get { throw null; } }
        public bool Equals(Azure.Storage.Blobs.Models.CustomerProvidedKey other) { throw null; }
        public override bool Equals(object obj) { throw null; }
        public override int GetHashCode() { throw null; }
        public static bool operator ==(Azure.Storage.Blobs.Models.CustomerProvidedKey left, Azure.Storage.Blobs.Models.CustomerProvidedKey right) { throw null; }
        public static bool operator !=(Azure.Storage.Blobs.Models.CustomerProvidedKey left, Azure.Storage.Blobs.Models.CustomerProvidedKey right) { throw null; }
        public override string ToString() { throw null; }
    }
    public enum DeleteSnapshotsOption
    {
        None = 0,
        IncludeSnapshots = 1,
        OnlySnapshots = 2,
    }
    public enum EncryptionAlgorithmType
    {
        Aes256 = 0,
    }
<<<<<<< HEAD
    public partial class FilterBlobItem
    {
        internal FilterBlobItem() { }
        public string ContainerName { get { throw null; } }
        public string Name { get { throw null; } }
        public string TagValue { get { throw null; } }
    }
    public partial class FilterBlobSegment
    {
        internal FilterBlobSegment() { }
        public System.Collections.Generic.IEnumerable<Azure.Storage.Blobs.Models.FilterBlobItem> Blobs { get { throw null; } }
        public string NextMarker { get { throw null; } }
        public string ServiceEndpoint { get { throw null; } }
        public string Where { get { throw null; } }
=======
    public partial class GetBlobTagResult
    {
        public GetBlobTagResult() { }
        public System.Collections.Generic.IDictionary<string, string> Tags { get { throw null; } }
>>>>>>> 994efc63
    }
    public enum LeaseDurationType
    {
        Infinite = 0,
        Fixed = 1,
    }
    public enum LeaseState
    {
        Available = 0,
        Leased = 1,
        Expired = 2,
        Breaking = 3,
        Broken = 4,
    }
    public enum LeaseStateType
    {
        Available = 0,
        Leased = 1,
        Expired = 2,
        Breaking = 3,
        Broken = 4,
    }
    public enum LeaseStatus
    {
        Locked = 0,
        Unlocked = 1,
    }
<<<<<<< HEAD
    public enum LeaseStatusType
    {
        Locked = 0,
        Unlocked = 1,
    }
    public enum ListContainersIncludeType
    {
        Metadata = 0,
        Deleted = 1,
=======
    public partial class ObjectReplicationPolicy
    {
        internal ObjectReplicationPolicy() { }
        public string PolicyId { get { throw null; } }
        public System.Collections.Generic.IList<Azure.Storage.Blobs.Models.ObjectReplicationRule> Rules { get { throw null; } }
    }
    public partial class ObjectReplicationRule
    {
        internal ObjectReplicationRule() { }
        public Azure.Storage.Blobs.Models.ObjectReplicationStatus ReplicationStatus { get { throw null; } }
        public string RuleId { get { throw null; } }
    }
    [System.FlagsAttribute]
    public enum ObjectReplicationStatus
    {
        Complete = 0,
        Failed = 1,
    }
    public partial class PageBlobCreateOptions
    {
        public PageBlobCreateOptions() { }
        public Azure.Storage.Blobs.Models.PageBlobRequestConditions Conditions { get { throw null; } set { } }
        public Azure.Storage.Blobs.Models.BlobHttpHeaders HttpHeaders { get { throw null; } set { } }
        public System.Collections.Generic.IDictionary<string, string> Metadata { get { throw null; } set { } }
        public long? SequenceNumber { get { throw null; } set { } }
        public System.Collections.Generic.IDictionary<string, string> Tags { get { throw null; } set { } }
>>>>>>> 994efc63
    }
    public partial class PageBlobInfo
    {
        internal PageBlobInfo() { }
        public long BlobSequenceNumber { get { throw null; } }
        public Azure.ETag ETag { get { throw null; } }
        public System.DateTimeOffset LastModified { get { throw null; } }
    }
    public partial class PageBlobRequestConditions : Azure.Storage.Blobs.Models.BlobRequestConditions
    {
        public PageBlobRequestConditions() { }
        public long? IfSequenceNumberEqual { get { throw null; } set { } }
        public long? IfSequenceNumberLessThan { get { throw null; } set { } }
        public long? IfSequenceNumberLessThanOrEqual { get { throw null; } set { } }
    }
    public partial class PageInfo
    {
        internal PageInfo() { }
        public long BlobSequenceNumber { get { throw null; } }
        public byte[] ContentCrc64 { get { throw null; } }
        public byte[] ContentHash { get { throw null; } }
        public string EncryptionKeySha256 { get { throw null; } }
        public string EncryptionScope { get { throw null; } }
        public Azure.ETag ETag { get { throw null; } }
        public System.DateTimeOffset LastModified { get { throw null; } }
    }
    public partial class PageRangesInfo
    {
        internal PageRangesInfo() { }
        public long BlobContentLength { get { throw null; } }
        public System.Collections.Generic.IEnumerable<Azure.HttpRange> ClearRanges { get { throw null; } }
        public Azure.ETag ETag { get { throw null; } }
        public System.DateTimeOffset LastModified { get { throw null; } }
        public System.Collections.Generic.IEnumerable<Azure.HttpRange> PageRanges { get { throw null; } }
    }
    public enum PathRenameMode
    {
        Legacy = 0,
        Posix = 1,
    }
    public enum PublicAccessType
    {
        None = 0,
        BlobContainer = 1,
        Blob = 2,
    }
    public enum RehydratePriority
    {
        High = 0,
        Standard = 1,
    }
    public partial class ReleasedObjectInfo
    {
        public ReleasedObjectInfo(Azure.ETag eTag, System.DateTimeOffset lastModified) { }
        public Azure.ETag ETag { get { throw null; } }
        public System.DateTimeOffset LastModified { get { throw null; } }
        [System.ComponentModel.EditorBrowsableAttribute(System.ComponentModel.EditorBrowsableState.Never)]
        public override bool Equals(object obj) { throw null; }
        [System.ComponentModel.EditorBrowsableAttribute(System.ComponentModel.EditorBrowsableState.Never)]
        public override int GetHashCode() { throw null; }
        [System.ComponentModel.EditorBrowsableAttribute(System.ComponentModel.EditorBrowsableState.Never)]
        public override string ToString() { throw null; }
    }
    public enum SequenceNumberAction
    {
        Max = 0,
        Update = 1,
        Increment = 2,
    }
    public enum SkuName
    {
        StandardLrs = 0,
        StandardGrs = 1,
        StandardRagrs = 2,
        StandardZrs = 3,
        PremiumLrs = 4,
    }
<<<<<<< HEAD
    public partial class UploadBlobOptions
    {
        public UploadBlobOptions() { }
        public Azure.Storage.Blobs.Models.AccessTier? AccessTier { get { throw null; } set { } }
        public Azure.Storage.Blobs.Models.BlobRequestConditions Conditions { get { throw null; } set { } }
        public Azure.Storage.Blobs.Models.BlobHttpHeaders HttpHeaders { get { throw null; } set { } }
        public System.Collections.Generic.IDictionary<string, string> Metadata { get { throw null; } set { } }
        public System.IProgress<long> ProgressHandler { get { throw null; } set { } }
        public System.Collections.Generic.IDictionary<string, string> Tags { get { throw null; } set { } }
        public Azure.Storage.StorageTransferOptions TransferOptions { get { throw null; } set { } }
=======
    public partial class TaggedBlobItem : System.IEquatable<Azure.Storage.Blobs.Models.TaggedBlobItem>
    {
        internal TaggedBlobItem() { }
        public string BlobContainerName { get { throw null; } }
        public string BlobName { get { throw null; } }
        public bool Equals(Azure.Storage.Blobs.Models.TaggedBlobItem other) { throw null; }
        public override bool Equals(object obj) { throw null; }
        public override int GetHashCode() { throw null; }
        public static bool operator ==(Azure.Storage.Blobs.Models.TaggedBlobItem left, Azure.Storage.Blobs.Models.TaggedBlobItem right) { throw null; }
        public static bool operator !=(Azure.Storage.Blobs.Models.TaggedBlobItem left, Azure.Storage.Blobs.Models.TaggedBlobItem right) { throw null; }
>>>>>>> 994efc63
    }
    public partial class UserDelegationKey
    {
        internal UserDelegationKey() { }
        public System.DateTimeOffset SignedExpiresOn { get { throw null; } }
        public string SignedObjectId { get { throw null; } }
        public string SignedService { get { throw null; } }
        public System.DateTimeOffset SignedStartsOn { get { throw null; } }
        public string SignedTenantId { get { throw null; } }
        public string SignedVersion { get { throw null; } }
        public string Value { get { throw null; } }
    }
}
namespace Azure.Storage.Blobs.Specialized
{
    public partial class AppendBlobClient : Azure.Storage.Blobs.Specialized.BlobBaseClient
    {
        protected AppendBlobClient() { }
        public AppendBlobClient(string connectionString, string blobContainerName, string blobName) { }
        public AppendBlobClient(string connectionString, string blobContainerName, string blobName, Azure.Storage.Blobs.BlobClientOptions options) { }
        public AppendBlobClient(System.Uri blobUri, Azure.Core.TokenCredential credential, Azure.Storage.Blobs.BlobClientOptions options = null) { }
        public AppendBlobClient(System.Uri blobUri, Azure.Storage.Blobs.BlobClientOptions options = null) { }
        public AppendBlobClient(System.Uri blobUri, Azure.Storage.StorageSharedKeyCredential credential, Azure.Storage.Blobs.BlobClientOptions options = null) { }
        public virtual int AppendBlobMaxAppendBlockBytes { get { throw null; } }
        public virtual int AppendBlobMaxBlocks { get { throw null; } }
        public virtual Azure.Response<Azure.Storage.Blobs.Models.BlobAppendInfo> AppendBlock(System.IO.Stream content, byte[] transactionalContentHash = null, Azure.Storage.Blobs.Models.AppendBlobRequestConditions conditions = null, System.IProgress<long> progressHandler = null, System.Threading.CancellationToken cancellationToken = default(System.Threading.CancellationToken)) { throw null; }
        public virtual System.Threading.Tasks.Task<Azure.Response<Azure.Storage.Blobs.Models.BlobAppendInfo>> AppendBlockAsync(System.IO.Stream content, byte[] transactionalContentHash = null, Azure.Storage.Blobs.Models.AppendBlobRequestConditions conditions = null, System.IProgress<long> progressHandler = null, System.Threading.CancellationToken cancellationToken = default(System.Threading.CancellationToken)) { throw null; }
        public virtual Azure.Response<Azure.Storage.Blobs.Models.BlobAppendInfo> AppendBlockFromUri(System.Uri sourceUri, Azure.HttpRange sourceRange = default(Azure.HttpRange), byte[] sourceContentHash = null, Azure.Storage.Blobs.Models.AppendBlobRequestConditions conditions = null, Azure.Storage.Blobs.Models.AppendBlobRequestConditions sourceConditions = null, System.Threading.CancellationToken cancellationToken = default(System.Threading.CancellationToken)) { throw null; }
        public virtual System.Threading.Tasks.Task<Azure.Response<Azure.Storage.Blobs.Models.BlobAppendInfo>> AppendBlockFromUriAsync(System.Uri sourceUri, Azure.HttpRange sourceRange = default(Azure.HttpRange), byte[] sourceContentHash = null, Azure.Storage.Blobs.Models.AppendBlobRequestConditions conditions = null, Azure.Storage.Blobs.Models.AppendBlobRequestConditions sourceConditions = null, System.Threading.CancellationToken cancellationToken = default(System.Threading.CancellationToken)) { throw null; }
<<<<<<< HEAD
        [System.ComponentModel.EditorBrowsableAttribute(System.ComponentModel.EditorBrowsableState.Never)]
        public virtual Azure.Response<Azure.Storage.Blobs.Models.BlobContentInfo> Create(Azure.Storage.Blobs.Models.BlobHttpHeaders httpHeaders = null, System.Collections.Generic.IDictionary<string, string> metadata = null, Azure.Storage.Blobs.Models.AppendBlobRequestConditions conditions = null, System.Threading.CancellationToken cancellationToken = default(System.Threading.CancellationToken)) { throw null; }
        public virtual Azure.Response<Azure.Storage.Blobs.Models.BlobContentInfo> Create(Azure.Storage.Blobs.Models.CreateAppendBlobOptions options, System.Threading.CancellationToken cancellationToken = default(System.Threading.CancellationToken)) { throw null; }
        [System.ComponentModel.EditorBrowsableAttribute(System.ComponentModel.EditorBrowsableState.Never)]
        public virtual System.Threading.Tasks.Task<Azure.Response<Azure.Storage.Blobs.Models.BlobContentInfo>> CreateAsync(Azure.Storage.Blobs.Models.BlobHttpHeaders httpHeaders = null, System.Collections.Generic.IDictionary<string, string> metadata = null, Azure.Storage.Blobs.Models.AppendBlobRequestConditions conditions = null, System.Threading.CancellationToken cancellationToken = default(System.Threading.CancellationToken)) { throw null; }
        public virtual System.Threading.Tasks.Task<Azure.Response<Azure.Storage.Blobs.Models.BlobContentInfo>> CreateAsync(Azure.Storage.Blobs.Models.CreateAppendBlobOptions options, System.Threading.CancellationToken cancellationToken = default(System.Threading.CancellationToken)) { throw null; }
        [System.ComponentModel.EditorBrowsableAttribute(System.ComponentModel.EditorBrowsableState.Never)]
        public virtual Azure.Response<Azure.Storage.Blobs.Models.BlobContentInfo> CreateIfNotExists(Azure.Storage.Blobs.Models.BlobHttpHeaders httpHeaders = null, System.Collections.Generic.IDictionary<string, string> metadata = null, System.Threading.CancellationToken cancellationToken = default(System.Threading.CancellationToken)) { throw null; }
        public virtual Azure.Response<Azure.Storage.Blobs.Models.BlobContentInfo> CreateIfNotExists(Azure.Storage.Blobs.Models.CreateAppendBlobOptions options, System.Threading.CancellationToken cancellationToken = default(System.Threading.CancellationToken)) { throw null; }
        [System.ComponentModel.EditorBrowsableAttribute(System.ComponentModel.EditorBrowsableState.Never)]
        public virtual System.Threading.Tasks.Task<Azure.Response<Azure.Storage.Blobs.Models.BlobContentInfo>> CreateIfNotExistsAsync(Azure.Storage.Blobs.Models.BlobHttpHeaders httpHeaders = null, System.Collections.Generic.IDictionary<string, string> metadata = null, System.Threading.CancellationToken cancellationToken = default(System.Threading.CancellationToken)) { throw null; }
        public virtual System.Threading.Tasks.Task<Azure.Response<Azure.Storage.Blobs.Models.BlobContentInfo>> CreateIfNotExistsAsync(Azure.Storage.Blobs.Models.CreateAppendBlobOptions options, System.Threading.CancellationToken cancellationToken = default(System.Threading.CancellationToken)) { throw null; }
=======
        public virtual Azure.Response<Azure.Storage.Blobs.Models.BlobContentInfo> Create(Azure.Storage.Blobs.Models.AppendBlobCreateOptions options, System.Threading.CancellationToken cancellationToken = default(System.Threading.CancellationToken)) { throw null; }
        [System.ComponentModel.EditorBrowsableAttribute(System.ComponentModel.EditorBrowsableState.Never)]
        public virtual Azure.Response<Azure.Storage.Blobs.Models.BlobContentInfo> Create(Azure.Storage.Blobs.Models.BlobHttpHeaders httpHeaders = null, System.Collections.Generic.IDictionary<string, string> metadata = null, Azure.Storage.Blobs.Models.AppendBlobRequestConditions conditions = null, System.Threading.CancellationToken cancellationToken = default(System.Threading.CancellationToken)) { throw null; }
        public virtual System.Threading.Tasks.Task<Azure.Response<Azure.Storage.Blobs.Models.BlobContentInfo>> CreateAsync(Azure.Storage.Blobs.Models.AppendBlobCreateOptions options, System.Threading.CancellationToken cancellationToken = default(System.Threading.CancellationToken)) { throw null; }
        [System.ComponentModel.EditorBrowsableAttribute(System.ComponentModel.EditorBrowsableState.Never)]
        public virtual System.Threading.Tasks.Task<Azure.Response<Azure.Storage.Blobs.Models.BlobContentInfo>> CreateAsync(Azure.Storage.Blobs.Models.BlobHttpHeaders httpHeaders = null, System.Collections.Generic.IDictionary<string, string> metadata = null, Azure.Storage.Blobs.Models.AppendBlobRequestConditions conditions = null, System.Threading.CancellationToken cancellationToken = default(System.Threading.CancellationToken)) { throw null; }
        public virtual Azure.Response<Azure.Storage.Blobs.Models.BlobContentInfo> CreateIfNotExists(Azure.Storage.Blobs.Models.AppendBlobCreateOptions options, System.Threading.CancellationToken cancellationToken = default(System.Threading.CancellationToken)) { throw null; }
        [System.ComponentModel.EditorBrowsableAttribute(System.ComponentModel.EditorBrowsableState.Never)]
        public virtual Azure.Response<Azure.Storage.Blobs.Models.BlobContentInfo> CreateIfNotExists(Azure.Storage.Blobs.Models.BlobHttpHeaders httpHeaders = null, System.Collections.Generic.IDictionary<string, string> metadata = null, System.Threading.CancellationToken cancellationToken = default(System.Threading.CancellationToken)) { throw null; }
        public virtual System.Threading.Tasks.Task<Azure.Response<Azure.Storage.Blobs.Models.BlobContentInfo>> CreateIfNotExistsAsync(Azure.Storage.Blobs.Models.AppendBlobCreateOptions options, System.Threading.CancellationToken cancellationToken = default(System.Threading.CancellationToken)) { throw null; }
        [System.ComponentModel.EditorBrowsableAttribute(System.ComponentModel.EditorBrowsableState.Never)]
        public virtual System.Threading.Tasks.Task<Azure.Response<Azure.Storage.Blobs.Models.BlobContentInfo>> CreateIfNotExistsAsync(Azure.Storage.Blobs.Models.BlobHttpHeaders httpHeaders = null, System.Collections.Generic.IDictionary<string, string> metadata = null, System.Threading.CancellationToken cancellationToken = default(System.Threading.CancellationToken)) { throw null; }
>>>>>>> 994efc63
        public virtual Azure.Response<Azure.Storage.Blobs.Models.BlobInfo> Seal(Azure.Storage.Blobs.Models.AppendBlobRequestConditions conditions = null, System.Threading.CancellationToken cancellationToken = default(System.Threading.CancellationToken)) { throw null; }
        public virtual System.Threading.Tasks.Task<Azure.Response<Azure.Storage.Blobs.Models.BlobInfo>> SealAsync(Azure.Storage.Blobs.Models.AppendBlobRequestConditions conditions = null, System.Threading.CancellationToken cancellationToken = default(System.Threading.CancellationToken)) { throw null; }
        public new Azure.Storage.Blobs.Specialized.AppendBlobClient WithSnapshot(string snapshot) { throw null; }
        public new Azure.Storage.Blobs.Specialized.AppendBlobClient WithVersion(string versionId) { throw null; }
    }
    public partial class BlobBaseClient
    {
        protected BlobBaseClient() { }
        public BlobBaseClient(string connectionString, string blobContainerName, string blobName) { }
        public BlobBaseClient(string connectionString, string blobContainerName, string blobName, Azure.Storage.Blobs.BlobClientOptions options) { }
        public BlobBaseClient(System.Uri blobUri, Azure.Core.TokenCredential credential, Azure.Storage.Blobs.BlobClientOptions options = null) { }
        public BlobBaseClient(System.Uri blobUri, Azure.Storage.Blobs.BlobClientOptions options = null) { }
        public BlobBaseClient(System.Uri blobUri, Azure.Storage.StorageSharedKeyCredential credential, Azure.Storage.Blobs.BlobClientOptions options = null) { }
        public virtual string AccountName { get { throw null; } }
        public virtual string BlobContainerName { get { throw null; } }
        public virtual string Name { get { throw null; } }
        public virtual System.Uri Uri { get { throw null; } }
        public virtual Azure.Response AbortCopyFromUri(string copyId, Azure.Storage.Blobs.Models.BlobRequestConditions conditions = null, System.Threading.CancellationToken cancellationToken = default(System.Threading.CancellationToken)) { throw null; }
        public virtual System.Threading.Tasks.Task<Azure.Response> AbortCopyFromUriAsync(string copyId, Azure.Storage.Blobs.Models.BlobRequestConditions conditions = null, System.Threading.CancellationToken cancellationToken = default(System.Threading.CancellationToken)) { throw null; }
        public virtual Azure.Response<Azure.Storage.Blobs.Models.BlobSnapshotInfo> CreateSnapshot(System.Collections.Generic.IDictionary<string, string> metadata = null, Azure.Storage.Blobs.Models.BlobRequestConditions conditions = null, System.Threading.CancellationToken cancellationToken = default(System.Threading.CancellationToken)) { throw null; }
        public virtual System.Threading.Tasks.Task<Azure.Response<Azure.Storage.Blobs.Models.BlobSnapshotInfo>> CreateSnapshotAsync(System.Collections.Generic.IDictionary<string, string> metadata = null, Azure.Storage.Blobs.Models.BlobRequestConditions conditions = null, System.Threading.CancellationToken cancellationToken = default(System.Threading.CancellationToken)) { throw null; }
        public virtual Azure.Response Delete(Azure.Storage.Blobs.Models.DeleteSnapshotsOption snapshotsOption = Azure.Storage.Blobs.Models.DeleteSnapshotsOption.None, Azure.Storage.Blobs.Models.BlobRequestConditions conditions = null, System.Threading.CancellationToken cancellationToken = default(System.Threading.CancellationToken)) { throw null; }
        public virtual System.Threading.Tasks.Task<Azure.Response> DeleteAsync(Azure.Storage.Blobs.Models.DeleteSnapshotsOption snapshotsOption = Azure.Storage.Blobs.Models.DeleteSnapshotsOption.None, Azure.Storage.Blobs.Models.BlobRequestConditions conditions = null, System.Threading.CancellationToken cancellationToken = default(System.Threading.CancellationToken)) { throw null; }
        public virtual Azure.Response<bool> DeleteIfExists(Azure.Storage.Blobs.Models.DeleteSnapshotsOption snapshotsOption = Azure.Storage.Blobs.Models.DeleteSnapshotsOption.None, Azure.Storage.Blobs.Models.BlobRequestConditions conditions = null, System.Threading.CancellationToken cancellationToken = default(System.Threading.CancellationToken)) { throw null; }
        public virtual System.Threading.Tasks.Task<Azure.Response<bool>> DeleteIfExistsAsync(Azure.Storage.Blobs.Models.DeleteSnapshotsOption snapshotsOption = Azure.Storage.Blobs.Models.DeleteSnapshotsOption.None, Azure.Storage.Blobs.Models.BlobRequestConditions conditions = null, System.Threading.CancellationToken cancellationToken = default(System.Threading.CancellationToken)) { throw null; }
        public virtual Azure.Response<Azure.Storage.Blobs.Models.BlobDownloadInfo> Download() { throw null; }
        public virtual Azure.Response<Azure.Storage.Blobs.Models.BlobDownloadInfo> Download(Azure.HttpRange range = default(Azure.HttpRange), Azure.Storage.Blobs.Models.BlobRequestConditions conditions = null, bool rangeGetContentHash = false, System.Threading.CancellationToken cancellationToken = default(System.Threading.CancellationToken)) { throw null; }
        public virtual Azure.Response<Azure.Storage.Blobs.Models.BlobDownloadInfo> Download(System.Threading.CancellationToken cancellationToken = default(System.Threading.CancellationToken)) { throw null; }
        public virtual System.Threading.Tasks.Task<Azure.Response<Azure.Storage.Blobs.Models.BlobDownloadInfo>> DownloadAsync() { throw null; }
        public virtual System.Threading.Tasks.Task<Azure.Response<Azure.Storage.Blobs.Models.BlobDownloadInfo>> DownloadAsync(Azure.HttpRange range = default(Azure.HttpRange), Azure.Storage.Blobs.Models.BlobRequestConditions conditions = null, bool rangeGetContentHash = false, System.Threading.CancellationToken cancellationToken = default(System.Threading.CancellationToken)) { throw null; }
        public virtual System.Threading.Tasks.Task<Azure.Response<Azure.Storage.Blobs.Models.BlobDownloadInfo>> DownloadAsync(System.Threading.CancellationToken cancellationToken) { throw null; }
        public virtual Azure.Response DownloadTo(System.IO.Stream destination) { throw null; }
        public virtual Azure.Response DownloadTo(System.IO.Stream destination, Azure.Storage.Blobs.Models.BlobRequestConditions conditions = null, Azure.Storage.StorageTransferOptions transferOptions = default(Azure.Storage.StorageTransferOptions), System.Threading.CancellationToken cancellationToken = default(System.Threading.CancellationToken)) { throw null; }
        public virtual Azure.Response DownloadTo(System.IO.Stream destination, System.Threading.CancellationToken cancellationToken) { throw null; }
        public virtual Azure.Response DownloadTo(string path) { throw null; }
        public virtual Azure.Response DownloadTo(string path, Azure.Storage.Blobs.Models.BlobRequestConditions conditions = null, Azure.Storage.StorageTransferOptions transferOptions = default(Azure.Storage.StorageTransferOptions), System.Threading.CancellationToken cancellationToken = default(System.Threading.CancellationToken)) { throw null; }
        public virtual Azure.Response DownloadTo(string path, System.Threading.CancellationToken cancellationToken) { throw null; }
        public virtual System.Threading.Tasks.Task<Azure.Response> DownloadToAsync(System.IO.Stream destination) { throw null; }
        public virtual System.Threading.Tasks.Task<Azure.Response> DownloadToAsync(System.IO.Stream destination, Azure.Storage.Blobs.Models.BlobRequestConditions conditions = null, Azure.Storage.StorageTransferOptions transferOptions = default(Azure.Storage.StorageTransferOptions), System.Threading.CancellationToken cancellationToken = default(System.Threading.CancellationToken)) { throw null; }
        public virtual System.Threading.Tasks.Task<Azure.Response> DownloadToAsync(System.IO.Stream destination, System.Threading.CancellationToken cancellationToken) { throw null; }
        public virtual System.Threading.Tasks.Task<Azure.Response> DownloadToAsync(string path) { throw null; }
        public virtual System.Threading.Tasks.Task<Azure.Response> DownloadToAsync(string path, Azure.Storage.Blobs.Models.BlobRequestConditions conditions = null, Azure.Storage.StorageTransferOptions transferOptions = default(Azure.Storage.StorageTransferOptions), System.Threading.CancellationToken cancellationToken = default(System.Threading.CancellationToken)) { throw null; }
        public virtual System.Threading.Tasks.Task<Azure.Response> DownloadToAsync(string path, System.Threading.CancellationToken cancellationToken) { throw null; }
        public virtual Azure.Response<bool> Exists(System.Threading.CancellationToken cancellationToken = default(System.Threading.CancellationToken)) { throw null; }
        public virtual System.Threading.Tasks.Task<Azure.Response<bool>> ExistsAsync(System.Threading.CancellationToken cancellationToken = default(System.Threading.CancellationToken)) { throw null; }
        public virtual Azure.Response<Azure.Storage.Blobs.Models.BlobProperties> GetProperties(Azure.Storage.Blobs.Models.BlobRequestConditions conditions = null, System.Threading.CancellationToken cancellationToken = default(System.Threading.CancellationToken)) { throw null; }
        public virtual System.Threading.Tasks.Task<Azure.Response<Azure.Storage.Blobs.Models.BlobProperties>> GetPropertiesAsync(Azure.Storage.Blobs.Models.BlobRequestConditions conditions = null, System.Threading.CancellationToken cancellationToken = default(System.Threading.CancellationToken)) { throw null; }
<<<<<<< HEAD
        public virtual Azure.Response<System.Collections.Generic.IDictionary<string, string>> GetTags(Azure.Storage.Blobs.Models.BlobRequestConditions conditions = null, System.Threading.CancellationToken cancellationToken = default(System.Threading.CancellationToken)) { throw null; }
        public virtual System.Threading.Tasks.Task<Azure.Response<System.Collections.Generic.IDictionary<string, string>>> GetTagsAsync(Azure.Storage.Blobs.Models.BlobRequestConditions conditions = null, System.Threading.CancellationToken cancellationToken = default(System.Threading.CancellationToken)) { throw null; }
=======
        public virtual Azure.Response<Azure.Storage.Blobs.Models.GetBlobTagResult> GetTags(Azure.Storage.Blobs.Models.BlobRequestConditions conditions = null, System.Threading.CancellationToken cancellationToken = default(System.Threading.CancellationToken)) { throw null; }
        public virtual System.Threading.Tasks.Task<Azure.Response<Azure.Storage.Blobs.Models.GetBlobTagResult>> GetTagsAsync(Azure.Storage.Blobs.Models.BlobRequestConditions conditions = null, System.Threading.CancellationToken cancellationToken = default(System.Threading.CancellationToken)) { throw null; }
        public virtual System.IO.Stream OpenRead(bool allowBlobModifications, long position = (long)0, int? bufferSize = default(int?), System.Threading.CancellationToken cancellationToken = default(System.Threading.CancellationToken)) { throw null; }
        public virtual System.IO.Stream OpenRead(long position = (long)0, int? bufferSize = default(int?), Azure.Storage.Blobs.Models.BlobRequestConditions conditions = null, System.Threading.CancellationToken cancellationToken = default(System.Threading.CancellationToken)) { throw null; }
        public virtual System.Threading.Tasks.Task<System.IO.Stream> OpenReadAsync(bool allowBlobModifications, long position = (long)0, int? bufferSize = default(int?), System.Threading.CancellationToken cancellationToken = default(System.Threading.CancellationToken)) { throw null; }
        public virtual System.Threading.Tasks.Task<System.IO.Stream> OpenReadAsync(long position = (long)0, int? bufferSize = default(int?), Azure.Storage.Blobs.Models.BlobRequestConditions conditions = null, System.Threading.CancellationToken cancellationToken = default(System.Threading.CancellationToken)) { throw null; }
>>>>>>> 994efc63
        public virtual Azure.Response SetAccessTier(Azure.Storage.Blobs.Models.AccessTier accessTier, Azure.Storage.Blobs.Models.BlobRequestConditions conditions = null, Azure.Storage.Blobs.Models.RehydratePriority? rehydratePriority = default(Azure.Storage.Blobs.Models.RehydratePriority?), System.Threading.CancellationToken cancellationToken = default(System.Threading.CancellationToken)) { throw null; }
        public virtual System.Threading.Tasks.Task<Azure.Response> SetAccessTierAsync(Azure.Storage.Blobs.Models.AccessTier accessTier, Azure.Storage.Blobs.Models.BlobRequestConditions conditions = null, Azure.Storage.Blobs.Models.RehydratePriority? rehydratePriority = default(Azure.Storage.Blobs.Models.RehydratePriority?), System.Threading.CancellationToken cancellationToken = default(System.Threading.CancellationToken)) { throw null; }
        public virtual Azure.Response<Azure.Storage.Blobs.Models.BlobInfo> SetHttpHeaders(Azure.Storage.Blobs.Models.BlobHttpHeaders httpHeaders = null, Azure.Storage.Blobs.Models.BlobRequestConditions conditions = null, System.Threading.CancellationToken cancellationToken = default(System.Threading.CancellationToken)) { throw null; }
        public virtual System.Threading.Tasks.Task<Azure.Response<Azure.Storage.Blobs.Models.BlobInfo>> SetHttpHeadersAsync(Azure.Storage.Blobs.Models.BlobHttpHeaders httpHeaders = null, Azure.Storage.Blobs.Models.BlobRequestConditions conditions = null, System.Threading.CancellationToken cancellationToken = default(System.Threading.CancellationToken)) { throw null; }
        public virtual Azure.Response<Azure.Storage.Blobs.Models.BlobInfo> SetMetadata(System.Collections.Generic.IDictionary<string, string> metadata, Azure.Storage.Blobs.Models.BlobRequestConditions conditions = null, System.Threading.CancellationToken cancellationToken = default(System.Threading.CancellationToken)) { throw null; }
        public virtual System.Threading.Tasks.Task<Azure.Response<Azure.Storage.Blobs.Models.BlobInfo>> SetMetadataAsync(System.Collections.Generic.IDictionary<string, string> metadata, Azure.Storage.Blobs.Models.BlobRequestConditions conditions = null, System.Threading.CancellationToken cancellationToken = default(System.Threading.CancellationToken)) { throw null; }
        public virtual Azure.Response SetTags(System.Collections.Generic.IDictionary<string, string> tags, Azure.Storage.Blobs.Models.BlobRequestConditions conditions = null, System.Threading.CancellationToken cancellationToken = default(System.Threading.CancellationToken)) { throw null; }
        public virtual System.Threading.Tasks.Task<Azure.Response> SetTagsAsync(System.Collections.Generic.IDictionary<string, string> tags, Azure.Storage.Blobs.Models.BlobRequestConditions conditions = null, System.Threading.CancellationToken cancellationToken = default(System.Threading.CancellationToken)) { throw null; }
        public virtual Azure.Storage.Blobs.Models.CopyFromUriOperation StartCopyFromUri(System.Uri source, Azure.Storage.Blobs.Models.BlobCopyFromUriOptions options, System.Threading.CancellationToken cancellationToken = default(System.Threading.CancellationToken)) { throw null; }
        [System.ComponentModel.EditorBrowsableAttribute(System.ComponentModel.EditorBrowsableState.Never)]
        public virtual Azure.Storage.Blobs.Models.CopyFromUriOperation StartCopyFromUri(System.Uri source, System.Collections.Generic.IDictionary<string, string> metadata = null, Azure.Storage.Blobs.Models.AccessTier? accessTier = default(Azure.Storage.Blobs.Models.AccessTier?), Azure.Storage.Blobs.Models.BlobRequestConditions sourceConditions = null, Azure.Storage.Blobs.Models.BlobRequestConditions destinationConditions = null, Azure.Storage.Blobs.Models.RehydratePriority? rehydratePriority = default(Azure.Storage.Blobs.Models.RehydratePriority?), System.Threading.CancellationToken cancellationToken = default(System.Threading.CancellationToken)) { throw null; }
        public virtual System.Threading.Tasks.Task<Azure.Storage.Blobs.Models.CopyFromUriOperation> StartCopyFromUriAsync(System.Uri source, Azure.Storage.Blobs.Models.BlobCopyFromUriOptions options, System.Threading.CancellationToken cancellationToken = default(System.Threading.CancellationToken)) { throw null; }
        [System.ComponentModel.EditorBrowsableAttribute(System.ComponentModel.EditorBrowsableState.Never)]
        public virtual System.Threading.Tasks.Task<Azure.Storage.Blobs.Models.CopyFromUriOperation> StartCopyFromUriAsync(System.Uri source, System.Collections.Generic.IDictionary<string, string> metadata = null, Azure.Storage.Blobs.Models.AccessTier? accessTier = default(Azure.Storage.Blobs.Models.AccessTier?), Azure.Storage.Blobs.Models.BlobRequestConditions sourceConditions = null, Azure.Storage.Blobs.Models.BlobRequestConditions destinationConditions = null, Azure.Storage.Blobs.Models.RehydratePriority? rehydratePriority = default(Azure.Storage.Blobs.Models.RehydratePriority?), System.Threading.CancellationToken cancellationToken = default(System.Threading.CancellationToken)) { throw null; }
        public virtual Azure.Response<Azure.Storage.Blobs.Models.BlobCopyInfo> SyncCopyFromUri(System.Uri source, Azure.Storage.Blobs.Models.BlobCopyFromUriOptions options = null, System.Threading.CancellationToken cancellationToken = default(System.Threading.CancellationToken)) { throw null; }
        public virtual System.Threading.Tasks.Task<Azure.Response<Azure.Storage.Blobs.Models.BlobCopyInfo>> SyncCopyFromUriAsync(System.Uri source, Azure.Storage.Blobs.Models.BlobCopyFromUriOptions options = null, System.Threading.CancellationToken cancellationToken = default(System.Threading.CancellationToken)) { throw null; }
        public virtual Azure.Response Undelete(System.Threading.CancellationToken cancellationToken = default(System.Threading.CancellationToken)) { throw null; }
        public virtual System.Threading.Tasks.Task<Azure.Response> UndeleteAsync(System.Threading.CancellationToken cancellationToken = default(System.Threading.CancellationToken)) { throw null; }
        public virtual Azure.Storage.Blobs.Specialized.BlobBaseClient WithSnapshot(string snapshot) { throw null; }
        protected virtual Azure.Storage.Blobs.Specialized.BlobBaseClient WithSnapshotCore(string snapshot) { throw null; }
        public virtual Azure.Storage.Blobs.Specialized.BlobBaseClient WithVersion(string versionId) { throw null; }
<<<<<<< HEAD
        protected virtual Azure.Storage.Blobs.Specialized.BlobBaseClient WithVersionCore(string versionId) { throw null; }
=======
>>>>>>> 994efc63
    }
    public partial class BlobLeaseClient
    {
        public static readonly System.TimeSpan InfiniteLeaseDuration;
        protected BlobLeaseClient() { }
        public BlobLeaseClient(Azure.Storage.Blobs.BlobContainerClient client, string leaseId = null) { }
        public BlobLeaseClient(Azure.Storage.Blobs.Specialized.BlobBaseClient client, string leaseId = null) { }
        protected virtual Azure.Storage.Blobs.Specialized.BlobBaseClient BlobClient { get { throw null; } }
        protected virtual Azure.Storage.Blobs.BlobContainerClient BlobContainerClient { get { throw null; } }
        public virtual string LeaseId { get { throw null; } }
        public System.Uri Uri { get { throw null; } }
        public virtual Azure.Response<Azure.Storage.Blobs.Models.BlobLease> Acquire(System.TimeSpan duration, Azure.RequestConditions conditions = null, System.Threading.CancellationToken cancellationToken = default(System.Threading.CancellationToken)) { throw null; }
        public virtual System.Threading.Tasks.Task<Azure.Response<Azure.Storage.Blobs.Models.BlobLease>> AcquireAsync(System.TimeSpan duration, Azure.RequestConditions conditions = null, System.Threading.CancellationToken cancellationToken = default(System.Threading.CancellationToken)) { throw null; }
        public virtual Azure.Response<Azure.Storage.Blobs.Models.BlobLease> Break(System.TimeSpan? breakPeriod = default(System.TimeSpan?), Azure.RequestConditions conditions = null, System.Threading.CancellationToken cancellationToken = default(System.Threading.CancellationToken)) { throw null; }
        public virtual System.Threading.Tasks.Task<Azure.Response<Azure.Storage.Blobs.Models.BlobLease>> BreakAsync(System.TimeSpan? breakPeriod = default(System.TimeSpan?), Azure.RequestConditions conditions = null, System.Threading.CancellationToken cancellationToken = default(System.Threading.CancellationToken)) { throw null; }
        public virtual Azure.Response<Azure.Storage.Blobs.Models.BlobLease> Change(string proposedId, Azure.RequestConditions conditions = null, System.Threading.CancellationToken cancellationToken = default(System.Threading.CancellationToken)) { throw null; }
        public virtual System.Threading.Tasks.Task<Azure.Response<Azure.Storage.Blobs.Models.BlobLease>> ChangeAsync(string proposedId, Azure.RequestConditions conditions = null, System.Threading.CancellationToken cancellationToken = default(System.Threading.CancellationToken)) { throw null; }
        public virtual Azure.Response<Azure.Storage.Blobs.Models.ReleasedObjectInfo> Release(Azure.RequestConditions conditions = null, System.Threading.CancellationToken cancellationToken = default(System.Threading.CancellationToken)) { throw null; }
        public virtual System.Threading.Tasks.Task<Azure.Response<Azure.Storage.Blobs.Models.ReleasedObjectInfo>> ReleaseAsync(Azure.RequestConditions conditions = null, System.Threading.CancellationToken cancellationToken = default(System.Threading.CancellationToken)) { throw null; }
        [System.ComponentModel.EditorBrowsableAttribute(System.ComponentModel.EditorBrowsableState.Never)]
        public virtual System.Threading.Tasks.Task<Azure.Response<Azure.Storage.Blobs.Models.ReleasedObjectInfo>> ReleaseInternal(Azure.RequestConditions conditions, bool async, System.Threading.CancellationToken cancellationToken) { throw null; }
        public virtual Azure.Response<Azure.Storage.Blobs.Models.BlobLease> Renew(Azure.RequestConditions conditions = null, System.Threading.CancellationToken cancellationToken = default(System.Threading.CancellationToken)) { throw null; }
        public virtual System.Threading.Tasks.Task<Azure.Response<Azure.Storage.Blobs.Models.BlobLease>> RenewAsync(Azure.RequestConditions conditions = null, System.Threading.CancellationToken cancellationToken = default(System.Threading.CancellationToken)) { throw null; }
    }
    public partial class BlockBlobClient : Azure.Storage.Blobs.Specialized.BlobBaseClient
    {
        protected BlockBlobClient() { }
        public BlockBlobClient(string connectionString, string containerName, string blobName) { }
        public BlockBlobClient(string connectionString, string blobContainerName, string blobName, Azure.Storage.Blobs.BlobClientOptions options) { }
        public BlockBlobClient(System.Uri blobUri, Azure.Core.TokenCredential credential, Azure.Storage.Blobs.BlobClientOptions options = null) { }
        public BlockBlobClient(System.Uri blobUri, Azure.Storage.Blobs.BlobClientOptions options = null) { }
        public BlockBlobClient(System.Uri blobUri, Azure.Storage.StorageSharedKeyCredential credential, Azure.Storage.Blobs.BlobClientOptions options = null) { }
        public virtual int BlockBlobMaxBlocks { get { throw null; } }
        [System.ComponentModel.EditorBrowsableAttribute(System.ComponentModel.EditorBrowsableState.Never)]
        public virtual int BlockBlobMaxStageBlockBytes { get { throw null; } }
        public virtual long BlockBlobMaxStageBlockLongBytes { get { throw null; } }
        [System.ComponentModel.EditorBrowsableAttribute(System.ComponentModel.EditorBrowsableState.Never)]
        public virtual int BlockBlobMaxUploadBlobBytes { get { throw null; } }
        public virtual long BlockBlobMaxUploadBlobLongBytes { get { throw null; } }
        [System.ComponentModel.EditorBrowsableAttribute(System.ComponentModel.EditorBrowsableState.Never)]
        public virtual Azure.Response<Azure.Storage.Blobs.Models.BlobContentInfo> CommitBlockList(System.Collections.Generic.IEnumerable<string> base64BlockIds, Azure.Storage.Blobs.Models.BlobHttpHeaders httpHeaders = null, System.Collections.Generic.IDictionary<string, string> metadata = null, Azure.Storage.Blobs.Models.BlobRequestConditions conditions = null, Azure.Storage.Blobs.Models.AccessTier? accessTier = default(Azure.Storage.Blobs.Models.AccessTier?), System.Threading.CancellationToken cancellationToken = default(System.Threading.CancellationToken)) { throw null; }
        public virtual Azure.Response<Azure.Storage.Blobs.Models.BlobContentInfo> CommitBlockList(System.Collections.Generic.IEnumerable<string> base64BlockIds, Azure.Storage.Blobs.Models.CommitBlockListOptions options, System.Threading.CancellationToken cancellationToken = default(System.Threading.CancellationToken)) { throw null; }
        [System.ComponentModel.EditorBrowsableAttribute(System.ComponentModel.EditorBrowsableState.Never)]
        public virtual System.Threading.Tasks.Task<Azure.Response<Azure.Storage.Blobs.Models.BlobContentInfo>> CommitBlockListAsync(System.Collections.Generic.IEnumerable<string> base64BlockIds, Azure.Storage.Blobs.Models.BlobHttpHeaders httpHeaders = null, System.Collections.Generic.IDictionary<string, string> metadata = null, Azure.Storage.Blobs.Models.BlobRequestConditions conditions = null, Azure.Storage.Blobs.Models.AccessTier? accessTier = default(Azure.Storage.Blobs.Models.AccessTier?), System.Threading.CancellationToken cancellationToken = default(System.Threading.CancellationToken)) { throw null; }
        public virtual System.Threading.Tasks.Task<Azure.Response<Azure.Storage.Blobs.Models.BlobContentInfo>> CommitBlockListAsync(System.Collections.Generic.IEnumerable<string> base64BlockIds, Azure.Storage.Blobs.Models.CommitBlockListOptions options, System.Threading.CancellationToken cancellationToken = default(System.Threading.CancellationToken)) { throw null; }
        protected static Azure.Storage.Blobs.Specialized.BlockBlobClient CreateClient(System.Uri blobUri, Azure.Storage.Blobs.BlobClientOptions options, Azure.Core.Pipeline.HttpPipeline pipeline) { throw null; }
        public virtual Azure.Response<Azure.Storage.Blobs.Models.BlockList> GetBlockList(Azure.Storage.Blobs.Models.BlockListTypes blockListTypes = Azure.Storage.Blobs.Models.BlockListTypes.All, string snapshot = null, Azure.Storage.Blobs.Models.BlobRequestConditions conditions = null, System.Threading.CancellationToken cancellationToken = default(System.Threading.CancellationToken)) { throw null; }
        public virtual System.Threading.Tasks.Task<Azure.Response<Azure.Storage.Blobs.Models.BlockList>> GetBlockListAsync(Azure.Storage.Blobs.Models.BlockListTypes blockListTypes = Azure.Storage.Blobs.Models.BlockListTypes.All, string snapshot = null, Azure.Storage.Blobs.Models.BlobRequestConditions conditions = null, System.Threading.CancellationToken cancellationToken = default(System.Threading.CancellationToken)) { throw null; }
<<<<<<< HEAD
        public virtual Azure.Response<Azure.Storage.Blobs.Models.BlobDownloadInfo> Query(string query, Azure.Storage.Blobs.Models.BlobQueryOptions options = null, System.Threading.CancellationToken cancellationToken = default(System.Threading.CancellationToken)) { throw null; }
        public virtual System.Threading.Tasks.Task<Azure.Response<Azure.Storage.Blobs.Models.BlobDownloadInfo>> QueryAsync(string query, Azure.Storage.Blobs.Models.BlobQueryOptions options = null, System.Threading.CancellationToken cancellationToken = default(System.Threading.CancellationToken)) { throw null; }
=======
        public virtual Azure.Response<Azure.Storage.Blobs.Models.BlobDownloadInfo> Query(string querySqlExpression, Azure.Storage.Blobs.Models.BlobQueryOptions options = null, System.Threading.CancellationToken cancellationToken = default(System.Threading.CancellationToken)) { throw null; }
        public virtual System.Threading.Tasks.Task<Azure.Response<Azure.Storage.Blobs.Models.BlobDownloadInfo>> QueryAsync(string querySqlExpression, Azure.Storage.Blobs.Models.BlobQueryOptions options = null, System.Threading.CancellationToken cancellationToken = default(System.Threading.CancellationToken)) { throw null; }
>>>>>>> 994efc63
        public virtual Azure.Response<Azure.Storage.Blobs.Models.BlockInfo> StageBlock(string base64BlockId, System.IO.Stream content, byte[] transactionalContentHash = null, Azure.Storage.Blobs.Models.BlobRequestConditions conditions = null, System.IProgress<long> progressHandler = null, System.Threading.CancellationToken cancellationToken = default(System.Threading.CancellationToken)) { throw null; }
        public virtual System.Threading.Tasks.Task<Azure.Response<Azure.Storage.Blobs.Models.BlockInfo>> StageBlockAsync(string base64BlockId, System.IO.Stream content, byte[] transactionalContentHash = null, Azure.Storage.Blobs.Models.BlobRequestConditions conditions = null, System.IProgress<long> progressHandler = null, System.Threading.CancellationToken cancellationToken = default(System.Threading.CancellationToken)) { throw null; }
        public virtual Azure.Response<Azure.Storage.Blobs.Models.BlockInfo> StageBlockFromUri(System.Uri sourceUri, string base64BlockId, Azure.HttpRange sourceRange = default(Azure.HttpRange), byte[] sourceContentHash = null, Azure.RequestConditions sourceConditions = null, Azure.Storage.Blobs.Models.BlobRequestConditions conditions = null, System.Threading.CancellationToken cancellationToken = default(System.Threading.CancellationToken)) { throw null; }
        public virtual System.Threading.Tasks.Task<Azure.Response<Azure.Storage.Blobs.Models.BlockInfo>> StageBlockFromUriAsync(System.Uri sourceUri, string base64BlockId, Azure.HttpRange sourceRange = default(Azure.HttpRange), byte[] sourceContentHash = null, Azure.RequestConditions sourceConditions = null, Azure.Storage.Blobs.Models.BlobRequestConditions conditions = null, System.Threading.CancellationToken cancellationToken = default(System.Threading.CancellationToken)) { throw null; }
        [System.ComponentModel.EditorBrowsableAttribute(System.ComponentModel.EditorBrowsableState.Never)]
        public virtual Azure.Response<Azure.Storage.Blobs.Models.BlobContentInfo> Upload(System.IO.Stream content, Azure.Storage.Blobs.Models.BlobHttpHeaders httpHeaders = null, System.Collections.Generic.IDictionary<string, string> metadata = null, Azure.Storage.Blobs.Models.BlobRequestConditions conditions = null, Azure.Storage.Blobs.Models.AccessTier? accessTier = default(Azure.Storage.Blobs.Models.AccessTier?), System.IProgress<long> progressHandler = null, System.Threading.CancellationToken cancellationToken = default(System.Threading.CancellationToken)) { throw null; }
<<<<<<< HEAD
        public virtual Azure.Response<Azure.Storage.Blobs.Models.BlobContentInfo> Upload(System.IO.Stream content, Azure.Storage.Blobs.Models.UploadBlobOptions options, System.Threading.CancellationToken cancellationToken = default(System.Threading.CancellationToken)) { throw null; }
        [System.ComponentModel.EditorBrowsableAttribute(System.ComponentModel.EditorBrowsableState.Never)]
        public virtual System.Threading.Tasks.Task<Azure.Response<Azure.Storage.Blobs.Models.BlobContentInfo>> UploadAsync(System.IO.Stream content, Azure.Storage.Blobs.Models.BlobHttpHeaders httpHeaders = null, System.Collections.Generic.IDictionary<string, string> metadata = null, Azure.Storage.Blobs.Models.BlobRequestConditions conditions = null, Azure.Storage.Blobs.Models.AccessTier? accessTier = default(Azure.Storage.Blobs.Models.AccessTier?), System.IProgress<long> progressHandler = null, System.Threading.CancellationToken cancellationToken = default(System.Threading.CancellationToken)) { throw null; }
        public virtual System.Threading.Tasks.Task<Azure.Response<Azure.Storage.Blobs.Models.BlobContentInfo>> UploadAsync(System.IO.Stream content, Azure.Storage.Blobs.Models.UploadBlobOptions options, System.Threading.CancellationToken cancellationToken = default(System.Threading.CancellationToken)) { throw null; }
=======
        public virtual Azure.Response<Azure.Storage.Blobs.Models.BlobContentInfo> Upload(System.IO.Stream content, Azure.Storage.Blobs.Models.BlobUploadOptions options, System.Threading.CancellationToken cancellationToken = default(System.Threading.CancellationToken)) { throw null; }
        [System.ComponentModel.EditorBrowsableAttribute(System.ComponentModel.EditorBrowsableState.Never)]
        public virtual System.Threading.Tasks.Task<Azure.Response<Azure.Storage.Blobs.Models.BlobContentInfo>> UploadAsync(System.IO.Stream content, Azure.Storage.Blobs.Models.BlobHttpHeaders httpHeaders = null, System.Collections.Generic.IDictionary<string, string> metadata = null, Azure.Storage.Blobs.Models.BlobRequestConditions conditions = null, Azure.Storage.Blobs.Models.AccessTier? accessTier = default(Azure.Storage.Blobs.Models.AccessTier?), System.IProgress<long> progressHandler = null, System.Threading.CancellationToken cancellationToken = default(System.Threading.CancellationToken)) { throw null; }
        public virtual System.Threading.Tasks.Task<Azure.Response<Azure.Storage.Blobs.Models.BlobContentInfo>> UploadAsync(System.IO.Stream content, Azure.Storage.Blobs.Models.BlobUploadOptions options, System.Threading.CancellationToken cancellationToken = default(System.Threading.CancellationToken)) { throw null; }
>>>>>>> 994efc63
        public new Azure.Storage.Blobs.Specialized.BlockBlobClient WithSnapshot(string snapshot) { throw null; }
        protected sealed override Azure.Storage.Blobs.Specialized.BlobBaseClient WithSnapshotCore(string snapshot) { throw null; }
        public new Azure.Storage.Blobs.Specialized.BlockBlobClient WithVersion(string versionId) { throw null; }
    }
    public partial class PageBlobClient : Azure.Storage.Blobs.Specialized.BlobBaseClient
    {
        protected PageBlobClient() { }
        public PageBlobClient(string connectionString, string blobContainerName, string blobName) { }
        public PageBlobClient(string connectionString, string blobContainerName, string blobName, Azure.Storage.Blobs.BlobClientOptions options) { }
        public PageBlobClient(System.Uri blobUri, Azure.Core.TokenCredential credential, Azure.Storage.Blobs.BlobClientOptions options = null) { }
        public PageBlobClient(System.Uri blobUri, Azure.Storage.Blobs.BlobClientOptions options = null) { }
        public PageBlobClient(System.Uri blobUri, Azure.Storage.StorageSharedKeyCredential credential, Azure.Storage.Blobs.BlobClientOptions options = null) { }
        public virtual int PageBlobMaxUploadPagesBytes { get { throw null; } }
        public virtual int PageBlobPageBytes { get { throw null; } }
        public virtual Azure.Response<Azure.Storage.Blobs.Models.PageInfo> ClearPages(Azure.HttpRange range, Azure.Storage.Blobs.Models.PageBlobRequestConditions conditions = null, System.Threading.CancellationToken cancellationToken = default(System.Threading.CancellationToken)) { throw null; }
        public virtual System.Threading.Tasks.Task<Azure.Response<Azure.Storage.Blobs.Models.PageInfo>> ClearPagesAsync(Azure.HttpRange range, Azure.Storage.Blobs.Models.PageBlobRequestConditions conditions = null, System.Threading.CancellationToken cancellationToken = default(System.Threading.CancellationToken)) { throw null; }
<<<<<<< HEAD
        public virtual Azure.Response<Azure.Storage.Blobs.Models.BlobContentInfo> Create(long size, Azure.Storage.Blobs.Models.CreatePageBlobOptions options, System.Threading.CancellationToken cancellationToken = default(System.Threading.CancellationToken)) { throw null; }
        [System.ComponentModel.EditorBrowsableAttribute(System.ComponentModel.EditorBrowsableState.Never)]
        public virtual Azure.Response<Azure.Storage.Blobs.Models.BlobContentInfo> Create(long size, long? sequenceNumber = default(long?), Azure.Storage.Blobs.Models.BlobHttpHeaders httpHeaders = null, System.Collections.Generic.IDictionary<string, string> metadata = null, Azure.Storage.Blobs.Models.PageBlobRequestConditions conditions = null, System.Threading.CancellationToken cancellationToken = default(System.Threading.CancellationToken)) { throw null; }
        public virtual System.Threading.Tasks.Task<Azure.Response<Azure.Storage.Blobs.Models.BlobContentInfo>> CreateAsync(long size, Azure.Storage.Blobs.Models.CreatePageBlobOptions options, System.Threading.CancellationToken cancellationToken = default(System.Threading.CancellationToken)) { throw null; }
        [System.ComponentModel.EditorBrowsableAttribute(System.ComponentModel.EditorBrowsableState.Never)]
        public virtual System.Threading.Tasks.Task<Azure.Response<Azure.Storage.Blobs.Models.BlobContentInfo>> CreateAsync(long size, long? sequenceNumber = default(long?), Azure.Storage.Blobs.Models.BlobHttpHeaders httpHeaders = null, System.Collections.Generic.IDictionary<string, string> metadata = null, Azure.Storage.Blobs.Models.PageBlobRequestConditions conditions = null, System.Threading.CancellationToken cancellationToken = default(System.Threading.CancellationToken)) { throw null; }
        public virtual Azure.Response<Azure.Storage.Blobs.Models.BlobContentInfo> CreateIfNotExists(long size, Azure.Storage.Blobs.Models.CreatePageBlobOptions options, System.Threading.CancellationToken cancellationToken = default(System.Threading.CancellationToken)) { throw null; }
        [System.ComponentModel.EditorBrowsableAttribute(System.ComponentModel.EditorBrowsableState.Never)]
        public virtual Azure.Response<Azure.Storage.Blobs.Models.BlobContentInfo> CreateIfNotExists(long size, long? sequenceNumber = default(long?), Azure.Storage.Blobs.Models.BlobHttpHeaders httpHeaders = null, System.Collections.Generic.IDictionary<string, string> metadata = null, System.Threading.CancellationToken cancellationToken = default(System.Threading.CancellationToken)) { throw null; }
        public virtual System.Threading.Tasks.Task<Azure.Response<Azure.Storage.Blobs.Models.BlobContentInfo>> CreateIfNotExistsAsync(long size, Azure.Storage.Blobs.Models.CreatePageBlobOptions options, System.Threading.CancellationToken cancellationToken = default(System.Threading.CancellationToken)) { throw null; }
=======
        public virtual Azure.Response<Azure.Storage.Blobs.Models.BlobContentInfo> Create(long size, Azure.Storage.Blobs.Models.PageBlobCreateOptions options, System.Threading.CancellationToken cancellationToken = default(System.Threading.CancellationToken)) { throw null; }
        [System.ComponentModel.EditorBrowsableAttribute(System.ComponentModel.EditorBrowsableState.Never)]
        public virtual Azure.Response<Azure.Storage.Blobs.Models.BlobContentInfo> Create(long size, long? sequenceNumber = default(long?), Azure.Storage.Blobs.Models.BlobHttpHeaders httpHeaders = null, System.Collections.Generic.IDictionary<string, string> metadata = null, Azure.Storage.Blobs.Models.PageBlobRequestConditions conditions = null, System.Threading.CancellationToken cancellationToken = default(System.Threading.CancellationToken)) { throw null; }
        public virtual System.Threading.Tasks.Task<Azure.Response<Azure.Storage.Blobs.Models.BlobContentInfo>> CreateAsync(long size, Azure.Storage.Blobs.Models.PageBlobCreateOptions options, System.Threading.CancellationToken cancellationToken = default(System.Threading.CancellationToken)) { throw null; }
        [System.ComponentModel.EditorBrowsableAttribute(System.ComponentModel.EditorBrowsableState.Never)]
        public virtual System.Threading.Tasks.Task<Azure.Response<Azure.Storage.Blobs.Models.BlobContentInfo>> CreateAsync(long size, long? sequenceNumber = default(long?), Azure.Storage.Blobs.Models.BlobHttpHeaders httpHeaders = null, System.Collections.Generic.IDictionary<string, string> metadata = null, Azure.Storage.Blobs.Models.PageBlobRequestConditions conditions = null, System.Threading.CancellationToken cancellationToken = default(System.Threading.CancellationToken)) { throw null; }
        public virtual Azure.Response<Azure.Storage.Blobs.Models.BlobContentInfo> CreateIfNotExists(long size, Azure.Storage.Blobs.Models.PageBlobCreateOptions options, System.Threading.CancellationToken cancellationToken = default(System.Threading.CancellationToken)) { throw null; }
        [System.ComponentModel.EditorBrowsableAttribute(System.ComponentModel.EditorBrowsableState.Never)]
        public virtual Azure.Response<Azure.Storage.Blobs.Models.BlobContentInfo> CreateIfNotExists(long size, long? sequenceNumber = default(long?), Azure.Storage.Blobs.Models.BlobHttpHeaders httpHeaders = null, System.Collections.Generic.IDictionary<string, string> metadata = null, System.Threading.CancellationToken cancellationToken = default(System.Threading.CancellationToken)) { throw null; }
        public virtual System.Threading.Tasks.Task<Azure.Response<Azure.Storage.Blobs.Models.BlobContentInfo>> CreateIfNotExistsAsync(long size, Azure.Storage.Blobs.Models.PageBlobCreateOptions options, System.Threading.CancellationToken cancellationToken = default(System.Threading.CancellationToken)) { throw null; }
>>>>>>> 994efc63
        [System.ComponentModel.EditorBrowsableAttribute(System.ComponentModel.EditorBrowsableState.Never)]
        public virtual System.Threading.Tasks.Task<Azure.Response<Azure.Storage.Blobs.Models.BlobContentInfo>> CreateIfNotExistsAsync(long size, long? sequenceNumber = default(long?), Azure.Storage.Blobs.Models.BlobHttpHeaders httpHeaders = null, System.Collections.Generic.IDictionary<string, string> metadata = null, System.Threading.CancellationToken cancellationToken = default(System.Threading.CancellationToken)) { throw null; }
        public virtual Azure.Response<Azure.Storage.Blobs.Models.PageRangesInfo> GetManagedDiskPageRangesDiff(Azure.HttpRange? range = default(Azure.HttpRange?), string snapshot = null, System.Uri previousSnapshotUri = null, Azure.Storage.Blobs.Models.PageBlobRequestConditions conditions = null, System.Threading.CancellationToken cancellationToken = default(System.Threading.CancellationToken)) { throw null; }
        public virtual System.Threading.Tasks.Task<Azure.Response<Azure.Storage.Blobs.Models.PageRangesInfo>> GetManagedDiskPageRangesDiffAsync(Azure.HttpRange? range = default(Azure.HttpRange?), string snapshot = null, System.Uri previousSnapshotUri = null, Azure.Storage.Blobs.Models.PageBlobRequestConditions conditions = null, System.Threading.CancellationToken cancellationToken = default(System.Threading.CancellationToken)) { throw null; }
        public virtual Azure.Response<Azure.Storage.Blobs.Models.PageRangesInfo> GetPageRanges(Azure.HttpRange? range = default(Azure.HttpRange?), string snapshot = null, Azure.Storage.Blobs.Models.PageBlobRequestConditions conditions = null, System.Threading.CancellationToken cancellationToken = default(System.Threading.CancellationToken)) { throw null; }
        public virtual System.Threading.Tasks.Task<Azure.Response<Azure.Storage.Blobs.Models.PageRangesInfo>> GetPageRangesAsync(Azure.HttpRange? range = default(Azure.HttpRange?), string snapshot = null, Azure.Storage.Blobs.Models.PageBlobRequestConditions conditions = null, System.Threading.CancellationToken cancellationToken = default(System.Threading.CancellationToken)) { throw null; }
        public virtual Azure.Response<Azure.Storage.Blobs.Models.PageRangesInfo> GetPageRangesDiff(Azure.HttpRange? range = default(Azure.HttpRange?), string snapshot = null, string previousSnapshot = null, Azure.Storage.Blobs.Models.PageBlobRequestConditions conditions = null, System.Threading.CancellationToken cancellationToken = default(System.Threading.CancellationToken)) { throw null; }
        public virtual System.Threading.Tasks.Task<Azure.Response<Azure.Storage.Blobs.Models.PageRangesInfo>> GetPageRangesDiffAsync(Azure.HttpRange? range = default(Azure.HttpRange?), string snapshot = null, string previousSnapshot = null, Azure.Storage.Blobs.Models.PageBlobRequestConditions conditions = null, System.Threading.CancellationToken cancellationToken = default(System.Threading.CancellationToken)) { throw null; }
        public virtual Azure.Response<Azure.Storage.Blobs.Models.PageBlobInfo> Resize(long size, Azure.Storage.Blobs.Models.PageBlobRequestConditions conditions = null, System.Threading.CancellationToken cancellationToken = default(System.Threading.CancellationToken)) { throw null; }
        public virtual System.Threading.Tasks.Task<Azure.Response<Azure.Storage.Blobs.Models.PageBlobInfo>> ResizeAsync(long size, Azure.Storage.Blobs.Models.PageBlobRequestConditions conditions = null, System.Threading.CancellationToken cancellationToken = default(System.Threading.CancellationToken)) { throw null; }
        public virtual Azure.Storage.Blobs.Models.CopyFromUriOperation StartCopyIncremental(System.Uri sourceUri, string snapshot, Azure.Storage.Blobs.Models.PageBlobRequestConditions conditions = null, System.Threading.CancellationToken cancellationToken = default(System.Threading.CancellationToken)) { throw null; }
        public virtual System.Threading.Tasks.Task<Azure.Storage.Blobs.Models.CopyFromUriOperation> StartCopyIncrementalAsync(System.Uri sourceUri, string snapshot, Azure.Storage.Blobs.Models.PageBlobRequestConditions conditions = null, System.Threading.CancellationToken cancellationToken = default(System.Threading.CancellationToken)) { throw null; }
        public virtual Azure.Response<Azure.Storage.Blobs.Models.PageBlobInfo> UpdateSequenceNumber(Azure.Storage.Blobs.Models.SequenceNumberAction action, long? sequenceNumber = default(long?), Azure.Storage.Blobs.Models.PageBlobRequestConditions conditions = null, System.Threading.CancellationToken cancellationToken = default(System.Threading.CancellationToken)) { throw null; }
        public virtual System.Threading.Tasks.Task<Azure.Response<Azure.Storage.Blobs.Models.PageBlobInfo>> UpdateSequenceNumberAsync(Azure.Storage.Blobs.Models.SequenceNumberAction action, long? sequenceNumber = default(long?), Azure.Storage.Blobs.Models.PageBlobRequestConditions conditions = null, System.Threading.CancellationToken cancellationToken = default(System.Threading.CancellationToken)) { throw null; }
        public virtual Azure.Response<Azure.Storage.Blobs.Models.PageInfo> UploadPages(System.IO.Stream content, long offset, byte[] transactionalContentHash = null, Azure.Storage.Blobs.Models.PageBlobRequestConditions conditions = null, System.IProgress<long> progressHandler = null, System.Threading.CancellationToken cancellationToken = default(System.Threading.CancellationToken)) { throw null; }
        public virtual System.Threading.Tasks.Task<Azure.Response<Azure.Storage.Blobs.Models.PageInfo>> UploadPagesAsync(System.IO.Stream content, long offset, byte[] transactionalContentHash = null, Azure.Storage.Blobs.Models.PageBlobRequestConditions conditions = null, System.IProgress<long> progressHandler = null, System.Threading.CancellationToken cancellationToken = default(System.Threading.CancellationToken)) { throw null; }
        public virtual Azure.Response<Azure.Storage.Blobs.Models.PageInfo> UploadPagesFromUri(System.Uri sourceUri, Azure.HttpRange sourceRange, Azure.HttpRange range, byte[] sourceContentHash = null, Azure.Storage.Blobs.Models.PageBlobRequestConditions conditions = null, Azure.Storage.Blobs.Models.PageBlobRequestConditions sourceConditions = null, System.Threading.CancellationToken cancellationToken = default(System.Threading.CancellationToken)) { throw null; }
        public virtual System.Threading.Tasks.Task<Azure.Response<Azure.Storage.Blobs.Models.PageInfo>> UploadPagesFromUriAsync(System.Uri sourceUri, Azure.HttpRange sourceRange, Azure.HttpRange range, byte[] sourceContentHash = null, Azure.Storage.Blobs.Models.PageBlobRequestConditions conditions = null, Azure.Storage.Blobs.Models.PageBlobRequestConditions sourceConditions = null, System.Threading.CancellationToken cancellationToken = default(System.Threading.CancellationToken)) { throw null; }
        public new Azure.Storage.Blobs.Specialized.PageBlobClient WithSnapshot(string snapshot) { throw null; }
        protected sealed override Azure.Storage.Blobs.Specialized.BlobBaseClient WithSnapshotCore(string snapshot) { throw null; }
        public new Azure.Storage.Blobs.Specialized.PageBlobClient WithVersion(string versionId) { throw null; }
    }
    public partial class SpecializedBlobClientOptions : Azure.Storage.Blobs.BlobClientOptions
    {
        public SpecializedBlobClientOptions(Azure.Storage.Blobs.BlobClientOptions.ServiceVersion version = Azure.Storage.Blobs.BlobClientOptions.ServiceVersion.V2019_12_12) : base (default(Azure.Storage.Blobs.BlobClientOptions.ServiceVersion)) { }
        public Azure.Storage.ClientSideEncryptionOptions ClientSideEncryption { get { throw null; } set { } }
    }
    public static partial class SpecializedBlobExtensions
    {
        public static Azure.Storage.Blobs.Specialized.AppendBlobClient GetAppendBlobClient(this Azure.Storage.Blobs.BlobContainerClient client, string blobName) { throw null; }
        public static Azure.Storage.Blobs.Specialized.BlobBaseClient GetBlobBaseClient(this Azure.Storage.Blobs.BlobContainerClient client, string blobName) { throw null; }
        public static Azure.Storage.Blobs.Specialized.BlobLeaseClient GetBlobLeaseClient(this Azure.Storage.Blobs.BlobContainerClient client, string leaseId = null) { throw null; }
        public static Azure.Storage.Blobs.Specialized.BlobLeaseClient GetBlobLeaseClient(this Azure.Storage.Blobs.Specialized.BlobBaseClient client, string leaseId = null) { throw null; }
        public static Azure.Storage.Blobs.Specialized.BlockBlobClient GetBlockBlobClient(this Azure.Storage.Blobs.BlobContainerClient client, string blobName) { throw null; }
        public static Azure.Storage.Blobs.Specialized.PageBlobClient GetPageBlobClient(this Azure.Storage.Blobs.BlobContainerClient client, string blobName) { throw null; }
        public static Azure.Storage.Blobs.BlobClient WithClientSideEncryptionOptions(this Azure.Storage.Blobs.BlobClient client, Azure.Storage.ClientSideEncryptionOptions clientSideEncryptionOptions) { throw null; }
    }
}
namespace Azure.Storage.Sas
{
    [System.FlagsAttribute]
    public enum BlobAccountSasPermissions
    {
        All = -1,
        Read = 1,
        Add = 2,
        Create = 4,
        Write = 8,
        Delete = 16,
        List = 32,
    }
    [System.FlagsAttribute]
    public enum BlobContainerSasPermissions
    {
        All = -1,
        Read = 1,
        Add = 2,
        Create = 4,
        Write = 8,
        Delete = 16,
        List = 32,
        Tag = 64,
<<<<<<< HEAD
=======
        DeleteBlobVersion = 128,
>>>>>>> 994efc63
    }
    public partial class BlobSasBuilder
    {
        public BlobSasBuilder() { }
        public string BlobContainerName { get { throw null; } set { } }
        public string BlobName { get { throw null; } set { } }
<<<<<<< HEAD
        public string BlobVersion { get { throw null; } set { } }
=======
        public string BlobVersionId { get { throw null; } set { } }
>>>>>>> 994efc63
        public string CacheControl { get { throw null; } set { } }
        public string ContentDisposition { get { throw null; } set { } }
        public string ContentEncoding { get { throw null; } set { } }
        public string ContentLanguage { get { throw null; } set { } }
        public string ContentType { get { throw null; } set { } }
        public System.DateTimeOffset ExpiresOn { get { throw null; } set { } }
        public string Identifier { get { throw null; } set { } }
        public Azure.Storage.Sas.SasIPRange IPRange { get { throw null; } set { } }
        public string Permissions { get { throw null; } }
        public Azure.Storage.Sas.SasProtocol Protocol { get { throw null; } set { } }
        public string Resource { get { throw null; } set { } }
        public string Snapshot { get { throw null; } set { } }
        public System.DateTimeOffset StartsOn { get { throw null; } set { } }
        public string Version { get { throw null; } set { } }
        [System.ComponentModel.EditorBrowsableAttribute(System.ComponentModel.EditorBrowsableState.Never)]
        public override bool Equals(object obj) { throw null; }
        [System.ComponentModel.EditorBrowsableAttribute(System.ComponentModel.EditorBrowsableState.Never)]
        public override int GetHashCode() { throw null; }
        public void SetPermissions(Azure.Storage.Sas.BlobAccountSasPermissions permissions) { }
        public void SetPermissions(Azure.Storage.Sas.BlobContainerSasPermissions permissions) { }
        public void SetPermissions(Azure.Storage.Sas.BlobSasPermissions permissions) { }
        public void SetPermissions(Azure.Storage.Sas.BlobVersionSasPermissions permissions) { }
        public void SetPermissions(Azure.Storage.Sas.SnapshotSasPermissions permissions) { }
        public void SetPermissions(string rawPermissions) { }
        public void SetPermissions(string rawPermissions, bool normalize = false) { }
        public Azure.Storage.Sas.BlobSasQueryParameters ToSasQueryParameters(Azure.Storage.Blobs.Models.UserDelegationKey userDelegationKey, string accountName) { throw null; }
        public Azure.Storage.Sas.BlobSasQueryParameters ToSasQueryParameters(Azure.Storage.StorageSharedKeyCredential sharedKeyCredential) { throw null; }
        [System.ComponentModel.EditorBrowsableAttribute(System.ComponentModel.EditorBrowsableState.Never)]
        public override string ToString() { throw null; }
    }
    [System.FlagsAttribute]
    public enum BlobSasPermissions
    {
        All = -1,
        Read = 1,
        Add = 2,
        Create = 4,
        Write = 8,
        Delete = 16,
        Tag = 32,
<<<<<<< HEAD
=======
        DeleteBlobVersion = 64,
>>>>>>> 994efc63
    }
    public sealed partial class BlobSasQueryParameters : Azure.Storage.Sas.SasQueryParameters
    {
        internal BlobSasQueryParameters() { }
        public static new Azure.Storage.Sas.BlobSasQueryParameters Empty { get { throw null; } }
        public System.DateTimeOffset KeyExpiresOn { get { throw null; } }
        public string KeyObjectId { get { throw null; } }
        public string KeyService { get { throw null; } }
        public System.DateTimeOffset KeyStartsOn { get { throw null; } }
        public string KeyTenantId { get { throw null; } }
        public string KeyVersion { get { throw null; } }
        public override string ToString() { throw null; }
    }
    [System.FlagsAttribute]
    public enum BlobVersionSasPermissions
    {
        All = -1,
        Delete = 1,
    }
    [System.FlagsAttribute]
    public enum SnapshotSasPermissions
    {
        All = -1,
        Read = 1,
        Write = 2,
        Delete = 4,
    }
}
namespace Microsoft.Extensions.Azure
{
    public static partial class BlobClientBuilderExtensions
    {
        public static Azure.Core.Extensions.IAzureClientBuilder<Azure.Storage.Blobs.BlobServiceClient, Azure.Storage.Blobs.BlobClientOptions> AddBlobServiceClient<TBuilder>(this TBuilder builder, string connectionString) where TBuilder : Azure.Core.Extensions.IAzureClientFactoryBuilder { throw null; }
        public static Azure.Core.Extensions.IAzureClientBuilder<Azure.Storage.Blobs.BlobServiceClient, Azure.Storage.Blobs.BlobClientOptions> AddBlobServiceClient<TBuilder>(this TBuilder builder, System.Uri serviceUri) where TBuilder : Azure.Core.Extensions.IAzureClientFactoryBuilderWithCredential { throw null; }
        public static Azure.Core.Extensions.IAzureClientBuilder<Azure.Storage.Blobs.BlobServiceClient, Azure.Storage.Blobs.BlobClientOptions> AddBlobServiceClient<TBuilder>(this TBuilder builder, System.Uri serviceUri, Azure.Storage.StorageSharedKeyCredential sharedKeyCredential) where TBuilder : Azure.Core.Extensions.IAzureClientFactoryBuilder { throw null; }
        public static Azure.Core.Extensions.IAzureClientBuilder<Azure.Storage.Blobs.BlobServiceClient, Azure.Storage.Blobs.BlobClientOptions> AddBlobServiceClient<TBuilder, TConfiguration>(this TBuilder builder, TConfiguration configuration) where TBuilder : Azure.Core.Extensions.IAzureClientFactoryBuilderWithConfiguration<TConfiguration> { throw null; }
    }
}<|MERGE_RESOLUTION|>--- conflicted
+++ resolved
@@ -11,41 +11,25 @@
         public virtual Azure.Response<Azure.Storage.Blobs.Models.BlobContentInfo> Upload(System.IO.Stream content) { throw null; }
         [System.ComponentModel.EditorBrowsableAttribute(System.ComponentModel.EditorBrowsableState.Never)]
         public virtual Azure.Response<Azure.Storage.Blobs.Models.BlobContentInfo> Upload(System.IO.Stream content, Azure.Storage.Blobs.Models.BlobHttpHeaders httpHeaders = null, System.Collections.Generic.IDictionary<string, string> metadata = null, Azure.Storage.Blobs.Models.BlobRequestConditions conditions = null, System.IProgress<long> progressHandler = null, Azure.Storage.Blobs.Models.AccessTier? accessTier = default(Azure.Storage.Blobs.Models.AccessTier?), Azure.Storage.StorageTransferOptions transferOptions = default(Azure.Storage.StorageTransferOptions), System.Threading.CancellationToken cancellationToken = default(System.Threading.CancellationToken)) { throw null; }
-<<<<<<< HEAD
-        public virtual Azure.Response<Azure.Storage.Blobs.Models.BlobContentInfo> Upload(System.IO.Stream content, Azure.Storage.Blobs.Models.UploadBlobOptions options, System.Threading.CancellationToken cancellationToken = default(System.Threading.CancellationToken)) { throw null; }
-=======
         public virtual Azure.Response<Azure.Storage.Blobs.Models.BlobContentInfo> Upload(System.IO.Stream content, Azure.Storage.Blobs.Models.BlobUploadOptions options, System.Threading.CancellationToken cancellationToken = default(System.Threading.CancellationToken)) { throw null; }
->>>>>>> 994efc63
         public virtual Azure.Response<Azure.Storage.Blobs.Models.BlobContentInfo> Upload(System.IO.Stream content, bool overwrite = false, System.Threading.CancellationToken cancellationToken = default(System.Threading.CancellationToken)) { throw null; }
         public virtual Azure.Response<Azure.Storage.Blobs.Models.BlobContentInfo> Upload(System.IO.Stream content, System.Threading.CancellationToken cancellationToken) { throw null; }
         public virtual Azure.Response<Azure.Storage.Blobs.Models.BlobContentInfo> Upload(string path) { throw null; }
         [System.ComponentModel.EditorBrowsableAttribute(System.ComponentModel.EditorBrowsableState.Never)]
         public virtual Azure.Response<Azure.Storage.Blobs.Models.BlobContentInfo> Upload(string path, Azure.Storage.Blobs.Models.BlobHttpHeaders httpHeaders = null, System.Collections.Generic.IDictionary<string, string> metadata = null, Azure.Storage.Blobs.Models.BlobRequestConditions conditions = null, System.IProgress<long> progressHandler = null, Azure.Storage.Blobs.Models.AccessTier? accessTier = default(Azure.Storage.Blobs.Models.AccessTier?), Azure.Storage.StorageTransferOptions transferOptions = default(Azure.Storage.StorageTransferOptions), System.Threading.CancellationToken cancellationToken = default(System.Threading.CancellationToken)) { throw null; }
-<<<<<<< HEAD
-        public virtual Azure.Response<Azure.Storage.Blobs.Models.BlobContentInfo> Upload(string path, Azure.Storage.Blobs.Models.UploadBlobOptions options, System.Threading.CancellationToken cancellationToken = default(System.Threading.CancellationToken)) { throw null; }
-=======
         public virtual Azure.Response<Azure.Storage.Blobs.Models.BlobContentInfo> Upload(string path, Azure.Storage.Blobs.Models.BlobUploadOptions options, System.Threading.CancellationToken cancellationToken = default(System.Threading.CancellationToken)) { throw null; }
->>>>>>> 994efc63
         public virtual Azure.Response<Azure.Storage.Blobs.Models.BlobContentInfo> Upload(string path, bool overwrite = false, System.Threading.CancellationToken cancellationToken = default(System.Threading.CancellationToken)) { throw null; }
         public virtual Azure.Response<Azure.Storage.Blobs.Models.BlobContentInfo> Upload(string path, System.Threading.CancellationToken cancellationToken) { throw null; }
         public virtual System.Threading.Tasks.Task<Azure.Response<Azure.Storage.Blobs.Models.BlobContentInfo>> UploadAsync(System.IO.Stream content) { throw null; }
         [System.ComponentModel.EditorBrowsableAttribute(System.ComponentModel.EditorBrowsableState.Never)]
         public virtual System.Threading.Tasks.Task<Azure.Response<Azure.Storage.Blobs.Models.BlobContentInfo>> UploadAsync(System.IO.Stream content, Azure.Storage.Blobs.Models.BlobHttpHeaders httpHeaders = null, System.Collections.Generic.IDictionary<string, string> metadata = null, Azure.Storage.Blobs.Models.BlobRequestConditions conditions = null, System.IProgress<long> progressHandler = null, Azure.Storage.Blobs.Models.AccessTier? accessTier = default(Azure.Storage.Blobs.Models.AccessTier?), Azure.Storage.StorageTransferOptions transferOptions = default(Azure.Storage.StorageTransferOptions), System.Threading.CancellationToken cancellationToken = default(System.Threading.CancellationToken)) { throw null; }
-<<<<<<< HEAD
-        public virtual System.Threading.Tasks.Task<Azure.Response<Azure.Storage.Blobs.Models.BlobContentInfo>> UploadAsync(System.IO.Stream content, Azure.Storage.Blobs.Models.UploadBlobOptions options, System.Threading.CancellationToken cancellationToken = default(System.Threading.CancellationToken)) { throw null; }
-=======
         public virtual System.Threading.Tasks.Task<Azure.Response<Azure.Storage.Blobs.Models.BlobContentInfo>> UploadAsync(System.IO.Stream content, Azure.Storage.Blobs.Models.BlobUploadOptions options, System.Threading.CancellationToken cancellationToken = default(System.Threading.CancellationToken)) { throw null; }
->>>>>>> 994efc63
         public virtual System.Threading.Tasks.Task<Azure.Response<Azure.Storage.Blobs.Models.BlobContentInfo>> UploadAsync(System.IO.Stream content, bool overwrite = false, System.Threading.CancellationToken cancellationToken = default(System.Threading.CancellationToken)) { throw null; }
         public virtual System.Threading.Tasks.Task<Azure.Response<Azure.Storage.Blobs.Models.BlobContentInfo>> UploadAsync(System.IO.Stream content, System.Threading.CancellationToken cancellationToken) { throw null; }
         public virtual System.Threading.Tasks.Task<Azure.Response<Azure.Storage.Blobs.Models.BlobContentInfo>> UploadAsync(string path) { throw null; }
         [System.ComponentModel.EditorBrowsableAttribute(System.ComponentModel.EditorBrowsableState.Never)]
         public virtual System.Threading.Tasks.Task<Azure.Response<Azure.Storage.Blobs.Models.BlobContentInfo>> UploadAsync(string path, Azure.Storage.Blobs.Models.BlobHttpHeaders httpHeaders = null, System.Collections.Generic.IDictionary<string, string> metadata = null, Azure.Storage.Blobs.Models.BlobRequestConditions conditions = null, System.IProgress<long> progressHandler = null, Azure.Storage.Blobs.Models.AccessTier? accessTier = default(Azure.Storage.Blobs.Models.AccessTier?), Azure.Storage.StorageTransferOptions transferOptions = default(Azure.Storage.StorageTransferOptions), System.Threading.CancellationToken cancellationToken = default(System.Threading.CancellationToken)) { throw null; }
-<<<<<<< HEAD
-        public virtual System.Threading.Tasks.Task<Azure.Response<Azure.Storage.Blobs.Models.BlobContentInfo>> UploadAsync(string path, Azure.Storage.Blobs.Models.UploadBlobOptions options, System.Threading.CancellationToken cancellationToken = default(System.Threading.CancellationToken)) { throw null; }
-=======
         public virtual System.Threading.Tasks.Task<Azure.Response<Azure.Storage.Blobs.Models.BlobContentInfo>> UploadAsync(string path, Azure.Storage.Blobs.Models.BlobUploadOptions options, System.Threading.CancellationToken cancellationToken = default(System.Threading.CancellationToken)) { throw null; }
->>>>>>> 994efc63
         public virtual System.Threading.Tasks.Task<Azure.Response<Azure.Storage.Blobs.Models.BlobContentInfo>> UploadAsync(string path, bool overwrite = false, System.Threading.CancellationToken cancellationToken = default(System.Threading.CancellationToken)) { throw null; }
         public virtual System.Threading.Tasks.Task<Azure.Response<Azure.Storage.Blobs.Models.BlobContentInfo>> UploadAsync(string path, System.Threading.CancellationToken cancellationToken) { throw null; }
         public new Azure.Storage.Blobs.BlobClient WithSnapshot(string snapshot) { throw null; }
@@ -133,13 +117,8 @@
         protected static Azure.Storage.Blobs.BlobServiceClient CreateClient(System.Uri serviceUri, Azure.Storage.Blobs.BlobClientOptions options, Azure.Core.Pipeline.HttpPipelinePolicy authentication, Azure.Core.Pipeline.HttpPipeline pipeline) { throw null; }
         public virtual Azure.Response DeleteBlobContainer(string blobContainerName, Azure.Storage.Blobs.Models.BlobRequestConditions conditions = null, System.Threading.CancellationToken cancellationToken = default(System.Threading.CancellationToken)) { throw null; }
         public virtual System.Threading.Tasks.Task<Azure.Response> DeleteBlobContainerAsync(string blobContainerName, Azure.Storage.Blobs.Models.BlobRequestConditions conditions = null, System.Threading.CancellationToken cancellationToken = default(System.Threading.CancellationToken)) { throw null; }
-<<<<<<< HEAD
-        public virtual Azure.Pageable<Azure.Storage.Blobs.Models.FilterBlobItem> FindBlobsByTags(string tagFilterSqlExpression, System.Threading.CancellationToken cancellationToken = default(System.Threading.CancellationToken)) { throw null; }
-        public virtual Azure.AsyncPageable<Azure.Storage.Blobs.Models.FilterBlobItem> FindBlobsByTagsAsync(string tagFilterSqlExpression, System.Threading.CancellationToken cancellationToken = default(System.Threading.CancellationToken)) { throw null; }
-=======
         public virtual Azure.Pageable<Azure.Storage.Blobs.Models.TaggedBlobItem> FindBlobsByTags(string tagFilterSqlExpression, System.Threading.CancellationToken cancellationToken = default(System.Threading.CancellationToken)) { throw null; }
         public virtual Azure.AsyncPageable<Azure.Storage.Blobs.Models.TaggedBlobItem> FindBlobsByTagsAsync(string tagFilterSqlExpression, System.Threading.CancellationToken cancellationToken = default(System.Threading.CancellationToken)) { throw null; }
->>>>>>> 994efc63
         public virtual Azure.Response<Azure.Storage.Blobs.Models.AccountInfo> GetAccountInfo(System.Threading.CancellationToken cancellationToken = default(System.Threading.CancellationToken)) { throw null; }
         public virtual System.Threading.Tasks.Task<Azure.Response<Azure.Storage.Blobs.Models.AccountInfo>> GetAccountInfoAsync(System.Threading.CancellationToken cancellationToken = default(System.Threading.CancellationToken)) { throw null; }
         protected static Azure.Core.Pipeline.HttpPipelinePolicy GetAuthenticationPolicy(Azure.Storage.Blobs.BlobServiceClient client) { throw null; }
@@ -160,8 +139,6 @@
         public virtual System.Threading.Tasks.Task<Azure.Response<Azure.Storage.Blobs.Models.UserDelegationKey>> GetUserDelegationKeyAsync(System.DateTimeOffset? startsOn, System.DateTimeOffset expiresOn, System.Threading.CancellationToken cancellationToken = default(System.Threading.CancellationToken)) { throw null; }
         public virtual Azure.Response SetProperties(Azure.Storage.Blobs.Models.BlobServiceProperties properties, System.Threading.CancellationToken cancellationToken = default(System.Threading.CancellationToken)) { throw null; }
         public virtual System.Threading.Tasks.Task<Azure.Response> SetPropertiesAsync(Azure.Storage.Blobs.Models.BlobServiceProperties properties, System.Threading.CancellationToken cancellationToken = default(System.Threading.CancellationToken)) { throw null; }
-        public virtual Azure.Response<Azure.Storage.Blobs.BlobContainerClient> UndeleteBlobContainer(string deletedContainerName, string deletedContainerVersion, string destinationContainerName = null, System.Threading.CancellationToken cancellationToken = default(System.Threading.CancellationToken)) { throw null; }
-        public virtual System.Threading.Tasks.Task<Azure.Response<Azure.Storage.Blobs.BlobContainerClient>> UndeleteBlobContainerAsync(string deletedContainerName, string deletedContainerVersion, string destinationContainerName = null, System.Threading.CancellationToken cancellationToken = default(System.Threading.CancellationToken)) { throw null; }
     }
     public partial class BlobUriBuilder
     {
@@ -315,27 +292,16 @@
     public partial class BlobContainerItem
     {
         internal BlobContainerItem() { }
-<<<<<<< HEAD
-        public bool? Deleted { get { throw null; } }
-        public string Name { get { throw null; } }
-        public Azure.Storage.Blobs.Models.BlobContainerProperties Properties { get { throw null; } }
-        public string Version { get { throw null; } }
-=======
         public bool? IsDeleted { get { throw null; } }
         public string Name { get { throw null; } }
         public Azure.Storage.Blobs.Models.BlobContainerProperties Properties { get { throw null; } }
         public string VersionId { get { throw null; } }
->>>>>>> 994efc63
     }
     public partial class BlobContainerProperties
     {
         internal BlobContainerProperties() { }
         public string DefaultEncryptionScope { get { throw null; } }
-<<<<<<< HEAD
-        public System.DateTimeOffset? DeletedTime { get { throw null; } }
-=======
         public System.DateTimeOffset? DeletedOn { get { throw null; } }
->>>>>>> 994efc63
         public Azure.ETag ETag { get { throw null; } }
         public bool? HasImmutabilityPolicy { get { throw null; } }
         public bool? HasLegalHold { get { throw null; } }
@@ -352,10 +318,6 @@
     public enum BlobContainerStates
     {
         None = 0,
-<<<<<<< HEAD
-        Deleted = 1,
-=======
->>>>>>> 994efc63
     }
     [System.FlagsAttribute]
     public enum BlobContainerTraits
@@ -379,15 +341,9 @@
         public BlobCopyFromUriOptions() { }
         public Azure.Storage.Blobs.Models.AccessTier? AccessTier { get { throw null; } set { } }
         public Azure.Storage.Blobs.Models.BlobRequestConditions DestinationConditions { get { throw null; } set { } }
-<<<<<<< HEAD
-        public bool? IsSealed { get { throw null; } set { } }
-        public System.Collections.Generic.IDictionary<string, string> Metadata { get { throw null; } set { } }
-        public Azure.Storage.Blobs.Models.RehydratePriority? RehydratePriority { get { throw null; } set { } }
-=======
         public System.Collections.Generic.IDictionary<string, string> Metadata { get { throw null; } set { } }
         public Azure.Storage.Blobs.Models.RehydratePriority? RehydratePriority { get { throw null; } set { } }
         public bool? ShouldSealDestination { get { throw null; } set { } }
->>>>>>> 994efc63
         public Azure.Storage.Blobs.Models.BlobRequestConditions SourceConditions { get { throw null; } set { } }
         public System.Collections.Generic.IDictionary<string, string> Tags { get { throw null; } set { } }
     }
@@ -437,13 +393,8 @@
         public Azure.Storage.Blobs.Models.LeaseState LeaseState { get { throw null; } }
         public Azure.Storage.Blobs.Models.LeaseStatus LeaseStatus { get { throw null; } }
         public System.Collections.Generic.IDictionary<string, string> Metadata { get { throw null; } }
-<<<<<<< HEAD
-        public string ObjectReplicationDestinationPolicy { get { throw null; } }
-        public System.Collections.Generic.IDictionary<string, System.Collections.Generic.IDictionary<string, string>> ObjectReplicationSourceProperties { get { throw null; } }
-=======
         public string ObjectReplicationDestinationPolicyId { get { throw null; } }
         public System.Collections.Generic.IList<Azure.Storage.Blobs.Models.ObjectReplicationPolicy> ObjectReplicationSourceProperties { get { throw null; } }
->>>>>>> 994efc63
         public long TagCount { get { throw null; } }
         public string VersionId { get { throw null; } }
     }
@@ -585,11 +536,6 @@
         public static bool operator !=(Azure.Storage.Blobs.Models.BlobErrorCode left, Azure.Storage.Blobs.Models.BlobErrorCode right) { throw null; }
         public override string ToString() { throw null; }
     }
-    public enum BlobExpirationOffset
-    {
-        CreationTime = 0,
-        Now = 1,
-    }
     public partial class BlobGeoReplication
     {
         internal BlobGeoReplication() { }
@@ -638,11 +584,7 @@
     {
         internal BlobItem() { }
         public bool Deleted { get { throw null; } }
-<<<<<<< HEAD
-        public bool? IsCurrentVersion { get { throw null; } }
-=======
         public bool? IsLatestVersion { get { throw null; } }
->>>>>>> 994efc63
         public System.Collections.Generic.IDictionary<string, string> Metadata { get { throw null; } }
         public string Name { get { throw null; } }
         public System.Collections.Generic.IList<Azure.Storage.Blobs.Models.ObjectReplicationPolicy> ObjectReplicationSourceProperties { get { throw null; } }
@@ -689,11 +631,7 @@
         public Azure.Storage.Blobs.Models.RehydratePriority? RehydratePriority { get { throw null; } }
         public int? RemainingRetentionDays { get { throw null; } }
         public bool? ServerEncrypted { get { throw null; } }
-<<<<<<< HEAD
-        public int? TagCount { get { throw null; } }
-=======
         public long? TagCount { get { throw null; } }
->>>>>>> 994efc63
     }
     public partial class BlobLease
     {
@@ -746,13 +684,8 @@
         public string EncryptionScope { get { throw null; } }
         public Azure.ETag ETag { get { throw null; } }
         public System.DateTimeOffset ExpiresOn { get { throw null; } }
-<<<<<<< HEAD
-        public bool IsCurrentVersion { get { throw null; } }
-        public bool IsIncrementalCopy { get { throw null; } }
-=======
         public bool IsIncrementalCopy { get { throw null; } }
         public bool IsLatestVersion { get { throw null; } }
->>>>>>> 994efc63
         public bool IsSealed { get { throw null; } }
         public bool IsServerEncrypted { get { throw null; } }
         public System.DateTimeOffset LastModified { get { throw null; } }
@@ -760,19 +693,19 @@
         public Azure.Storage.Blobs.Models.LeaseState LeaseState { get { throw null; } }
         public Azure.Storage.Blobs.Models.LeaseStatus LeaseStatus { get { throw null; } }
         public System.Collections.Generic.IDictionary<string, string> Metadata { get { throw null; } }
-<<<<<<< HEAD
-        public string ObjectReplicationDestinationPolicy { get { throw null; } }
-        public System.Collections.Generic.IDictionary<string, System.Collections.Generic.IDictionary<string, string>> ObjectReplicationSourceProperties { get { throw null; } }
+        public string ObjectReplicationDestinationPolicyId { get { throw null; } }
+        public System.Collections.Generic.IList<Azure.Storage.Blobs.Models.ObjectReplicationPolicy> ObjectReplicationSourceProperties { get { throw null; } }
+        public string RehydratePriority { get { throw null; } }
         public long TagCount { get { throw null; } }
         public string VersionId { get { throw null; } }
     }
-    public partial class BlobQueryCsvTextConfiguration : Azure.Storage.Blobs.Models.BlobQueryTextConfiguration
-    {
-        public BlobQueryCsvTextConfiguration() { }
+    public partial class BlobQueryCsvTextOptions : Azure.Storage.Blobs.Models.BlobQueryTextOptions
+    {
+        public BlobQueryCsvTextOptions() { }
         public string ColumnSeparator { get { throw null; } set { } }
         public char? EscapeCharacter { get { throw null; } set { } }
-        public char? FieldQuote { get { throw null; } set { } }
         public bool HasHeaders { get { throw null; } set { } }
+        public char? QuotationCharacter { get { throw null; } set { } }
     }
     public partial class BlobQueryError
     {
@@ -782,53 +715,14 @@
         public string Name { get { throw null; } }
         public long Position { get { throw null; } }
     }
-    public partial class BlobQueryJsonTextConfiguration : Azure.Storage.Blobs.Models.BlobQueryTextConfiguration
-    {
-        public BlobQueryJsonTextConfiguration() { }
-    }
-=======
-        public string ObjectReplicationDestinationPolicyId { get { throw null; } }
-        public System.Collections.Generic.IList<Azure.Storage.Blobs.Models.ObjectReplicationPolicy> ObjectReplicationSourceProperties { get { throw null; } }
-        public string RehydratePriority { get { throw null; } }
-        public long TagCount { get { throw null; } }
-        public string VersionId { get { throw null; } }
-    }
-    public partial class BlobQueryCsvTextOptions : Azure.Storage.Blobs.Models.BlobQueryTextOptions
-    {
-        public BlobQueryCsvTextOptions() { }
-        public string ColumnSeparator { get { throw null; } set { } }
-        public char? EscapeCharacter { get { throw null; } set { } }
-        public bool HasHeaders { get { throw null; } set { } }
-        public char? QuotationCharacter { get { throw null; } set { } }
-    }
-    public partial class BlobQueryError
-    {
-        internal BlobQueryError() { }
-        public string Description { get { throw null; } }
-        public bool IsFatal { get { throw null; } }
-        public string Name { get { throw null; } }
-        public long Position { get { throw null; } }
-    }
     public partial class BlobQueryJsonTextOptions : Azure.Storage.Blobs.Models.BlobQueryTextOptions
     {
         public BlobQueryJsonTextOptions() { }
     }
->>>>>>> 994efc63
     public partial class BlobQueryOptions
     {
         public BlobQueryOptions() { }
         public Azure.Storage.Blobs.Models.BlobRequestConditions Conditions { get { throw null; } set { } }
-<<<<<<< HEAD
-        public Azure.Storage.Blobs.Models.BlobQueryTextConfiguration InputTextConfiguration { get { throw null; } set { } }
-        public Azure.Storage.Blobs.Models.BlobQueryTextConfiguration OutputTextConfiguration { get { throw null; } set { } }
-        public System.IProgress<long> ProgressHandler { get { throw null; } set { } }
-        public event System.Action<Azure.Storage.Blobs.Models.BlobQueryError> ErrorHandler { add { } remove { } }
-    }
-    public abstract partial class BlobQueryTextConfiguration
-    {
-        protected BlobQueryTextConfiguration() { }
-        public string RecordSeparator { get { throw null; } set { } }
-=======
         public Azure.Storage.Blobs.Models.BlobQueryTextOptions InputTextConfiguration { get { throw null; } set { } }
         public Azure.Storage.Blobs.Models.BlobQueryTextOptions OutputTextConfiguration { get { throw null; } set { } }
         public System.IProgress<long> ProgressHandler { get { throw null; } set { } }
@@ -840,7 +734,6 @@
         public string RecordSeparator { get { throw null; } set { } }
         public static Azure.Storage.Blobs.Models.BlobQueryCsvTextOptions BlobQueryCsvTextOptions(string recordSeparator, string columnSeparator, char? quotationCharacter, char? escapeCharacter, bool hasHeaders) { throw null; }
         public static Azure.Storage.Blobs.Models.BlobQueryJsonTextOptions BlobQueryJsonTextOptions(string recordSeparator) { throw null; }
->>>>>>> 994efc63
     }
     public partial class BlobRequestConditions : Azure.Storage.Blobs.Models.BlobLeaseRequestConditions
     {
@@ -853,15 +746,6 @@
         public BlobRetentionPolicy() { }
         public int? Days { get { throw null; } set { } }
         public bool Enabled { get { throw null; } set { } }
-    }
-    public partial class BlobScheduleDeletionOptions
-    {
-        public BlobScheduleDeletionOptions() { }
-        public BlobScheduleDeletionOptions(System.DateTimeOffset? expiresOn) { }
-        public BlobScheduleDeletionOptions(System.TimeSpan timeToExpire, Azure.Storage.Blobs.Models.BlobExpirationOffset setRelativeTo) { }
-        public System.DateTimeOffset? ExpiresOn { get { throw null; } }
-        public Azure.Storage.Blobs.Models.BlobExpirationOffset? SetExpiryRelativeTo { get { throw null; } }
-        public System.TimeSpan? TimeToExpire { get { throw null; } }
     }
     public partial class BlobServiceProperties
     {
@@ -896,36 +780,23 @@
         public static Azure.Storage.Blobs.Models.BlobContainerInfo BlobContainerInfo(Azure.ETag eTag, System.DateTimeOffset lastModified) { throw null; }
         [System.ComponentModel.EditorBrowsableAttribute(System.ComponentModel.EditorBrowsableState.Never)]
         public static Azure.Storage.Blobs.Models.BlobContainerItem BlobContainerItem(string name, Azure.Storage.Blobs.Models.BlobContainerProperties properties) { throw null; }
-<<<<<<< HEAD
-        public static Azure.Storage.Blobs.Models.BlobContainerItem BlobContainerItem(string name, Azure.Storage.Blobs.Models.BlobContainerProperties properties, bool? deleted = default(bool?), string version = null) { throw null; }
-        [System.ComponentModel.EditorBrowsableAttribute(System.ComponentModel.EditorBrowsableState.Never)]
-        public static Azure.Storage.Blobs.Models.BlobContainerProperties BlobContainerProperties(System.DateTimeOffset lastModified, Azure.ETag eTag, Azure.Storage.Blobs.Models.LeaseState? leaseState, Azure.Storage.Blobs.Models.LeaseDurationType? leaseDuration, Azure.Storage.Blobs.Models.PublicAccessType? publicAccess, bool? hasImmutabilityPolicy, Azure.Storage.Blobs.Models.LeaseStatus? leaseStatus, string defaultEncryptionScope, bool? preventEncryptionScopeOverride, System.Collections.Generic.IDictionary<string, string> metadata, bool? hasLegalHold) { throw null; }
-        public static Azure.Storage.Blobs.Models.BlobContainerProperties BlobContainerProperties(System.DateTimeOffset lastModified, Azure.ETag eTag, Azure.Storage.Blobs.Models.LeaseState? leaseState = default(Azure.Storage.Blobs.Models.LeaseState?), Azure.Storage.Blobs.Models.LeaseDurationType? leaseDuration = default(Azure.Storage.Blobs.Models.LeaseDurationType?), Azure.Storage.Blobs.Models.PublicAccessType? publicAccess = default(Azure.Storage.Blobs.Models.PublicAccessType?), bool? hasImmutabilityPolicy = default(bool?), Azure.Storage.Blobs.Models.LeaseStatus? leaseStatus = default(Azure.Storage.Blobs.Models.LeaseStatus?), string defaultEncryptionScope = null, bool? preventEncryptionScopeOverride = default(bool?), System.DateTimeOffset? deletedTime = default(System.DateTimeOffset?), int? remainingRetentionDays = default(int?), System.Collections.Generic.IDictionary<string, string> metadata = null, bool? hasLegalHold = default(bool?)) { throw null; }
-=======
         public static Azure.Storage.Blobs.Models.BlobContainerItem BlobContainerItem(string name, Azure.Storage.Blobs.Models.BlobContainerProperties properties, bool? isDeleted = default(bool?), string versionId = null) { throw null; }
         [System.ComponentModel.EditorBrowsableAttribute(System.ComponentModel.EditorBrowsableState.Never)]
         public static Azure.Storage.Blobs.Models.BlobContainerProperties BlobContainerProperties(System.DateTimeOffset lastModified, Azure.ETag eTag, Azure.Storage.Blobs.Models.LeaseState? leaseState, Azure.Storage.Blobs.Models.LeaseDurationType? leaseDuration, Azure.Storage.Blobs.Models.PublicAccessType? publicAccess, Azure.Storage.Blobs.Models.LeaseStatus? leaseStatus, bool? hasLegalHold, string defaultEncryptionScope, bool? preventEncryptionScopeOverride, System.Collections.Generic.IDictionary<string, string> metadata, bool? hasImmutabilityPolicy) { throw null; }
         [System.ComponentModel.EditorBrowsableAttribute(System.ComponentModel.EditorBrowsableState.Never)]
         public static Azure.Storage.Blobs.Models.BlobContainerProperties BlobContainerProperties(System.DateTimeOffset lastModified, Azure.ETag eTag, Azure.Storage.Blobs.Models.LeaseState? leaseState, Azure.Storage.Blobs.Models.LeaseDurationType? leaseDuration, Azure.Storage.Blobs.Models.PublicAccessType? publicAccess, bool? hasImmutabilityPolicy, Azure.Storage.Blobs.Models.LeaseStatus? leaseStatus, string defaultEncryptionScope, bool? preventEncryptionScopeOverride, System.Collections.Generic.IDictionary<string, string> metadata, bool? hasLegalHold) { throw null; }
         public static Azure.Storage.Blobs.Models.BlobContainerProperties BlobContainerProperties(System.DateTimeOffset lastModified, Azure.ETag eTag, Azure.Storage.Blobs.Models.LeaseState? leaseState = default(Azure.Storage.Blobs.Models.LeaseState?), Azure.Storage.Blobs.Models.LeaseDurationType? leaseDuration = default(Azure.Storage.Blobs.Models.LeaseDurationType?), Azure.Storage.Blobs.Models.PublicAccessType? publicAccess = default(Azure.Storage.Blobs.Models.PublicAccessType?), bool? hasImmutabilityPolicy = default(bool?), Azure.Storage.Blobs.Models.LeaseStatus? leaseStatus = default(Azure.Storage.Blobs.Models.LeaseStatus?), string defaultEncryptionScope = null, bool? preventEncryptionScopeOverride = default(bool?), System.DateTimeOffset? deletedOn = default(System.DateTimeOffset?), int? remainingRetentionDays = default(int?), System.Collections.Generic.IDictionary<string, string> metadata = null, bool? hasLegalHold = default(bool?)) { throw null; }
->>>>>>> 994efc63
         [System.ComponentModel.EditorBrowsableAttribute(System.ComponentModel.EditorBrowsableState.Never)]
         public static Azure.Storage.Blobs.Models.BlobContainerProperties BlobContainerProperties(System.DateTimeOffset lastModified, Azure.ETag eTag, Azure.Storage.Blobs.Models.LeaseStatus? leaseStatus, Azure.Storage.Blobs.Models.LeaseState? leaseState, Azure.Storage.Blobs.Models.LeaseDurationType? leaseDuration, Azure.Storage.Blobs.Models.PublicAccessType? publicAccess, bool? hasImmutabilityPolicy, bool? hasLegalHold, System.Collections.Generic.IDictionary<string, string> metadata) { throw null; }
         [System.ComponentModel.EditorBrowsableAttribute(System.ComponentModel.EditorBrowsableState.Never)]
         public static Azure.Storage.Blobs.Models.BlobContentInfo BlobContentInfo(Azure.ETag eTag, System.DateTimeOffset lastModified, byte[] contentHash, string encryptionKeySha256, long blobSequenceNumber) { throw null; }
-<<<<<<< HEAD
-=======
         [System.ComponentModel.EditorBrowsableAttribute(System.ComponentModel.EditorBrowsableState.Never)]
         public static Azure.Storage.Blobs.Models.BlobContentInfo BlobContentInfo(Azure.ETag eTag, System.DateTimeOffset lastModified, byte[] contentHash, string encryptionKeySha256, string encryptionScope, long blobSequenceNumber) { throw null; }
->>>>>>> 994efc63
         public static Azure.Storage.Blobs.Models.BlobContentInfo BlobContentInfo(Azure.ETag eTag, System.DateTimeOffset lastModified, byte[] contentHash, string versionId, string encryptionKeySha256, string encryptionScope, long blobSequenceNumber) { throw null; }
         [System.ComponentModel.EditorBrowsableAttribute(System.ComponentModel.EditorBrowsableState.Never)]
         public static Azure.Storage.Blobs.Models.BlobCopyInfo BlobCopyInfo(Azure.ETag eTag, System.DateTimeOffset lastModified, string copyId, Azure.Storage.Blobs.Models.CopyStatus copyStatus) { throw null; }
         public static Azure.Storage.Blobs.Models.BlobCopyInfo BlobCopyInfo(Azure.ETag eTag, System.DateTimeOffset lastModified, string versionId, string copyId, Azure.Storage.Blobs.Models.CopyStatus copyStatus) { throw null; }
-<<<<<<< HEAD
-=======
         public static Azure.Storage.Blobs.Models.BlobDownloadDetails BlobDownloadDetails(System.DateTimeOffset lastModified, System.Collections.Generic.IDictionary<string, string> metadata, string contentRange, string contentEncoding, string cacheControl, string contentDisposition, string contentLanguage, long blobSequenceNumber, System.DateTimeOffset copyCompletedOn, string copyStatusDescription, string copyId, string copyProgress, System.Uri copySource, Azure.Storage.Blobs.Models.CopyStatus copyStatus, Azure.Storage.Blobs.Models.LeaseDurationType leaseDuration, Azure.Storage.Blobs.Models.LeaseState leaseState, Azure.Storage.Blobs.Models.LeaseStatus leaseStatus, string acceptRanges, int blobCommittedBlockCount, bool isServerEncrypted, string encryptionKeySha256, string encryptionScope, byte[] blobContentHash, long tagCount, string versionId, bool isSealed, System.Collections.Generic.IList<Azure.Storage.Blobs.Models.ObjectReplicationPolicy> objectReplicationSourceProperties, string objectReplicationDestinationPolicy) { throw null; }
->>>>>>> 994efc63
         [System.ComponentModel.EditorBrowsableAttribute(System.ComponentModel.EditorBrowsableState.Never)]
         public static Azure.Storage.Blobs.Models.BlobDownloadInfo BlobDownloadInfo(System.DateTimeOffset lastModified, long blobSequenceNumber, Azure.Storage.Blobs.Models.BlobType blobType, byte[] contentCrc64, string contentLanguage, string copyStatusDescription, string copyId, string copyProgress, System.Uri copySource, Azure.Storage.Blobs.Models.CopyStatus copyStatus, string contentDisposition, Azure.Storage.Blobs.Models.LeaseDurationType leaseDuration, string cacheControl, Azure.Storage.Blobs.Models.LeaseState leaseState, string contentEncoding, Azure.Storage.Blobs.Models.LeaseStatus leaseStatus, byte[] contentHash, string acceptRanges, Azure.ETag eTag, int blobCommittedBlockCount, string contentRange, bool isServerEncrypted, string contentType, string encryptionKeySha256, long contentLength, byte[] blobContentHash, System.Collections.Generic.IDictionary<string, string> metadata, System.IO.Stream content, System.DateTimeOffset copyCompletionTime) { throw null; }
         [System.ComponentModel.EditorBrowsableAttribute(System.ComponentModel.EditorBrowsableState.Never)]
@@ -937,27 +808,18 @@
         public static Azure.Storage.Blobs.Models.BlobInfo blobInfo(Azure.ETag eTag = default(Azure.ETag), System.DateTimeOffset lastModifed = default(System.DateTimeOffset), long blobSequenceNumber = (long)0, string versionId = null) { throw null; }
         [System.ComponentModel.EditorBrowsableAttribute(System.ComponentModel.EditorBrowsableState.Never)]
         public static Azure.Storage.Blobs.Models.BlobItem BlobItem(string name, bool deleted, Azure.Storage.Blobs.Models.BlobItemProperties properties, string snapshot, System.Collections.Generic.IDictionary<string, string> metadata) { throw null; }
-<<<<<<< HEAD
-        public static Azure.Storage.Blobs.Models.BlobItem BlobItem(string name, bool deleted, Azure.Storage.Blobs.Models.BlobItemProperties properties, string snapshot = null, string versionId = null, bool? isCurrentVersion = default(bool?), System.Collections.Generic.IDictionary<string, string> metadata = null, System.Collections.Generic.IDictionary<string, string> tags = null) { throw null; }
-        public static Azure.Storage.Blobs.Models.BlobItemProperties BlobItemProperties(bool accessTierInferred, string copyStatusDescription = null, string contentType = null, string contentEncoding = null, string contentLanguage = null, byte[] contentHash = null, string contentDisposition = null, string cacheControl = null, long? blobSequenceNumber = default(long?), Azure.Storage.Blobs.Models.BlobType? blobType = default(Azure.Storage.Blobs.Models.BlobType?), Azure.Storage.Blobs.Models.LeaseStatus? leaseStatus = default(Azure.Storage.Blobs.Models.LeaseStatus?), Azure.Storage.Blobs.Models.LeaseState? leaseState = default(Azure.Storage.Blobs.Models.LeaseState?), Azure.Storage.Blobs.Models.LeaseDurationType? leaseDuration = default(Azure.Storage.Blobs.Models.LeaseDurationType?), string copyId = null, Azure.Storage.Blobs.Models.CopyStatus? copyStatus = default(Azure.Storage.Blobs.Models.CopyStatus?), System.Uri copySource = null, string copyProgress = null, long? contentLength = default(long?), bool? serverEncrypted = default(bool?), bool? incrementalCopy = default(bool?), string destinationSnapshot = null, int? remainingRetentionDays = default(int?), Azure.Storage.Blobs.Models.AccessTier? accessTier = default(Azure.Storage.Blobs.Models.AccessTier?), System.DateTimeOffset? lastModified = default(System.DateTimeOffset?), Azure.Storage.Blobs.Models.ArchiveStatus? archiveStatus = default(Azure.Storage.Blobs.Models.ArchiveStatus?), string customerProvidedKeySha256 = null, string encryptionScope = null, int? tagCount = default(int?), System.DateTimeOffset? expiresOn = default(System.DateTimeOffset?), bool? isSealed = default(bool?), Azure.ETag? eTag = default(Azure.ETag?), System.DateTimeOffset? createdOn = default(System.DateTimeOffset?), System.DateTimeOffset? copyCompletedOn = default(System.DateTimeOffset?), System.DateTimeOffset? deletedOn = default(System.DateTimeOffset?), System.DateTimeOffset? accessTierChangedOn = default(System.DateTimeOffset?)) { throw null; }
-=======
         public static Azure.Storage.Blobs.Models.BlobItem BlobItem(string name = null, bool deleted = false, Azure.Storage.Blobs.Models.BlobItemProperties properties = null, string snapshot = null, string versionId = null, bool? isLatestVersion = default(bool?), System.Collections.Generic.IDictionary<string, string> metadata = null, System.Collections.Generic.IDictionary<string, string> tags = null, System.Collections.Generic.List<Azure.Storage.Blobs.Models.ObjectReplicationPolicy> objectReplicationSourcePolicies = null) { throw null; }
         public static Azure.Storage.Blobs.Models.BlobItemProperties BlobItemProperties(bool accessTierInferred, bool? serverEncrypted = default(bool?), string contentType = null, string contentEncoding = null, string contentLanguage = null, byte[] contentHash = null, string contentDisposition = null, string cacheControl = null, long? blobSequenceNumber = default(long?), Azure.Storage.Blobs.Models.BlobType? blobType = default(Azure.Storage.Blobs.Models.BlobType?), Azure.Storage.Blobs.Models.LeaseStatus? leaseStatus = default(Azure.Storage.Blobs.Models.LeaseStatus?), Azure.Storage.Blobs.Models.LeaseState? leaseState = default(Azure.Storage.Blobs.Models.LeaseState?), Azure.Storage.Blobs.Models.LeaseDurationType? leaseDuration = default(Azure.Storage.Blobs.Models.LeaseDurationType?), string copyId = null, Azure.Storage.Blobs.Models.CopyStatus? copyStatus = default(Azure.Storage.Blobs.Models.CopyStatus?), System.Uri copySource = null, string copyProgress = null, string copyStatusDescription = null, long? contentLength = default(long?), bool? incrementalCopy = default(bool?), string destinationSnapshot = null, int? remainingRetentionDays = default(int?), Azure.Storage.Blobs.Models.AccessTier? accessTier = default(Azure.Storage.Blobs.Models.AccessTier?), System.DateTimeOffset? lastModified = default(System.DateTimeOffset?), Azure.Storage.Blobs.Models.ArchiveStatus? archiveStatus = default(Azure.Storage.Blobs.Models.ArchiveStatus?), string customerProvidedKeySha256 = null, string encryptionScope = null, long? tagCount = default(long?), System.DateTimeOffset? expiresOn = default(System.DateTimeOffset?), bool? isSealed = default(bool?), Azure.Storage.Blobs.Models.RehydratePriority? rehydratePriority = default(Azure.Storage.Blobs.Models.RehydratePriority?), Azure.ETag? eTag = default(Azure.ETag?), System.DateTimeOffset? createdOn = default(System.DateTimeOffset?), System.DateTimeOffset? copyCompletedOn = default(System.DateTimeOffset?), System.DateTimeOffset? deletedOn = default(System.DateTimeOffset?), System.DateTimeOffset? accessTierChangedOn = default(System.DateTimeOffset?)) { throw null; }
         [System.ComponentModel.EditorBrowsableAttribute(System.ComponentModel.EditorBrowsableState.Never)]
         public static Azure.Storage.Blobs.Models.BlobItemProperties BlobItemProperties(bool accessTierInferred, string copyProgress, string contentType, string contentEncoding, string contentLanguage, byte[] contentHash, string contentDisposition, string cacheControl, long? blobSequenceNumber, Azure.Storage.Blobs.Models.BlobType? blobType, Azure.Storage.Blobs.Models.LeaseStatus? leaseStatus, Azure.Storage.Blobs.Models.LeaseState? leaseState, Azure.Storage.Blobs.Models.LeaseDurationType? leaseDuration, string copyId, Azure.Storage.Blobs.Models.CopyStatus? copyStatus, System.Uri copySource, long? contentLength, string copyStatusDescription, bool? serverEncrypted, bool? incrementalCopy, string destinationSnapshot, int? remainingRetentionDays, Azure.Storage.Blobs.Models.AccessTier? accessTier, System.DateTimeOffset? lastModified, Azure.Storage.Blobs.Models.ArchiveStatus? archiveStatus, string customerProvidedKeySha256, string encryptionScope, Azure.ETag? eTag, System.DateTimeOffset? createdOn, System.DateTimeOffset? copyCompletedOn, System.DateTimeOffset? deletedOn, System.DateTimeOffset? accessTierChangedOn) { throw null; }
->>>>>>> 994efc63
         [System.ComponentModel.EditorBrowsableAttribute(System.ComponentModel.EditorBrowsableState.Never)]
         public static Azure.Storage.Blobs.Models.BlobItemProperties BlobItemProperties(bool accessTierInferred, System.Uri copySource, string contentType, string contentEncoding, string contentLanguage, byte[] contentHash, string contentDisposition, string cacheControl, long? blobSequenceNumber, Azure.Storage.Blobs.Models.BlobType? blobType, Azure.Storage.Blobs.Models.LeaseStatus? leaseStatus, Azure.Storage.Blobs.Models.LeaseState? leaseState, Azure.Storage.Blobs.Models.LeaseDurationType? leaseDuration, string copyId, Azure.Storage.Blobs.Models.CopyStatus? copyStatus, long? contentLength, string copyProgress, string copyStatusDescription, bool? serverEncrypted, bool? incrementalCopy, string destinationSnapshot, int? remainingRetentionDays, Azure.Storage.Blobs.Models.AccessTier? accessTier, System.DateTimeOffset? lastModified, Azure.Storage.Blobs.Models.ArchiveStatus? archiveStatus, string customerProvidedKeySha256, Azure.ETag? eTag, System.DateTimeOffset? createdOn, System.DateTimeOffset? copyCompletedOn, System.DateTimeOffset? deletedOn, System.DateTimeOffset? accessTierChangedOn) { throw null; }
         public static Azure.Storage.Blobs.Models.BlobLease BlobLease(Azure.ETag eTag, System.DateTimeOffset lastModified, string leaseId) { throw null; }
         [System.ComponentModel.EditorBrowsableAttribute(System.ComponentModel.EditorBrowsableState.Never)]
         public static Azure.Storage.Blobs.Models.BlobProperties BlobProperties(System.DateTimeOffset lastModified, Azure.Storage.Blobs.Models.LeaseDurationType leaseDuration, Azure.Storage.Blobs.Models.LeaseState leaseState, Azure.Storage.Blobs.Models.LeaseStatus leaseStatus, long contentLength, string destinationSnapshot, Azure.ETag eTag, byte[] contentHash, string contentEncoding, string contentDisposition, string contentLanguage, bool isIncrementalCopy, string cacheControl, Azure.Storage.Blobs.Models.CopyStatus copyStatus, long blobSequenceNumber, System.Uri copySource, string acceptRanges, string copyProgress, int blobCommittedBlockCount, string copyId, bool isServerEncrypted, string copyStatusDescription, string encryptionKeySha256, System.DateTimeOffset copyCompletedOn, string accessTier, Azure.Storage.Blobs.Models.BlobType blobType, bool accessTierInferred, System.Collections.Generic.IDictionary<string, string> metadata, string archiveStatus, System.DateTimeOffset createdOn, System.DateTimeOffset accessTierChangedOn, string contentType) { throw null; }
-<<<<<<< HEAD
-        public static Azure.Storage.Blobs.Models.BlobProperties BlobProperties(System.DateTimeOffset lastModified, Azure.Storage.Blobs.Models.LeaseStatus leaseStatus, long contentLength, string contentType, Azure.ETag eTag, Azure.Storage.Blobs.Models.LeaseState leaseState, string contentEncoding, string contentDisposition, string contentLanguage, string cacheControl, long blobSequenceNumber, Azure.Storage.Blobs.Models.LeaseDurationType leaseDuration, string acceptRanges, string destinationSnapshot, int blobCommittedBlockCount, bool isIncrementalCopy, bool isServerEncrypted, Azure.Storage.Blobs.Models.CopyStatus copyStatus, string encryptionKeySha256, System.Uri copySource, string encryptionScope, string copyProgress, string accessTier, string copyId, bool accessTierInferred, string copyStatusDescription, string archiveStatus, System.DateTimeOffset copyCompletedOn, System.DateTimeOffset accessTierChangedOn, Azure.Storage.Blobs.Models.BlobType blobType, string versionId, System.Collections.Generic.IDictionary<string, System.Collections.Generic.IDictionary<string, string>> objectReplicationSourceProperties, bool isCurrentVersion, string objectReplicationDestinationPolicy, long tagCount, System.Collections.Generic.IDictionary<string, string> metadata, System.DateTimeOffset expiresOn, System.DateTimeOffset createdOn, bool isSealed, byte[] contentHash) { throw null; }
-=======
         [System.ComponentModel.EditorBrowsableAttribute(System.ComponentModel.EditorBrowsableState.Never)]
         public static Azure.Storage.Blobs.Models.BlobProperties BlobProperties(System.DateTimeOffset lastModified, Azure.Storage.Blobs.Models.LeaseState leaseState, Azure.Storage.Blobs.Models.LeaseStatus leaseStatus, long contentLength, Azure.Storage.Blobs.Models.LeaseDurationType leaseDuration, Azure.ETag eTag, byte[] contentHash, string contentEncoding, string contentDisposition, string contentLanguage, string destinationSnapshot, string cacheControl, bool isIncrementalCopy, long blobSequenceNumber, Azure.Storage.Blobs.Models.CopyStatus copyStatus, string acceptRanges, System.Uri copySource, int blobCommittedBlockCount, string copyProgress, bool isServerEncrypted, string copyId, string encryptionKeySha256, string copyStatusDescription, string encryptionScope, System.DateTimeOffset copyCompletedOn, string accessTier, Azure.Storage.Blobs.Models.BlobType blobType, bool accessTierInferred, System.Collections.Generic.IDictionary<string, string> metadata, string archiveStatus, System.DateTimeOffset createdOn, System.DateTimeOffset accessTierChangedOn, string contentType) { throw null; }
         public static Azure.Storage.Blobs.Models.BlobProperties BlobProperties(System.DateTimeOffset lastModified = default(System.DateTimeOffset), Azure.Storage.Blobs.Models.LeaseStatus leaseStatus = Azure.Storage.Blobs.Models.LeaseStatus.Locked, long contentLength = (long)0, string contentType = null, Azure.ETag eTag = default(Azure.ETag), Azure.Storage.Blobs.Models.LeaseState leaseState = Azure.Storage.Blobs.Models.LeaseState.Available, string contentEncoding = null, string contentDisposition = null, string contentLanguage = null, string cacheControl = null, long blobSequenceNumber = (long)0, Azure.Storage.Blobs.Models.LeaseDurationType leaseDuration = Azure.Storage.Blobs.Models.LeaseDurationType.Infinite, string acceptRanges = null, string destinationSnapshot = null, int blobCommittedBlockCount = 0, bool isIncrementalCopy = false, bool isServerEncrypted = false, Azure.Storage.Blobs.Models.CopyStatus copyStatus = Azure.Storage.Blobs.Models.CopyStatus.Pending, string encryptionKeySha256 = null, System.Uri copySource = null, string encryptionScope = null, string copyProgress = null, string accessTier = null, string copyId = null, bool accessTierInferred = false, string copyStatusDescription = null, string archiveStatus = null, System.DateTimeOffset copyCompletedOn = default(System.DateTimeOffset), System.DateTimeOffset accessTierChangedOn = default(System.DateTimeOffset), Azure.Storage.Blobs.Models.BlobType blobType = Azure.Storage.Blobs.Models.BlobType.Block, string versionId = null, System.Collections.Generic.IList<Azure.Storage.Blobs.Models.ObjectReplicationPolicy> objectReplicationSourceProperties = null, bool isLatestVersion = false, string objectReplicationDestinationPolicyId = null, long tagCount = (long)0, System.Collections.Generic.IDictionary<string, string> metadata = null, System.DateTimeOffset expiresOn = default(System.DateTimeOffset), System.DateTimeOffset createdOn = default(System.DateTimeOffset), bool isSealed = false, string rehydratePriority = null, byte[] contentHash = null) { throw null; }
->>>>>>> 994efc63
         public static Azure.Storage.Blobs.Models.BlobQueryError BlobQueryError(string name = null, string description = null, bool isFatal = false, long position = (long)0) { throw null; }
         public static Azure.Storage.Blobs.Models.BlobServiceStatistics BlobServiceStatistics(Azure.Storage.Blobs.Models.BlobGeoReplication geoReplication = null) { throw null; }
         [System.ComponentModel.EditorBrowsableAttribute(System.ComponentModel.EditorBrowsableState.Never)]
@@ -967,14 +829,9 @@
         public static Azure.Storage.Blobs.Models.BlockInfo BlockInfo(byte[] contentHash, byte[] contentCrc64, string encryptionKeySha256) { throw null; }
         public static Azure.Storage.Blobs.Models.BlockInfo BlockInfo(byte[] contentHash, byte[] contentCrc64, string encryptionKeySha256, string encryptionScope) { throw null; }
         public static Azure.Storage.Blobs.Models.BlockList BlockList(System.Collections.Generic.IEnumerable<Azure.Storage.Blobs.Models.BlobBlock> committedBlocks = null, System.Collections.Generic.IEnumerable<Azure.Storage.Blobs.Models.BlobBlock> uncommittedBlocks = null) { throw null; }
-<<<<<<< HEAD
-        public static Azure.Storage.Blobs.Models.FilterBlobItem FilterBlobItem(string name, string containerName, string tagValue) { throw null; }
-        public static Azure.Storage.Blobs.Models.FilterBlobSegment FilterBlobSegment(string serviceEndpoint, string where, System.Collections.Generic.IEnumerable<Azure.Storage.Blobs.Models.FilterBlobItem> blobs, string nextMarker = null) { throw null; }
-=======
         public static Azure.Storage.Blobs.Models.GetBlobTagResult GetBlobTagResult(System.Collections.Generic.IDictionary<string, string> tags) { throw null; }
         public static Azure.Storage.Blobs.Models.ObjectReplicationPolicy ObjectReplicationPolicy(string policyId, System.Collections.Generic.IList<Azure.Storage.Blobs.Models.ObjectReplicationRule> rules) { throw null; }
         public static Azure.Storage.Blobs.Models.ObjectReplicationRule ObjectReplicationRule(string ruleId, Azure.Storage.Blobs.Models.ObjectReplicationStatus replicationStatus) { throw null; }
->>>>>>> 994efc63
         public static Azure.Storage.Blobs.Models.PageBlobInfo PageBlobInfo(Azure.ETag eTag, System.DateTimeOffset lastModified, long blobSequenceNumber) { throw null; }
         [System.ComponentModel.EditorBrowsableAttribute(System.ComponentModel.EditorBrowsableState.Never)]
         public static Azure.Storage.Blobs.Models.PageInfo PageInfo(Azure.ETag eTag, System.DateTimeOffset lastModified, byte[] contentHash, byte[] contentCrc64, long blobSequenceNumber, string encryptionKeySha256) { throw null; }
@@ -1009,17 +866,6 @@
         public bool Enabled { get { throw null; } set { } }
         public string ErrorDocument404Path { get { throw null; } set { } }
         public string IndexDocument { get { throw null; } set { } }
-    }
-    public partial class BlobTag
-    {
-        public BlobTag() { }
-        public string Key { get { throw null; } set { } }
-        public string Value { get { throw null; } set { } }
-    }
-    public partial class BlobTags
-    {
-        public BlobTags() { }
-        public System.Collections.Generic.IList<Azure.Storage.Blobs.Models.BlobTag> BlobTagSet { get { throw null; } }
     }
     [System.FlagsAttribute]
     public enum BlobTraits
@@ -1101,30 +947,6 @@
         Success = 1,
         Aborted = 2,
         Failed = 3,
-    }
-    public enum CopyStatusType
-    {
-        Pending = 0,
-        Success = 1,
-        Aborted = 2,
-        Failed = 3,
-    }
-    public partial class CreateAppendBlobOptions
-    {
-        public CreateAppendBlobOptions() { }
-        public Azure.Storage.Blobs.Models.AppendBlobRequestConditions Conditions { get { throw null; } set { } }
-        public Azure.Storage.Blobs.Models.BlobHttpHeaders HttpHeaders { get { throw null; } set { } }
-        public System.Collections.Generic.IDictionary<string, string> Metadata { get { throw null; } set { } }
-        public System.Collections.Generic.IDictionary<string, string> Tags { get { throw null; } set { } }
-    }
-    public partial class CreatePageBlobOptions
-    {
-        public CreatePageBlobOptions() { }
-        public Azure.Storage.Blobs.Models.PageBlobRequestConditions Conditions { get { throw null; } set { } }
-        public Azure.Storage.Blobs.Models.BlobHttpHeaders HttpHeaders { get { throw null; } set { } }
-        public System.Collections.Generic.IDictionary<string, string> Metadata { get { throw null; } set { } }
-        public long? SequenceNumber { get { throw null; } set { } }
-        public System.Collections.Generic.IDictionary<string, string> Tags { get { throw null; } set { } }
     }
     [System.Runtime.InteropServices.StructLayoutAttribute(System.Runtime.InteropServices.LayoutKind.Sequential)]
     public readonly partial struct CustomerProvidedKey : System.IEquatable<Azure.Storage.Blobs.Models.CustomerProvidedKey>
@@ -1153,27 +975,10 @@
     {
         Aes256 = 0,
     }
-<<<<<<< HEAD
-    public partial class FilterBlobItem
-    {
-        internal FilterBlobItem() { }
-        public string ContainerName { get { throw null; } }
-        public string Name { get { throw null; } }
-        public string TagValue { get { throw null; } }
-    }
-    public partial class FilterBlobSegment
-    {
-        internal FilterBlobSegment() { }
-        public System.Collections.Generic.IEnumerable<Azure.Storage.Blobs.Models.FilterBlobItem> Blobs { get { throw null; } }
-        public string NextMarker { get { throw null; } }
-        public string ServiceEndpoint { get { throw null; } }
-        public string Where { get { throw null; } }
-=======
     public partial class GetBlobTagResult
     {
         public GetBlobTagResult() { }
         public System.Collections.Generic.IDictionary<string, string> Tags { get { throw null; } }
->>>>>>> 994efc63
     }
     public enum LeaseDurationType
     {
@@ -1188,30 +993,11 @@
         Breaking = 3,
         Broken = 4,
     }
-    public enum LeaseStateType
-    {
-        Available = 0,
-        Leased = 1,
-        Expired = 2,
-        Breaking = 3,
-        Broken = 4,
-    }
     public enum LeaseStatus
     {
         Locked = 0,
         Unlocked = 1,
     }
-<<<<<<< HEAD
-    public enum LeaseStatusType
-    {
-        Locked = 0,
-        Unlocked = 1,
-    }
-    public enum ListContainersIncludeType
-    {
-        Metadata = 0,
-        Deleted = 1,
-=======
     public partial class ObjectReplicationPolicy
     {
         internal ObjectReplicationPolicy() { }
@@ -1238,7 +1024,6 @@
         public System.Collections.Generic.IDictionary<string, string> Metadata { get { throw null; } set { } }
         public long? SequenceNumber { get { throw null; } set { } }
         public System.Collections.Generic.IDictionary<string, string> Tags { get { throw null; } set { } }
->>>>>>> 994efc63
     }
     public partial class PageBlobInfo
     {
@@ -1316,18 +1101,6 @@
         StandardZrs = 3,
         PremiumLrs = 4,
     }
-<<<<<<< HEAD
-    public partial class UploadBlobOptions
-    {
-        public UploadBlobOptions() { }
-        public Azure.Storage.Blobs.Models.AccessTier? AccessTier { get { throw null; } set { } }
-        public Azure.Storage.Blobs.Models.BlobRequestConditions Conditions { get { throw null; } set { } }
-        public Azure.Storage.Blobs.Models.BlobHttpHeaders HttpHeaders { get { throw null; } set { } }
-        public System.Collections.Generic.IDictionary<string, string> Metadata { get { throw null; } set { } }
-        public System.IProgress<long> ProgressHandler { get { throw null; } set { } }
-        public System.Collections.Generic.IDictionary<string, string> Tags { get { throw null; } set { } }
-        public Azure.Storage.StorageTransferOptions TransferOptions { get { throw null; } set { } }
-=======
     public partial class TaggedBlobItem : System.IEquatable<Azure.Storage.Blobs.Models.TaggedBlobItem>
     {
         internal TaggedBlobItem() { }
@@ -1338,7 +1111,6 @@
         public override int GetHashCode() { throw null; }
         public static bool operator ==(Azure.Storage.Blobs.Models.TaggedBlobItem left, Azure.Storage.Blobs.Models.TaggedBlobItem right) { throw null; }
         public static bool operator !=(Azure.Storage.Blobs.Models.TaggedBlobItem left, Azure.Storage.Blobs.Models.TaggedBlobItem right) { throw null; }
->>>>>>> 994efc63
     }
     public partial class UserDelegationKey
     {
@@ -1368,20 +1140,6 @@
         public virtual System.Threading.Tasks.Task<Azure.Response<Azure.Storage.Blobs.Models.BlobAppendInfo>> AppendBlockAsync(System.IO.Stream content, byte[] transactionalContentHash = null, Azure.Storage.Blobs.Models.AppendBlobRequestConditions conditions = null, System.IProgress<long> progressHandler = null, System.Threading.CancellationToken cancellationToken = default(System.Threading.CancellationToken)) { throw null; }
         public virtual Azure.Response<Azure.Storage.Blobs.Models.BlobAppendInfo> AppendBlockFromUri(System.Uri sourceUri, Azure.HttpRange sourceRange = default(Azure.HttpRange), byte[] sourceContentHash = null, Azure.Storage.Blobs.Models.AppendBlobRequestConditions conditions = null, Azure.Storage.Blobs.Models.AppendBlobRequestConditions sourceConditions = null, System.Threading.CancellationToken cancellationToken = default(System.Threading.CancellationToken)) { throw null; }
         public virtual System.Threading.Tasks.Task<Azure.Response<Azure.Storage.Blobs.Models.BlobAppendInfo>> AppendBlockFromUriAsync(System.Uri sourceUri, Azure.HttpRange sourceRange = default(Azure.HttpRange), byte[] sourceContentHash = null, Azure.Storage.Blobs.Models.AppendBlobRequestConditions conditions = null, Azure.Storage.Blobs.Models.AppendBlobRequestConditions sourceConditions = null, System.Threading.CancellationToken cancellationToken = default(System.Threading.CancellationToken)) { throw null; }
-<<<<<<< HEAD
-        [System.ComponentModel.EditorBrowsableAttribute(System.ComponentModel.EditorBrowsableState.Never)]
-        public virtual Azure.Response<Azure.Storage.Blobs.Models.BlobContentInfo> Create(Azure.Storage.Blobs.Models.BlobHttpHeaders httpHeaders = null, System.Collections.Generic.IDictionary<string, string> metadata = null, Azure.Storage.Blobs.Models.AppendBlobRequestConditions conditions = null, System.Threading.CancellationToken cancellationToken = default(System.Threading.CancellationToken)) { throw null; }
-        public virtual Azure.Response<Azure.Storage.Blobs.Models.BlobContentInfo> Create(Azure.Storage.Blobs.Models.CreateAppendBlobOptions options, System.Threading.CancellationToken cancellationToken = default(System.Threading.CancellationToken)) { throw null; }
-        [System.ComponentModel.EditorBrowsableAttribute(System.ComponentModel.EditorBrowsableState.Never)]
-        public virtual System.Threading.Tasks.Task<Azure.Response<Azure.Storage.Blobs.Models.BlobContentInfo>> CreateAsync(Azure.Storage.Blobs.Models.BlobHttpHeaders httpHeaders = null, System.Collections.Generic.IDictionary<string, string> metadata = null, Azure.Storage.Blobs.Models.AppendBlobRequestConditions conditions = null, System.Threading.CancellationToken cancellationToken = default(System.Threading.CancellationToken)) { throw null; }
-        public virtual System.Threading.Tasks.Task<Azure.Response<Azure.Storage.Blobs.Models.BlobContentInfo>> CreateAsync(Azure.Storage.Blobs.Models.CreateAppendBlobOptions options, System.Threading.CancellationToken cancellationToken = default(System.Threading.CancellationToken)) { throw null; }
-        [System.ComponentModel.EditorBrowsableAttribute(System.ComponentModel.EditorBrowsableState.Never)]
-        public virtual Azure.Response<Azure.Storage.Blobs.Models.BlobContentInfo> CreateIfNotExists(Azure.Storage.Blobs.Models.BlobHttpHeaders httpHeaders = null, System.Collections.Generic.IDictionary<string, string> metadata = null, System.Threading.CancellationToken cancellationToken = default(System.Threading.CancellationToken)) { throw null; }
-        public virtual Azure.Response<Azure.Storage.Blobs.Models.BlobContentInfo> CreateIfNotExists(Azure.Storage.Blobs.Models.CreateAppendBlobOptions options, System.Threading.CancellationToken cancellationToken = default(System.Threading.CancellationToken)) { throw null; }
-        [System.ComponentModel.EditorBrowsableAttribute(System.ComponentModel.EditorBrowsableState.Never)]
-        public virtual System.Threading.Tasks.Task<Azure.Response<Azure.Storage.Blobs.Models.BlobContentInfo>> CreateIfNotExistsAsync(Azure.Storage.Blobs.Models.BlobHttpHeaders httpHeaders = null, System.Collections.Generic.IDictionary<string, string> metadata = null, System.Threading.CancellationToken cancellationToken = default(System.Threading.CancellationToken)) { throw null; }
-        public virtual System.Threading.Tasks.Task<Azure.Response<Azure.Storage.Blobs.Models.BlobContentInfo>> CreateIfNotExistsAsync(Azure.Storage.Blobs.Models.CreateAppendBlobOptions options, System.Threading.CancellationToken cancellationToken = default(System.Threading.CancellationToken)) { throw null; }
-=======
         public virtual Azure.Response<Azure.Storage.Blobs.Models.BlobContentInfo> Create(Azure.Storage.Blobs.Models.AppendBlobCreateOptions options, System.Threading.CancellationToken cancellationToken = default(System.Threading.CancellationToken)) { throw null; }
         [System.ComponentModel.EditorBrowsableAttribute(System.ComponentModel.EditorBrowsableState.Never)]
         public virtual Azure.Response<Azure.Storage.Blobs.Models.BlobContentInfo> Create(Azure.Storage.Blobs.Models.BlobHttpHeaders httpHeaders = null, System.Collections.Generic.IDictionary<string, string> metadata = null, Azure.Storage.Blobs.Models.AppendBlobRequestConditions conditions = null, System.Threading.CancellationToken cancellationToken = default(System.Threading.CancellationToken)) { throw null; }
@@ -1394,7 +1152,6 @@
         public virtual System.Threading.Tasks.Task<Azure.Response<Azure.Storage.Blobs.Models.BlobContentInfo>> CreateIfNotExistsAsync(Azure.Storage.Blobs.Models.AppendBlobCreateOptions options, System.Threading.CancellationToken cancellationToken = default(System.Threading.CancellationToken)) { throw null; }
         [System.ComponentModel.EditorBrowsableAttribute(System.ComponentModel.EditorBrowsableState.Never)]
         public virtual System.Threading.Tasks.Task<Azure.Response<Azure.Storage.Blobs.Models.BlobContentInfo>> CreateIfNotExistsAsync(Azure.Storage.Blobs.Models.BlobHttpHeaders httpHeaders = null, System.Collections.Generic.IDictionary<string, string> metadata = null, System.Threading.CancellationToken cancellationToken = default(System.Threading.CancellationToken)) { throw null; }
->>>>>>> 994efc63
         public virtual Azure.Response<Azure.Storage.Blobs.Models.BlobInfo> Seal(Azure.Storage.Blobs.Models.AppendBlobRequestConditions conditions = null, System.Threading.CancellationToken cancellationToken = default(System.Threading.CancellationToken)) { throw null; }
         public virtual System.Threading.Tasks.Task<Azure.Response<Azure.Storage.Blobs.Models.BlobInfo>> SealAsync(Azure.Storage.Blobs.Models.AppendBlobRequestConditions conditions = null, System.Threading.CancellationToken cancellationToken = default(System.Threading.CancellationToken)) { throw null; }
         public new Azure.Storage.Blobs.Specialized.AppendBlobClient WithSnapshot(string snapshot) { throw null; }
@@ -1442,17 +1199,12 @@
         public virtual System.Threading.Tasks.Task<Azure.Response<bool>> ExistsAsync(System.Threading.CancellationToken cancellationToken = default(System.Threading.CancellationToken)) { throw null; }
         public virtual Azure.Response<Azure.Storage.Blobs.Models.BlobProperties> GetProperties(Azure.Storage.Blobs.Models.BlobRequestConditions conditions = null, System.Threading.CancellationToken cancellationToken = default(System.Threading.CancellationToken)) { throw null; }
         public virtual System.Threading.Tasks.Task<Azure.Response<Azure.Storage.Blobs.Models.BlobProperties>> GetPropertiesAsync(Azure.Storage.Blobs.Models.BlobRequestConditions conditions = null, System.Threading.CancellationToken cancellationToken = default(System.Threading.CancellationToken)) { throw null; }
-<<<<<<< HEAD
-        public virtual Azure.Response<System.Collections.Generic.IDictionary<string, string>> GetTags(Azure.Storage.Blobs.Models.BlobRequestConditions conditions = null, System.Threading.CancellationToken cancellationToken = default(System.Threading.CancellationToken)) { throw null; }
-        public virtual System.Threading.Tasks.Task<Azure.Response<System.Collections.Generic.IDictionary<string, string>>> GetTagsAsync(Azure.Storage.Blobs.Models.BlobRequestConditions conditions = null, System.Threading.CancellationToken cancellationToken = default(System.Threading.CancellationToken)) { throw null; }
-=======
         public virtual Azure.Response<Azure.Storage.Blobs.Models.GetBlobTagResult> GetTags(Azure.Storage.Blobs.Models.BlobRequestConditions conditions = null, System.Threading.CancellationToken cancellationToken = default(System.Threading.CancellationToken)) { throw null; }
         public virtual System.Threading.Tasks.Task<Azure.Response<Azure.Storage.Blobs.Models.GetBlobTagResult>> GetTagsAsync(Azure.Storage.Blobs.Models.BlobRequestConditions conditions = null, System.Threading.CancellationToken cancellationToken = default(System.Threading.CancellationToken)) { throw null; }
         public virtual System.IO.Stream OpenRead(bool allowBlobModifications, long position = (long)0, int? bufferSize = default(int?), System.Threading.CancellationToken cancellationToken = default(System.Threading.CancellationToken)) { throw null; }
         public virtual System.IO.Stream OpenRead(long position = (long)0, int? bufferSize = default(int?), Azure.Storage.Blobs.Models.BlobRequestConditions conditions = null, System.Threading.CancellationToken cancellationToken = default(System.Threading.CancellationToken)) { throw null; }
         public virtual System.Threading.Tasks.Task<System.IO.Stream> OpenReadAsync(bool allowBlobModifications, long position = (long)0, int? bufferSize = default(int?), System.Threading.CancellationToken cancellationToken = default(System.Threading.CancellationToken)) { throw null; }
         public virtual System.Threading.Tasks.Task<System.IO.Stream> OpenReadAsync(long position = (long)0, int? bufferSize = default(int?), Azure.Storage.Blobs.Models.BlobRequestConditions conditions = null, System.Threading.CancellationToken cancellationToken = default(System.Threading.CancellationToken)) { throw null; }
->>>>>>> 994efc63
         public virtual Azure.Response SetAccessTier(Azure.Storage.Blobs.Models.AccessTier accessTier, Azure.Storage.Blobs.Models.BlobRequestConditions conditions = null, Azure.Storage.Blobs.Models.RehydratePriority? rehydratePriority = default(Azure.Storage.Blobs.Models.RehydratePriority?), System.Threading.CancellationToken cancellationToken = default(System.Threading.CancellationToken)) { throw null; }
         public virtual System.Threading.Tasks.Task<Azure.Response> SetAccessTierAsync(Azure.Storage.Blobs.Models.AccessTier accessTier, Azure.Storage.Blobs.Models.BlobRequestConditions conditions = null, Azure.Storage.Blobs.Models.RehydratePriority? rehydratePriority = default(Azure.Storage.Blobs.Models.RehydratePriority?), System.Threading.CancellationToken cancellationToken = default(System.Threading.CancellationToken)) { throw null; }
         public virtual Azure.Response<Azure.Storage.Blobs.Models.BlobInfo> SetHttpHeaders(Azure.Storage.Blobs.Models.BlobHttpHeaders httpHeaders = null, Azure.Storage.Blobs.Models.BlobRequestConditions conditions = null, System.Threading.CancellationToken cancellationToken = default(System.Threading.CancellationToken)) { throw null; }
@@ -1474,10 +1226,6 @@
         public virtual Azure.Storage.Blobs.Specialized.BlobBaseClient WithSnapshot(string snapshot) { throw null; }
         protected virtual Azure.Storage.Blobs.Specialized.BlobBaseClient WithSnapshotCore(string snapshot) { throw null; }
         public virtual Azure.Storage.Blobs.Specialized.BlobBaseClient WithVersion(string versionId) { throw null; }
-<<<<<<< HEAD
-        protected virtual Azure.Storage.Blobs.Specialized.BlobBaseClient WithVersionCore(string versionId) { throw null; }
-=======
->>>>>>> 994efc63
     }
     public partial class BlobLeaseClient
     {
@@ -1526,30 +1274,18 @@
         protected static Azure.Storage.Blobs.Specialized.BlockBlobClient CreateClient(System.Uri blobUri, Azure.Storage.Blobs.BlobClientOptions options, Azure.Core.Pipeline.HttpPipeline pipeline) { throw null; }
         public virtual Azure.Response<Azure.Storage.Blobs.Models.BlockList> GetBlockList(Azure.Storage.Blobs.Models.BlockListTypes blockListTypes = Azure.Storage.Blobs.Models.BlockListTypes.All, string snapshot = null, Azure.Storage.Blobs.Models.BlobRequestConditions conditions = null, System.Threading.CancellationToken cancellationToken = default(System.Threading.CancellationToken)) { throw null; }
         public virtual System.Threading.Tasks.Task<Azure.Response<Azure.Storage.Blobs.Models.BlockList>> GetBlockListAsync(Azure.Storage.Blobs.Models.BlockListTypes blockListTypes = Azure.Storage.Blobs.Models.BlockListTypes.All, string snapshot = null, Azure.Storage.Blobs.Models.BlobRequestConditions conditions = null, System.Threading.CancellationToken cancellationToken = default(System.Threading.CancellationToken)) { throw null; }
-<<<<<<< HEAD
-        public virtual Azure.Response<Azure.Storage.Blobs.Models.BlobDownloadInfo> Query(string query, Azure.Storage.Blobs.Models.BlobQueryOptions options = null, System.Threading.CancellationToken cancellationToken = default(System.Threading.CancellationToken)) { throw null; }
-        public virtual System.Threading.Tasks.Task<Azure.Response<Azure.Storage.Blobs.Models.BlobDownloadInfo>> QueryAsync(string query, Azure.Storage.Blobs.Models.BlobQueryOptions options = null, System.Threading.CancellationToken cancellationToken = default(System.Threading.CancellationToken)) { throw null; }
-=======
         public virtual Azure.Response<Azure.Storage.Blobs.Models.BlobDownloadInfo> Query(string querySqlExpression, Azure.Storage.Blobs.Models.BlobQueryOptions options = null, System.Threading.CancellationToken cancellationToken = default(System.Threading.CancellationToken)) { throw null; }
         public virtual System.Threading.Tasks.Task<Azure.Response<Azure.Storage.Blobs.Models.BlobDownloadInfo>> QueryAsync(string querySqlExpression, Azure.Storage.Blobs.Models.BlobQueryOptions options = null, System.Threading.CancellationToken cancellationToken = default(System.Threading.CancellationToken)) { throw null; }
->>>>>>> 994efc63
         public virtual Azure.Response<Azure.Storage.Blobs.Models.BlockInfo> StageBlock(string base64BlockId, System.IO.Stream content, byte[] transactionalContentHash = null, Azure.Storage.Blobs.Models.BlobRequestConditions conditions = null, System.IProgress<long> progressHandler = null, System.Threading.CancellationToken cancellationToken = default(System.Threading.CancellationToken)) { throw null; }
         public virtual System.Threading.Tasks.Task<Azure.Response<Azure.Storage.Blobs.Models.BlockInfo>> StageBlockAsync(string base64BlockId, System.IO.Stream content, byte[] transactionalContentHash = null, Azure.Storage.Blobs.Models.BlobRequestConditions conditions = null, System.IProgress<long> progressHandler = null, System.Threading.CancellationToken cancellationToken = default(System.Threading.CancellationToken)) { throw null; }
         public virtual Azure.Response<Azure.Storage.Blobs.Models.BlockInfo> StageBlockFromUri(System.Uri sourceUri, string base64BlockId, Azure.HttpRange sourceRange = default(Azure.HttpRange), byte[] sourceContentHash = null, Azure.RequestConditions sourceConditions = null, Azure.Storage.Blobs.Models.BlobRequestConditions conditions = null, System.Threading.CancellationToken cancellationToken = default(System.Threading.CancellationToken)) { throw null; }
         public virtual System.Threading.Tasks.Task<Azure.Response<Azure.Storage.Blobs.Models.BlockInfo>> StageBlockFromUriAsync(System.Uri sourceUri, string base64BlockId, Azure.HttpRange sourceRange = default(Azure.HttpRange), byte[] sourceContentHash = null, Azure.RequestConditions sourceConditions = null, Azure.Storage.Blobs.Models.BlobRequestConditions conditions = null, System.Threading.CancellationToken cancellationToken = default(System.Threading.CancellationToken)) { throw null; }
         [System.ComponentModel.EditorBrowsableAttribute(System.ComponentModel.EditorBrowsableState.Never)]
         public virtual Azure.Response<Azure.Storage.Blobs.Models.BlobContentInfo> Upload(System.IO.Stream content, Azure.Storage.Blobs.Models.BlobHttpHeaders httpHeaders = null, System.Collections.Generic.IDictionary<string, string> metadata = null, Azure.Storage.Blobs.Models.BlobRequestConditions conditions = null, Azure.Storage.Blobs.Models.AccessTier? accessTier = default(Azure.Storage.Blobs.Models.AccessTier?), System.IProgress<long> progressHandler = null, System.Threading.CancellationToken cancellationToken = default(System.Threading.CancellationToken)) { throw null; }
-<<<<<<< HEAD
-        public virtual Azure.Response<Azure.Storage.Blobs.Models.BlobContentInfo> Upload(System.IO.Stream content, Azure.Storage.Blobs.Models.UploadBlobOptions options, System.Threading.CancellationToken cancellationToken = default(System.Threading.CancellationToken)) { throw null; }
-        [System.ComponentModel.EditorBrowsableAttribute(System.ComponentModel.EditorBrowsableState.Never)]
-        public virtual System.Threading.Tasks.Task<Azure.Response<Azure.Storage.Blobs.Models.BlobContentInfo>> UploadAsync(System.IO.Stream content, Azure.Storage.Blobs.Models.BlobHttpHeaders httpHeaders = null, System.Collections.Generic.IDictionary<string, string> metadata = null, Azure.Storage.Blobs.Models.BlobRequestConditions conditions = null, Azure.Storage.Blobs.Models.AccessTier? accessTier = default(Azure.Storage.Blobs.Models.AccessTier?), System.IProgress<long> progressHandler = null, System.Threading.CancellationToken cancellationToken = default(System.Threading.CancellationToken)) { throw null; }
-        public virtual System.Threading.Tasks.Task<Azure.Response<Azure.Storage.Blobs.Models.BlobContentInfo>> UploadAsync(System.IO.Stream content, Azure.Storage.Blobs.Models.UploadBlobOptions options, System.Threading.CancellationToken cancellationToken = default(System.Threading.CancellationToken)) { throw null; }
-=======
         public virtual Azure.Response<Azure.Storage.Blobs.Models.BlobContentInfo> Upload(System.IO.Stream content, Azure.Storage.Blobs.Models.BlobUploadOptions options, System.Threading.CancellationToken cancellationToken = default(System.Threading.CancellationToken)) { throw null; }
         [System.ComponentModel.EditorBrowsableAttribute(System.ComponentModel.EditorBrowsableState.Never)]
         public virtual System.Threading.Tasks.Task<Azure.Response<Azure.Storage.Blobs.Models.BlobContentInfo>> UploadAsync(System.IO.Stream content, Azure.Storage.Blobs.Models.BlobHttpHeaders httpHeaders = null, System.Collections.Generic.IDictionary<string, string> metadata = null, Azure.Storage.Blobs.Models.BlobRequestConditions conditions = null, Azure.Storage.Blobs.Models.AccessTier? accessTier = default(Azure.Storage.Blobs.Models.AccessTier?), System.IProgress<long> progressHandler = null, System.Threading.CancellationToken cancellationToken = default(System.Threading.CancellationToken)) { throw null; }
         public virtual System.Threading.Tasks.Task<Azure.Response<Azure.Storage.Blobs.Models.BlobContentInfo>> UploadAsync(System.IO.Stream content, Azure.Storage.Blobs.Models.BlobUploadOptions options, System.Threading.CancellationToken cancellationToken = default(System.Threading.CancellationToken)) { throw null; }
->>>>>>> 994efc63
         public new Azure.Storage.Blobs.Specialized.BlockBlobClient WithSnapshot(string snapshot) { throw null; }
         protected sealed override Azure.Storage.Blobs.Specialized.BlobBaseClient WithSnapshotCore(string snapshot) { throw null; }
         public new Azure.Storage.Blobs.Specialized.BlockBlobClient WithVersion(string versionId) { throw null; }
@@ -1566,18 +1302,6 @@
         public virtual int PageBlobPageBytes { get { throw null; } }
         public virtual Azure.Response<Azure.Storage.Blobs.Models.PageInfo> ClearPages(Azure.HttpRange range, Azure.Storage.Blobs.Models.PageBlobRequestConditions conditions = null, System.Threading.CancellationToken cancellationToken = default(System.Threading.CancellationToken)) { throw null; }
         public virtual System.Threading.Tasks.Task<Azure.Response<Azure.Storage.Blobs.Models.PageInfo>> ClearPagesAsync(Azure.HttpRange range, Azure.Storage.Blobs.Models.PageBlobRequestConditions conditions = null, System.Threading.CancellationToken cancellationToken = default(System.Threading.CancellationToken)) { throw null; }
-<<<<<<< HEAD
-        public virtual Azure.Response<Azure.Storage.Blobs.Models.BlobContentInfo> Create(long size, Azure.Storage.Blobs.Models.CreatePageBlobOptions options, System.Threading.CancellationToken cancellationToken = default(System.Threading.CancellationToken)) { throw null; }
-        [System.ComponentModel.EditorBrowsableAttribute(System.ComponentModel.EditorBrowsableState.Never)]
-        public virtual Azure.Response<Azure.Storage.Blobs.Models.BlobContentInfo> Create(long size, long? sequenceNumber = default(long?), Azure.Storage.Blobs.Models.BlobHttpHeaders httpHeaders = null, System.Collections.Generic.IDictionary<string, string> metadata = null, Azure.Storage.Blobs.Models.PageBlobRequestConditions conditions = null, System.Threading.CancellationToken cancellationToken = default(System.Threading.CancellationToken)) { throw null; }
-        public virtual System.Threading.Tasks.Task<Azure.Response<Azure.Storage.Blobs.Models.BlobContentInfo>> CreateAsync(long size, Azure.Storage.Blobs.Models.CreatePageBlobOptions options, System.Threading.CancellationToken cancellationToken = default(System.Threading.CancellationToken)) { throw null; }
-        [System.ComponentModel.EditorBrowsableAttribute(System.ComponentModel.EditorBrowsableState.Never)]
-        public virtual System.Threading.Tasks.Task<Azure.Response<Azure.Storage.Blobs.Models.BlobContentInfo>> CreateAsync(long size, long? sequenceNumber = default(long?), Azure.Storage.Blobs.Models.BlobHttpHeaders httpHeaders = null, System.Collections.Generic.IDictionary<string, string> metadata = null, Azure.Storage.Blobs.Models.PageBlobRequestConditions conditions = null, System.Threading.CancellationToken cancellationToken = default(System.Threading.CancellationToken)) { throw null; }
-        public virtual Azure.Response<Azure.Storage.Blobs.Models.BlobContentInfo> CreateIfNotExists(long size, Azure.Storage.Blobs.Models.CreatePageBlobOptions options, System.Threading.CancellationToken cancellationToken = default(System.Threading.CancellationToken)) { throw null; }
-        [System.ComponentModel.EditorBrowsableAttribute(System.ComponentModel.EditorBrowsableState.Never)]
-        public virtual Azure.Response<Azure.Storage.Blobs.Models.BlobContentInfo> CreateIfNotExists(long size, long? sequenceNumber = default(long?), Azure.Storage.Blobs.Models.BlobHttpHeaders httpHeaders = null, System.Collections.Generic.IDictionary<string, string> metadata = null, System.Threading.CancellationToken cancellationToken = default(System.Threading.CancellationToken)) { throw null; }
-        public virtual System.Threading.Tasks.Task<Azure.Response<Azure.Storage.Blobs.Models.BlobContentInfo>> CreateIfNotExistsAsync(long size, Azure.Storage.Blobs.Models.CreatePageBlobOptions options, System.Threading.CancellationToken cancellationToken = default(System.Threading.CancellationToken)) { throw null; }
-=======
         public virtual Azure.Response<Azure.Storage.Blobs.Models.BlobContentInfo> Create(long size, Azure.Storage.Blobs.Models.PageBlobCreateOptions options, System.Threading.CancellationToken cancellationToken = default(System.Threading.CancellationToken)) { throw null; }
         [System.ComponentModel.EditorBrowsableAttribute(System.ComponentModel.EditorBrowsableState.Never)]
         public virtual Azure.Response<Azure.Storage.Blobs.Models.BlobContentInfo> Create(long size, long? sequenceNumber = default(long?), Azure.Storage.Blobs.Models.BlobHttpHeaders httpHeaders = null, System.Collections.Generic.IDictionary<string, string> metadata = null, Azure.Storage.Blobs.Models.PageBlobRequestConditions conditions = null, System.Threading.CancellationToken cancellationToken = default(System.Threading.CancellationToken)) { throw null; }
@@ -1588,7 +1312,6 @@
         [System.ComponentModel.EditorBrowsableAttribute(System.ComponentModel.EditorBrowsableState.Never)]
         public virtual Azure.Response<Azure.Storage.Blobs.Models.BlobContentInfo> CreateIfNotExists(long size, long? sequenceNumber = default(long?), Azure.Storage.Blobs.Models.BlobHttpHeaders httpHeaders = null, System.Collections.Generic.IDictionary<string, string> metadata = null, System.Threading.CancellationToken cancellationToken = default(System.Threading.CancellationToken)) { throw null; }
         public virtual System.Threading.Tasks.Task<Azure.Response<Azure.Storage.Blobs.Models.BlobContentInfo>> CreateIfNotExistsAsync(long size, Azure.Storage.Blobs.Models.PageBlobCreateOptions options, System.Threading.CancellationToken cancellationToken = default(System.Threading.CancellationToken)) { throw null; }
->>>>>>> 994efc63
         [System.ComponentModel.EditorBrowsableAttribute(System.ComponentModel.EditorBrowsableState.Never)]
         public virtual System.Threading.Tasks.Task<Azure.Response<Azure.Storage.Blobs.Models.BlobContentInfo>> CreateIfNotExistsAsync(long size, long? sequenceNumber = default(long?), Azure.Storage.Blobs.Models.BlobHttpHeaders httpHeaders = null, System.Collections.Generic.IDictionary<string, string> metadata = null, System.Threading.CancellationToken cancellationToken = default(System.Threading.CancellationToken)) { throw null; }
         public virtual Azure.Response<Azure.Storage.Blobs.Models.PageRangesInfo> GetManagedDiskPageRangesDiff(Azure.HttpRange? range = default(Azure.HttpRange?), string snapshot = null, System.Uri previousSnapshotUri = null, Azure.Storage.Blobs.Models.PageBlobRequestConditions conditions = null, System.Threading.CancellationToken cancellationToken = default(System.Threading.CancellationToken)) { throw null; }
@@ -1651,21 +1374,14 @@
         Delete = 16,
         List = 32,
         Tag = 64,
-<<<<<<< HEAD
-=======
         DeleteBlobVersion = 128,
->>>>>>> 994efc63
     }
     public partial class BlobSasBuilder
     {
         public BlobSasBuilder() { }
         public string BlobContainerName { get { throw null; } set { } }
         public string BlobName { get { throw null; } set { } }
-<<<<<<< HEAD
-        public string BlobVersion { get { throw null; } set { } }
-=======
         public string BlobVersionId { get { throw null; } set { } }
->>>>>>> 994efc63
         public string CacheControl { get { throw null; } set { } }
         public string ContentDisposition { get { throw null; } set { } }
         public string ContentEncoding { get { throw null; } set { } }
@@ -1706,10 +1422,7 @@
         Write = 8,
         Delete = 16,
         Tag = 32,
-<<<<<<< HEAD
-=======
         DeleteBlobVersion = 64,
->>>>>>> 994efc63
     }
     public sealed partial class BlobSasQueryParameters : Azure.Storage.Sas.SasQueryParameters
     {
