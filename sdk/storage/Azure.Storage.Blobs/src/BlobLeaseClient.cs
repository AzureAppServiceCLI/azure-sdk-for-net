--- conflicted
+++ resolved
@@ -288,15 +288,9 @@
                 try
                 {
                     string tagCondition = null;
-<<<<<<< HEAD
-                    if (conditions != null && conditions.GetType() == typeof(BlobLeaseRequestConditions))
-                    {
-                        tagCondition = ((BlobLeaseRequestConditions)conditions).TagConditions;
-=======
                     if (conditions is BlobLeaseRequestConditions leaseConditions)
                     {
                         tagCondition = leaseConditions?.TagConditions;
->>>>>>> 994efc63
                     }
 
                     if (BlobClient != null)
