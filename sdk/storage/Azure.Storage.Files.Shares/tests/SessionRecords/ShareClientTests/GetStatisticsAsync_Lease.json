--- conflicted
+++ resolved
@@ -27,13 +27,8 @@
           "Microsoft-HTTPAPI/2.0"
         ],
         "x-ms-client-request-id": "8a59d6c7-f2f0-57af-357b-0bf41c96a720",
-<<<<<<< HEAD
-        "x-ms-request-id": "92379f70-501a-0064-4a77-6b2b5a000000",
+        "x-ms-request-id": "72b5f3c6-801a-0077-5774-a10f56000000",
         "x-ms-version": "2020-04-08"
-=======
-        "x-ms-request-id": "72b5f3c6-801a-0077-5774-a10f56000000",
-        "x-ms-version": "2020-02-10"
->>>>>>> 1891cfca
       },
       "ResponseBody": []
     },
@@ -68,13 +63,8 @@
         ],
         "x-ms-client-request-id": "1eecf453-51e2-e1e8-c625-93f1107fc551",
         "x-ms-lease-id": "343714c9-e5a3-330f-f6ff-e13091e3aa54",
-<<<<<<< HEAD
-        "x-ms-request-id": "92379f73-501a-0064-4b77-6b2b5a000000",
+        "x-ms-request-id": "72b5f3ca-801a-0077-5874-a10f56000000",
         "x-ms-version": "2020-04-08"
-=======
-        "x-ms-request-id": "72b5f3ca-801a-0077-5874-a10f56000000",
-        "x-ms-version": "2020-02-10"
->>>>>>> 1891cfca
       },
       "ResponseBody": []
     },
@@ -106,13 +96,8 @@
         "Transfer-Encoding": "chunked",
         "Vary": "Origin",
         "x-ms-client-request-id": "9cdcc15b-8cf6-6672-2e3f-4eeea0fc65e7",
-<<<<<<< HEAD
-        "x-ms-request-id": "92379f74-501a-0064-4c77-6b2b5a000000",
+        "x-ms-request-id": "72b5f3cc-801a-0077-5a74-a10f56000000",
         "x-ms-version": "2020-04-08"
-=======
-        "x-ms-request-id": "72b5f3cc-801a-0077-5a74-a10f56000000",
-        "x-ms-version": "2020-02-10"
->>>>>>> 1891cfca
       },
       "ResponseBody": "\uFEFF\u003C?xml version=\u00221.0\u0022 encoding=\u0022utf-8\u0022?\u003E\u003CShareStats\u003E\u003CShareUsageBytes\u003E0\u003C/ShareUsageBytes\u003E\u003C/ShareStats\u003E"
     },
@@ -143,13 +128,8 @@
           "Microsoft-HTTPAPI/2.0"
         ],
         "x-ms-client-request-id": "4f952483-29a2-455b-45d6-d736441df529",
-<<<<<<< HEAD
-        "x-ms-request-id": "92379f75-501a-0064-4d77-6b2b5a000000",
+        "x-ms-request-id": "72b5f3ce-801a-0077-5c74-a10f56000000",
         "x-ms-version": "2020-04-08"
-=======
-        "x-ms-request-id": "72b5f3ce-801a-0077-5c74-a10f56000000",
-        "x-ms-version": "2020-02-10"
->>>>>>> 1891cfca
       },
       "ResponseBody": []
     }
