--- conflicted
+++ resolved
@@ -27,13 +27,8 @@
           "Microsoft-HTTPAPI/2.0"
         ],
         "x-ms-client-request-id": "fc99c4fd-4b09-e1d7-884a-dcf782691731",
-<<<<<<< HEAD
-        "x-ms-request-id": "c9ef6dc6-f01a-0012-2a37-f3e9eb000000",
+        "x-ms-request-id": "820d1e90-101a-009b-0c80-a25087000000",
         "x-ms-version": "2020-04-08"
-=======
-        "x-ms-request-id": "820d1e90-101a-009b-0c80-a25087000000",
-        "x-ms-version": "2020-02-10"
->>>>>>> 1891cfca
       },
       "ResponseBody": []
     },
@@ -64,13 +59,8 @@
         ],
         "x-ms-client-request-id": "049abc80-d09c-1ca2-dd67-3455a3006a92",
         "x-ms-error-code": "ShareAlreadyExists",
-<<<<<<< HEAD
-        "x-ms-request-id": "c9ef6dc8-f01a-0012-2b37-f3e9eb000000",
+        "x-ms-request-id": "820d1e93-101a-009b-0d80-a25087000000",
         "x-ms-version": "2020-04-08"
-=======
-        "x-ms-request-id": "820d1e93-101a-009b-0d80-a25087000000",
-        "x-ms-version": "2020-02-10"
->>>>>>> 1891cfca
       },
       "ResponseBody": [
         "\uFEFF\u003C?xml version=\u00221.0\u0022 encoding=\u0022utf-8\u0022?\u003E\u003CError\u003E\u003CCode\u003EShareAlreadyExists\u003C/Code\u003E\u003CMessage\u003EThe specified share already exists.\n",
@@ -104,13 +94,8 @@
           "Microsoft-HTTPAPI/2.0"
         ],
         "x-ms-client-request-id": "c6770084-13ce-4c95-b893-069efd411f78",
-<<<<<<< HEAD
-        "x-ms-request-id": "c9ef6dc9-f01a-0012-2c37-f3e9eb000000",
+        "x-ms-request-id": "820d1e94-101a-009b-0e80-a25087000000",
         "x-ms-version": "2020-04-08"
-=======
-        "x-ms-request-id": "820d1e94-101a-009b-0e80-a25087000000",
-        "x-ms-version": "2020-02-10"
->>>>>>> 1891cfca
       },
       "ResponseBody": []
     }
