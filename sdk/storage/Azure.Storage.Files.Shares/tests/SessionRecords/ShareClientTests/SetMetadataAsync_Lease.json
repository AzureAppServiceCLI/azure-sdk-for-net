--- conflicted
+++ resolved
@@ -27,13 +27,8 @@
           "Microsoft-HTTPAPI/2.0"
         ],
         "x-ms-client-request-id": "4a6e7533-3552-2149-de7b-20080a5f0c2c",
-<<<<<<< HEAD
-        "x-ms-request-id": "030fdfe7-801a-0093-2277-6b01c8000000",
+        "x-ms-request-id": "31e65ef6-801a-0015-0f74-a1cd71000000",
         "x-ms-version": "2020-04-08"
-=======
-        "x-ms-request-id": "31e65ef6-801a-0015-0f74-a1cd71000000",
-        "x-ms-version": "2020-02-10"
->>>>>>> 1891cfca
       },
       "ResponseBody": []
     },
@@ -68,13 +63,8 @@
         ],
         "x-ms-client-request-id": "31f04c9b-9417-0865-41d5-7092b2f43a7a",
         "x-ms-lease-id": "daea2ef6-2b4b-9833-d9bf-8355e664805e",
-<<<<<<< HEAD
-        "x-ms-request-id": "030fdfea-801a-0093-2377-6b01c8000000",
+        "x-ms-request-id": "31e65eff-801a-0015-1474-a1cd71000000",
         "x-ms-version": "2020-04-08"
-=======
-        "x-ms-request-id": "31e65eff-801a-0015-1474-a1cd71000000",
-        "x-ms-version": "2020-02-10"
->>>>>>> 1891cfca
       },
       "ResponseBody": []
     },
@@ -110,13 +100,8 @@
           "Microsoft-HTTPAPI/2.0"
         ],
         "x-ms-client-request-id": "9ab9adca-4f74-9546-2c1f-9ee1fd033e5d",
-<<<<<<< HEAD
-        "x-ms-request-id": "030fdfec-801a-0093-2477-6b01c8000000",
+        "x-ms-request-id": "31e65f00-801a-0015-1574-a1cd71000000",
         "x-ms-version": "2020-04-08"
-=======
-        "x-ms-request-id": "31e65f00-801a-0015-1574-a1cd71000000",
-        "x-ms-version": "2020-02-10"
->>>>>>> 1891cfca
       },
       "ResponseBody": []
     },
@@ -147,13 +132,8 @@
           "Microsoft-HTTPAPI/2.0"
         ],
         "x-ms-client-request-id": "04c8256a-9f3a-ab06-7c48-4b198d938b96",
-<<<<<<< HEAD
-        "x-ms-request-id": "030fdfef-801a-0093-2577-6b01c8000000",
+        "x-ms-request-id": "31e65f02-801a-0015-1674-a1cd71000000",
         "x-ms-version": "2020-04-08"
-=======
-        "x-ms-request-id": "31e65f02-801a-0015-1674-a1cd71000000",
-        "x-ms-version": "2020-02-10"
->>>>>>> 1891cfca
       },
       "ResponseBody": []
     }
