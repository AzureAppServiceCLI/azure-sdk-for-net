{
  "Entries": [
    {
      "RequestUri": "https://seanmcccanary3.file.core.windows.net/test-share-3221dd49-cfe7-b3c3-ebb5-1ac2bc6b60eb?restype=share",
      "RequestMethod": "PUT",
      "RequestHeaders": {
        "Authorization": "Sanitized",
        "traceparent": "00-c4958f6cfd15ee479265a57c2bafaaa0-7f686a1a2361484d-00",
        "User-Agent": [
          "azsdk-net-Storage.Files.Shares/12.5.0-alpha.20201013.1",
          "(.NET Core 4.6.29220.03; Microsoft Windows 10.0.19042 )"
        ],
        "x-ms-client-request-id": "f54a2ab9-c371-84d1-56fa-d5add328e875",
        "x-ms-date": "Tue, 13 Oct 2020 15:22:43 GMT",
        "x-ms-return-client-request-id": "true",
        "x-ms-version": "2020-04-08"
      },
      "RequestBody": null,
      "StatusCode": 201,
      "ResponseHeaders": {
        "Content-Length": "0",
        "Date": "Tue, 13 Oct 2020 15:22:43 GMT",
        "ETag": "\u00220x8D86F8BD529C895\u0022",
        "Last-Modified": "Tue, 13 Oct 2020 15:22:44 GMT",
        "Server": [
          "Windows-Azure-File/1.0",
          "Microsoft-HTTPAPI/2.0"
        ],
        "x-ms-client-request-id": "f54a2ab9-c371-84d1-56fa-d5add328e875",
<<<<<<< HEAD
        "x-ms-request-id": "f903ddc8-401a-0035-6577-6bb6d6000000",
        "x-ms-version": "2020-04-08"
=======
        "x-ms-request-id": "e0987053-e01a-0085-4274-a1f71f000000",
        "x-ms-version": "2020-02-10"
>>>>>>> 1891cfca
      },
      "ResponseBody": []
    },
    {
      "RequestUri": "https://seanmcccanary3.file.core.windows.net/test-share-3221dd49-cfe7-b3c3-ebb5-1ac2bc6b60eb?comp=lease\u0026restype=share",
      "RequestMethod": "PUT",
      "RequestHeaders": {
        "Authorization": "Sanitized",
        "traceparent": "00-12cc667bbe67314683b7de070f86b107-690491085a2f9a47-00",
        "User-Agent": [
          "azsdk-net-Storage.Files.Shares/12.5.0-alpha.20201013.1",
          "(.NET Core 4.6.29220.03; Microsoft Windows 10.0.19042 )"
        ],
        "x-ms-client-request-id": "a99a3954-58e7-6d50-9e82-9e5d3027654a",
        "x-ms-date": "Tue, 13 Oct 2020 15:22:43 GMT",
        "x-ms-lease-action": "acquire",
        "x-ms-lease-duration": "-1",
        "x-ms-proposed-lease-id": "e8096e1c-4bd1-c88b-5614-93aa1f0c9cfa",
        "x-ms-return-client-request-id": "true",
        "x-ms-version": "2020-04-08"
      },
      "RequestBody": null,
      "StatusCode": 201,
      "ResponseHeaders": {
        "Content-Length": "0",
        "Date": "Tue, 13 Oct 2020 15:22:43 GMT",
        "ETag": "\u00220x8D86F8BD529C895\u0022",
        "Last-Modified": "Tue, 13 Oct 2020 15:22:44 GMT",
        "Server": [
          "Windows-Azure-File/1.0",
          "Microsoft-HTTPAPI/2.0"
        ],
        "x-ms-client-request-id": "a99a3954-58e7-6d50-9e82-9e5d3027654a",
        "x-ms-lease-id": "e8096e1c-4bd1-c88b-5614-93aa1f0c9cfa",
<<<<<<< HEAD
        "x-ms-request-id": "f903ddcd-401a-0035-6877-6bb6d6000000",
        "x-ms-version": "2020-04-08"
=======
        "x-ms-request-id": "e0987058-e01a-0085-4574-a1f71f000000",
        "x-ms-version": "2020-02-10"
>>>>>>> 1891cfca
      },
      "ResponseBody": []
    },
    {
      "RequestUri": "https://seanmcccanary3.file.core.windows.net/test-share-3221dd49-cfe7-b3c3-ebb5-1ac2bc6b60eb?comp=lease\u0026restype=share",
      "RequestMethod": "PUT",
      "RequestHeaders": {
        "Authorization": "Sanitized",
        "traceparent": "00-7880e6a2bc55914187e9de5e2807c8f0-2e1318930cd00f4d-00",
        "User-Agent": [
          "azsdk-net-Storage.Files.Shares/12.5.0-alpha.20201013.1",
          "(.NET Core 4.6.29220.03; Microsoft Windows 10.0.19042 )"
        ],
        "x-ms-client-request-id": "e5551cda-f272-1b12-a89b-f39ecc1c4f73",
        "x-ms-date": "Tue, 13 Oct 2020 15:22:43 GMT",
        "x-ms-lease-action": "renew",
        "x-ms-lease-id": "e8096e1c-4bd1-c88b-5614-93aa1f0c9cfa",
        "x-ms-return-client-request-id": "true",
        "x-ms-version": "2020-04-08"
      },
      "RequestBody": null,
      "StatusCode": 200,
      "ResponseHeaders": {
        "Content-Length": "0",
        "Date": "Tue, 13 Oct 2020 15:22:43 GMT",
        "ETag": "\u00220x8D86F8BD529C895\u0022",
        "Last-Modified": "Tue, 13 Oct 2020 15:22:44 GMT",
        "Server": [
          "Windows-Azure-File/1.0",
          "Microsoft-HTTPAPI/2.0"
        ],
        "x-ms-client-request-id": "e5551cda-f272-1b12-a89b-f39ecc1c4f73",
        "x-ms-lease-id": "e8096e1c-4bd1-c88b-5614-93aa1f0c9cfa",
<<<<<<< HEAD
        "x-ms-request-id": "f903ddcf-401a-0035-6a77-6bb6d6000000",
        "x-ms-version": "2020-04-08"
=======
        "x-ms-request-id": "e0987062-e01a-0085-4f74-a1f71f000000",
        "x-ms-version": "2020-02-10"
>>>>>>> 1891cfca
      },
      "ResponseBody": []
    },
    {
      "RequestUri": "https://seanmcccanary3.file.core.windows.net/test-share-3221dd49-cfe7-b3c3-ebb5-1ac2bc6b60eb?restype=share",
      "RequestMethod": "DELETE",
      "RequestHeaders": {
        "Authorization": "Sanitized",
        "traceparent": "00-39155eafeb8e1c479ed7e65c31c11c5b-61af1021adc2f045-00",
        "User-Agent": [
          "azsdk-net-Storage.Files.Shares/12.5.0-alpha.20201013.1",
          "(.NET Core 4.6.29220.03; Microsoft Windows 10.0.19042 )"
        ],
        "x-ms-client-request-id": "13832264-7fd1-6bd8-c91d-318463b6e5d8",
        "x-ms-date": "Tue, 13 Oct 2020 15:22:43 GMT",
        "x-ms-delete-snapshots": "include",
        "x-ms-lease-id": "e8096e1c-4bd1-c88b-5614-93aa1f0c9cfa",
        "x-ms-return-client-request-id": "true",
        "x-ms-version": "2020-04-08"
      },
      "RequestBody": null,
      "StatusCode": 202,
      "ResponseHeaders": {
        "Content-Length": "0",
        "Date": "Tue, 13 Oct 2020 15:22:43 GMT",
        "Server": [
          "Windows-Azure-File/1.0",
          "Microsoft-HTTPAPI/2.0"
        ],
        "x-ms-client-request-id": "13832264-7fd1-6bd8-c91d-318463b6e5d8",
<<<<<<< HEAD
        "x-ms-request-id": "f903ddd0-401a-0035-6b77-6bb6d6000000",
        "x-ms-version": "2020-04-08"
=======
        "x-ms-request-id": "e0987064-e01a-0085-5174-a1f71f000000",
        "x-ms-version": "2020-02-10"
>>>>>>> 1891cfca
      },
      "ResponseBody": []
    }
  ],
  "Variables": {
    "RandomSeed": "985839985",
    "Storage_TestConfigDefault": "ProductionTenant\nseanmcccanary3\nU2FuaXRpemVk\nhttps://seanmcccanary3.blob.core.windows.net\nhttps://seanmcccanary3.file.core.windows.net\nhttps://seanmcccanary3.queue.core.windows.net\nhttps://seanmcccanary3.table.core.windows.net\n\n\n\n\nhttps://seanmcccanary3-secondary.blob.core.windows.net\nhttps://seanmcccanary3-secondary.file.core.windows.net\nhttps://seanmcccanary3-secondary.queue.core.windows.net\nhttps://seanmcccanary3-secondary.table.core.windows.net\n\nSanitized\n\n\nCloud\nBlobEndpoint=https://seanmcccanary3.blob.core.windows.net/;QueueEndpoint=https://seanmcccanary3.queue.core.windows.net/;FileEndpoint=https://seanmcccanary3.file.core.windows.net/;BlobSecondaryEndpoint=https://seanmcccanary3-secondary.blob.core.windows.net/;QueueSecondaryEndpoint=https://seanmcccanary3-secondary.queue.core.windows.net/;FileSecondaryEndpoint=https://seanmcccanary3-secondary.file.core.windows.net/;AccountName=seanmcccanary3;AccountKey=Kg==;\nseanscope1"
  }
}<|MERGE_RESOLUTION|>--- conflicted
+++ resolved
@@ -27,13 +27,8 @@
           "Microsoft-HTTPAPI/2.0"
         ],
         "x-ms-client-request-id": "f54a2ab9-c371-84d1-56fa-d5add328e875",
-<<<<<<< HEAD
-        "x-ms-request-id": "f903ddc8-401a-0035-6577-6bb6d6000000",
+        "x-ms-request-id": "e0987053-e01a-0085-4274-a1f71f000000",
         "x-ms-version": "2020-04-08"
-=======
-        "x-ms-request-id": "e0987053-e01a-0085-4274-a1f71f000000",
-        "x-ms-version": "2020-02-10"
->>>>>>> 1891cfca
       },
       "ResponseBody": []
     },
@@ -68,13 +63,8 @@
         ],
         "x-ms-client-request-id": "a99a3954-58e7-6d50-9e82-9e5d3027654a",
         "x-ms-lease-id": "e8096e1c-4bd1-c88b-5614-93aa1f0c9cfa",
-<<<<<<< HEAD
-        "x-ms-request-id": "f903ddcd-401a-0035-6877-6bb6d6000000",
+        "x-ms-request-id": "e0987058-e01a-0085-4574-a1f71f000000",
         "x-ms-version": "2020-04-08"
-=======
-        "x-ms-request-id": "e0987058-e01a-0085-4574-a1f71f000000",
-        "x-ms-version": "2020-02-10"
->>>>>>> 1891cfca
       },
       "ResponseBody": []
     },
@@ -108,13 +98,8 @@
         ],
         "x-ms-client-request-id": "e5551cda-f272-1b12-a89b-f39ecc1c4f73",
         "x-ms-lease-id": "e8096e1c-4bd1-c88b-5614-93aa1f0c9cfa",
-<<<<<<< HEAD
-        "x-ms-request-id": "f903ddcf-401a-0035-6a77-6bb6d6000000",
+        "x-ms-request-id": "e0987062-e01a-0085-4f74-a1f71f000000",
         "x-ms-version": "2020-04-08"
-=======
-        "x-ms-request-id": "e0987062-e01a-0085-4f74-a1f71f000000",
-        "x-ms-version": "2020-02-10"
->>>>>>> 1891cfca
       },
       "ResponseBody": []
     },
@@ -145,13 +130,8 @@
           "Microsoft-HTTPAPI/2.0"
         ],
         "x-ms-client-request-id": "13832264-7fd1-6bd8-c91d-318463b6e5d8",
-<<<<<<< HEAD
-        "x-ms-request-id": "f903ddd0-401a-0035-6b77-6bb6d6000000",
+        "x-ms-request-id": "e0987064-e01a-0085-5174-a1f71f000000",
         "x-ms-version": "2020-04-08"
-=======
-        "x-ms-request-id": "e0987064-e01a-0085-5174-a1f71f000000",
-        "x-ms-version": "2020-02-10"
->>>>>>> 1891cfca
       },
       "ResponseBody": []
     }
