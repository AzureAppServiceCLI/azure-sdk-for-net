{
  "Entries": [
    {
      "RequestUri": "https://seanmcccanary.blob.core.windows.net/test-container-ccf3d2d0-b102-9a20-46bb-58744bb66ec1?restype=container",
      "RequestMethod": "PUT",
      "RequestHeaders": {
        "Authorization": "Sanitized",
        "traceparent": "00-6683efe09fc81140903af754f5126881-00eb9347acb79a40-00",
        "User-Agent": [
          "azsdk-net-Storage.Blobs/12.5.0-dev.20200723.1",
          "(.NET Core 4.6.29017.01; Microsoft Windows 10.0.18362 )"
        ],
        "x-ms-blob-public-access": "container",
        "x-ms-client-request-id": "9842274c-fea4-9466-f305-fdb5613cc1be",
        "x-ms-date": "Fri, 24 Jul 2020 03:36:51 GMT",
        "x-ms-return-client-request-id": "true",
<<<<<<< HEAD
        "x-ms-version": "2020-06-12"
=======
        "x-ms-version": "2020-04-08"
>>>>>>> ac9a4ec0
      },
      "RequestBody": null,
      "StatusCode": 201,
      "ResponseHeaders": {
        "Content-Length": "0",
        "Date": "Fri, 24 Jul 2020 03:36:51 GMT",
        "ETag": "\u00220x8D82F82CD976CDC\u0022",
        "Last-Modified": "Fri, 24 Jul 2020 03:36:51 GMT",
        "Server": [
          "Windows-Azure-Blob/1.0",
          "Microsoft-HTTPAPI/2.0"
        ],
        "x-ms-client-request-id": "9842274c-fea4-9466-f305-fdb5613cc1be",
        "x-ms-request-id": "0d377374-d01e-0083-3e6b-6153c2000000",
<<<<<<< HEAD
        "x-ms-version": "2020-06-12"
=======
        "x-ms-version": "2020-04-08"
>>>>>>> ac9a4ec0
      },
      "ResponseBody": []
    },
    {
      "RequestUri": "https://seanmcccanary.blob.core.windows.net/test-container-ccf3d2d0-b102-9a20-46bb-58744bb66ec1/blob1",
      "RequestMethod": "PUT",
      "RequestHeaders": {
        "Authorization": "Sanitized",
        "Content-Length": "1024",
        "If-None-Match": "*",
        "traceparent": "00-0e91f87a1b1edc48b341d379cfc51639-8a8c840daedbf742-00",
        "User-Agent": [
          "azsdk-net-Storage.Blobs/12.5.0-dev.20200723.1",
          "(.NET Core 4.6.29017.01; Microsoft Windows 10.0.18362 )"
        ],
        "x-ms-blob-type": "BlockBlob",
        "x-ms-client-request-id": "25aec03b-8e04-cdb0-1b3f-13a47622b155",
        "x-ms-date": "Fri, 24 Jul 2020 03:36:52 GMT",
        "x-ms-return-client-request-id": "true",
<<<<<<< HEAD
        "x-ms-version": "2020-06-12"
=======
        "x-ms-version": "2020-04-08"
>>>>>>> ac9a4ec0
      },
      "RequestBody": "h9HqIMN2O2AcCOj6W7pbbRMXKCR01h3wX4Qs6nIAiadHmN5t7od81uzhe5sWazg4qo\u002BhSRScSrG0\u002BsE/SVDuG39As8Pc7X\u002BMmlE4klqB2fRL9EDiXz\u002BTqk0tufPFPYyb8mAc1bh1XLwQFa/CZLdXMyDN9FUQDLxArQl1rzOLxl3FnJ/5ZAQ81piD0kmP0EWW1oXT\u002BEg3i\u002Bak3Ceu/6yJhE5R/cgYXc8bkR69jDlysN3D39mut84UjRC4VIfcjdbr\u002Bk36PtN9fXi2uGcqev\u002BsMixK6yDT2syAPG\u002B3XwhHPwRH0ZLrd3EJRWFg9/9m6hMRCyJakaG2Fx\u002BAegFjxh5wbnhj4qhtwLq6Qaa\u002BcuLNGVJbplPl7K5ikbpya/1wpX9D8IiGAwdrpEpon1D796U8s2CuBx/KioLKAFHt\u002BlW9Spsme4JaRhZL8AEIfUxeZ5oVNbecwZ1feGYGvAO1fan1qlW01Hsi4mxKYxcdwQw1bJi32MSeIIn9xgMbU4oSlXJYE9P3qZIe8lNKUl6GQbda0VBq/qTkV4rMtw14B4/iN86lxa05PsMGmOZxU84rd4VMwYI5qJbNc7xJK/GEpurEaBqP4HsJIJKNZGa\u002BcwS7oECILEUMqI832FLx8BPRgfL7reuzm5YJQqDvrEMwDgC4jYqx/Hqlt7\u002BKWAcpFzB/u\u002BJ0wsUYBwWpf\u002BmlHfxLB8lROGKIIIV3VvYsKUOO3ypvcPFgu0w6n4WECH2Q/5rCPlA\u002B19/N9ptd/GvP7N7CGp\u002B\u002BNawK60t9F5ndBBcH51ZbaeryUAdLonlVA7/garKnwe3d0srtuFMEwcBG8PKDVhUUdIP0z8qXcpMzteiMnK3mNkIqKRSMbrCW7Y5HBbGH0qyqy/Yus/EjRl83ugNreCQTX7qvWSwAiAXSXeI7T23hrOI74dG2t4JQBuO0VbStKnRqNKX313iAqkPwW1UP6PbyVg0gMJdTXKg3X1JJSzNRJTJt0BrH6dRpujeOxlstQB7swf\u002BmjfrdFtj9wHgmNl4PnjYjohfbK2w5tnVfxZZMCh40XYkzq5c3j7pCyilcQ4PZfickCZ4HEJaSbdeEfVFCsLZZ8tnU3POf6xJdmWBD3HLxhkduKACALEzzoT2/sxJoABpyA1GpBKIzhB2MqXc1T5Bkk/cK04e12cWN4Dq13zgA9JhG0NkhR4GkO6Pi9IPVvVKtWiAbXiySvSmLHCNnfaXli7Xe7n63Q0t1ZZfk0uVCtyPoCIQY5JZstBKvlStdPb7\u002B/WjN987T9RfUpviVrepESWQAfnQgzKcecjprB64fFyjZ5tV9dMBUFRNtQz6d1gYoa0vGXb5J3TDAr4SUZ\u002B1ptY7Qu8cVx9WjrGlhsg==",
      "StatusCode": 201,
      "ResponseHeaders": {
        "Content-Length": "0",
        "Content-MD5": "At6e4V5lVJ\u002BaeayiKohH2g==",
        "Date": "Fri, 24 Jul 2020 03:36:51 GMT",
        "ETag": "\u00220x8D82F82CDB05444\u0022",
        "Last-Modified": "Fri, 24 Jul 2020 03:36:51 GMT",
        "Server": [
          "Windows-Azure-Blob/1.0",
          "Microsoft-HTTPAPI/2.0"
        ],
        "x-ms-client-request-id": "25aec03b-8e04-cdb0-1b3f-13a47622b155",
        "x-ms-content-crc64": "hVoJ9x0VhPQ=",
        "x-ms-request-id": "0d377382-d01e-0083-4a6b-6153c2000000",
        "x-ms-request-server-encrypted": "true",
<<<<<<< HEAD
        "x-ms-version": "2020-06-12",
=======
        "x-ms-version": "2020-04-08",
>>>>>>> ac9a4ec0
        "x-ms-version-id": "2020-07-24T03:36:51.6064324Z"
      },
      "ResponseBody": []
    },
    {
      "RequestUri": "https://seanmcccanary.blob.core.windows.net/test-container-ccf3d2d0-b102-9a20-46bb-58744bb66ec1/blob2",
      "RequestMethod": "PUT",
      "RequestHeaders": {
        "Authorization": "Sanitized",
        "Content-Length": "1024",
        "If-None-Match": "*",
        "traceparent": "00-cb6eca149b954e46b3fa1394fcfed237-8651cb69e2a4734f-00",
        "User-Agent": [
          "azsdk-net-Storage.Blobs/12.5.0-dev.20200723.1",
          "(.NET Core 4.6.29017.01; Microsoft Windows 10.0.18362 )"
        ],
        "x-ms-blob-type": "BlockBlob",
        "x-ms-client-request-id": "0743876a-2711-ae80-9c68-e891202bf45d",
        "x-ms-date": "Fri, 24 Jul 2020 03:36:52 GMT",
        "x-ms-return-client-request-id": "true",
<<<<<<< HEAD
        "x-ms-version": "2020-06-12"
=======
        "x-ms-version": "2020-04-08"
>>>>>>> ac9a4ec0
      },
      "RequestBody": "6CqnWC7pXyNRBlvUZiq\u002BcAoPZ\u002Bu6O676t7N/9TD46zYIFKfe/WOXUmCK1P0y22bwgKKZZrvFmqx7rKB6amrzWRsly1KC4HKneBWLMGexyNxMjnSNXoV7Q3n7YlHCHOf1l3riDBAUbp8v8u6lOmpEyuPELdv2ZfqVqojYh34h5FstlZnsz7vLOCDUXmuX1QgPtpdt/u4M/zGATGKIO\u002BYhDg6Sd6XQWPsn\u002BPW7IQeO/tR/ydDms\u002BZsIZZnbIJZQ/w5s09dBF5jPl6cRQX5UN0q8U2NCHIVO1ooJVYPaet5zrT4gW63MPl2G4pySm3gc9C4PHs0zDuKJHf1Nd8IVNVzI3dQAM9vc8BTFu3oo/DtR7KFVixvRAF5bl32wvsabse0/yf1j3IBScm74LVNooCHCO4sgv2pA95115FxeLDFOagmM6TJ97g/gw1itGNMK8zcb7oM7evJC/tIgLjhkNAY9qcMJ27cvRA27f/wRk97KavFlAn2uEu9XCeogXf/XvM9Sb68PwNdALKp1gDr2cWszVYMG/vHIj1cT8tHNDuZNo8MsvyQv\u002BmnZ5RWTeFL0YNi\u002B7Qg80L3dieAX\u002B84Fst2D6Bw3ybIGw1tZLNncNVcEX5H5DiHeUJNFDzVEF/5b1HI4D1A2vFcmuCmso6OjwVRJE5x8DKT75VdIsrq8guudPVin4\u002BXGzaN60lY4Me0v4Q2g\u002BwQiH4eNPCn4rgmcqfU9z6YK/B2uQgY5AXoOw/OqWNFs28fnux3Q2qe8Dl9Zniig\u002BiIG5OUwMnj96N4Nvnh2DlU4L44tVlSIeeF18nPmn2NRrcmRo7PsfOlO6ZI/g1xvRcAKYW5as6ONvmsDukAFF0l6/BBupKqhS/LknqzCiPaFBqxznH309vplw\u002BUI6IKpSZJIhIcLwKFVaNW7tdU2yvV0fnOTkbrLhgUWCKCFmGMwexTaecRveUYLHnNoeUElbzjv1GpO1fgXvT6CNbfAj5CyizqAHJExBQTtiLMHYwyEMNmnlcQ4oaVcwvzFrUPOCk6i9a5GZRKn/o9lYQ1E0Bnx/cTeGTnMeemVY1mUK1eBH34kZK2efYuHP5c0kwCX1/Li069/MDFUlnuEsMH405N3pEGPIKtsU4B5Ftli1\u002BbpPUtm8VeoAi9Mj45x2YzJzmvD/O7\u002ByLdHdoAvBhkYMf6U27N2UeJ7j6JSQpDdOrnzbwitXtr36jSUH7qXuTwWNJ3PnP3ZU7xJSG1MbIYmajvGO5bQqpLj3PG\u002B4jJn49ZmfA3zDV38GhuMY9ata71urfV\u002B0b1lBYoK6//MWrFJ4aRXJfC4c1yeCiF7REa8NnF0EDR9KNJZAXaDqCGeL7\u002BqQkIyVkWM9jpYoIdb6cFDQ==",
      "StatusCode": 201,
      "ResponseHeaders": {
        "Content-Length": "0",
        "Content-MD5": "R7V8zB3f\u002BrH187g4kP/O5w==",
        "Date": "Fri, 24 Jul 2020 03:36:51 GMT",
        "ETag": "\u00220x8D82F82CDB9A4CA\u0022",
        "Last-Modified": "Fri, 24 Jul 2020 03:36:51 GMT",
        "Server": [
          "Windows-Azure-Blob/1.0",
          "Microsoft-HTTPAPI/2.0"
        ],
        "x-ms-client-request-id": "0743876a-2711-ae80-9c68-e891202bf45d",
        "x-ms-content-crc64": "eQh6tiClBFc=",
        "x-ms-request-id": "0d37738b-d01e-0083-536b-6153c2000000",
        "x-ms-request-server-encrypted": "true",
<<<<<<< HEAD
        "x-ms-version": "2020-06-12",
=======
        "x-ms-version": "2020-04-08",
>>>>>>> ac9a4ec0
        "x-ms-version-id": "2020-07-24T03:36:51.6674762Z"
      },
      "ResponseBody": []
    },
    {
<<<<<<< HEAD
      "RequestUri": "https://seanmcccanary.blob.core.windows.net/?sv=2020-06-12\u0026st=2020-07-24T02%3A36%3A52Z\u0026se=2020-07-24T04%3A36%3A52Z\u0026sr=c\u0026sp=racwdxlt\u0026sig=Sanitized\u0026comp=batch",
=======
      "RequestUri": "https://seanmcccanary.blob.core.windows.net/?sv=2020-04-08\u0026st=2020-07-24T02%3A36%3A52Z\u0026se=2020-07-24T04%3A36%3A52Z\u0026sr=c\u0026sp=racwdxlt\u0026sig=Sanitized\u0026comp=batch",
>>>>>>> ac9a4ec0
      "RequestMethod": "POST",
      "RequestHeaders": {
        "Content-Length": "502",
        "Content-Type": "multipart/mixed; boundary=batch_d1123502-3cc7-0cc1-b18d-31eba61e2b50",
        "traceparent": "00-c7b3b0bccbbe8a4cbf20a814a0df820c-93d634c9889bc246-00",
        "User-Agent": [
          "azsdk-net-Storage.Blobs/12.5.0-dev.20200723.1",
          "(.NET Core 4.6.29017.01; Microsoft Windows 10.0.18362 )"
        ],
        "x-ms-client-request-id": "4e5e6463-3439-38f5-c1a6-36d6cc0f6c36",
        "x-ms-return-client-request-id": "true",
<<<<<<< HEAD
        "x-ms-version": "2020-06-12"
=======
        "x-ms-version": "2020-04-08"
>>>>>>> ac9a4ec0
      },
      "RequestBody": "LS1iYXRjaF9kMTEyMzUwMi0zY2M3LTBjYzEtYjE4ZC0zMWViYTYxZTJiNTANCkNvbnRlbnQtVHlwZTogYXBwbGljYXRpb24vaHR0cA0KQ29udGVudC1UcmFuc2Zlci1FbmNvZGluZzogYmluYXJ5DQpDb250ZW50LUlEOiAwDQoNCkRFTEVURSAvdGVzdC1jb250YWluZXItY2NmM2QyZDAtYjEwMi05YTIwLTQ2YmItNTg3NDRiYjY2ZWMxL2Jsb2IxIEhUVFAvMS4xDQpDb250ZW50LUxlbmd0aDogMA0KDQotLWJhdGNoX2QxMTIzNTAyLTNjYzctMGNjMS1iMThkLTMxZWJhNjFlMmI1MA0KQ29udGVudC1UeXBlOiBhcHBsaWNhdGlvbi9odHRwDQpDb250ZW50LVRyYW5zZmVyLUVuY29kaW5nOiBiaW5hcnkNCkNvbnRlbnQtSUQ6IDENCg0KREVMRVRFIC90ZXN0LWNvbnRhaW5lci1jY2YzZDJkMC1iMTAyLTlhMjAtNDZiYi01ODc0NGJiNjZlYzEvYmxvYjIgSFRUUC8xLjENCkNvbnRlbnQtTGVuZ3RoOiAwDQoNCi0tYmF0Y2hfZDExMjM1MDItM2NjNy0wY2MxLWIxOGQtMzFlYmE2MWUyYjUwLS0NCg==",
      "StatusCode": 403,
      "ResponseHeaders": {
        "Content-Length": "444",
        "Content-Type": "application/xml",
        "Date": "Fri, 24 Jul 2020 03:36:51 GMT",
        "Server": [
          "Windows-Azure-Blob/1.0",
          "Microsoft-HTTPAPI/2.0"
        ],
        "x-ms-client-request-id": "4e5e6463-3439-38f5-c1a6-36d6cc0f6c36",
        "x-ms-error-code": "AuthenticationFailed",
        "x-ms-request-id": "fe5c178e-f01e-0084-356b-613fa1000000",
<<<<<<< HEAD
        "x-ms-version": "2020-06-12"
=======
        "x-ms-version": "2020-04-08"
>>>>>>> ac9a4ec0
      },
      "ResponseBody": [
        "\uFEFF\u003C?xml version=\u00221.0\u0022 encoding=\u0022utf-8\u0022?\u003E\n",
        "\u003CError\u003E\u003CCode\u003EAuthenticationFailed\u003C/Code\u003E\u003CMessage\u003EServer failed to authenticate the request. Make sure the value of Authorization header is formed correctly including the signature.\n",
        "RequestId:fe5c178e-f01e-0084-356b-613fa1000000\n",
        "Time:2020-07-24T03:36:51.9240106Z\u003C/Message\u003E\u003CAuthenticationErrorDetail\u003EThe specified signed resource is not allowed for this resource level\u003C/AuthenticationErrorDetail\u003E\u003C/Error\u003E"
      ]
    },
    {
      "RequestUri": "https://seanmcccanary.blob.core.windows.net/test-container-ccf3d2d0-b102-9a20-46bb-58744bb66ec1?restype=container",
      "RequestMethod": "DELETE",
      "RequestHeaders": {
        "Authorization": "Sanitized",
        "traceparent": "00-e58cad57737919438c5f4005ad58bcb1-e8bbe02c5921ed4f-00",
        "User-Agent": [
          "azsdk-net-Storage.Blobs/12.5.0-dev.20200723.1",
          "(.NET Core 4.6.29017.01; Microsoft Windows 10.0.18362 )"
        ],
        "x-ms-client-request-id": "4287fce2-ddc0-2d17-35e3-dcd0d5230bf5",
        "x-ms-date": "Fri, 24 Jul 2020 03:36:52 GMT",
        "x-ms-return-client-request-id": "true",
<<<<<<< HEAD
        "x-ms-version": "2020-06-12"
=======
        "x-ms-version": "2020-04-08"
>>>>>>> ac9a4ec0
      },
      "RequestBody": null,
      "StatusCode": 202,
      "ResponseHeaders": {
        "Content-Length": "0",
        "Date": "Fri, 24 Jul 2020 03:36:51 GMT",
        "Server": [
          "Windows-Azure-Blob/1.0",
          "Microsoft-HTTPAPI/2.0"
        ],
        "x-ms-client-request-id": "4287fce2-ddc0-2d17-35e3-dcd0d5230bf5",
        "x-ms-request-id": "0d3773ae-d01e-0083-756b-6153c2000000",
<<<<<<< HEAD
        "x-ms-version": "2020-06-12"
=======
        "x-ms-version": "2020-04-08"
>>>>>>> ac9a4ec0
      },
      "ResponseBody": []
    }
  ],
  "Variables": {
    "DateTimeOffsetNow": "2020-07-23T22:36:52.3584533-05:00",
    "RandomSeed": "1067760549",
    "Storage_TestConfigDefault": "ProductionTenant\nseanmcccanary\nU2FuaXRpemVk\nhttps://seanmcccanary.blob.core.windows.net\nhttps://seanmcccanary.file.core.windows.net\nhttps://seanmcccanary.queue.core.windows.net\nhttps://seanmcccanary.table.core.windows.net\n\n\n\n\nhttps://seanmcccanary-secondary.blob.core.windows.net\nhttps://seanmcccanary-secondary.file.core.windows.net\nhttps://seanmcccanary-secondary.queue.core.windows.net\nhttps://seanmcccanary-secondary.table.core.windows.net\n\nSanitized\n\n\nCloud\nBlobEndpoint=https://seanmcccanary.blob.core.windows.net/;QueueEndpoint=https://seanmcccanary.queue.core.windows.net/;FileEndpoint=https://seanmcccanary.file.core.windows.net/;BlobSecondaryEndpoint=https://seanmcccanary-secondary.blob.core.windows.net/;QueueSecondaryEndpoint=https://seanmcccanary-secondary.queue.core.windows.net/;FileSecondaryEndpoint=https://seanmcccanary-secondary.file.core.windows.net/;AccountName=seanmcccanary;AccountKey=Kg==;\nseanscope1"
  }
}<|MERGE_RESOLUTION|>--- conflicted
+++ resolved
@@ -14,11 +14,7 @@
         "x-ms-client-request-id": "9842274c-fea4-9466-f305-fdb5613cc1be",
         "x-ms-date": "Fri, 24 Jul 2020 03:36:51 GMT",
         "x-ms-return-client-request-id": "true",
-<<<<<<< HEAD
         "x-ms-version": "2020-06-12"
-=======
-        "x-ms-version": "2020-04-08"
->>>>>>> ac9a4ec0
       },
       "RequestBody": null,
       "StatusCode": 201,
@@ -33,11 +29,7 @@
         ],
         "x-ms-client-request-id": "9842274c-fea4-9466-f305-fdb5613cc1be",
         "x-ms-request-id": "0d377374-d01e-0083-3e6b-6153c2000000",
-<<<<<<< HEAD
         "x-ms-version": "2020-06-12"
-=======
-        "x-ms-version": "2020-04-08"
->>>>>>> ac9a4ec0
       },
       "ResponseBody": []
     },
@@ -57,11 +49,7 @@
         "x-ms-client-request-id": "25aec03b-8e04-cdb0-1b3f-13a47622b155",
         "x-ms-date": "Fri, 24 Jul 2020 03:36:52 GMT",
         "x-ms-return-client-request-id": "true",
-<<<<<<< HEAD
         "x-ms-version": "2020-06-12"
-=======
-        "x-ms-version": "2020-04-08"
->>>>>>> ac9a4ec0
       },
       "RequestBody": "h9HqIMN2O2AcCOj6W7pbbRMXKCR01h3wX4Qs6nIAiadHmN5t7od81uzhe5sWazg4qo\u002BhSRScSrG0\u002BsE/SVDuG39As8Pc7X\u002BMmlE4klqB2fRL9EDiXz\u002BTqk0tufPFPYyb8mAc1bh1XLwQFa/CZLdXMyDN9FUQDLxArQl1rzOLxl3FnJ/5ZAQ81piD0kmP0EWW1oXT\u002BEg3i\u002Bak3Ceu/6yJhE5R/cgYXc8bkR69jDlysN3D39mut84UjRC4VIfcjdbr\u002Bk36PtN9fXi2uGcqev\u002BsMixK6yDT2syAPG\u002B3XwhHPwRH0ZLrd3EJRWFg9/9m6hMRCyJakaG2Fx\u002BAegFjxh5wbnhj4qhtwLq6Qaa\u002BcuLNGVJbplPl7K5ikbpya/1wpX9D8IiGAwdrpEpon1D796U8s2CuBx/KioLKAFHt\u002BlW9Spsme4JaRhZL8AEIfUxeZ5oVNbecwZ1feGYGvAO1fan1qlW01Hsi4mxKYxcdwQw1bJi32MSeIIn9xgMbU4oSlXJYE9P3qZIe8lNKUl6GQbda0VBq/qTkV4rMtw14B4/iN86lxa05PsMGmOZxU84rd4VMwYI5qJbNc7xJK/GEpurEaBqP4HsJIJKNZGa\u002BcwS7oECILEUMqI832FLx8BPRgfL7reuzm5YJQqDvrEMwDgC4jYqx/Hqlt7\u002BKWAcpFzB/u\u002BJ0wsUYBwWpf\u002BmlHfxLB8lROGKIIIV3VvYsKUOO3ypvcPFgu0w6n4WECH2Q/5rCPlA\u002B19/N9ptd/GvP7N7CGp\u002B\u002BNawK60t9F5ndBBcH51ZbaeryUAdLonlVA7/garKnwe3d0srtuFMEwcBG8PKDVhUUdIP0z8qXcpMzteiMnK3mNkIqKRSMbrCW7Y5HBbGH0qyqy/Yus/EjRl83ugNreCQTX7qvWSwAiAXSXeI7T23hrOI74dG2t4JQBuO0VbStKnRqNKX313iAqkPwW1UP6PbyVg0gMJdTXKg3X1JJSzNRJTJt0BrH6dRpujeOxlstQB7swf\u002BmjfrdFtj9wHgmNl4PnjYjohfbK2w5tnVfxZZMCh40XYkzq5c3j7pCyilcQ4PZfickCZ4HEJaSbdeEfVFCsLZZ8tnU3POf6xJdmWBD3HLxhkduKACALEzzoT2/sxJoABpyA1GpBKIzhB2MqXc1T5Bkk/cK04e12cWN4Dq13zgA9JhG0NkhR4GkO6Pi9IPVvVKtWiAbXiySvSmLHCNnfaXli7Xe7n63Q0t1ZZfk0uVCtyPoCIQY5JZstBKvlStdPb7\u002B/WjN987T9RfUpviVrepESWQAfnQgzKcecjprB64fFyjZ5tV9dMBUFRNtQz6d1gYoa0vGXb5J3TDAr4SUZ\u002B1ptY7Qu8cVx9WjrGlhsg==",
       "StatusCode": 201,
@@ -79,11 +67,7 @@
         "x-ms-content-crc64": "hVoJ9x0VhPQ=",
         "x-ms-request-id": "0d377382-d01e-0083-4a6b-6153c2000000",
         "x-ms-request-server-encrypted": "true",
-<<<<<<< HEAD
         "x-ms-version": "2020-06-12",
-=======
-        "x-ms-version": "2020-04-08",
->>>>>>> ac9a4ec0
         "x-ms-version-id": "2020-07-24T03:36:51.6064324Z"
       },
       "ResponseBody": []
@@ -104,11 +88,7 @@
         "x-ms-client-request-id": "0743876a-2711-ae80-9c68-e891202bf45d",
         "x-ms-date": "Fri, 24 Jul 2020 03:36:52 GMT",
         "x-ms-return-client-request-id": "true",
-<<<<<<< HEAD
         "x-ms-version": "2020-06-12"
-=======
-        "x-ms-version": "2020-04-08"
->>>>>>> ac9a4ec0
       },
       "RequestBody": "6CqnWC7pXyNRBlvUZiq\u002BcAoPZ\u002Bu6O676t7N/9TD46zYIFKfe/WOXUmCK1P0y22bwgKKZZrvFmqx7rKB6amrzWRsly1KC4HKneBWLMGexyNxMjnSNXoV7Q3n7YlHCHOf1l3riDBAUbp8v8u6lOmpEyuPELdv2ZfqVqojYh34h5FstlZnsz7vLOCDUXmuX1QgPtpdt/u4M/zGATGKIO\u002BYhDg6Sd6XQWPsn\u002BPW7IQeO/tR/ydDms\u002BZsIZZnbIJZQ/w5s09dBF5jPl6cRQX5UN0q8U2NCHIVO1ooJVYPaet5zrT4gW63MPl2G4pySm3gc9C4PHs0zDuKJHf1Nd8IVNVzI3dQAM9vc8BTFu3oo/DtR7KFVixvRAF5bl32wvsabse0/yf1j3IBScm74LVNooCHCO4sgv2pA95115FxeLDFOagmM6TJ97g/gw1itGNMK8zcb7oM7evJC/tIgLjhkNAY9qcMJ27cvRA27f/wRk97KavFlAn2uEu9XCeogXf/XvM9Sb68PwNdALKp1gDr2cWszVYMG/vHIj1cT8tHNDuZNo8MsvyQv\u002BmnZ5RWTeFL0YNi\u002B7Qg80L3dieAX\u002B84Fst2D6Bw3ybIGw1tZLNncNVcEX5H5DiHeUJNFDzVEF/5b1HI4D1A2vFcmuCmso6OjwVRJE5x8DKT75VdIsrq8guudPVin4\u002BXGzaN60lY4Me0v4Q2g\u002BwQiH4eNPCn4rgmcqfU9z6YK/B2uQgY5AXoOw/OqWNFs28fnux3Q2qe8Dl9Zniig\u002BiIG5OUwMnj96N4Nvnh2DlU4L44tVlSIeeF18nPmn2NRrcmRo7PsfOlO6ZI/g1xvRcAKYW5as6ONvmsDukAFF0l6/BBupKqhS/LknqzCiPaFBqxznH309vplw\u002BUI6IKpSZJIhIcLwKFVaNW7tdU2yvV0fnOTkbrLhgUWCKCFmGMwexTaecRveUYLHnNoeUElbzjv1GpO1fgXvT6CNbfAj5CyizqAHJExBQTtiLMHYwyEMNmnlcQ4oaVcwvzFrUPOCk6i9a5GZRKn/o9lYQ1E0Bnx/cTeGTnMeemVY1mUK1eBH34kZK2efYuHP5c0kwCX1/Li069/MDFUlnuEsMH405N3pEGPIKtsU4B5Ftli1\u002BbpPUtm8VeoAi9Mj45x2YzJzmvD/O7\u002ByLdHdoAvBhkYMf6U27N2UeJ7j6JSQpDdOrnzbwitXtr36jSUH7qXuTwWNJ3PnP3ZU7xJSG1MbIYmajvGO5bQqpLj3PG\u002B4jJn49ZmfA3zDV38GhuMY9ata71urfV\u002B0b1lBYoK6//MWrFJ4aRXJfC4c1yeCiF7REa8NnF0EDR9KNJZAXaDqCGeL7\u002BqQkIyVkWM9jpYoIdb6cFDQ==",
       "StatusCode": 201,
@@ -126,21 +106,13 @@
         "x-ms-content-crc64": "eQh6tiClBFc=",
         "x-ms-request-id": "0d37738b-d01e-0083-536b-6153c2000000",
         "x-ms-request-server-encrypted": "true",
-<<<<<<< HEAD
         "x-ms-version": "2020-06-12",
-=======
-        "x-ms-version": "2020-04-08",
->>>>>>> ac9a4ec0
         "x-ms-version-id": "2020-07-24T03:36:51.6674762Z"
       },
       "ResponseBody": []
     },
     {
-<<<<<<< HEAD
       "RequestUri": "https://seanmcccanary.blob.core.windows.net/?sv=2020-06-12\u0026st=2020-07-24T02%3A36%3A52Z\u0026se=2020-07-24T04%3A36%3A52Z\u0026sr=c\u0026sp=racwdxlt\u0026sig=Sanitized\u0026comp=batch",
-=======
-      "RequestUri": "https://seanmcccanary.blob.core.windows.net/?sv=2020-04-08\u0026st=2020-07-24T02%3A36%3A52Z\u0026se=2020-07-24T04%3A36%3A52Z\u0026sr=c\u0026sp=racwdxlt\u0026sig=Sanitized\u0026comp=batch",
->>>>>>> ac9a4ec0
       "RequestMethod": "POST",
       "RequestHeaders": {
         "Content-Length": "502",
@@ -152,11 +124,7 @@
         ],
         "x-ms-client-request-id": "4e5e6463-3439-38f5-c1a6-36d6cc0f6c36",
         "x-ms-return-client-request-id": "true",
-<<<<<<< HEAD
         "x-ms-version": "2020-06-12"
-=======
-        "x-ms-version": "2020-04-08"
->>>>>>> ac9a4ec0
       },
       "RequestBody": "LS1iYXRjaF9kMTEyMzUwMi0zY2M3LTBjYzEtYjE4ZC0zMWViYTYxZTJiNTANCkNvbnRlbnQtVHlwZTogYXBwbGljYXRpb24vaHR0cA0KQ29udGVudC1UcmFuc2Zlci1FbmNvZGluZzogYmluYXJ5DQpDb250ZW50LUlEOiAwDQoNCkRFTEVURSAvdGVzdC1jb250YWluZXItY2NmM2QyZDAtYjEwMi05YTIwLTQ2YmItNTg3NDRiYjY2ZWMxL2Jsb2IxIEhUVFAvMS4xDQpDb250ZW50LUxlbmd0aDogMA0KDQotLWJhdGNoX2QxMTIzNTAyLTNjYzctMGNjMS1iMThkLTMxZWJhNjFlMmI1MA0KQ29udGVudC1UeXBlOiBhcHBsaWNhdGlvbi9odHRwDQpDb250ZW50LVRyYW5zZmVyLUVuY29kaW5nOiBiaW5hcnkNCkNvbnRlbnQtSUQ6IDENCg0KREVMRVRFIC90ZXN0LWNvbnRhaW5lci1jY2YzZDJkMC1iMTAyLTlhMjAtNDZiYi01ODc0NGJiNjZlYzEvYmxvYjIgSFRUUC8xLjENCkNvbnRlbnQtTGVuZ3RoOiAwDQoNCi0tYmF0Y2hfZDExMjM1MDItM2NjNy0wY2MxLWIxOGQtMzFlYmE2MWUyYjUwLS0NCg==",
       "StatusCode": 403,
@@ -171,11 +139,7 @@
         "x-ms-client-request-id": "4e5e6463-3439-38f5-c1a6-36d6cc0f6c36",
         "x-ms-error-code": "AuthenticationFailed",
         "x-ms-request-id": "fe5c178e-f01e-0084-356b-613fa1000000",
-<<<<<<< HEAD
         "x-ms-version": "2020-06-12"
-=======
-        "x-ms-version": "2020-04-08"
->>>>>>> ac9a4ec0
       },
       "ResponseBody": [
         "\uFEFF\u003C?xml version=\u00221.0\u0022 encoding=\u0022utf-8\u0022?\u003E\n",
@@ -197,11 +161,7 @@
         "x-ms-client-request-id": "4287fce2-ddc0-2d17-35e3-dcd0d5230bf5",
         "x-ms-date": "Fri, 24 Jul 2020 03:36:52 GMT",
         "x-ms-return-client-request-id": "true",
-<<<<<<< HEAD
         "x-ms-version": "2020-06-12"
-=======
-        "x-ms-version": "2020-04-08"
->>>>>>> ac9a4ec0
       },
       "RequestBody": null,
       "StatusCode": 202,
@@ -214,11 +174,7 @@
         ],
         "x-ms-client-request-id": "4287fce2-ddc0-2d17-35e3-dcd0d5230bf5",
         "x-ms-request-id": "0d3773ae-d01e-0083-756b-6153c2000000",
-<<<<<<< HEAD
         "x-ms-version": "2020-06-12"
-=======
-        "x-ms-version": "2020-04-08"
->>>>>>> ac9a4ec0
       },
       "ResponseBody": []
     }
