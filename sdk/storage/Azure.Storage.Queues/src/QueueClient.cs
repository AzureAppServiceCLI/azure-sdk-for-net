﻿// Copyright (c) Microsoft Corporation. All rights reserved.
// Licensed under the MIT License.

using System;
using System.Collections.Generic;
using System.Globalization;
using System.Linq;
using System.Threading;
using System.Threading.Tasks;
using Azure.Core;
using Azure.Core.Pipeline;
using Azure.Storage.Cryptography;
using Azure.Storage.Queues.Models;
using Azure.Storage.Queues.Specialized;
using Azure.Storage.Sas;
using Metadata = System.Collections.Generic.IDictionary<string, string>;

#pragma warning disable SA1402  // File may only contain a single type

namespace Azure.Storage.Queues
{
    /// <summary>
    /// A QueueClient represents a URI to the Azure Storage Queue service allowing you to manipulate a queue.
    /// </summary>
    public class QueueClient
    {
        /// <summary>
        /// The Uri endpoint used by the object.
        /// </summary>
        private readonly Uri _uri;

        /// <summary>
        /// Gets the Uri endpoint used by the object.
        /// </summary>
        public virtual Uri Uri => _uri;

        /// <summary>
        /// The Uri endpoint used by the object's messages.
        /// </summary>
        private readonly Uri _messagesUri;

        /// <summary>
        /// Gets the Uri endpoint used by the object's messages.
        /// </summary>
        protected virtual Uri MessagesUri => _messagesUri;

        /// <summary>
        /// QueueClientConfiguration.
        /// </summary>
        private readonly QueueClientConfiguration _clientConfiguration;

        /// <summary>
        /// QueueClientConfiguration.
        /// </summary>
        internal virtual QueueClientConfiguration ClientConfiguration => _clientConfiguration;

        /// <summary>
        /// QueueRestClient.
        /// </summary>
        private readonly QueueRestClient _queueRestClient;

        /// <summary>
        /// Gets the QueueRestClient.
        /// </summary>
        internal virtual QueueRestClient QueueRestClient => _queueRestClient;

        /// <summary>
        /// MessagesRestClient.
        /// </summary>
        private readonly MessagesRestClient _messagesRestClient;

        /// <summary>
        /// Gets the MessagesRestClient.
        /// </summary>
        internal virtual MessagesRestClient MessagesRestClient => _messagesRestClient;

        /// <summary>
        /// MessageIdRestClient.
        /// </summary>
        private readonly MessageIdRestClient _messageIdRestClient;

        /// <summary>
        /// Gets the MessageIdRestClient.
        /// </summary>
        internal virtual MessageIdRestClient MessageIdRestClient => _messageIdRestClient;

        internal bool UsingClientSideEncryption => ClientConfiguration.ClientSideEncryption != default;

        /// <summary>
        /// QueueMaxMessagesPeek indicates the maximum number of messages
        /// you can retrieve with each call to Peek.
        /// </summary>
        public virtual int MaxPeekableMessages => Constants.Queue.MaxMessagesDequeue;

        /// <summary>
        /// Gets the maximum number of bytes allowed for a message's UTF-8 text.
        /// </summary>
        public virtual int MessageMaxBytes => Constants.Queue.QueueMessageMaxBytes;

        /// <summary>
        /// The Storage account name corresponding to the queue client.
        /// </summary>
        private string _accountName;

        /// <summary>
        /// Gets the Storage account name corresponding to the queue client.
        /// </summary>
        public virtual string AccountName
        {
            get
            {
                SetNameFieldsIfNull();
                return _accountName;
            }
        }

        /// <summary>
        /// The name of the queue.
        /// </summary>
        private string _name;

        /// <summary>
        /// Optional. Performs the tasks needed when an invalid message is received or peaked from the queue.
        ///
        /// <para>Invalid message can be received or peaked when <see cref="QueueClient"/> is expecting certain <see cref="QueueMessageEncoding"/>
        /// but there's another producer that is not encoding messages in expected way. I.e. the queue contains messages with different encoding.</para>
        ///
        /// <para><see cref="InvalidQueueMessageEventArgs"/> contains <see cref="QueueClient"/> that has received invalid message as well as the message
        /// which can be either <see cref="QueueMessage"/> or <see cref="PeekedMessage"/> with raw body, i.e. no decoding will be attempted so that
        /// body can be inspected as has been received from the queue.</para>
        ///
        /// <para>The <see cref="QueueClient"/> won't attempt to remove invalid message from the queue. Therefore such handling should be included into
        /// the event handler itself.</para>
        /// </summary>
#pragma warning disable AZC0002 // DO ensure all service methods, both asynchronous and synchronous, take an optional CancellationToken parameter called cancellationToken.
#pragma warning disable AZC0003 // DO make service methods virtual.
#pragma warning disable AZC0004 // DO provide both asynchronous and synchronous variants for all service methods.
#pragma warning disable AZC0015 // Unexpected client method return type.
        public event Func<InvalidQueueMessageEventArgs, Task> InvalidQueueMessageAsync;
#pragma warning restore AZC0015 // Unexpected client method return type.
#pragma warning restore AZC0004 // DO provide both asynchronous and synchronous variants for all service methods.
#pragma warning restore AZC0003 // DO make service methods virtual.
#pragma warning restore AZC0002 // DO ensure all service methods, both asynchronous and synchronous, take an optional CancellationToken parameter called cancellationToken.

        /// <summary>
        /// Gets the name of the queue.
        /// </summary>
        public virtual string Name
        {
            get
            {
                SetNameFieldsIfNull();
                return _name;
            }
        }

        /// <summary>
        /// Determines whether the client is able to generate a SAS.
        /// If the client is authenticated with a <see cref="StorageSharedKeyCredential"/>.
        /// </summary>
        public bool CanGenerateSasUri => ClientConfiguration.SharedKeyCredential != null;

        #region ctors
        /// <summary>
        /// Initializes a new instance of the <see cref="QueueClient"/>
        /// class for mocking.
        /// </summary>
        protected QueueClient()
        {
        }

        /// <summary>
        /// Initializes a new instance of the <see cref="QueueClient"/>
        /// class.
        /// </summary>
        /// <param name="connectionString">
        /// A connection string includes the authentication information
        /// required for your application to access data in an Azure Storage
        /// account at runtime.
        ///
        /// For more information, see
        /// <see href="https://docs.microsoft.com/azure/storage/common/storage-configure-connection-string">
        /// Configure Azure Storage connection strings</see>.
        /// </param>
        /// <param name="queueName">
        /// The name of the queue in the storage account to reference.
        /// </param>
        public QueueClient(string connectionString, string queueName)
            : this(connectionString, queueName, null)
        {
        }

        /// <summary>
        /// Initializes a new instance of the <see cref="QueueClient"/>
        /// class.
        /// </summary>
        /// <param name="connectionString">
        /// A connection string includes the authentication information
        /// required for your application to access data in an Azure Storage
        /// account at runtime.
        ///
        /// For more information, see
        /// <see href="https://docs.microsoft.com/azure/storage/common/storage-configure-connection-string">
        /// Configure Azure Storage connection strings</see>.
        /// </param>
        /// <param name="queueName">
        /// The name of the queue in the storage account to reference.
        /// </param>
        /// <param name="options">
        /// Optional client options that define the transport pipeline
        /// policies for authentication, retries, etc., that are applied to
        /// every request.
        /// </param>
        public QueueClient(string connectionString, string queueName, QueueClientOptions options)
        {
            StorageConnectionString conn = StorageConnectionString.Parse(connectionString);
            QueueUriBuilder uriBuilder = new QueueUriBuilder(conn.QueueEndpoint)
            {
                QueueName = queueName
            };

            _uri = uriBuilder.ToUri();
            _messagesUri = _uri.AppendToPath(Constants.Queue.MessagesUri);
            options ??= new QueueClientOptions();

            _clientConfiguration = new QueueClientConfiguration(
                pipeline: options.Build(conn.Credentials),
                sharedKeyCredential: conn.Credentials as StorageSharedKeyCredential,
                clientDiagnostics: new ClientDiagnostics(options),
                version: options.Version,
                clientSideEncryption: QueueClientSideEncryptionOptions.CloneFrom(options._clientSideEncryptionOptions),
                messageEncoding: options.MessageEncoding);

            (QueueRestClient queueRestClient, MessagesRestClient messagesRestClient, MessageIdRestClient messageIdRestClient) = BuildRestClients();
            _queueRestClient = queueRestClient;
            _messagesRestClient = messagesRestClient;
            _messageIdRestClient = messageIdRestClient;

            AssertEncodingForEncryption();
        }

        /// <summary>
        /// Initializes a new instance of the <see cref="QueueClient"/>
        /// class.
        /// </summary>
        /// <param name="queueUri">
        /// A <see cref="Uri"/> referencing the queue that includes the
        /// name of the account, and the name of the queue.
        /// This is likely to be similar to "https://{account_name}.queue.core.windows.net/{queue_name}".
        /// </param>
        /// <param name="options">
        /// Optional client options that define the transport pipeline
        /// policies for authentication, retries, etc., that are applied to
        /// every request.
        /// </param>
        public QueueClient(Uri queueUri, QueueClientOptions options = default)
            : this(queueUri, (HttpPipelinePolicy)null, options, null)
        {
        }

        /// <summary>
        /// Initializes a new instance of the <see cref="QueueClient"/>
        /// class.
        /// </summary>
        /// <param name="queueUri">
        /// A <see cref="Uri"/> referencing the queue that includes the
        /// name of the account, and the name of the queue.
        /// This is likely to be similar to "https://{account_name}.queue.core.windows.net/{queue_name}".
        /// </param>
        /// <param name="credential">
        /// The shared key credential used to sign requests.
        /// </param>
        /// <param name="options">
        /// Optional client options that define the transport pipeline
        /// policies for authentication, retries, etc., that are applied to
        /// every request.
        /// </param>
        public QueueClient(Uri queueUri, StorageSharedKeyCredential credential, QueueClientOptions options = default)
            : this(queueUri, credential.AsPolicy(), options, credential)
        {
        }

        /// <summary>
        /// Initializes a new instance of the <see cref="QueueClient"/>
        /// class.
        /// </summary>
        /// <param name="queueUri">
        /// A <see cref="Uri"/> referencing the queue that includes the
        /// name of the account, and the name of the queue.
        /// This is likely to be similar to "https://{account_name}.queue.core.windows.net/{queue_name}".
        /// Must not contain shared access signature, which should be passed in the second parameter.
        /// </param>
        /// <param name="credential">
        /// The shared access signature credential used to sign requests.
        /// </param>
        /// <param name="options">
        /// Optional client options that define the transport pipeline
        /// policies for authentication, retries, etc., that are applied to
        /// every request.
        /// </param>
        /// <remarks>
        /// This constructor should only be used when shared access signature needs to be updated during lifespan of this client.
        /// </remarks>
        public QueueClient(Uri queueUri, AzureSasCredential credential, QueueClientOptions options = default)
            : this(queueUri, credential.AsPolicy<QueueUriBuilder>(queueUri), options, null)
        {
        }

        /// <summary>
        /// Initializes a new instance of the <see cref="QueueClient"/>
        /// class.
        /// </summary>
        /// <param name="queueUri">
        /// A <see cref="Uri"/> referencing the queue that includes the
        /// name of the account, and the name of the queue.
        /// This is likely to be similar to "https://{account_name}.queue.core.windows.net/{queue_name}".
        /// </param>
        /// <param name="credential">
        /// The token credential used to sign requests.
        /// </param>
        /// <param name="options">
        /// Optional client options that define the transport pipeline
        /// policies for authentication, retries, etc., that are applied to
        /// every request.
        /// </param>
        public QueueClient(Uri queueUri, TokenCredential credential, QueueClientOptions options = default)
            : this(queueUri, credential.AsPolicy(), options, null)
        {
            Errors.VerifyHttpsTokenAuth(queueUri);
        }

        /// <summary>
        /// Initializes a new instance of the <see cref="QueueClient"/>
        /// class.
        /// </summary>
        /// <param name="queueUri">
        /// A <see cref="Uri"/> referencing the queue that includes the
        /// name of the account, and the name of the queue.
        /// This is likely to be similar to "https://{account_name}.queue.core.windows.net/{queue_name}".
        /// </param>
        /// <param name="authentication">
        /// An optional authentication policy used to sign requests.
        /// </param>
        /// <param name="options">
        /// Optional client options that define the transport pipeline
        /// policies for authentication, retries, etc., that are applied to
        /// every request.
        /// </param>
        /// <param name="storageSharedKeyCredential">
        /// The shared key credential used to sign requests.
        /// </param>
        internal QueueClient(
            Uri queueUri,
            HttpPipelinePolicy authentication,
            QueueClientOptions options,
            StorageSharedKeyCredential storageSharedKeyCredential)
        {
            Argument.AssertNotNull(queueUri, nameof(queueUri));
            _uri = queueUri;
            _messagesUri = queueUri.AppendToPath(Constants.Queue.MessagesUri);
            options ??= new QueueClientOptions();
            _clientConfiguration = new QueueClientConfiguration(
                pipeline: options.Build(authentication),
                sharedKeyCredential: storageSharedKeyCredential,
                clientDiagnostics: new ClientDiagnostics(options),
                version: options.Version,
                clientSideEncryption: QueueClientSideEncryptionOptions.CloneFrom(options._clientSideEncryptionOptions),
                messageEncoding: options.MessageEncoding);

            (QueueRestClient queueRestClient, MessagesRestClient messagesRestClient, MessageIdRestClient messageIdRestClient) = BuildRestClients();
            _queueRestClient = queueRestClient;
            _messagesRestClient = messagesRestClient;
            _messageIdRestClient = messageIdRestClient;

            AssertEncodingForEncryption();
        }

        /// <summary>
        /// Initializes a new instance of the <see cref="QueueClient"/>
        /// class.
        /// </summary>
        /// <param name="queueUri">
        /// A <see cref="Uri"/> referencing the queue that includes the
        /// name of the account, and the name of the queue.
        /// This is likely to be similar to "https://{account_name}.queue.core.windows.net/{queue_name}".
        /// </param>
        /// <param name="clientConfiguration">
        /// <see cref="QueueClientConfiguration"/>.
        /// </param>
        internal QueueClient(
            Uri queueUri,
            QueueClientConfiguration clientConfiguration)
        {
            _uri = queueUri;
            _messagesUri = queueUri.AppendToPath(Constants.Queue.MessagesUri);
            _clientConfiguration = clientConfiguration;

            (QueueRestClient, MessagesRestClient, MessageIdRestClient) clients = BuildRestClients();
            _queueRestClient = clients.Item1;
            _messagesRestClient = clients.Item2;
            _messageIdRestClient = clients.Item3;

            AssertEncodingForEncryption();
        }

        private (QueueRestClient, MessagesRestClient, MessageIdRestClient) BuildRestClients()
        {
            QueueUriBuilder uriBuilder = new QueueUriBuilder(_uri);
            string queueName = uriBuilder.QueueName;
            uriBuilder.QueueName = null;

            string uriString = uriBuilder.ToUri().ToString();

            QueueRestClient queueRestClient = new QueueRestClient(
                ClientConfiguration.ClientDiagnostics,
                ClientConfiguration.Pipeline,
                uriString,
                queueName,
                ClientConfiguration.Version.ToVersionString());

            MessagesRestClient messagesRestClient = new MessagesRestClient(
                ClientConfiguration.ClientDiagnostics,
                ClientConfiguration.Pipeline,
                uriString,
                queueName,
                ClientConfiguration.Version.ToVersionString());

            MessageIdRestClient messageIdRestClient = new MessageIdRestClient(
                ClientConfiguration.ClientDiagnostics,
                ClientConfiguration.Pipeline,
                uriString,
                queueName,
                ClientConfiguration.Version.ToVersionString());

            return (queueRestClient, messagesRestClient, messageIdRestClient);
        }

        #endregion ctors

        /// <summary>
        /// Sets the various name fields if they are currently null.
        /// </summary>
        private void SetNameFieldsIfNull()
        {
            if (_name == null || _accountName == null)
            {
                var builder = new QueueUriBuilder(Uri);
                _name = builder.QueueName;
                _accountName = builder.AccountName;
            }
        }

        /// <summary>
        /// Creates a new instance of the <see cref="QueueClient"/> class, maintaining all the same
        /// internals but specifying new <see cref="ClientSideEncryptionOptions"/>.
        /// </summary>
        /// <param name="clientSideEncryptionOptions">New encryption options. Setting this to <code>default</code> will clear client-side encryption.</param>
        /// <returns>New instance with provided options and same internals otherwise.</returns>
        protected internal virtual QueueClient WithClientSideEncryptionOptionsCore(ClientSideEncryptionOptions clientSideEncryptionOptions)
        {
            return new QueueClient(
                Uri,
                ClientConfiguration);
        }

        #region Create
        /// <summary>
        /// Creates a queue.
        ///
        /// For more information, see
        /// <see href="https://docs.microsoft.com/rest/api/storageservices/create-queue4">
        /// Create Queue</see>.
        /// </summary>
        /// <param name="metadata">
        /// Optional <see cref="Metadata"/>.
        /// </param>
        /// <param name="cancellationToken">
        /// <see cref="CancellationToken"/>
        /// </param>
        /// <returns>
        /// <see cref="Response" />
        /// </returns>
        public virtual Response Create(
            Metadata metadata = default,
            CancellationToken cancellationToken = default) =>
            CreateInternal(
                metadata,
                false, // async
                cancellationToken)
                .EnsureCompleted();

        /// <summary>
        /// Creates a queue.
        ///
        /// For more information, see
        /// <see href="https://docs.microsoft.com/rest/api/storageservices/create-queue4">
        /// Create Queue</see>.
        /// </summary>
        /// <param name="metadata">
        /// Optional <see cref="Metadata"/>.
        /// </param>
        /// <param name="cancellationToken">
        /// <see cref="CancellationToken"/>
        /// </param>
        /// <returns>
        /// <see cref="Response"/>
        /// </returns>
        public virtual async Task<Response> CreateAsync(
            Metadata metadata = default,
            CancellationToken cancellationToken = default) =>
            await CreateInternal(
                metadata,
                true, // async
                cancellationToken)
                .ConfigureAwait(false);

        /// <summary>
        /// Creates a queue.
        ///
        /// For more information, see
        /// <see href="https://docs.microsoft.com/rest/api/storageservices/create-queue4">
        /// Create Queue</see>.
        /// </summary>
        /// <param name="metadata">
        /// Optional <see cref="Metadata"/>.
        /// </param>
        /// <param name="async">
        /// Whether to invoke the operation asynchronously.
        /// </param>
        /// <param name="cancellationToken">
        /// <see cref="CancellationToken"/>
        /// </param>
        /// <param name="operationName">
        /// Optional. To indicate if the name of the operation.
        /// </param>
        /// <returns>
        /// <see cref="Response"/>
        /// </returns>
        private async Task<Response> CreateInternal(
            Metadata metadata,
            bool async,
            CancellationToken cancellationToken,
            string operationName = default)
        {
            using (ClientConfiguration.Pipeline.BeginLoggingScope(nameof(QueueClient)))
            {
                ClientConfiguration.Pipeline.LogMethodEnter(
                    nameof(QueueClient),
                    message: $"{nameof(Uri)}: {Uri}");

                operationName ??= $"{nameof(QueueClient)}.{nameof(Create)}";
                DiagnosticScope scope = ClientConfiguration.ClientDiagnostics.CreateScope(operationName);

                try
                {
                    scope.Start();
                    ResponseWithHeaders<QueueCreateHeaders> reponse;
                    if (async)
                    {
                        reponse = await _queueRestClient.CreateAsync(
                            metadata: metadata,
                            cancellationToken: cancellationToken)
                            .ConfigureAwait(false);
                    }
                    else
                    {
                        reponse = _queueRestClient.Create(
                            metadata: metadata,
                            cancellationToken: cancellationToken);
                    }
                    return reponse.GetRawResponse();
                }
                catch (Exception ex)
                {
                    ClientConfiguration.Pipeline.LogException(ex);
                    scope.Failed(ex);
                    throw;
                }
                finally
                {
                    ClientConfiguration.Pipeline.LogMethodExit(nameof(QueueClient));
                    scope.Dispose();
                }
            }
        }
        #endregion Create

        #region CreateIfNotExists
        /// <summary>
        /// The <see cref="CreateIfNotExists"/>
        /// operation creates a new queue under the specified account.
        /// If the queue already exists, it is not changed.
        ///
        /// For more information, see
        /// <see href="https://docs.microsoft.com/rest/api/storageservices/create-queue4">
        /// Create Queue</see>.
        /// </summary>
        /// <param name="metadata">
        /// Optional custom metadata to set for this queue.
        /// </param>
        /// <param name="cancellationToken">
        /// Optional <see cref="CancellationToken"/> to propagate
        /// notifications that the operation should be cancelled.
        /// </param>
        /// <returns>
        /// If the queue does not already exist, a <see cref="Response"/>
        /// describing the newly created queue. If the queue already exists, <c>null</c>.
        /// </returns>
        /// <remarks>
        /// A <see cref="RequestFailedException"/> will be thrown if
        /// a failure occurs.
        /// </remarks>
        public virtual Response CreateIfNotExists(
            Metadata metadata = default,
            CancellationToken cancellationToken = default) =>
            CreateIfNotExistsInternal(
                metadata,
                async: false,
                cancellationToken).EnsureCompleted();

        /// <summary>
        /// The <see cref="CreateIfNotExistsAsync"/>
        /// operation creates a new queue under the specified account.
        /// If the queue already exists, it is not changed.
        ///
        /// For more information, see
        /// <see href="https://docs.microsoft.com/rest/api/storageservices/create-queue4">
        /// Create Queue</see>.
        /// </summary>
        /// <param name="metadata">
        /// Optional custom metadata to set for this queue.
        /// </param>
        /// <param name="cancellationToken">
        /// Optional <see cref="CancellationToken"/> to propagate
        /// notifications that the operation should be cancelled.
        /// </param>
        /// <returns>
        /// If the queue does not already exist, a <see cref="Response"/>
        /// describing the newly created queue. If the queue already exists, <c>null</c>.
        /// </returns>
        /// <remarks>
        /// A <see cref="RequestFailedException"/> will be thrown if
        /// a failure occurs.
        /// </remarks>
        public virtual async Task<Response> CreateIfNotExistsAsync(
            Metadata metadata = default,
            CancellationToken cancellationToken = default) =>
            await CreateIfNotExistsInternal(
                metadata,
                async: true,
                cancellationToken).ConfigureAwait(false);

        /// <summary>
        /// The <see cref="CreateIfNotExistsInternal"/>
        /// operation creates a new queue under the specified account.
        /// If the queue already exists, it is not changed.
        ///
        /// For more information, see
        /// <see href="https://docs.microsoft.com/rest/api/storageservices/create-queue4">
        /// Create Queue</see>.
        /// </summary>
        /// <param name="metadata">
        /// Optional custom metadata to set for this queue.
        /// </param>
        /// <param name="async">
        /// Whether to invoke the operation asynchronously.
        /// </param>
        /// <param name="cancellationToken">
        /// Optional <see cref="CancellationToken"/> to propagate
        /// notifications that the operation should be cancelled.
        /// </param>
        /// <returns>
        /// If the queue does not already exist, a <see cref="Response"/>
        /// describing the newly created queue. If the queue already exists, <c>null</c>.
        /// </returns>
        /// <remarks>
        /// A <see cref="RequestFailedException"/> will be thrown if
        /// a failure occurs.
        /// </remarks>
        private async Task<Response> CreateIfNotExistsInternal(
            Metadata metadata,
            bool async,
            CancellationToken cancellationToken)
        {
            using (ClientConfiguration.Pipeline.BeginLoggingScope(nameof(QueueClient)))
            {
                ClientConfiguration.Pipeline.LogMethodEnter(
                    nameof(QueueClient),
                    message:
                    $"{nameof(Uri)}: {Uri}\n" +
                    $"{nameof(metadata)}: {metadata}");
                Response response;
                try
                {
                    response = await CreateInternal(
                        metadata,
                        async,
                        cancellationToken,
                        $"{nameof(QueueClient)}.{nameof(CreateIfNotExists)}")
                        .ConfigureAwait(false);

                    if (response.Status == Constants.Queue.StatusCodeNoContent)
                    {
                        response = default;
                    }
                }
                catch (RequestFailedException storageRequestFailedException)
                when (storageRequestFailedException.ErrorCode == QueueErrorCode.QueueAlreadyExists)
                {
                    response = default;
                }
                catch (Exception ex)
                {
                    ClientConfiguration.Pipeline.LogException(ex);
                    throw;
                }
                finally
                {
                    ClientConfiguration.Pipeline.LogMethodExit(nameof(QueueClient));
                }
                return response;
            }
        }
        #endregion CreateIfNotExists

        #region Exists
        /// <summary>
        /// The <see cref="Exists"/> operation can be called on a
        /// <see cref="QueueClient"/> to see if the associated queue
        /// exists on the storage account in the storage service.
        /// </summary>
        /// <param name="cancellationToken">
        /// Optional <see cref="CancellationToken"/> to propagate
        /// notifications that the operation should be cancelled.
        /// </param>
        /// <returns>
        /// Returns true if the queue exists.
        /// </returns>
        /// <remarks>
        /// A <see cref="RequestFailedException"/> will be thrown if
        /// a failure occurs.
        /// </remarks>
        public virtual Response<bool> Exists(
            CancellationToken cancellationToken = default) =>
            ExistsInternal(
                async: false,
                cancellationToken).EnsureCompleted();

        /// <summary>
        /// The <see cref="ExistsAsync"/> operation can be called on a
        /// <see cref="QueueClient"/> to see if the associated queue
        /// exists on the storage account in the storage service.
        /// </summary>
        /// <param name="cancellationToken">
        /// Optional <see cref="CancellationToken"/> to propagate
        /// notifications that the operation should be cancelled.
        /// </param>
        /// <returns>
        /// Returns true if the queue exists.
        /// </returns>
        /// <remarks>
        /// A <see cref="RequestFailedException"/> will be thrown if
        /// a failure occurs.
        /// </remarks>
        public virtual async Task<Response<bool>> ExistsAsync(
            CancellationToken cancellationToken = default) =>
            await ExistsInternal(
                async: true,
                cancellationToken).ConfigureAwait(false);

        /// <summary>
        /// The <see cref="ExistsInternal"/> operation can be called on a
        /// <see cref="QueueClient"/> to see if the associated queue
        /// exists on the storage account in the storage service.
        /// </summary>
        /// <param name="async">
        /// Whether to invoke the operation asynchronously.
        /// </param>
        /// <param name="cancellationToken">
        /// Optional <see cref="CancellationToken"/> to propagate
        /// notifications that the operation should be cancelled.
        /// </param>
        /// <returns>
        /// Returns true if the queue exists.
        /// </returns>
        /// <remarks>
        /// A <see cref="RequestFailedException"/> will be thrown if
        /// a failure occurs.
        /// </remarks>
        private async Task<Response<bool>> ExistsInternal(
            bool async,
            CancellationToken cancellationToken)
        {
            using (ClientConfiguration.Pipeline.BeginLoggingScope(nameof(QueueClient)))
            {
                ClientConfiguration.Pipeline.LogMethodEnter(
                    nameof(QueueClient),
                    message:
                    $"{nameof(Uri)}: {Uri}");

                try
                {
                    Response<QueueProperties> response = await GetPropertiesInternal(
                        async: async,
                        operationName: $"{nameof(QueueClient)}.{nameof(Exists)}",
                        cancellationToken: cancellationToken)
                        .ConfigureAwait(false);

                    return Response.FromValue(true, response.GetRawResponse());
                }
                catch (RequestFailedException storageRequestFailedException)
                when (storageRequestFailedException.ErrorCode == QueueErrorCode.QueueNotFound)
                {
                    return Response.FromValue(false, default);
                }
                catch (Exception ex)
                {
                    ClientConfiguration.Pipeline.LogException(ex);
                    throw;
                }
                finally
                {
                    ClientConfiguration.Pipeline.LogMethodExit(nameof(QueueClient));
                }
            }
        }
        #endregion Exists

        #region DeleteIfExists
        /// <summary>
        /// The <see cref="DeleteIfExists"/> operation deletes the specified
        /// queue if it exists.
        ///
        /// For more information, see
        /// <see href="https://docs.microsoft.com/en-us/rest/api/storageservices/delete-queue3">
        /// Delete Queue</see>.
        /// </summary>
        /// <param name="cancellationToken">
        /// Optional <see cref="CancellationToken"/> to propagate
        /// notifications that the operation should be cancelled.
        /// </param>
        /// <returns>
        /// A <see cref="Response"/> Returns true if queue exists and was
        /// deleted, return false otherwise.
        /// </returns>
        /// <remarks>
        /// A <see cref="RequestFailedException"/> will be thrown if
        /// a failure occurs.
        /// </remarks>
        public virtual Response<bool> DeleteIfExists(
            CancellationToken cancellationToken = default) =>
            DeleteIfExistsInternal(
                async: false,
                cancellationToken).EnsureCompleted();

        /// <summary>
        /// The <see cref="DeleteIfExistsAsync"/> operation deletes the specified
        /// queue if it exists.
        ///
        /// For more information, see
        /// <see href="https://docs.microsoft.com/en-us/rest/api/storageservices/delete-queue3">
        /// Delete Queue</see>.
        /// </summary>
        /// <param name="cancellationToken">
        /// Optional <see cref="CancellationToken"/> to propagate
        /// notifications that the operation should be cancelled.
        /// </param>
        /// <returns>
        /// A <see cref="Response"/> Returns true if queue exists and was
        /// deleted, return false otherwise.
        /// </returns>
        /// <remarks>
        /// A <see cref="RequestFailedException"/> will be thrown if
        /// a failure occurs.
        /// </remarks>
        public virtual async Task<Response<bool>> DeleteIfExistsAsync(
            CancellationToken cancellationToken = default) =>
            await DeleteIfExistsInternal(
                async: true,
                cancellationToken).ConfigureAwait(false);

        /// <summary>
        /// The <see cref="DeleteIfExistsInternal"/> operation deletes the specified
        /// queue if it exists.
        ///
        /// For more information, see
        /// <see href="https://docs.microsoft.com/en-us/rest/api/storageservices/delete-queue3">
        /// Delete Queue</see>.
        /// </summary>
        /// <param name="async">
        /// Whether to invoke the operation asynchronously.
        /// </param>
        /// <param name="cancellationToken">
        /// Optional <see cref="CancellationToken"/> to propagate
        /// notifications that the operation should be cancelled.
        /// </param>
        /// <returns>
        /// A <see cref="Response"/> Returns true if queue exists and was
        /// deleted, return false otherwise.
        /// </returns>
        /// <remarks>
        /// A <see cref="RequestFailedException"/> will be thrown if
        /// a failure occurs.
        /// </remarks>
        private async Task<Response<bool>> DeleteIfExistsInternal(
            bool async,
            CancellationToken cancellationToken)
        {
            using (ClientConfiguration.Pipeline.BeginLoggingScope(nameof(QueueClient)))
            {
                ClientConfiguration.Pipeline.LogMethodEnter(
                    nameof(QueueClient),
                    message:
                    $"{nameof(Uri)}: {Uri}");
                try
                {
                    Response response = await DeleteInternal(
                        async,
                        cancellationToken,
                        $"{nameof(QueueClient)}.{nameof(DeleteIfExists)}")
                        .ConfigureAwait(false);
                    return Response.FromValue(true, response);
                }
                catch (RequestFailedException storageRequestFailedException)
                when (storageRequestFailedException.ErrorCode == QueueErrorCode.QueueNotFound)
                {
                    return Response.FromValue(false, default);
                }
                catch (Exception ex)
                {
                    ClientConfiguration.Pipeline.LogException(ex);
                    throw;
                }
                finally
                {
                    ClientConfiguration.Pipeline.LogMethodExit(nameof(QueueClient));
                }
            }
        }
        #endregion DeleteIfExists

        #region Delete
        /// <summary>
        /// Deletes a queue.
        ///
        /// For more information, see
        /// <see href="https://docs.microsoft.com/rest/api/storageservices/delete-queue3">
        /// Delete Queue</see>.
        /// </summary>
        /// <param name="cancellationToken">
        /// <see cref="CancellationToken"/>
        /// </param>
        /// <returns>
        /// <see cref="Response"/>
        /// </returns>
        public virtual Response Delete(
            CancellationToken cancellationToken = default) =>
            DeleteInternal(
                false, // async
                cancellationToken)
                .EnsureCompleted();

        /// <summary>
        /// Deletes a queue.
        ///
        /// For more information, see
        /// <see href="https://docs.microsoft.com/rest/api/storageservices/delete-queue3">
        /// Delete Queue</see>.
        /// </summary>
        /// <param name="cancellationToken">
        /// <see cref="CancellationToken"/>
        /// </param>
        /// <returns>
        /// <see cref="Response"/>
        /// </returns>
        public virtual async Task<Response> DeleteAsync(
            CancellationToken cancellationToken = default) =>
            await DeleteInternal(
                true, // async
                cancellationToken)
                .ConfigureAwait(false);

        /// <summary>
        /// Deletes a queue.
        ///
        /// For more information, see
        /// <see href="https://docs.microsoft.com/rest/api/storageservices/delete-queue3">
        /// Delete Queue</see>.
        /// </summary>
        /// <param name="async">
        /// Whether to invoke the operation asynchronously.
        /// </param>
        /// <param name="cancellationToken">
        /// <see cref="CancellationToken"/>
        /// </param>
        /// <param name="operationName">
        /// Optional. To indicate if the name of the operation.
        /// </param>
        /// <returns>
        /// <see cref="Response"/>
        /// </returns>
        private async Task<Response> DeleteInternal(
            bool async,
            CancellationToken cancellationToken,
            string operationName = default)
        {
            using (ClientConfiguration.Pipeline.BeginLoggingScope(nameof(QueueClient)))
            {
                ClientConfiguration.Pipeline.LogMethodEnter(
                    nameof(QueueClient),
                    message: $"{nameof(Uri)}: {Uri}");

                operationName ??= $"{nameof(QueueClient)}.{nameof(Delete)}";
                DiagnosticScope scope = ClientConfiguration.ClientDiagnostics.CreateScope(operationName);
                try
                {
                    scope.Start();
                    ResponseWithHeaders<QueueDeleteHeaders> response;
                    if (async)
                    {
                        response = await _queueRestClient.DeleteAsync(
                            cancellationToken: cancellationToken)
                            .ConfigureAwait(false);
                    }
                    else
                    {
                        response = _queueRestClient.Delete(
                            cancellationToken: cancellationToken);
                    }

                    return response.GetRawResponse();
                }
                catch (Exception ex)
                {
                    ClientConfiguration.Pipeline.LogException(ex);
                    scope.Failed(ex);
                    throw;
                }
                finally
                {
                    ClientConfiguration.Pipeline.LogMethodExit(nameof(QueueClient));
                    scope.Dispose();
                }
            }
        }
        #endregion Delete

        #region GetProperties
        /// <summary>
        /// Retrieves queue properties and user-defined metadata and properties on the specified queue.
        /// Metadata is associated with the queue as name-values pairs.
        ///
        /// For more information, see
        /// <see href="https://docs.microsoft.com/rest/api/storageservices/get-queue-metadata">
        /// Get Queue Metadata</see>.
        /// </summary>
        /// <param name="cancellationToken">
        /// <see cref="CancellationToken"/>
        /// </param>
        /// <returns>
        /// <see cref="Response{QueueProperties}"/>
        /// </returns>
        public virtual Response<QueueProperties> GetProperties(
            CancellationToken cancellationToken = default) =>
            GetPropertiesInternal(
                false, // async
                cancellationToken)
                .EnsureCompleted();

        /// <summary>
        /// Retrieves queue properties and user-defined metadata and properties on the specified queue.
        /// Metadata is associated with the queue as name-values pairs.
        ///
        /// For more information, see
        /// <see href="https://docs.microsoft.com/rest/api/storageservices/get-queue-metadata">
        /// Get Queue Metadata</see>.
        /// </summary>
        /// <param name="cancellationToken">
        /// <see cref="CancellationToken"/>
        /// </param>
        /// <returns>
        /// <see cref="Response{QueueProperties}"/>
        /// </returns>
        public virtual async Task<Response<QueueProperties>> GetPropertiesAsync(
            CancellationToken cancellationToken = default) =>
            await GetPropertiesInternal(
                true, // async
                cancellationToken)
                .ConfigureAwait(false);

        /// <summary>
        /// Retrieves queue properties and user-defined metadata and properties on the specified queue.
        /// Metadata is associated with the queue as name-values pairs.
        ///
        /// For more information, see
        /// <see href="https://docs.microsoft.com/rest/api/storageservices/get-queue-metadata">
        /// Get Queue Metadata</see>.
        /// </summary>
        /// <param name="async">
        /// Whether to invoke the operation asynchronously.
        /// </param>
        /// <param name="cancellationToken">
        /// <see cref="CancellationToken"/>
        /// </param>
        /// <param name="operationName">
        /// Optional. To indicate if the name of the operation.
        /// </param>
        /// <returns>
        /// <see cref="Response{QueueProperties}"/>
        /// </returns>
        private async Task<Response<QueueProperties>> GetPropertiesInternal(
            bool async,
            CancellationToken cancellationToken,
            string operationName = default)
        {
            using (ClientConfiguration.Pipeline.BeginLoggingScope(nameof(QueueClient)))
            {
                ClientConfiguration.Pipeline.LogMethodEnter(
                    nameof(QueueClient),
                    message: $"{nameof(Uri)}: {Uri}");

                operationName ??= $"{nameof(QueueClient)}.{nameof(GetProperties)}";
                DiagnosticScope scope = ClientConfiguration.ClientDiagnostics.CreateScope(operationName);
                try
                {
                    scope.Start();
                    ResponseWithHeaders<QueueGetPropertiesHeaders> response;
                    if (async)
                    {
                        response = await _queueRestClient.GetPropertiesAsync(
                            cancellationToken: cancellationToken)
                            .ConfigureAwait(false);
                    }
                    else
                    {
                        response = _queueRestClient.GetProperties(
                            cancellationToken: cancellationToken);
                    }

                    QueueProperties queueProperties = new QueueProperties
                    {
                        ApproximateMessagesCount = response.Headers.ApproximateMessagesCount.GetValueOrDefault(),
                        Metadata = response.Headers.Metadata
                    };

                    return Response.FromValue(
                        queueProperties,
                        response.GetRawResponse());
                }
                catch (Exception ex)
                {
                    ClientConfiguration.Pipeline.LogException(ex);
                    scope.Failed(ex);
                    throw;
                }
                finally
                {
                    ClientConfiguration.Pipeline.LogMethodExit(nameof(QueueClient));
                    scope.Dispose();
                }
            }
        }
        #endregion GetProperties

        #region SetMetadata
        /// <summary>
        /// Sets user-defined metadata on the specified queue. Metadata is associated with the queue as name-value pairs.
        ///
        /// For more information, see
        /// <see href="https://docs.microsoft.com/rest/api/storageservices/set-queue-metadata">
        /// Set Queue Metadata</see>.
        /// </summary>
        /// <param name="metadata">
        /// <see cref="Metadata"/>
        /// </param>
        /// <param name="cancellationToken">
        /// <see cref="CancellationToken"/>
        /// </param>
        /// <returns>
        /// <see cref="Response"/>
        /// </returns>
        public virtual Response SetMetadata(
            Metadata metadata,
            CancellationToken cancellationToken = default) =>
            SetMetadataInternal(
                metadata,
                false, // async
                cancellationToken)
                .EnsureCompleted();

        /// <summary>
        /// Sets user-defined metadata on the specified queue. Metadata is associated with the queue as name-value pairs.
        ///
        /// For more information, see
        /// <see href="https://docs.microsoft.com/rest/api/storageservices/set-queue-metadata">
        /// Set Queue Metadata</see>.
        /// </summary>
        /// <param name="metadata">
        /// <see cref="Metadata"/>
        /// </param>
        /// <param name="cancellationToken">
        /// <see cref="CancellationToken"/>
        /// </param>
        /// <returns>
        /// <see cref="Response"/>
        /// </returns>
        public virtual async Task<Response> SetMetadataAsync(
            Metadata metadata,
            CancellationToken cancellationToken = default) =>
            await SetMetadataInternal(
                metadata,
                true, // async
                cancellationToken)
                .ConfigureAwait(false);

        /// <summary>
        /// Sets user-defined metadata on the specified queue. Metadata is associated with the queue as name-value pairs.
        ///
        /// For more information, see
        /// <see href="https://docs.microsoft.com/rest/api/storageservices/set-queue-metadata">
        /// Set Queue Metadata</see>.
        /// </summary>
        /// <param name="metadata">
        /// <see cref="Metadata"/>
        /// </param>
        /// <param name="async">
        /// Whether to invoke the operation asynchronously.
        /// </param>
        /// <param name="cancellationToken">
        /// <see cref="CancellationToken"/>
        /// </param>
        /// <returns>
        /// <see cref="Response"/>
        /// </returns>
        private async Task<Response> SetMetadataInternal(
            Metadata metadata,
            bool async,
            CancellationToken cancellationToken)
        {
            using (ClientConfiguration.Pipeline.BeginLoggingScope(nameof(QueueClient)))
            {
                ClientConfiguration.Pipeline.LogMethodEnter(
                    nameof(QueueClient),
                    message: $"{nameof(Uri)}: {Uri}");

                DiagnosticScope scope = ClientConfiguration.ClientDiagnostics.CreateScope($"{nameof(QueueClient)}.{nameof(SetMetadata)}");

                try
                {
                    ResponseWithHeaders<QueueSetMetadataHeaders> response;

                    scope.Start();

                    if (async)
                    {
                        response = await _queueRestClient.SetMetadataAsync(
                            metadata: metadata,
                            cancellationToken: cancellationToken)
                            .ConfigureAwait(false);
                    }
                    else
                    {
                        response = _queueRestClient.SetMetadata(
                            metadata: metadata,
                            cancellationToken: cancellationToken);
                    }

                    return response.GetRawResponse();
                }
                catch (Exception ex)
                {
                    ClientConfiguration.Pipeline.LogException(ex);
                    scope.Failed(ex);
                    throw;
                }
                finally
                {
                    ClientConfiguration.Pipeline.LogMethodExit(nameof(QueueClient));
                    scope.Dispose();
                }
            }
        }
        #endregion SetMetadata

        #region GetAccessPolicy
        /// <summary>
        /// Returns details about any stored access policies specified on the queue that may be used with
        /// Shared Access Signatures.
        ///
        /// For more information, see
        /// <see href="https://docs.microsoft.com/rest/api/storageservices/get-queue-acl">
        /// Get Queue ACL</see>.
        /// </summary>
        /// <param name="cancellationToken">
        /// <see cref="CancellationToken"/>
        /// </param>
        /// <returns>
        /// <see cref="Response{T}"/> of <see cref="IEnumerable{SignedIdentifier}" />
        /// </returns>
        public virtual Response<IEnumerable<QueueSignedIdentifier>> GetAccessPolicy(
            CancellationToken cancellationToken = default) =>
            GetAccessPolicyInternal(
                false, // async
                cancellationToken)
                .EnsureCompleted();

        /// <summary>
        /// Returns details about any stored access policies specified on the queue that may be used with
        /// Shared Access Signatures.
        ///
        /// For more information, see
        /// <see href="https://docs.microsoft.com/rest/api/storageservices/get-queue-acl">
        /// Get Queue ACL</see>.
        /// </summary>
        /// <param name="cancellationToken">
        /// <see cref="CancellationToken"/>
        /// </param>
        /// <returns>
        /// <see cref="Response{T}"/> of <see cref="IEnumerable{SignedIdentifier}" />
        /// </returns>
        public virtual async Task<Response<IEnumerable<QueueSignedIdentifier>>> GetAccessPolicyAsync(
            CancellationToken cancellationToken = default) =>
            await GetAccessPolicyInternal(
                true, // async
                cancellationToken)
                .ConfigureAwait(false);

        /// <summary>
        /// Returns details about any stored access policies specified on the queue that may be used with
        /// Shared Access Signatures.
        ///
        /// For more information, see
        /// <see href="https://docs.microsoft.com/rest/api/storageservices/get-queue-acl">
        /// Get Queue ACL</see>.
        /// </summary>
        /// <param name="async">
        /// Whether to invoke the operation asynchronously.
        /// </param>
        /// <param name="cancellationToken">
        /// <see cref="CancellationToken"/>
        /// </param>
        /// <returns>
        /// <see cref="Response{T}"/> of <see cref="IEnumerable{SignedIdentifier}" />
        /// </returns>
        private async Task<Response<IEnumerable<QueueSignedIdentifier>>> GetAccessPolicyInternal(
            bool async,
            CancellationToken cancellationToken)
        {
            using (ClientConfiguration.Pipeline.BeginLoggingScope(nameof(QueueClient)))
            {
                ClientConfiguration.Pipeline.LogMethodEnter(
                    nameof(QueueClient),
                    message: $"{nameof(Uri)}: {Uri}");

                DiagnosticScope scope = ClientConfiguration.ClientDiagnostics.CreateScope($"{nameof(QueueClient)}.{nameof(GetAccessPolicy)}");

                try
                {
                    ResponseWithHeaders<IReadOnlyList<QueueSignedIdentifier>, QueueGetAccessPolicyHeaders> response;
                    scope.Start();

                    if (async)
                    {
                        response = await _queueRestClient.GetAccessPolicyAsync(
                            cancellationToken: cancellationToken)
                            .ConfigureAwait(false);
                    }
                    else
                    {
                        response = _queueRestClient.GetAccessPolicy(
                            cancellationToken: cancellationToken);
                    }

                    IEnumerable<QueueSignedIdentifier> signedIdentifiers = response.Value.ToList();

                    return Response.FromValue(
                        signedIdentifiers,
                        response.GetRawResponse());
                }
                catch (Exception ex)
                {
                    ClientConfiguration.Pipeline.LogException(ex);
                    scope.Failed(ex);
                    throw;
                }
                finally
                {
                    ClientConfiguration.Pipeline.LogMethodExit(nameof(QueueClient));
                    scope.Dispose();
                }
            }
        }
        #endregion GetAccessPolicy

        #region SetAccessPolicy
        /// <summary>
        /// SetAccessPolicyAsync sets stored access policies for the queue that may be used with Shared Access Signatures.
        ///
        /// For more information, see
        /// <see href="https://docs.microsoft.com/rest/api/storageservices/set-queue-acl">
        /// Set Queue ACL</see>.
        /// </summary>
        /// <param name="permissions">
        /// IEnumerable of <see cref="QueueSignedIdentifier"/>
        /// </param>
        /// <param name="cancellationToken">
        /// <see cref="CancellationToken"/>
        /// </param>
        /// <returns>
        /// <see cref="Response"/>
        /// </returns>
        public virtual Response SetAccessPolicy(
            IEnumerable<QueueSignedIdentifier> permissions,
            CancellationToken cancellationToken = default) =>
            SetAccessPolicyInternal(
                permissions,
                false, // async
                cancellationToken)
                .EnsureCompleted();

        /// <summary>
        /// SetAccessPolicyAsync sets stored access policies for the queue that may be used with Shared Access Signatures.
        ///
        /// For more information, see
        /// <see href="https://docs.microsoft.com/rest/api/storageservices/set-queue-acl">
        /// Set Queue ACL</see>.
        /// </summary>
        /// <param name="permissions">
        /// IEnumerable of <see cref="QueueSignedIdentifier"/>
        /// </param>
        /// <param name="cancellationToken">
        /// <see cref="CancellationToken"/>
        /// </param>
        /// <returns>
        /// <see cref="Response"/>
        /// </returns>
        public virtual async Task<Response> SetAccessPolicyAsync(
            IEnumerable<QueueSignedIdentifier> permissions,
            CancellationToken cancellationToken = default) =>
            await SetAccessPolicyInternal(
                permissions,
                true, // async
                cancellationToken)
                .ConfigureAwait(false);

        /// <summary>
        /// SetAccessPolicyInternal sets stored access policies for the queue that may be used with Shared Access Signatures.
        ///
        /// For more information, see
        /// <see href="https://docs.microsoft.com/rest/api/storageservices/set-queue-acl">
        /// Set Queue ACL</see>.
        /// </summary>
        /// <param name="permissions">
        /// IEnumerable of <see cref="QueueSignedIdentifier"/>
        /// </param>
        /// <param name="async">
        /// Whether to invoke the operation asynchronously.
        /// </param>
        /// <param name="cancellationToken">
        /// <see cref="CancellationToken"/>
        /// </param>
        /// <returns>
        /// <see cref="Response"/>
        /// </returns>
        private async Task<Response> SetAccessPolicyInternal(
            IEnumerable<QueueSignedIdentifier> permissions,
            bool async,
            CancellationToken cancellationToken)
        {
            using (ClientConfiguration.Pipeline.BeginLoggingScope(nameof(QueueClient)))
            {
                ClientConfiguration.Pipeline.LogMethodEnter(
                    nameof(QueueClient),
                    message: $"{nameof(Uri)}: {Uri}");

                DiagnosticScope scope = ClientConfiguration.ClientDiagnostics.CreateScope($"{nameof(QueueClient)}.{nameof(SetAccessPolicy)}");

                try
                {
                    scope.Start();
                    ResponseWithHeaders<QueueSetAccessPolicyHeaders> response;

                    if (async)
                    {
                        response = await _queueRestClient.SetAccessPolicyAsync(
                            queueAcl: permissions,
                            cancellationToken: cancellationToken)
                            .ConfigureAwait(false);
                    }
                    else
                    {
                        response = _queueRestClient.SetAccessPolicy(
                            queueAcl: permissions,
                            cancellationToken: cancellationToken);
                    }

                    return response.GetRawResponse();
                }
                catch (Exception ex)
                {
                    ClientConfiguration.Pipeline.LogException(ex);
                    scope.Failed(ex);
                    throw;
                }
                finally
                {
                    ClientConfiguration.Pipeline.LogMethodExit(nameof(QueueClient));
                    scope.Dispose();
                }
            }
        }
        #endregion SetAccessPolicy

        #region ClearMessages
        /// <summary>
        /// Deletes all messages from a queue.
        ///
        /// For more information, see
        /// <see href="https://docs.microsoft.com/rest/api/storageservices/clear-messages">
        /// Clear Messages</see>.
        /// </summary>
        /// <param name="cancellationToken">
        /// <see cref="CancellationToken"/>.
        /// </param>
        /// <returns>
        /// <see cref="Response"/>
        /// </returns>
        public virtual Response ClearMessages(
            CancellationToken cancellationToken = default) =>
            ClearMessagesInternal(
                false, // async
                cancellationToken)
                .EnsureCompleted();

        /// <summary>
        /// Deletes all messages from a queue.
        ///
        /// For more information, see
        /// <see href="https://docs.microsoft.com/rest/api/storageservices/clear-messages">
        /// Clear Messages</see>.
        /// </summary>
        /// <param name="cancellationToken">
        /// <see cref="CancellationToken"/>.
        /// </param>
        /// <returns>
        /// <see cref="Response"/>
        /// </returns>
        public virtual async Task<Response> ClearMessagesAsync(
            CancellationToken cancellationToken = default) =>
            await ClearMessagesInternal(
                true, // async
                cancellationToken)
                .ConfigureAwait(false);

        /// <summary>
        /// Deletes all messages from a queue.
        ///
        /// For more information, see
        /// <see href="https://docs.microsoft.com/rest/api/storageservices/clear-messages">
        /// Clear Messages</see>.
        /// </summary>
        /// <param name="async">
        /// Whether to invoke the operation asynchronously.
        /// </param>
        /// <param name="cancellationToken">
        /// <see cref="CancellationToken"/>.
        /// </param>
        /// <returns>
        /// <see cref="Response"/>
        /// </returns>
        private async Task<Response> ClearMessagesInternal(
            bool async,
            CancellationToken cancellationToken)
        {
            using (ClientConfiguration.Pipeline.BeginLoggingScope(nameof(QueueClient)))
            {
                ClientConfiguration.Pipeline.LogMethodEnter(
                    nameof(QueueClient),
                    message: $"Uri: {MessagesUri}");

                DiagnosticScope scope = ClientConfiguration.ClientDiagnostics.CreateScope($"{nameof(QueueClient)}.{nameof(ClearMessages)}");

                try
                {
                    scope.Start();
                    ResponseWithHeaders<MessagesClearHeaders> response;

                    if (async)
                    {
                        response = await _messagesRestClient.ClearAsync(
                            cancellationToken: cancellationToken)
                            .ConfigureAwait(false);
                    }
                    else
                    {
                        response = _messagesRestClient.Clear(
                            cancellationToken: cancellationToken);
                    }

                    return response.GetRawResponse();
                }
                catch (Exception ex)
                {
                    ClientConfiguration.Pipeline.LogException(ex);
                    scope.Failed(ex);
                    throw;
                }
                finally
                {
                    ClientConfiguration.Pipeline.LogMethodExit(nameof(QueueClient));
                    scope.Dispose();
                }
            }
        }
        #endregion ClearMessages

        #region SendMessage
        /// <summary>
        /// Adds a new message to the back of a queue. The visibility timeout specifies how long the message should be invisible
        /// to Dequeue and Peek operations.
        ///
        /// A message must be in a format that can be included in an XML request with UTF-8 encoding.
        /// Otherwise <see cref="QueueClientOptions.MessageEncoding"/> option can be set to <see cref="QueueMessageEncoding.Base64"/> to handle non compliant messages.
        /// The encoded message can be up to 64 KiB in size for versions 2011-08-18 and newer, or 8 KiB in size for previous versions.
        ///
        /// For more information, see
        /// <see href="https://docs.microsoft.com/rest/api/storageservices/put-message">
        /// Put Message</see>.
        /// </summary>
        /// <param name="messageText">
        /// Message text.
        /// </param>
        /// <returns>
        /// <see cref="Response{SendReceipt}"/>
        /// </returns>
        /// <remarks>
        /// This version of library does not encode message by default.
        /// <see cref="QueueMessageEncoding.Base64"/> was the default behavior in the prior v11 library.  See
        /// <see href="https://docs.microsoft.com/en-us/dotnet/api/microsoft.azure.storage.queue.cloudqueue.encodemessage?view=azure-dotnet-legacy">CloudQueue.EncodeMessage</see>.
        /// </remarks>
        public virtual Response<SendReceipt> SendMessage(string messageText) =>
            SendMessage(
                messageText,
                null); // Pass anything else so we don't recurse on this overload

        /// <summary>
        /// Adds a new message to the back of a queue. The visibility timeout specifies how long the message should be invisible
        /// to Dequeue and Peek operations.
        ///
        /// A message must be in a format that can be included in an XML request with UTF-8 encoding.
        /// Otherwise <see cref="QueueClientOptions.MessageEncoding"/> option can be set to <see cref="QueueMessageEncoding.Base64"/> to handle non compliant messages.
        /// The encoded message can be up to 64 KiB in size for versions 2011-08-18 and newer, or 8 KiB in size for previous versions.
        ///
        /// For more information, see
        /// <see href="https://docs.microsoft.com/rest/api/storageservices/put-message">
        /// Put Message</see>.
        /// </summary>
        /// <param name="messageText">
        /// Message text.
        /// </param>
        /// <returns>
        /// <see cref="Response{SendReceipt}"/>
        /// </returns>
        /// <remarks>
        /// This version of library does not encode message by default.
        /// <see cref="QueueMessageEncoding.Base64"/> was the default behavior in the prior v11 library.  See
        /// <see href="https://docs.microsoft.com/en-us/dotnet/api/microsoft.azure.storage.queue.cloudqueue.encodemessage?view=azure-dotnet-legacy">CloudQueue.EncodeMessage</see>.
        /// </remarks>
        public virtual async Task<Response<SendReceipt>> SendMessageAsync(string messageText) =>
            await SendMessageAsync(
                messageText,
                null) // Pass anything else so we don't recurse on this overload
            .ConfigureAwait(false);

        /// <summary>
        /// Adds a new message to the back of a queue. The visibility timeout specifies how long the message should be invisible
        /// to Dequeue and Peek operations.
        ///
        /// A message must be in a format that can be included in an XML request with UTF-8 encoding.
        /// Otherwise <see cref="QueueClientOptions.MessageEncoding"/> option can be set to <see cref="QueueMessageEncoding.Base64"/> to handle non compliant messages.
        /// The encoded message can be up to 64 KiB in size for versions 2011-08-18 and newer, or 8 KiB in size for previous versions.
        ///
        /// For more information, see
        /// <see href="https://docs.microsoft.com/rest/api/storageservices/put-message">
        /// Put Message</see>.
        /// </summary>
        /// <param name="messageText">
        /// Message text.
        /// </param>
        /// <param name="cancellationToken">
        /// Optional <see cref="CancellationToken"/>.
        /// </param>
        /// <returns>
        /// <see cref="Response{SendReceipt}"/>
        /// </returns>
        /// <remarks>
        /// This version of library does not encode message by default.
        /// <see cref="QueueMessageEncoding.Base64"/> was the default behavior in the prior v11 library.  See
        /// <see href="https://docs.microsoft.com/en-us/dotnet/api/microsoft.azure.storage.queue.cloudqueue.encodemessage?view=azure-dotnet-legacy">CloudQueue.EncodeMessage</see>.
        /// </remarks>
        public virtual Response<SendReceipt> SendMessage(string messageText, CancellationToken cancellationToken = default) =>
            SendMessage(
                messageText,
                cancellationToken: cancellationToken,
                visibilityTimeout: default); // Pass anything else so we don't recurse on this overload

        /// <summary>
        /// Adds a new message to the back of a queue. The visibility timeout specifies how long the message should be invisible
        /// to Dequeue and Peek operations.
        ///
        /// A message must be in a format that can be included in an XML request with UTF-8 encoding.
        /// Otherwise <see cref="QueueClientOptions.MessageEncoding"/> option can be set to <see cref="QueueMessageEncoding.Base64"/> to handle non compliant messages.
        /// The encoded message can be up to 64 KiB in size for versions 2011-08-18 and newer, or 8 KiB in size for previous versions.
        ///
        /// For more information, see
        /// <see href="https://docs.microsoft.com/rest/api/storageservices/put-message">
        /// Put Message</see>.
        /// </summary>
        /// <param name="messageText">
        /// Message text.
        /// </param>
        /// <param name="cancellationToken">
        /// Optional <see cref="CancellationToken"/>.
        /// </param>
        /// <returns>
        /// <see cref="Response{SendReceipt}"/>
        /// </returns>
        /// <remarks>
        /// This version of library does not encode message by default.
        /// <see cref="QueueMessageEncoding.Base64"/> was the default behavior in the prior v11 library.  See
        /// <see href="https://docs.microsoft.com/en-us/dotnet/api/microsoft.azure.storage.queue.cloudqueue.encodemessage?view=azure-dotnet-legacy">CloudQueue.EncodeMessage</see>.
        /// </remarks>
        public virtual async Task<Response<SendReceipt>> SendMessageAsync(string messageText, CancellationToken cancellationToken = default) =>
            await SendMessageAsync(messageText,
                cancellationToken: cancellationToken,
                visibilityTimeout: default) // Pass anything else so we don't recurse on this overload
            .ConfigureAwait(false);

        /// <summary>
        /// Adds a new message to the back of a queue. The visibility timeout specifies how long the message should be invisible
        /// to Dequeue and Peek operations.
        ///
        /// A message must be in a format that can be included in an XML request with UTF-8 encoding.
        /// Otherwise <see cref="QueueClientOptions.MessageEncoding"/> option can be set to <see cref="QueueMessageEncoding.Base64"/> to handle non compliant messages.
        /// The encoded message can be up to 64 KiB in size for versions 2011-08-18 and newer, or 8 KiB in size for previous versions.
        ///
        /// For more information, see
        /// <see href="https://docs.microsoft.com/rest/api/storageservices/put-message">
        /// Put Message</see>.
        /// </summary>
        /// <param name="messageText">
        /// Message text.
        /// </param>
        /// <param name="visibilityTimeout">
        /// Visibility timeout.  Optional with a default value of 0.  Cannot be larger than 7 days.
        /// </param>
        /// <param name="timeToLive">
        /// Optional. Specifies the time-to-live interval for the message
        /// </param>
        /// <param name="cancellationToken">
        /// Optional <see cref="CancellationToken"/>.
        /// </param>
        /// <returns>
        /// <see cref="Response{SendReceipt}"/>
        /// </returns>
        /// <remarks>
        /// This version of library does not encode message by default.
        /// <see cref="QueueMessageEncoding.Base64"/> was the default behavior in the prior v11 library.  See
        /// <see href="https://docs.microsoft.com/en-us/dotnet/api/microsoft.azure.storage.queue.cloudqueue.encodemessage?view=azure-dotnet-legacy">CloudQueue.EncodeMessage</see>.
        /// </remarks>
        public virtual Response<SendReceipt> SendMessage(
            string messageText,
            TimeSpan? visibilityTimeout = default,
            TimeSpan? timeToLive = default,
            CancellationToken cancellationToken = default) =>
            SendMessageInternal(
                ToBinaryData(messageText),
                visibilityTimeout,
                timeToLive,
                false, // async
                cancellationToken)
                .EnsureCompleted();

        /// <summary>
        /// Adds a new message to the back of a queue. The visibility timeout specifies how long the message should be invisible
        /// to Dequeue and Peek operations.
        ///
        /// A message must be in a format that can be included in an XML request with UTF-8 encoding.
        /// Otherwise <see cref="QueueClientOptions.MessageEncoding"/> option can be set to <see cref="QueueMessageEncoding.Base64"/> to handle non compliant messages.
        /// The encoded message can be up to 64 KiB in size for versions 2011-08-18 and newer, or 8 KiB in size for previous versions.
        ///
        /// For more information, see
        /// <see href="https://docs.microsoft.com/rest/api/storageservices/put-message">
        /// Put Message</see>.
        /// </summary>
        /// <param name="message">
        /// Message.
        /// </param>
        /// <param name="visibilityTimeout">
        /// Visibility timeout.  Optional with a default value of 0.  Cannot be larger than 7 days.
        /// </param>
        /// <param name="timeToLive">
        /// Optional. Specifies the time-to-live interval for the message
        /// </param>
        /// <param name="cancellationToken">
        /// Optional <see cref="CancellationToken"/>.
        /// </param>
        /// <returns>
        /// <see cref="Response{SendReceipt}"/>
        /// </returns>
        /// <remarks>
        /// This version of library does not encode message by default.
        /// <see cref="QueueMessageEncoding.Base64"/> was the default behavior in the prior v11 library.  See
        /// <see href="https://docs.microsoft.com/en-us/dotnet/api/microsoft.azure.storage.queue.cloudqueue.encodemessage?view=azure-dotnet-legacy">CloudQueue.EncodeMessage</see>.
        /// </remarks>
        public virtual Response<SendReceipt> SendMessage(
            BinaryData message,
            TimeSpan? visibilityTimeout = default,
            TimeSpan? timeToLive = default,
            CancellationToken cancellationToken = default) =>
            SendMessageInternal(
                message,
                visibilityTimeout,
                timeToLive,
                false, // async
                cancellationToken)
                .EnsureCompleted();

        /// <summary>
        /// Adds a new message to the back of a queue. The visibility timeout specifies how long the message should be invisible
        /// to Dequeue and Peek operations.
        ///
        /// A message must be in a format that can be included in an XML request with UTF-8 encoding.
        /// Otherwise <see cref="QueueClientOptions.MessageEncoding"/> option can be set to <see cref="QueueMessageEncoding.Base64"/> to handle non compliant messages.
        /// The encoded message can be up to 64 KiB in size for versions 2011-08-18 and newer, or 8 KiB in size for previous versions.
        ///
        /// For more information, see
        /// <see href="https://docs.microsoft.com/rest/api/storageservices/put-message">
        /// Put Message</see>.
        /// </summary>
        /// <param name="messageText">
        /// Message text.
        /// </param>
        /// <param name="visibilityTimeout">
        /// Visibility timeout.  Optional with a default value of 0.  Cannot be larger than 7 days.
        /// </param>
        /// <param name="timeToLive">
        /// Optional. Specifies the time-to-live interval for the message
        /// </param>
        /// <param name="cancellationToken">
        /// Optional <see cref="CancellationToken"/>.
        /// </param>
        /// <returns>
        /// <see cref="Response{SendReceipt}"/>
        /// </returns>
        /// <remarks>
        /// This version of library does not encode message by default.
        /// <see cref="QueueMessageEncoding.Base64"/> was the default behavior in the prior v11 library.  See
        /// <see href="https://docs.microsoft.com/en-us/dotnet/api/microsoft.azure.storage.queue.cloudqueue.encodemessage?view=azure-dotnet-legacy">CloudQueue.EncodeMessage</see>.
        /// </remarks>
        public virtual async Task<Response<SendReceipt>> SendMessageAsync(
            string messageText,
            TimeSpan? visibilityTimeout = default,
            TimeSpan? timeToLive = default,
            CancellationToken cancellationToken = default) =>
            await SendMessageInternal(
                ToBinaryData(messageText),
                visibilityTimeout,
                timeToLive,
                true, // async
                cancellationToken)
                .ConfigureAwait(false);

        /// <summary>
        /// Adds a new message to the back of a queue. The visibility timeout specifies how long the message should be invisible
        /// to Dequeue and Peek operations.
        ///
        /// A message must be in a format that can be included in an XML request with UTF-8 encoding.
        /// Otherwise <see cref="QueueClientOptions.MessageEncoding"/> option can be set to <see cref="QueueMessageEncoding.Base64"/> to handle non compliant messages.
        /// The encoded message can be up to 64 KiB in size for versions 2011-08-18 and newer, or 8 KiB in size for previous versions.
        ///
        /// For more information, see
        /// <see href="https://docs.microsoft.com/rest/api/storageservices/put-message">
        /// Put Message</see>.
        /// </summary>
        /// <param name="message">
        /// Message.
        /// </param>
        /// <param name="visibilityTimeout">
        /// Visibility timeout.  Optional with a default value of 0.  Cannot be larger than 7 days.
        /// </param>
        /// <param name="timeToLive">
        /// Optional. Specifies the time-to-live interval for the message
        /// </param>
        /// <param name="cancellationToken">
        /// Optional <see cref="CancellationToken"/>.
        /// </param>
        /// <returns>
        /// <see cref="Response{SendReceipt}"/>
        /// </returns>
        /// <remarks>
        /// This version of library does not encode message by default.
        /// <see cref="QueueMessageEncoding.Base64"/> was the default behavior in the prior v11 library.  See
        /// <see href="https://docs.microsoft.com/en-us/dotnet/api/microsoft.azure.storage.queue.cloudqueue.encodemessage?view=azure-dotnet-legacy">CloudQueue.EncodeMessage</see>.
        /// </remarks>
        public virtual async Task<Response<SendReceipt>> SendMessageAsync(
            BinaryData message,
            TimeSpan? visibilityTimeout = default,
            TimeSpan? timeToLive = default,
            CancellationToken cancellationToken = default) =>
            await SendMessageInternal(
                message,
                visibilityTimeout,
                timeToLive,
                true, // async
                cancellationToken)
                .ConfigureAwait(false);

        /// <summary>
        /// Adds a new message to the back of a queue. The visibility timeout specifies how long the message should be invisible
        /// to Dequeue and Peek operations.
        ///
        /// A message must be in a format that can be included in an XML request with UTF-8 encoding.
        /// Otherwise <see cref="QueueClientOptions.MessageEncoding"/> option can be set to <see cref="QueueMessageEncoding.Base64"/> to handle non compliant messages.
        /// The encoded message can be up to 64 KiB in size for versions 2011-08-18 and newer, or 8 KiB in size for previous versions.
        ///
        /// For more information, see
        /// <see href="https://docs.microsoft.com/rest/api/storageservices/put-message">
        /// Put Message</see>.
        /// </summary>
        /// <param name="message">
        /// Message text.
        /// </param>
        /// <param name="visibilityTimeout">
        /// Visibility timeout.  Optional with a default value of 0.  Cannot be larger than 7 days.
        /// </param>
        /// <param name="timeToLive">
        /// Optional. Specifies the time-to-live interval for the message
        /// </param>
        /// <param name="async">
        /// Whether to invoke the operation asynchronously.
        /// </param>
        /// <param name="cancellationToken">
        /// Optional <see cref="CancellationToken"/>.
        /// </param>
        /// <param name="operationName">
        /// The name of the calling operation.
        /// </param>
        /// <returns>
        /// <see cref="Response{SendMessageResult}"/>
        /// </returns>
        /// <remarks>
        /// This version of library does not encode message by default.
        /// <see cref="QueueMessageEncoding.Base64"/> was the default behavior in the prior v11 library.  See
        /// <see href="https://docs.microsoft.com/en-us/dotnet/api/microsoft.azure.storage.queue.cloudqueue.encodemessage?view=azure-dotnet-legacy">CloudQueue.EncodeMessage</see>.
        /// </remarks>
        private async Task<Response<SendReceipt>> SendMessageInternal(
            BinaryData message,
            TimeSpan? visibilityTimeout,
            TimeSpan? timeToLive,
            bool async,
            CancellationToken cancellationToken,
            string operationName = default)
        {
            using (ClientConfiguration.Pipeline.BeginLoggingScope(nameof(QueueClient)))
            {
                ClientConfiguration.Pipeline.LogMethodEnter(
                    nameof(QueueClient),
                    message:
                    $"Uri: {MessagesUri}\n" +
                    $"{nameof(visibilityTimeout)}: {visibilityTimeout}\n" +
                    $"{nameof(timeToLive)}: {timeToLive}");

                operationName ??= $"{nameof(QueueClient)}.{nameof(SendMessage)}";
                DiagnosticScope scope = ClientConfiguration.ClientDiagnostics.CreateScope(operationName);

                try
                {
                    scope.Start();

                    if (UsingClientSideEncryption)
                    {
                        message = await new QueueClientSideEncryptor(new ClientSideEncryptor(ClientConfiguration.ClientSideEncryption))
                            .ClientSideEncryptInternal(message, async, cancellationToken).ConfigureAwait(false);
                    }

                    ResponseWithHeaders<IReadOnlyList<SendReceipt>, MessagesEnqueueHeaders> response;

                    if (async)
                    {
                        response = await _messagesRestClient.EnqueueAsync(
                            queueMessage: new QueueMessage { MessageText = QueueMessageCodec.EncodeMessageBody(message, ClientConfiguration.MessageEncoding) },
                            visibilitytimeout: (int?)visibilityTimeout?.TotalSeconds,
                            messageTimeToLive: (int?)timeToLive?.TotalSeconds,
                            cancellationToken: cancellationToken)
                            .ConfigureAwait(false);
                    }
                    else
                    {
                        response = _messagesRestClient.Enqueue(
                            queueMessage: new QueueMessage { MessageText = QueueMessageCodec.EncodeMessageBody(message, ClientConfiguration.MessageEncoding) },
                            visibilitytimeout: (int?)visibilityTimeout?.TotalSeconds,
                            messageTimeToLive: (int?)timeToLive?.TotalSeconds,
                            cancellationToken: cancellationToken);
                    }

                    // The service returns a sequence of messages, but the
                    // sequence only ever has one value so we'll unwrap it
#pragma warning disable CA1826 // Do not use Enumerable methods on indexable collections
                    return Response.FromValue(response.Value.FirstOrDefault(), response.GetRawResponse());
#pragma warning restore CA1826 // Do not use Enumerable methods on indexable collections
                }
                catch (Exception ex)
                {
                    ClientConfiguration.Pipeline.LogException(ex);
                    scope.Failed(ex);
                    throw;
                }
                finally
                {
                    ClientConfiguration.Pipeline.LogMethodExit(nameof(QueueClient));
                    scope.Dispose();
                }
            }
        }
        #endregion SendMessage

        #region ReceiveMessages
        /// <summary>
        /// Receives one or more messages from the front of the queue.
        ///
        /// For more information, see
        /// <see href="https://docs.microsoft.com/rest/api/storageservices/get-messages">
        /// Get Messages</see>.
        /// </summary>
        /// <returns>
        /// <see cref="Response{T}"/> where T is an array of <see cref="QueueMessage"/>
        /// </returns>
        public virtual Response<QueueMessage[]> ReceiveMessages() => ReceiveMessages(null); // Pass anything else so we don't recurse on this overload

        /// <summary>
        /// Retrieves one or more messages from the front of the queue.
        ///
        /// For more information, see
        /// <see href="https://docs.microsoft.com/rest/api/storageservices/get-messages">
        /// Get Messages</see>.
        /// </summary>
        /// <returns>
        /// <see cref="Response{T}"/> where T is an array of <see cref="QueueMessage"/>
        /// </returns>
        public virtual async Task<Response<QueueMessage[]>> ReceiveMessagesAsync() =>
            await ReceiveMessagesAsync(null)  // Pass anything else so we don't recurse on this overload
            .ConfigureAwait(false);

        /// <summary>
        /// Receives one or more messages from the front of the queue.
        ///
        /// For more information, see
        /// <see href="https://docs.microsoft.com/rest/api/storageservices/get-messages">
        /// Get Messages</see>.
        /// </summary>
        /// <param name="cancellationToken">
        /// Optional <see cref="CancellationToken"/>
        /// </param>
        /// <returns>
        /// <see cref="Response{T}"/> where T is an array of <see cref="QueueMessage"/>
        /// </returns>
        public virtual Response<QueueMessage[]> ReceiveMessages(CancellationToken cancellationToken = default) =>
            ReceiveMessages(
                cancellationToken: cancellationToken,
                visibilityTimeout: null); // Pass anything else so we don't recurse on this overload

        /// <summary>
        /// Retrieves one or more messages from the front of the queue.
        ///
        /// For more information, see
        /// <see href="https://docs.microsoft.com/rest/api/storageservices/get-messages">
        /// Get Messages</see>.
        /// </summary>
        /// <param name="cancellationToken">
        /// Optional <see cref="CancellationToken"/>
        /// </param>
        /// <returns>
        /// <see cref="Response{T}"/> where T is an array of <see cref="QueueMessage"/>
        /// </returns>
        public virtual async Task<Response<QueueMessage[]>> ReceiveMessagesAsync(CancellationToken cancellationToken = default) =>
            await ReceiveMessagesAsync(
                cancellationToken: cancellationToken,
                visibilityTimeout: null) // Pass anything else so we don't recurse on this overload
            .ConfigureAwait(false);

        /// <summary>
        /// Receives one or more messages from the front of the queue.
        ///
        /// For more information, see
        /// <see href="https://docs.microsoft.com/rest/api/storageservices/get-messages">
        /// Get Messages</see>.
        /// </summary>
        /// <param name="maxMessages">
        /// Optional. A nonzero integer value that specifies the number of messages to retrieve from the queue, up to a maximum of 32.
        /// If fewer are visible, the visible messages are returned. By default, a single message is retrieved from the queue with this operation.
        /// </param>
        /// <param name="visibilityTimeout">
        /// Optional. Specifies the new visibility timeout value, in seconds, relative to server time. The default value is 30 seconds.
        /// </param>
        /// <param name="cancellationToken">
        /// Optional <see cref="CancellationToken"/>
        /// </param>
        /// <returns>
        /// <see cref="Response{T}"/> where T is an array of <see cref="QueueMessage"/>
        /// </returns>
        public virtual Response<QueueMessage[]> ReceiveMessages(
            int? maxMessages = default,
            TimeSpan? visibilityTimeout = default,
            CancellationToken cancellationToken = default) =>
            ReceiveMessagesInternal(
                maxMessages,
                visibilityTimeout,
                $"{nameof(QueueClient)}.{nameof(ReceiveMessages)}",
                false, // async
                cancellationToken)
                .EnsureCompleted();

        /// <summary>
        /// Retrieves one or more messages from the front of the queue.
        ///
        /// For more information, see
        /// <see href="https://docs.microsoft.com/rest/api/storageservices/get-messages">
        /// Get Messages</see>.
        /// </summary>
        /// <param name="maxMessages">
        /// Optional. A nonzero integer value that specifies the number of messages to retrieve from the queue, up to a maximum of 32.
        /// If fewer are visible, the visible messages are returned. By default, a single message is retrieved from the queue with this operation.
        /// </param>
        /// <param name="visibilityTimeout">
        /// Optional. Specifies the new visibility timeout value, in seconds, relative to server time. The default value is 30 seconds.
        /// </param>
        /// <param name="cancellationToken">
        /// Optional <see cref="CancellationToken"/>
        /// </param>
        /// <returns>
        /// <see cref="Response{T}"/> where T is an array of <see cref="QueueMessage"/>
        /// </returns>
        public virtual async Task<Response<QueueMessage[]>> ReceiveMessagesAsync(
            int? maxMessages = default,
            TimeSpan? visibilityTimeout = default,
            CancellationToken cancellationToken = default) =>
            await ReceiveMessagesInternal(
                maxMessages,
                visibilityTimeout,
                $"{nameof(QueueClient)}.{nameof(ReceiveMessages)}",
                true, // async
                cancellationToken)
                .ConfigureAwait(false);

        /// <summary>
        /// Retrieves one or more messages from the front of the queue.
        ///
        /// For more information, see
        /// <see href="https://docs.microsoft.com/rest/api/storageservices/get-messages">
        /// Get Messages</see>.
        /// </summary>
        /// <param name="maxMessages">
        /// Optional. A nonzero integer value that specifies the number of messages to retrieve from the queue, up to a maximum of 32.
        /// If fewer are visible, the visible messages are returned. By default, a single message is retrieved from the queue with this operation.
        /// </param>
        /// <param name="visibilityTimeout">
        /// Optional. Specifies the new visibility timeout value, in seconds, relative to server time. The default value is 30 seconds.
        /// </param>s
        /// <param name="operationName">
        /// The name of the calling operation.
        /// </param>
        /// <param name="async">
        /// Whether to invoke the operation asynchronously.
        /// </param>
        /// <param name="cancellationToken">
        /// Optional <see cref="CancellationToken"/>.
        /// </param>
        /// <returns>
        /// <see cref="Response{T}"/> where T is an array of <see cref="QueueMessage"/>
        /// </returns>
        private async Task<Response<QueueMessage[]>> ReceiveMessagesInternal(
            int? maxMessages,
            TimeSpan? visibilityTimeout,
            string operationName,
            bool async,
            CancellationToken cancellationToken)
        {
            using (ClientConfiguration.Pipeline.BeginLoggingScope(nameof(QueueClient)))
            {
                ClientConfiguration.Pipeline.LogMethodEnter(
                    nameof(QueueClient),
                    message:
                    $"Uri: {MessagesUri}\n" +
                    $"{nameof(maxMessages)}: {maxMessages}\n" +
                    $"{nameof(visibilityTimeout)}: {visibilityTimeout}");
<<<<<<< HEAD
                DiagnosticScope scope = ClientDiagnostics.CreateScope(operationName);
                try
                {
                    scope.Start();

                    var response = await QueueRestClient.Messages.DequeueAsync(
                        ClientDiagnostics,
                        Pipeline,
                        MessagesUri,
                        version: Version.ToVersionString(),
                        numberOfMessages: maxMessages,
                        visibilitytimeout: (int?)visibilityTimeout?.TotalSeconds,
                        async: async,
                        operationName: operationName,
                        cancellationToken: cancellationToken)
                        .ConfigureAwait(false);
=======

                operationName ??= $"{nameof(QueueClient)}.{nameof(ReceiveMessages)}";
                DiagnosticScope scope = ClientConfiguration.ClientDiagnostics.CreateScope(operationName);
                try
                {
                    scope.Start();
                    ResponseWithHeaders<IReadOnlyList<DequeuedMessageItem>, MessagesDequeueHeaders> response;

                    if (async)
                    {
                        response = await _messagesRestClient.DequeueAsync(
                            numberOfMessages: maxMessages,
                            visibilitytimeout: (int?)visibilityTimeout?.TotalSeconds,
                            cancellationToken: cancellationToken)
                            .ConfigureAwait(false);
                    }
                    else
                    {
                        response = _messagesRestClient.Dequeue(
                            numberOfMessages: maxMessages,
                            visibilitytimeout: (int?)visibilityTimeout?.TotalSeconds,
                            cancellationToken: cancellationToken);
                    }
>>>>>>> ac24a13f

                    // Return an exploding Response on 304
                    if (response.IsUnavailable())
                    {
                        return response.GetRawResponse().AsNoBodyResponse<QueueMessage[]>();
<<<<<<< HEAD
                    } else
                    {
                        QueueMessage[] queueMessages;
                        if (InvalidQueueMessageAsync != null)
                        {
                            queueMessages = ToQueueMessagesWithInvalidMessageHandling(response.Value, cancellationToken);
                        } else
                        {
                            queueMessages = response.Value.Select(x => QueueMessage.ToQueueMessage(x, _messageEncoding)).ToArray();
                        }

                        if (UsingClientSideEncryption)
                        {
                            return Response.FromValue(
                                await new QueueClientSideDecryptor(ClientSideEncryption)
                                    .ClientSideDecryptMessagesInternal(queueMessages, async, cancellationToken).ConfigureAwait(false),
                                response.GetRawResponse());
                        }
                        else
                        {
                            return Response.FromValue(queueMessages, response.GetRawResponse());
                        }
=======
                    }
                    else if (UsingClientSideEncryption)
                    {
                        return Response.FromValue(
                            await new QueueClientSideDecryptor(ClientConfiguration.ClientSideEncryption)
                                .ClientSideDecryptMessagesInternal(response.Value.Select(x => QueueMessage.ToQueueMessage(x, ClientConfiguration.MessageEncoding)).ToArray(), async, cancellationToken).ConfigureAwait(false),
                            response.GetRawResponse());
                    }
                    else
                    {
                        return Response.FromValue(response.Value.Select(x => QueueMessage.ToQueueMessage(x, ClientConfiguration.MessageEncoding)).ToArray(), response.GetRawResponse());
>>>>>>> ac24a13f
                    }
                }
                catch (Exception ex)
                {
<<<<<<< HEAD
                    scope.Failed(ex);
                    Pipeline.LogException(ex);
=======
                    ClientConfiguration.Pipeline.LogException(ex);
                    scope.Failed(ex);
>>>>>>> ac24a13f
                    throw;
                }
                finally
                {
<<<<<<< HEAD
                    scope.Dispose();
                    Pipeline.LogMethodExit(nameof(QueueClient));
=======
                    ClientConfiguration.Pipeline.LogMethodExit(nameof(QueueClient));
                    scope.Dispose();
>>>>>>> ac24a13f
                }
            }
        }

        private QueueMessage[] ToQueueMessagesWithInvalidMessageHandling(
            IEnumerable<DequeuedMessageItem> dequeuedMessageItems,
            CancellationToken cancellationToken)
        {
            List<QueueMessage> queueMessages = new List<QueueMessage>();

            foreach (var dequeuedMessageItem in dequeuedMessageItems)
            {
                try
                {
                    queueMessages.Add(QueueMessage.ToQueueMessage(dequeuedMessageItem, _messageEncoding));
                }
                catch (FormatException)
                {
                    _ = Task.Run(() => InvalidQueueMessageAsync.Invoke(
                        new InvalidQueueMessageEventArgs(
                            this,
                            QueueMessage.ToQueueMessage(dequeuedMessageItem, QueueMessageEncoding.None),
                            cancellationToken)), cancellationToken);
                }
            }

            return queueMessages.ToArray();
        }

        #endregion ReceiveMessages

        #region ReceiveMessage

        /// <summary>
        /// Receives one message from the front of the queue.
        ///
        /// For more information, see
        /// <see href="https://docs.microsoft.com/rest/api/storageservices/get-messages">
        /// Get Messages</see>.
        /// </summary>
        /// <param name="visibilityTimeout">
        /// Optional. Specifies the new visibility timeout value, in seconds, relative to server time. The default value is 30 seconds.
        /// </param>
        /// <param name="cancellationToken">
        /// Optional <see cref="CancellationToken"/>
        /// </param>
        /// <returns>
        /// <see cref="Response{T}"/> where T is a <see cref="QueueMessage"/>
        /// </returns>
        public virtual Response<QueueMessage> ReceiveMessage(
            TimeSpan? visibilityTimeout = default,
            CancellationToken cancellationToken = default) =>
            ReceiveMessageInternal(
                visibilityTimeout,
                false, // async
                cancellationToken)
                .EnsureCompleted();

        /// <summary>
        /// Retrieves one message from the front of the queue.
        ///
        /// For more information, see
        /// <see href="https://docs.microsoft.com/rest/api/storageservices/get-messages">
        /// Get Messages</see>.
        /// </summary>
        /// <param name="visibilityTimeout">
        /// Optional. Specifies the new visibility timeout value, in seconds, relative to server time. The default value is 30 seconds.
        /// </param>
        /// <param name="cancellationToken">
        /// Optional <see cref="CancellationToken"/>
        /// </param>
        /// <returns>
        /// <see cref="Response{T}"/> where T is a <see cref="QueueMessage"/>
        /// </returns>
        public virtual async Task<Response<QueueMessage>> ReceiveMessageAsync(
            TimeSpan? visibilityTimeout = default,
            CancellationToken cancellationToken = default) =>
            await ReceiveMessageInternal(
                visibilityTimeout,
                true, // async
                cancellationToken)
                .ConfigureAwait(false);

        /// <summary>
        /// Retrieves one message from the front of the queue.
        ///
        /// For more information, see
        /// <see href="https://docs.microsoft.com/rest/api/storageservices/get-messages">
        /// Get Messages</see>.
        /// </summary>
        /// <param name="visibilityTimeout">
        /// Optional. Specifies the new visibility timeout value, in seconds, relative to server time. The default value is 30 seconds.
        /// </param>
        /// <param name="async">
        /// Whether to invoke the operation asynchronously.
        /// </param>
        /// <param name="cancellationToken">
        /// Optional <see cref="CancellationToken"/>
        /// </param>
        /// <returns>
        /// <see cref="Response{T}"/> where T is a <see cref="QueueMessage"/>
        /// </returns>
        private async Task<Response<QueueMessage>> ReceiveMessageInternal(
            TimeSpan? visibilityTimeout,
            bool async,
            CancellationToken cancellationToken)
        {
            DiagnosticScope scope = ClientConfiguration.ClientDiagnostics.CreateScope($"{nameof(QueueClient)}.{nameof(ReceiveMessage)}");

            try
            {
                scope.Start();
                Response<QueueMessage[]> response = await ReceiveMessagesInternal(
                    maxMessages: 1,
                    visibilityTimeout: visibilityTimeout,
                    operationName: $"{nameof(QueueClient)}.{nameof(ReceiveMessage)}",
                    async: async,
                    cancellationToken: cancellationToken)
                    .ConfigureAwait(false);

                return Response.FromValue(response.Value.FirstOrDefault(), response.GetRawResponse());
            }
            catch (Exception ex)
            {
                scope.Failed(ex);
                throw;
            }
            finally
            {
                scope.Dispose();
            }
        }
        #endregion ReceiveMessage

        #region PeekMessage
        /// <summary>
        /// Retrieves one message from the front of the queue but does not alter the visibility of the message.
        ///
        /// For more information, see
        /// <see href="https://docs.microsoft.com/rest/api/storageservices/peek-messages">
        /// Peek Messages</see>.
        /// </summary>
        /// <param name="cancellationToken">
        /// Optional <see cref="CancellationToken"/>
        /// </param>
        /// <returns>
        /// <see cref="Response{T}"/> where T is a <see cref="PeekedMessage"/>
        /// </returns>
        public virtual Response<PeekedMessage> PeekMessage(
            CancellationToken cancellationToken = default) =>
            PeekMessageInternal(
                false, // async
                cancellationToken)
                .EnsureCompleted();

        /// <summary>
        /// Retrieves one message from the front of the queue but does not alter the visibility of the message.
        ///
        /// For more information, see
        /// <see href="https://docs.microsoft.com/rest/api/storageservices/peek-messages">
        /// Peek Messages</see>.
        /// </summary>
        /// <param name="cancellationToken">
        /// Optional <see cref="CancellationToken"/>
        /// </param>
        /// <returns>
        /// <see cref="Response{T}"/> where T is a <see cref="PeekedMessage"/>
        /// </returns>
        public virtual async Task<Response<PeekedMessage>> PeekMessageAsync(
            CancellationToken cancellationToken = default) =>
            await PeekMessageInternal(
                true, // async
                cancellationToken)
                .ConfigureAwait(false);

        /// <summary>
        /// Retrieves one message from the front of the queue but does not alter the visibility of the message.
        ///
        /// For more information, see
        /// <see href="https://docs.microsoft.com/rest/api/storageservices/peek-messages">
        /// Peek Messages</see>.
        /// </summary>
        /// <param name="async">
        /// Whether to invoke the operation asynchronously.
        /// </param>
        /// <param name="cancellationToken">
        /// Optional <see cref="CancellationToken"/>
        /// </param>
        /// <returns>
        /// <see cref="Response{T}"/> where T is a <see cref="PeekedMessage"/>
        /// </returns>
        private async Task<Response<PeekedMessage>> PeekMessageInternal(
            bool async,
            CancellationToken cancellationToken)
        {
            var response = await PeekMessagesInternal(1, async, cancellationToken, $"{nameof(QueueClient)}.{nameof(PeekMessage)}").ConfigureAwait(false);
            var message = response.Value.FirstOrDefault();
            var rawResonse = response.GetRawResponse();
            return Response.FromValue(message, rawResonse);
        }
        #endregion PeekMessage

        #region PeekMessages
        /// <summary>
        /// Retrieves one or more messages from the front of the queue but does not alter the visibility of the message.
        ///
        /// For more information, see
        /// <see href="https://docs.microsoft.com/rest/api/storageservices/peek-messages">
        /// Peek Messages</see>.
        /// </summary>
        /// <param name="maxMessages">
        /// Optional. A nonzero integer value that specifies the number of messages to peek from the queue, up to a maximum of 32.
        /// By default, a single message is peeked from the queue with this operation.
        /// </param>
        /// <param name="cancellationToken">
        /// Optional <see cref="CancellationToken"/>
        /// </param>
        /// <returns>
        /// <see cref="Response{T}"/> where T is an array of <see cref="PeekedMessage"/>
        /// </returns>
        public virtual Response<PeekedMessage[]> PeekMessages(
            int? maxMessages = default,
            CancellationToken cancellationToken = default) =>
            PeekMessagesInternal(
                maxMessages,
                false, // async
                cancellationToken)
                .EnsureCompleted();

        /// <summary>
        /// Retrieves one or more messages from the front of the queue but does not alter the visibility of the message.
        ///
        /// For more information, see
        /// <see href="https://docs.microsoft.com/rest/api/storageservices/peek-messages">
        /// Peek Messages</see>.
        /// </summary>
        /// <param name="maxMessages">
        /// Optional. A nonzero integer value that specifies the number of messages to peek from the queue, up to a maximum of 32.
        /// By default, a single message is peeked from the queue with this operation.
        /// </param>
        /// <param name="cancellationToken">
        /// Optional <see cref="CancellationToken"/>
        /// </param>
        /// <returns>
        /// <see cref="Response{T}"/> where T is an array of <see cref="PeekedMessage"/>
        /// </returns>
        public virtual async Task<Response<PeekedMessage[]>> PeekMessagesAsync(
            int? maxMessages = default,
            CancellationToken cancellationToken = default) =>
            await PeekMessagesInternal(
                maxMessages,
                true, // async
                cancellationToken)
                .ConfigureAwait(false);

        /// <summary>
        /// Retrieves one or more messages from the front of the queue but does not alter the visibility of the message.
        ///
        /// For more information, see
        /// <see href="https://docs.microsoft.com/rest/api/storageservices/peek-messages">
        /// Peek Messages</see>.
        /// </summary>
        /// <param name="maxMessages">
        /// Optional. A nonzero integer value that specifies the number of messages to peek from the queue, up to a maximum of 32.
        /// By default, a single message is peeked from the queue with this operation.
        /// </param>
        /// <param name="async">
        /// Whether to invoke the operation asynchronously.
        /// </param>
        /// <param name="cancellationToken">
        /// Optional <see cref="CancellationToken"/>
        /// </param>
        /// <param name="operationName">
        /// The name of the calling operation.
        /// </param>
        /// <returns>
        /// <see cref="Response{T}"/> where T is an array of <see cref="PeekedMessage"/>
        /// </returns>
        private async Task<Response<PeekedMessage[]>> PeekMessagesInternal(
            int? maxMessages,
            bool async,
            CancellationToken cancellationToken,
            string operationName = null)
        {
            using (ClientConfiguration.Pipeline.BeginLoggingScope(nameof(QueueClient)))
            {
                ClientConfiguration.Pipeline.LogMethodEnter(
                    nameof(QueueClient),
                    message:
                    $"Uri: {MessagesUri}\n" +
                    $"{nameof(maxMessages)}: {maxMessages}");
<<<<<<< HEAD
                DiagnosticScope scope = ClientDiagnostics.CreateScope(operationName);
                try
                {
                    scope.Start();

                    Response<IEnumerable<PeekedMessageItem>> response = await QueueRestClient.Messages.PeekAsync(
                        ClientDiagnostics,
                        Pipeline,
                        MessagesUri,
                        version: Version.ToVersionString(),
                        numberOfMessages: maxMessages,
                        async: async,
                        operationName: operationName,
                        cancellationToken: cancellationToken)
                        .ConfigureAwait(false);
=======

                operationName ??= $"{nameof(QueueClient)}.{nameof(PeekMessages)}";
                DiagnosticScope scope = ClientConfiguration.ClientDiagnostics.CreateScope(operationName);
                try
                {
                    scope.Start();
                    ResponseWithHeaders<IReadOnlyList<PeekedMessageItem>, MessagesPeekHeaders> response;

                    if (async)
                    {
                        response = await _messagesRestClient.PeekAsync(
                            numberOfMessages: maxMessages,
                            cancellationToken: cancellationToken)
                            .ConfigureAwait(false);
                    }
                    else
                    {
                        response = _messagesRestClient.Peek(
                            numberOfMessages: maxMessages,
                            cancellationToken: cancellationToken);
                    }
>>>>>>> ac24a13f

                    // Return an exploding Response on 304
                    if (response.IsUnavailable())
                    {
                        return response.GetRawResponse().AsNoBodyResponse<PeekedMessage[]>();
                    }
<<<<<<< HEAD
                    else
                    {
                        PeekedMessage[] peekedMessages;
                        if (InvalidQueueMessageAsync != null)
                        {
                            peekedMessages = ToPeekedMessagesWithInvalidMessageHandling(response.Value, cancellationToken);
                        }
                        else
                        {
                            peekedMessages = response.Value.Select(x => PeekedMessage.ToPeekedMessage(x, _messageEncoding)).ToArray();
                        }

                        if (UsingClientSideEncryption)
                        {
                            return Response.FromValue(
                                await new QueueClientSideDecryptor(ClientSideEncryption)
                                    .ClientSideDecryptMessagesInternal(peekedMessages, async, cancellationToken).ConfigureAwait(false),
                                response.GetRawResponse());
                        }
                        else
                        {
                            return Response.FromValue(peekedMessages, response.GetRawResponse());
                        }
=======
                    else if (UsingClientSideEncryption)
                    {
                        return Response.FromValue(
                            await new QueueClientSideDecryptor(ClientConfiguration.ClientSideEncryption)
                                .ClientSideDecryptMessagesInternal(response.Value.Select(x => PeekedMessage.ToPeekedMessage(x, ClientConfiguration.MessageEncoding)).ToArray(), async, cancellationToken).ConfigureAwait(false),
                            response.GetRawResponse());
                    }
                    else
                    {
                        return Response.FromValue(response.Value.Select(x => PeekedMessage.ToPeekedMessage(x, ClientConfiguration.MessageEncoding)).ToArray(), response.GetRawResponse());
>>>>>>> ac24a13f
                    }
                }
                catch (Exception ex)
                {
<<<<<<< HEAD
                    scope.Failed(ex);
                    Pipeline.LogException(ex);
=======
                    ClientConfiguration.Pipeline.LogException(ex);
                    scope.Failed(ex);
>>>>>>> ac24a13f
                    throw;
                }
                finally
                {
<<<<<<< HEAD
                    scope.Dispose();
                    Pipeline.LogMethodExit(nameof(QueueClient));
=======
                    ClientConfiguration.Pipeline.LogMethodExit(nameof(QueueClient));
                    scope.Dispose();
>>>>>>> ac24a13f
                }
            }
        }

        private PeekedMessage[] ToPeekedMessagesWithInvalidMessageHandling(
            IEnumerable<PeekedMessageItem> peekedMessageItems,
            CancellationToken cancellationToken)
        {
            List<PeekedMessage> peekedMessages = new List<PeekedMessage>();

            foreach (var peekedMessageItem in peekedMessageItems)
            {
                try
                {
                    peekedMessages.Add(PeekedMessage.ToPeekedMessage(peekedMessageItem, _messageEncoding));
                }
                catch (FormatException)
                {
                    _ = Task.Run(() => InvalidQueueMessageAsync.Invoke(
                        new InvalidQueueMessageEventArgs(
                            this,
                            PeekedMessage.ToPeekedMessage(peekedMessageItem, QueueMessageEncoding.None),
                            cancellationToken)), cancellationToken);
                }
            }

            return peekedMessages.ToArray();
        }

        #endregion PeekMessages

        /// <summary>
        /// Get the URI to a specific message given its ID.
        /// </summary>
        /// <param name="messageId">ID of the message.</param>
        /// <returns>URI to the given message.</returns>
        private Uri GetMessageUri(string messageId) =>
            MessagesUri.AppendToPath(messageId.ToString(CultureInfo.InvariantCulture));

        #region DeleteMessage
        /// <summary>
        /// Permanently removes the specified message from its queue.
        ///
        /// For more information, see
        /// <see href="https://docs.microsoft.com/rest/api/storageservices/delete-message2">
        /// Delete Message</see>.
        /// </summary>
        /// <param name="messageId">ID of the message to delete.</param>
        /// <param name="popReceipt">
        /// Required. A valid pop receipt value returned from an earlier call to the Get Messages or Update Message operation.
        /// </param>
        /// <param name="cancellationToken">
        /// Optional <see cref="CancellationToken"/>.
        /// </param>
        /// <returns>
        /// <see cref="Response"/>.
        /// </returns>
        public virtual Response DeleteMessage(
            string messageId,
            string popReceipt,
            CancellationToken cancellationToken = default) =>
            DeleteMessageInternal(
                messageId,
                popReceipt,
                false, // async
                cancellationToken)
                .EnsureCompleted();

        /// <summary>
        /// Permanently removes the specified message from its queue.
        ///
        /// For more information, see
        /// <see href="https://docs.microsoft.com/rest/api/storageservices/delete-message2">
        /// Delete Message</see>.
        /// </summary>
        /// <param name="messageId">ID of the message to delete.</param>
        /// <param name="popReceipt">
        /// Required. A valid pop receipt value returned from an earlier call to the Get Messages or Update Message operation.
        /// </param>
        /// <param name="cancellationToken">
        /// Optional <see cref="CancellationToken"/>.
        /// </param>
        /// <returns>
        /// <see cref="Response"/>.
        /// </returns>
        public virtual async Task<Response> DeleteMessageAsync(
            string messageId,
            string popReceipt,
            CancellationToken cancellationToken = default) =>
            await DeleteMessageInternal(
                messageId,
                popReceipt,
                true, // async
                cancellationToken)
                .ConfigureAwait(false);

        /// <summary>
        /// Permanently removes the specified message from its queue.
        ///
        /// For more information, see
        /// <see href="https://docs.microsoft.com/rest/api/storageservices/delete-message2">
        /// Delete Message</see>.
        /// </summary>
        /// <param name="messageId">ID of the message to delete.</param>
        /// <param name="popReceipt">
        /// Required. A valid pop receipt value returned from an earlier call to the Get Messages or Update Message operation.
        /// </param>
        /// <param name="async">
        /// Whether to invoke the operation asynchronously.
        /// </param>
        /// <param name="cancellationToken">
        /// Optional <see cref="CancellationToken"/>.
        /// </param>
        /// <returns>
        /// <see cref="Response"/>.
        /// </returns>
        private async Task<Response> DeleteMessageInternal(
            string messageId,
            string popReceipt,
            bool async,
            CancellationToken cancellationToken)
        {
            Uri uri = GetMessageUri(messageId);
            using (ClientConfiguration.Pipeline.BeginLoggingScope(nameof(QueueClient)))
            {
                ClientConfiguration.Pipeline.LogMethodEnter(
                    nameof(QueueClient),
                    message:
                    $"Uri: {uri}\n" +
                    $"{nameof(popReceipt)}: {popReceipt}");

                DiagnosticScope scope = ClientConfiguration.ClientDiagnostics.CreateScope($"{nameof(QueueClient)}.{nameof(DeleteMessage)}");

                try
                {
                    ResponseWithHeaders<MessageIdDeleteHeaders> response;
                    scope.Start();

                    if (async)
                    {
                        response = await _messageIdRestClient.DeleteAsync(
                            messageid: messageId,
                            popReceipt: popReceipt,
                            cancellationToken: cancellationToken)
                            .ConfigureAwait(false);
                    }
                    else
                    {
                        response = _messageIdRestClient.Delete(
                            messageid: messageId,
                            popReceipt: popReceipt,
                            cancellationToken: cancellationToken);
                    }

                    return response.GetRawResponse();
                }
                catch (Exception ex)
                {
                    ClientConfiguration.Pipeline.LogException(ex);
                    scope.Failed(ex);
                    throw;
                }
                finally
                {
                    ClientConfiguration.Pipeline.LogMethodExit(nameof(QueueClient));
                    scope.Dispose();
                }
            }
        }
        #endregion DeleteMessage

        #region UpdateMessage
        /// <summary>
        /// Changes a message's visibility timeout and contents.
        ///
        /// A message must be in a format that can be included in an XML request with UTF-8 encoding.
        /// Otherwise <see cref="QueueClientOptions.MessageEncoding"/> option can be set to <see cref="QueueMessageEncoding.Base64"/> to handle non compliant messages.
        /// The encoded message can be up to 64 KiB in size for versions 2011-08-18 and newer, or 8 KiB in size for previous versions.
        ///
        /// For more information, see
        /// <see href="https://docs.microsoft.com/rest/api/storageservices/update-message">
        /// Update Message</see>.
        /// </summary>
        /// <param name="messageId">ID of the message to update.</param>
        /// <param name="popReceipt">
        /// Required. Specifies the valid pop receipt value returned from an earlier call to the Get Messages or Update Message operation.
        /// </param>
        /// <param name="messageText">
        /// Optional. Updated message text.
        /// </param>
        /// <param name="visibilityTimeout">
        /// Required. Specifies the new visibility timeout value, in seconds, relative to server time. The new value must be larger than
        /// or equal to 0, and cannot be larger than 7 days. The visibility timeout of a message cannot be set to a value later than the
        /// expiry time. A message can be updated until it has been deleted or has expired.
        /// </param>
        /// <param name="cancellationToken">
        /// Optional <see cref="CancellationToken"/>.
        /// </param>
        /// <returns>
        /// <see cref="Response{UpdateReceipt}"/>.
        /// </returns>
        /// <remarks>
        /// This version of library does not encode message by default.
        /// <see cref="QueueMessageEncoding.Base64"/> was the default behavior in the prior v11 library.  See
        /// <see href="https://docs.microsoft.com/en-us/dotnet/api/microsoft.azure.storage.queue.cloudqueue.encodemessage?view=azure-dotnet-legacy">CloudQueue.EncodeMessage</see>.
        /// </remarks>
        public virtual Response<UpdateReceipt> UpdateMessage(
            string messageId,
            string popReceipt,
            string messageText = null,
            TimeSpan visibilityTimeout = default,
            CancellationToken cancellationToken = default) =>
            UpdateMessageInternal(
                ToBinaryData(messageText),
                messageId,
                popReceipt,
                visibilityTimeout,
                false, // async
                cancellationToken)
                .EnsureCompleted();

        /// <summary>
        /// Changes a message's visibility timeout and contents.
        ///
        /// A message must be in a format that can be included in an XML request with UTF-8 encoding.
        /// Otherwise <see cref="QueueClientOptions.MessageEncoding"/> option can be set to <see cref="QueueMessageEncoding.Base64"/> to handle non compliant messages.
        /// The encoded message can be up to 64 KiB in size for versions 2011-08-18 and newer, or 8 KiB in size for previous versions.
        ///
        /// For more information, see
        /// <see href="https://docs.microsoft.com/rest/api/storageservices/update-message">
        /// Update Message</see>.
        /// </summary>
        /// <param name="messageId">ID of the message to update.</param>
        /// <param name="popReceipt">
        /// Required. Specifies the valid pop receipt value returned from an earlier call to the Get Messages or Update Message operation.
        /// </param>
        /// <param name="message">
        /// Optional. Updated message.
        /// </param>
        /// <param name="visibilityTimeout">
        /// Required. Specifies the new visibility timeout value, in seconds, relative to server time. The new value must be larger than
        /// or equal to 0, and cannot be larger than 7 days. The visibility timeout of a message cannot be set to a value later than the
        /// expiry time. A message can be updated until it has been deleted or has expired.
        /// </param>
        /// <param name="cancellationToken">
        /// Optional <see cref="CancellationToken"/>.
        /// </param>
        /// <returns>
        /// <see cref="Response{UpdateReceipt}"/>.
        /// </returns>
        /// <remarks>
        /// This version of library does not encode message by default.
        /// <see cref="QueueMessageEncoding.Base64"/> was the default behavior in the prior v11 library.  See
        /// <see href="https://docs.microsoft.com/en-us/dotnet/api/microsoft.azure.storage.queue.cloudqueue.encodemessage?view=azure-dotnet-legacy">CloudQueue.EncodeMessage</see>.
        /// </remarks>
        public virtual Response<UpdateReceipt> UpdateMessage(
            string messageId,
            string popReceipt,
            BinaryData message,
            TimeSpan visibilityTimeout = default,
            CancellationToken cancellationToken = default) =>
            UpdateMessageInternal(
                message,
                messageId,
                popReceipt,
                visibilityTimeout,
                false, // async
                cancellationToken)
                .EnsureCompleted();

        /// <summary>
        /// Changes a message's visibility timeout and contents.
        ///
        /// A message must be in a format that can be included in an XML request with UTF-8 encoding.
        /// Otherwise <see cref="QueueClientOptions.MessageEncoding"/> option can be set to <see cref="QueueMessageEncoding.Base64"/> to handle non compliant messages.
        /// The encoded message can be up to 64 KiB in size for versions 2011-08-18 and newer, or 8 KiB in size for previous versions.
        ///
        /// For more information, see
        /// <see href="https://docs.microsoft.com/rest/api/storageservices/update-message">
        /// Update Message</see>.
        /// </summary>
        /// <param name="messageId">ID of the message to update.</param>
        /// <param name="popReceipt">
        /// Required. Specifies the valid pop receipt value returned from an earlier call to the Get Messages or Update Message operation.
        /// </param>
        /// <param name="messageText">
        /// Optional. Updated message text.
        /// </param>
        /// <param name="visibilityTimeout">
        /// Required. Specifies the new visibility timeout value, in seconds, relative to server time. The new value must be larger than
        /// or equal to 0, and cannot be larger than 7 days. The visibility timeout of a message cannot be set to a value later than the
        /// expiry time. A message can be updated until it has been deleted or has expired.
        /// </param>
        /// <param name="cancellationToken">
        /// Optional <see cref="CancellationToken"/>.
        /// </param>
        /// <returns>
        /// <see cref="Response{UpdateReceipt}"/>.
        /// </returns>
        /// <remarks>
        /// This version of library does not encode message by default.
        /// <see cref="QueueMessageEncoding.Base64"/> was the default behavior in the prior v11 library.  See
        /// <see href="https://docs.microsoft.com/en-us/dotnet/api/microsoft.azure.storage.queue.cloudqueue.encodemessage?view=azure-dotnet-legacy">CloudQueue.EncodeMessage</see>.
        /// </remarks>
        public virtual async Task<Response<UpdateReceipt>> UpdateMessageAsync(
            string messageId,
            string popReceipt,
            string messageText = null,
            TimeSpan visibilityTimeout = default,
            CancellationToken cancellationToken = default) =>
            await UpdateMessageInternal(
                ToBinaryData(messageText),
                messageId,
                popReceipt,
                visibilityTimeout,
                true, // async
                cancellationToken)
                .ConfigureAwait(false);

        /// <summary>
        /// Changes a message's visibility timeout and contents.
        ///
        /// A message must be in a format that can be included in an XML request with UTF-8 encoding.
        /// Otherwise <see cref="QueueClientOptions.MessageEncoding"/> option can be set to <see cref="QueueMessageEncoding.Base64"/> to handle non compliant messages.
        /// The encoded message can be up to 64 KiB in size for versions 2011-08-18 and newer, or 8 KiB in size for previous versions.
        ///
        /// For more information, see
        /// <see href="https://docs.microsoft.com/rest/api/storageservices/update-message">
        /// Update Message</see>.
        /// </summary>
        /// <param name="messageId">ID of the message to update.</param>
        /// <param name="popReceipt">
        /// Required. Specifies the valid pop receipt value returned from an earlier call to the Get Messages or Update Message operation.
        /// </param>
        /// <param name="message">
        /// Optional. Updated message.
        /// </param>
        /// <param name="visibilityTimeout">
        /// Required. Specifies the new visibility timeout value, in seconds, relative to server time. The new value must be larger than
        /// or equal to 0, and cannot be larger than 7 days. The visibility timeout of a message cannot be set to a value later than the
        /// expiry time. A message can be updated until it has been deleted or has expired.
        /// </param>
        /// <param name="cancellationToken">
        /// Optional <see cref="CancellationToken"/>.
        /// </param>
        /// <returns>
        /// <see cref="Response{UpdateReceipt}"/>.
        /// </returns>
        /// <remarks>
        /// This version of library does not encode message by default.
        /// <see cref="QueueMessageEncoding.Base64"/> was the default behavior in the prior v11 library.  See
        /// <see href="https://docs.microsoft.com/en-us/dotnet/api/microsoft.azure.storage.queue.cloudqueue.encodemessage?view=azure-dotnet-legacy">CloudQueue.EncodeMessage</see>.
        /// </remarks>
        public virtual async Task<Response<UpdateReceipt>> UpdateMessageAsync(
            string messageId,
            string popReceipt,
            BinaryData message,
            TimeSpan visibilityTimeout = default,
            CancellationToken cancellationToken = default) =>
            await UpdateMessageInternal(
                message,
                messageId,
                popReceipt,
                visibilityTimeout,
                true, // async
                cancellationToken)
                .ConfigureAwait(false);

        /// <summary>
        /// Changes a message's visibility timeout and contents.
        ///
        /// A message must be in a format that can be included in an XML request with UTF-8 encoding.
        /// Otherwise <see cref="QueueClientOptions.MessageEncoding"/> option can be set to <see cref="QueueMessageEncoding.Base64"/> to handle non compliant messages.
        /// The encoded message can be up to 64 KiB in size for versions 2011-08-18 and newer, or 8 KiB in size for previous versions.
        ///
        /// For more information, see
        /// <see href="https://docs.microsoft.com/rest/api/storageservices/update-message">
        /// Update Message</see>.
        /// </summary>
        /// <param name="message">
        /// Updated message.
        /// </param>
        /// <param name="messageId">ID of the message to update.</param>
        /// <param name="popReceipt">
        /// Required. Specifies the valid pop receipt value returned from an earlier call to the Get Messages or Update Message operation.
        /// </param>
        /// <param name="visibilityTimeout">
        /// Required. Specifies the new visibility timeout value, in seconds, relative to server time. The new value must be larger than
        /// or equal to 0, and cannot be larger than 7 days. The visibility timeout of a message cannot be set to a value later than the
        /// expiry time. A message can be updated until it has been deleted or has expired.
        /// </param>
        /// <param name="async">
        /// Whether to invoke the operation asynchronously.
        /// </param>
        /// <param name="cancellationToken">
        /// Optional <see cref="CancellationToken"/>.
        /// </param>
        /// <param name="operationName">
        /// The name of the calling operatation.
        /// </param>
        /// <returns>
        /// <see cref="Response{UpdateReceipt}"/>.
        /// </returns>
        /// <remarks>
        /// This version of library does not encode message by default.
        /// <see cref="QueueMessageEncoding.Base64"/> was the default behavior in the prior v11 library.  See
        /// <see href="https://docs.microsoft.com/en-us/dotnet/api/microsoft.azure.storage.queue.cloudqueue.encodemessage?view=azure-dotnet-legacy">CloudQueue.EncodeMessage</see>.
        /// </remarks>
        private async Task<Response<UpdateReceipt>> UpdateMessageInternal(
            BinaryData message,
            string messageId,
            string popReceipt,
            TimeSpan visibilityTimeout,
            bool async,
            CancellationToken cancellationToken,
            string operationName = null)
        {
            Uri uri = GetMessageUri(messageId);
            using (ClientConfiguration.Pipeline.BeginLoggingScope(nameof(QueueClient)))
            {
                ClientConfiguration.Pipeline.LogMethodEnter(
                    nameof(QueueClient),
                    message:
                    $"Uri: {uri}\n" +
                    $"{nameof(popReceipt)}: {popReceipt}" +
                    $"{nameof(visibilityTimeout)}: {visibilityTimeout}");

                operationName ??= $"{nameof(QueueClient)}.{nameof(UpdateMessage)}";
                DiagnosticScope scope = ClientConfiguration.ClientDiagnostics.CreateScope(operationName);

                try
                {
                    scope.Start();
                    if (UsingClientSideEncryption)
                    {
                        message = await new QueueClientSideEncryptor(new ClientSideEncryptor(ClientConfiguration.ClientSideEncryption))
                            .ClientSideEncryptInternal(message, async, cancellationToken).ConfigureAwait(false);
                    }
                    QueueMessage queueSendMessage = null;
                    if (message != null)
                    {
                        queueSendMessage = new QueueMessage { MessageText = QueueMessageCodec.EncodeMessageBody(message, ClientConfiguration.MessageEncoding) };
                    }

                    ResponseWithHeaders<MessageIdUpdateHeaders> response;

                    if (async)
                    {
                        response = await _messageIdRestClient.UpdateAsync(
                            messageid: messageId,
                            popReceipt: popReceipt,
                            visibilitytimeout: (int)visibilityTimeout.TotalSeconds,
                            queueMessage: queueSendMessage,
                            cancellationToken: cancellationToken)
                            .ConfigureAwait(false);
                    }
                    else
                    {
                        response = _messageIdRestClient.Update(
                            messageid: messageId,
                            popReceipt: popReceipt,
                            visibilitytimeout: (int)visibilityTimeout.TotalSeconds,
                            queueMessage: queueSendMessage,
                            cancellationToken: cancellationToken);
                    }

                    UpdateReceipt updateReceipt = new UpdateReceipt
                    {
                        NextVisibleOn = response.Headers.TimeNextVisible.GetValueOrDefault(),
                        PopReceipt = response.Headers.PopReceipt
                    };

                    return Response.FromValue(
                        updateReceipt,
                        response.GetRawResponse());
                }
                catch (Exception ex)
                {
                    ClientConfiguration.Pipeline.LogException(ex);
                    scope.Failed(ex);
                    throw;
                }
                finally
                {
                    ClientConfiguration.Pipeline.LogMethodExit(nameof(QueueClient));
                    scope.Dispose();
                }
            }
        }
        #endregion UpdateMessage

        #region GenerateSas
        /// <summary>
        /// The <see cref="GenerateSasUri(QueueSasPermissions, DateTimeOffset)"/>
        /// returns a <see cref="Uri"/> that generates a Queue Service
        /// Shared Access Signature (SAS) Uri based on the Client properties
        /// and parameters passed.
        ///
        /// For more information, see
        /// <see href="https://docs.microsoft.com/en-us/rest/api/storageservices/constructing-a-service-sas">
        /// Constructing a Service SAS</see>.
        /// </summary>
        /// <param name="permissions">
        /// Required. Specifies the list of permissions to be associated with the SAS.
        /// See <see cref="QueueSasPermissions"/>.
        /// </param>
        /// <param name="expiresOn">
        /// Required. Specifies the time at which the SAS becomes invalid. This field
        /// must be omitted if it has been specified in an associated stored access policy.
        /// </param>
        /// <returns>
        /// A <see cref="QueueSasBuilder"/> on successfully deleting.
        /// </returns>
        /// <remarks>
        /// A <see cref="Exception"/> will be thrown if a failure occurs.
        /// </remarks>
        public virtual Uri GenerateSasUri(QueueSasPermissions permissions, DateTimeOffset expiresOn)
            => GenerateSasUri(new QueueSasBuilder(permissions, expiresOn) { QueueName = Name });

        /// <summary>
        /// The <see cref="GenerateSasUri(QueueSasBuilder)"/> returns a
        /// <see cref="Uri"/> that generates a Queue Service SAS Uri based
        /// on the Client properties and builder passed.
        ///
        /// For more information, see
        /// <see href="https://docs.microsoft.com/en-us/rest/api/storageservices/constructing-a-service-sas">
        /// Constructing a Service SAS</see>
        /// </summary>
        /// <param name="builder">
        /// Used to generate a Shared Access Signature (SAS)
        /// </param>
        /// <returns>
        /// A <see cref="QueueSasBuilder"/> on successfully deleting.
        /// </returns>
        /// <remarks>
        /// A <see cref="Exception"/> will be thrown if a failure occurs.
        /// </remarks>
        public virtual Uri GenerateSasUri(
            QueueSasBuilder builder)
        {
            builder = builder ?? throw Errors.ArgumentNull(nameof(builder));
            if (!builder.QueueName.Equals(Name, StringComparison.InvariantCulture))
            {
                // TODO: throw proper exception for non-matching builder name
                // e.g. containerName doesn't match or leave the containerName in builder
                // should be left empty. Or should we always default to the client's ContainerName
                // and chug along if they don't match?
                throw Errors.SasNamesNotMatching(
                    nameof(builder.QueueName),
                    nameof(QueueSasBuilder),
                    nameof(Name));
            }
            QueueUriBuilder sasUri = new QueueUriBuilder(Uri);
            sasUri.Query = builder.ToSasQueryParameters(ClientConfiguration.SharedKeyCredential).ToString();
            return sasUri.ToUri();
        }
        #endregion

        #region Encoding
        private static BinaryData ToBinaryData(string input)
        {
            if (input == null)
            {
                return null;
            } else
            {
                return new BinaryData(input);
            }
        }

        private void AssertEncodingForEncryption()
        {
            if (UsingClientSideEncryption && ClientConfiguration.MessageEncoding != QueueMessageEncoding.None)
            {
                throw new ArgumentException($"{nameof(SpecializedQueueClientOptions)} requires {nameof(QueueMessageEncoding)}.{nameof(QueueMessageEncoding.None)}" +
                    $" if {nameof(SpecializedQueueClientOptions.ClientSideEncryption)} is enabled as encrypted payload is already Base64 encoded.");
            }
        }
        #endregion Encoding
    }
}

namespace Azure.Storage.Queues.Specialized
{
    /// <summary>
    /// Add methods to <see cref="Queues"/> clients.
    /// </summary>
    public static partial class SpecializedQueueExtensions
    {
        /// <summary>
        /// Creates a new instance of the <see cref="QueueClient"/> class, maintaining all the same
        /// internals but specifying new <see cref="ClientSideEncryptionOptions"/>.
        /// </summary>
        /// <param name="client">Client to base off of.</param>
        /// <param name="clientSideEncryptionOptions">New encryption options. Setting this to <code>default</code> will clear client-side encryption.</param>
        /// <returns>New instance with provided options and same internals otherwise.</returns>
        public static QueueClient WithClientSideEncryptionOptions(this QueueClient client, ClientSideEncryptionOptions clientSideEncryptionOptions)
            => client.WithClientSideEncryptionOptionsCore(clientSideEncryptionOptions);
    }
}<|MERGE_RESOLUTION|>--- conflicted
+++ resolved
@@ -2194,24 +2194,6 @@
                     $"Uri: {MessagesUri}\n" +
                     $"{nameof(maxMessages)}: {maxMessages}\n" +
                     $"{nameof(visibilityTimeout)}: {visibilityTimeout}");
-<<<<<<< HEAD
-                DiagnosticScope scope = ClientDiagnostics.CreateScope(operationName);
-                try
-                {
-                    scope.Start();
-
-                    var response = await QueueRestClient.Messages.DequeueAsync(
-                        ClientDiagnostics,
-                        Pipeline,
-                        MessagesUri,
-                        version: Version.ToVersionString(),
-                        numberOfMessages: maxMessages,
-                        visibilitytimeout: (int?)visibilityTimeout?.TotalSeconds,
-                        async: async,
-                        operationName: operationName,
-                        cancellationToken: cancellationToken)
-                        .ConfigureAwait(false);
-=======
 
                 operationName ??= $"{nameof(QueueClient)}.{nameof(ReceiveMessages)}";
                 DiagnosticScope scope = ClientConfiguration.ClientDiagnostics.CreateScope(operationName);
@@ -2235,13 +2217,11 @@
                             visibilitytimeout: (int?)visibilityTimeout?.TotalSeconds,
                             cancellationToken: cancellationToken);
                     }
->>>>>>> ac24a13f
 
                     // Return an exploding Response on 304
                     if (response.IsUnavailable())
                     {
                         return response.GetRawResponse().AsNoBodyResponse<QueueMessage[]>();
-<<<<<<< HEAD
                     } else
                     {
                         QueueMessage[] queueMessages;
@@ -2250,13 +2230,13 @@
                             queueMessages = ToQueueMessagesWithInvalidMessageHandling(response.Value, cancellationToken);
                         } else
                         {
-                            queueMessages = response.Value.Select(x => QueueMessage.ToQueueMessage(x, _messageEncoding)).ToArray();
+                            queueMessages = response.Value.Select(x => QueueMessage.ToQueueMessage(x, ClientConfiguration.MessageEncoding)).ToArray();
                         }
 
                         if (UsingClientSideEncryption)
                         {
                             return Response.FromValue(
-                                await new QueueClientSideDecryptor(ClientSideEncryption)
+                                await new QueueClientSideDecryptor(ClientConfiguration.ClientSideEncryption)
                                     .ClientSideDecryptMessagesInternal(queueMessages, async, cancellationToken).ConfigureAwait(false),
                                 response.GetRawResponse());
                         }
@@ -2264,41 +2244,18 @@
                         {
                             return Response.FromValue(queueMessages, response.GetRawResponse());
                         }
-=======
                     }
-                    else if (UsingClientSideEncryption)
-                    {
-                        return Response.FromValue(
-                            await new QueueClientSideDecryptor(ClientConfiguration.ClientSideEncryption)
-                                .ClientSideDecryptMessagesInternal(response.Value.Select(x => QueueMessage.ToQueueMessage(x, ClientConfiguration.MessageEncoding)).ToArray(), async, cancellationToken).ConfigureAwait(false),
-                            response.GetRawResponse());
-                    }
-                    else
-                    {
-                        return Response.FromValue(response.Value.Select(x => QueueMessage.ToQueueMessage(x, ClientConfiguration.MessageEncoding)).ToArray(), response.GetRawResponse());
->>>>>>> ac24a13f
-                    }
                 }
                 catch (Exception ex)
                 {
-<<<<<<< HEAD
-                    scope.Failed(ex);
-                    Pipeline.LogException(ex);
-=======
                     ClientConfiguration.Pipeline.LogException(ex);
                     scope.Failed(ex);
->>>>>>> ac24a13f
                     throw;
                 }
                 finally
                 {
-<<<<<<< HEAD
-                    scope.Dispose();
-                    Pipeline.LogMethodExit(nameof(QueueClient));
-=======
                     ClientConfiguration.Pipeline.LogMethodExit(nameof(QueueClient));
                     scope.Dispose();
->>>>>>> ac24a13f
                 }
             }
         }
@@ -2313,7 +2270,7 @@
             {
                 try
                 {
-                    queueMessages.Add(QueueMessage.ToQueueMessage(dequeuedMessageItem, _messageEncoding));
+                    queueMessages.Add(QueueMessage.ToQueueMessage(dequeuedMessageItem, ClientConfiguration.MessageEncoding));
                 }
                 catch (FormatException)
                 {
@@ -2590,23 +2547,6 @@
                     message:
                     $"Uri: {MessagesUri}\n" +
                     $"{nameof(maxMessages)}: {maxMessages}");
-<<<<<<< HEAD
-                DiagnosticScope scope = ClientDiagnostics.CreateScope(operationName);
-                try
-                {
-                    scope.Start();
-
-                    Response<IEnumerable<PeekedMessageItem>> response = await QueueRestClient.Messages.PeekAsync(
-                        ClientDiagnostics,
-                        Pipeline,
-                        MessagesUri,
-                        version: Version.ToVersionString(),
-                        numberOfMessages: maxMessages,
-                        async: async,
-                        operationName: operationName,
-                        cancellationToken: cancellationToken)
-                        .ConfigureAwait(false);
-=======
 
                 operationName ??= $"{nameof(QueueClient)}.{nameof(PeekMessages)}";
                 DiagnosticScope scope = ClientConfiguration.ClientDiagnostics.CreateScope(operationName);
@@ -2628,14 +2568,12 @@
                             numberOfMessages: maxMessages,
                             cancellationToken: cancellationToken);
                     }
->>>>>>> ac24a13f
 
                     // Return an exploding Response on 304
                     if (response.IsUnavailable())
                     {
                         return response.GetRawResponse().AsNoBodyResponse<PeekedMessage[]>();
                     }
-<<<<<<< HEAD
                     else
                     {
                         PeekedMessage[] peekedMessages;
@@ -2645,13 +2583,13 @@
                         }
                         else
                         {
-                            peekedMessages = response.Value.Select(x => PeekedMessage.ToPeekedMessage(x, _messageEncoding)).ToArray();
+                            peekedMessages = response.Value.Select(x => PeekedMessage.ToPeekedMessage(x, ClientConfiguration.MessageEncoding)).ToArray();
                         }
 
                         if (UsingClientSideEncryption)
                         {
                             return Response.FromValue(
-                                await new QueueClientSideDecryptor(ClientSideEncryption)
+                                await new QueueClientSideDecryptor(ClientConfiguration.ClientSideEncryption)
                                     .ClientSideDecryptMessagesInternal(peekedMessages, async, cancellationToken).ConfigureAwait(false),
                                 response.GetRawResponse());
                         }
@@ -2659,40 +2597,18 @@
                         {
                             return Response.FromValue(peekedMessages, response.GetRawResponse());
                         }
-=======
-                    else if (UsingClientSideEncryption)
-                    {
-                        return Response.FromValue(
-                            await new QueueClientSideDecryptor(ClientConfiguration.ClientSideEncryption)
-                                .ClientSideDecryptMessagesInternal(response.Value.Select(x => PeekedMessage.ToPeekedMessage(x, ClientConfiguration.MessageEncoding)).ToArray(), async, cancellationToken).ConfigureAwait(false),
-                            response.GetRawResponse());
                     }
-                    else
-                    {
-                        return Response.FromValue(response.Value.Select(x => PeekedMessage.ToPeekedMessage(x, ClientConfiguration.MessageEncoding)).ToArray(), response.GetRawResponse());
->>>>>>> ac24a13f
-                    }
                 }
                 catch (Exception ex)
                 {
-<<<<<<< HEAD
-                    scope.Failed(ex);
-                    Pipeline.LogException(ex);
-=======
                     ClientConfiguration.Pipeline.LogException(ex);
                     scope.Failed(ex);
->>>>>>> ac24a13f
                     throw;
                 }
                 finally
                 {
-<<<<<<< HEAD
-                    scope.Dispose();
-                    Pipeline.LogMethodExit(nameof(QueueClient));
-=======
                     ClientConfiguration.Pipeline.LogMethodExit(nameof(QueueClient));
                     scope.Dispose();
->>>>>>> ac24a13f
                 }
             }
         }
@@ -2707,7 +2623,7 @@
             {
                 try
                 {
-                    peekedMessages.Add(PeekedMessage.ToPeekedMessage(peekedMessageItem, _messageEncoding));
+                    peekedMessages.Add(PeekedMessage.ToPeekedMessage(peekedMessageItem, ClientConfiguration.MessageEncoding));
                 }
                 catch (FormatException)
                 {
