--- conflicted
+++ resolved
@@ -27,13 +27,8 @@
           "Microsoft-HTTPAPI/2.0"
         ],
         "x-ms-client-request-id": "dd5ec555-c2cc-32ef-3185-16423ba91463",
-<<<<<<< HEAD
-        "x-ms-request-id": "6f19d326-101e-0068-16a2-8090b1000000",
+        "x-ms-request-id": "2e36f635-001e-0016-1e3b-ae00f6000000",
         "x-ms-version": "2020-06-12"
-=======
-        "x-ms-request-id": "2e36f635-001e-0016-1e3b-ae00f6000000",
-        "x-ms-version": "2020-04-08"
->>>>>>> 8bdff7ef
       },
       "ResponseBody": []
     },
@@ -63,13 +58,8 @@
           "Microsoft-HTTPAPI/2.0"
         ],
         "x-ms-client-request-id": "3e61cb86-686f-0633-0c7b-a85833c8f200",
-<<<<<<< HEAD
-        "x-ms-request-id": "76d3eab1-a01f-0099-7ba2-80899c000000",
+        "x-ms-request-id": "5b00e6c7-f01f-00bb-1b3b-ae4c83000000",
         "x-ms-version": "2020-06-12"
-=======
-        "x-ms-request-id": "5b00e6c7-f01f-00bb-1b3b-ae4c83000000",
-        "x-ms-version": "2020-04-08"
->>>>>>> 8bdff7ef
       },
       "ResponseBody": []
     },
@@ -98,13 +88,8 @@
           "Microsoft-HTTPAPI/2.0"
         ],
         "x-ms-client-request-id": "a6233657-8cd7-6c07-7a3f-58acf2b17be2",
-<<<<<<< HEAD
-        "x-ms-request-id": "76d3eab2-a01f-0099-7ca2-80899c000000",
+        "x-ms-request-id": "5b00e6c8-f01f-00bb-1c3b-ae4c83000000",
         "x-ms-version": "2020-06-12"
-=======
-        "x-ms-request-id": "5b00e6c8-f01f-00bb-1c3b-ae4c83000000",
-        "x-ms-version": "2020-04-08"
->>>>>>> 8bdff7ef
       },
       "ResponseBody": []
     },
@@ -135,22 +120,13 @@
         ],
         "Transfer-Encoding": "chunked",
         "x-ms-client-request-id": "552bd85c-6f05-97fb-fa4f-f5087e463de6",
-<<<<<<< HEAD
-        "x-ms-request-id": "6f19d371-101e-0068-52a2-8090b1000000",
+        "x-ms-request-id": "2e36f6b0-001e-0016-043b-ae00f6000000",
         "x-ms-version": "2020-06-12"
-=======
-        "x-ms-request-id": "2e36f6b0-001e-0016-043b-ae00f6000000",
-        "x-ms-version": "2020-04-08"
->>>>>>> 8bdff7ef
       },
       "ResponseBody": "\uFEFF\u003C?xml version=\u00221.0\u0022 encoding=\u0022utf-8\u0022?\u003E\u003CUserDelegationKey\u003E\u003CSignedOid\u003Ec4f48289-bb84-4086-b250-6f94a8f64cee\u003C/SignedOid\u003E\u003CSignedTid\u003E72f988bf-86f1-41af-91ab-2d7cd011db47\u003C/SignedTid\u003E\u003CSignedStart\u003E2020-10-29T21:35:43Z\u003C/SignedStart\u003E\u003CSignedExpiry\u003E2020-10-29T22:35:43Z\u003C/SignedExpiry\u003E\u003CSignedService\u003Eb\u003C/SignedService\u003E\u003CSignedVersion\u003E2020-02-10\u003C/SignedVersion\u003E\u003CValue\u003EyPK9dB\u002B7pj/H1Mig5hra3C92Blkk9Qt/CwBLXZIYEK0=\u003C/Value\u003E\u003C/UserDelegationKey\u003E"
     },
     {
-<<<<<<< HEAD
-      "RequestUri": "https://amandaadlscanary2.dfs.core.windows.net/test-filesystem-6685b028-2068-1860-31de-cbf882770dbd?skoid=c4f48289-bb84-4086-b250-6f94a8f64cee\u0026sktid=72f988bf-86f1-41af-91ab-2d7cd011db47\u0026skt=2020-09-01T21%3A00%3A18Z\u0026ske=2020-09-01T22%3A00%3A18Z\u0026sks=b\u0026skv=2020-02-10\u0026sv=2020-06-12\u0026st=2020-09-01T20%3A00%3A18Z\u0026se=2020-09-01T22%3A00%3A18Z\u0026sr=c\u0026sp=racwdlmeop\u0026sig=Sanitized\u0026resource=filesystem\u0026recursive=false\u0026upn=false",
-=======
-      "RequestUri": "https://amandaadlscanary2.dfs.core.windows.net/test-filesystem-6685b028-2068-1860-31de-cbf882770dbd?skoid=c4f48289-bb84-4086-b250-6f94a8f64cee\u0026sktid=72f988bf-86f1-41af-91ab-2d7cd011db47\u0026skt=2020-10-29T21%3A35%3A43Z\u0026ske=2020-10-29T22%3A35%3A43Z\u0026sks=b\u0026skv=2020-02-10\u0026sv=2020-04-08\u0026st=2020-10-29T20%3A35%3A43Z\u0026se=2020-10-29T22%3A35%3A43Z\u0026sr=c\u0026sp=racwdlmeop\u0026sig=Sanitized\u0026resource=filesystem\u0026recursive=false\u0026upn=false",
->>>>>>> 8bdff7ef
+      "RequestUri": "https://amandaadlscanary2.dfs.core.windows.net/test-filesystem-6685b028-2068-1860-31de-cbf882770dbd?skoid=c4f48289-bb84-4086-b250-6f94a8f64cee\u0026sktid=72f988bf-86f1-41af-91ab-2d7cd011db47\u0026skt=2020-10-29T21%3A35%3A43Z\u0026ske=2020-10-29T22%3A35%3A43Z\u0026sks=b\u0026skv=2020-02-10\u0026sv=2020-06-12\u0026st=2020-10-29T20%3A35%3A43Z\u0026se=2020-10-29T22%3A35%3A43Z\u0026sr=c\u0026sp=racwdlmeop\u0026sig=Sanitized\u0026resource=filesystem\u0026recursive=false\u0026upn=false",
       "RequestMethod": "GET",
       "RequestHeaders": {
         "User-Agent": [
@@ -172,13 +148,8 @@
         ],
         "Transfer-Encoding": "chunked",
         "x-ms-client-request-id": "1950f9a9-2585-f4dd-da9c-36bc8cb04d3c",
-<<<<<<< HEAD
-        "x-ms-request-id": "99bae35f-101f-0057-21a2-805812000000",
+        "x-ms-request-id": "d30366cc-c01f-0026-2c3b-aebe39000000",
         "x-ms-version": "2020-06-12"
-=======
-        "x-ms-request-id": "d30366cc-c01f-0026-2c3b-aebe39000000",
-        "x-ms-version": "2020-04-08"
->>>>>>> 8bdff7ef
       },
       "ResponseBody": [
         "{\u0022paths\u0022:[{\u0022contentLength\u0022:\u00220\u0022,\u0022creationTime\u0022:\u0022132484809430404389\u0022,\u0022etag\u0022:\u00220x8D87C5296B30D25\u0022,\u0022group\u0022:\u0022c4f48289-bb84-4086-b250-6f94a8f64cee\u0022,\u0022isDirectory\u0022:\u0022true\u0022,\u0022lastModified\u0022:\u0022Thu, 29 Oct 2020 21:35:43 GMT\u0022,\u0022name\u0022:\u0022test-directory-e17771e4-f57c-007f-5026-e5b603ce4600\u0022,\u0022owner\u0022:\u0022c4f48289-bb84-4086-b250-6f94a8f64cee\u0022,\u0022permissions\u0022:\u0022rwxr-x---\u0022}]}\n"
@@ -208,13 +179,8 @@
           "Microsoft-HTTPAPI/2.0"
         ],
         "x-ms-client-request-id": "855e7d83-23f6-8760-b9f4-dbb5ffd547cd",
-<<<<<<< HEAD
-        "x-ms-request-id": "6f19d394-101e-0068-70a2-8090b1000000",
+        "x-ms-request-id": "2e36f6d4-001e-0016-233b-ae00f6000000",
         "x-ms-version": "2020-06-12"
-=======
-        "x-ms-request-id": "2e36f6d4-001e-0016-233b-ae00f6000000",
-        "x-ms-version": "2020-04-08"
->>>>>>> 8bdff7ef
       },
       "ResponseBody": []
     }
