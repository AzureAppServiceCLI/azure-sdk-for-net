--- conflicted
+++ resolved
@@ -26,15 +26,9 @@
           "Windows-Azure-Blob/1.0",
           "Microsoft-HTTPAPI/2.0"
         ],
-<<<<<<< HEAD
-        "x-ms-client-request-id": "232ed32a-5a94-f7dd-d470-2454a311172a",
-        "x-ms-request-id": "433c933b-001e-0074-5e2b-86c2d1000000",
-        "x-ms-version": "2020-06-12"
-=======
         "x-ms-client-request-id": "30538ac7-8308-ea8d-acd2-5a7a0b64d446",
         "x-ms-request-id": "47ad60d8-f01e-0012-16fa-ac8df1000000",
-        "x-ms-version": "2020-04-08"
->>>>>>> 8bdff7ef
+        "x-ms-version": "2020-06-12"
       },
       "ResponseBody": []
     },
@@ -64,15 +58,9 @@
           "Microsoft-HTTPAPI/2.0"
         ],
         "Transfer-Encoding": "chunked",
-<<<<<<< HEAD
-        "x-ms-client-request-id": "a19de6e5-13c9-6caa-ac5c-5c975f38469a",
-        "x-ms-request-id": "433c93f0-001e-0074-022b-86c2d1000000",
-        "x-ms-version": "2020-06-12"
-=======
         "x-ms-client-request-id": "bf6be26c-29eb-c85f-d4e6-b8b717d79aa2",
         "x-ms-request-id": "47ad610e-f01e-0012-3cfa-ac8df1000000",
-        "x-ms-version": "2020-04-08"
->>>>>>> 8bdff7ef
+        "x-ms-version": "2020-06-12"
       },
       "ResponseBody": "\uFEFF\u003C?xml version=\u00221.0\u0022 encoding=\u0022utf-8\u0022?\u003E\u003CUserDelegationKey\u003E\u003CSignedOid\u003Ec4f48289-bb84-4086-b250-6f94a8f64cee\u003C/SignedOid\u003E\u003CSignedTid\u003E72f988bf-86f1-41af-91ab-2d7cd011db47\u003C/SignedTid\u003E\u003CSignedStart\u003E2020-10-28T07:18:26Z\u003C/SignedStart\u003E\u003CSignedExpiry\u003E2020-10-28T08:18:26Z\u003C/SignedExpiry\u003E\u003CSignedService\u003Eb\u003C/SignedService\u003E\u003CSignedVersion\u003E2020-02-10\u003C/SignedVersion\u003E\u003CValue\u003EfbBXNA/OXdWQm5y57VZZH2RAa1guu2Rytz\u002BPWcThrVs=\u003C/Value\u003E\u003C/UserDelegationKey\u003E"
     },
@@ -104,22 +92,13 @@
         ],
         "x-ms-client-request-id": "290e2fba-15f9-005a-7466-4eaea225dffd",
         "x-ms-namespace-enabled": "true",
-<<<<<<< HEAD
-        "x-ms-request-id": "9616e365-801f-0045-462b-8623c2000000",
+        "x-ms-request-id": "aaeb4569-001f-00af-4bfa-ac04ec000000",
         "x-ms-version": "2020-06-12"
-=======
-        "x-ms-request-id": "aaeb4569-001f-00af-4bfa-ac04ec000000",
-        "x-ms-version": "2020-04-08"
->>>>>>> 8bdff7ef
       },
       "ResponseBody": []
     },
     {
-<<<<<<< HEAD
-      "RequestUri": "https://amandaadlscanary2.dfs.core.windows.net/test-filesystem-7d5f86ba-2c1e-1d97-8585-3b7b8465bf67/test-file-e8fd1d9f-71c8-cfa9-8b9c-2d63c5fbca87?skoid=c4f48289-bb84-4086-b250-6f94a8f64cee\u0026sktid=72f988bf-86f1-41af-91ab-2d7cd011db47\u0026skt=2020-09-08T22%3A03%3A38Z\u0026ske=2020-09-08T23%3A03%3A38Z\u0026sks=b\u0026skv=2020-02-10\u0026sv=2020-06-12\u0026st=2020-09-08T21%3A03%3A38Z\u0026se=2020-09-08T23%3A03%3A38Z\u0026sr=c\u0026sp=racwdlmeop\u0026suoid=64d0614c-718a-a652-07b9-2cc875f8363f\u0026sig=Sanitized\u0026resource=file",
-=======
-      "RequestUri": "https://amandaadlscanary2.dfs.core.windows.net/test-filesystem-7d5f86ba-2c1e-1d97-8585-3b7b8465bf67/test-file-bd6e81d5-7574-5861-37fe-128ecdc7699b?skoid=c4f48289-bb84-4086-b250-6f94a8f64cee\u0026sktid=72f988bf-86f1-41af-91ab-2d7cd011db47\u0026skt=2020-10-28T07%3A18%3A26Z\u0026ske=2020-10-28T08%3A18%3A26Z\u0026sks=b\u0026skv=2020-02-10\u0026sv=2020-04-08\u0026st=2020-10-28T06%3A18%3A26Z\u0026se=2020-10-28T08%3A18%3A26Z\u0026sr=c\u0026sp=racwdlmeop\u0026suoid=2b172669-d00d-8dda-23a3-2132493f5a67\u0026sig=Sanitized\u0026resource=file",
->>>>>>> 8bdff7ef
+      "RequestUri": "https://amandaadlscanary2.dfs.core.windows.net/test-filesystem-7d5f86ba-2c1e-1d97-8585-3b7b8465bf67/test-file-bd6e81d5-7574-5861-37fe-128ecdc7699b?skoid=c4f48289-bb84-4086-b250-6f94a8f64cee\u0026sktid=72f988bf-86f1-41af-91ab-2d7cd011db47\u0026skt=2020-10-28T07%3A18%3A26Z\u0026ske=2020-10-28T08%3A18%3A26Z\u0026sks=b\u0026skv=2020-02-10\u0026sv=2020-06-12\u0026st=2020-10-28T06%3A18%3A26Z\u0026se=2020-10-28T08%3A18%3A26Z\u0026sr=c\u0026sp=racwdlmeop\u0026suoid=2b172669-d00d-8dda-23a3-2132493f5a67\u0026sig=Sanitized\u0026resource=file",
       "RequestMethod": "PUT",
       "RequestHeaders": {
         "traceparent": "00-d95ee72caa04e743ab426cb9786c1c28-3d148db5ca29444d-00",
@@ -142,15 +121,9 @@
           "Windows-Azure-HDFS/1.0",
           "Microsoft-HTTPAPI/2.0"
         ],
-<<<<<<< HEAD
-        "x-ms-client-request-id": "840eb3fc-f727-6434-d89e-32d748fe933b",
-        "x-ms-request-id": "a3d82f47-c01f-0026-232b-86be39000000",
-        "x-ms-version": "2020-06-12"
-=======
         "x-ms-client-request-id": "dec15f7c-88ca-4426-cdb5-f1fa02cc32ac",
         "x-ms-request-id": "bb9e352c-901f-0004-35fa-ac7b26000000",
-        "x-ms-version": "2020-04-08"
->>>>>>> 8bdff7ef
+        "x-ms-version": "2020-06-12"
       },
       "ResponseBody": []
     },
@@ -177,15 +150,9 @@
           "Windows-Azure-Blob/1.0",
           "Microsoft-HTTPAPI/2.0"
         ],
-<<<<<<< HEAD
-        "x-ms-client-request-id": "12668069-45ed-845f-2a5c-052b564efccf",
-        "x-ms-request-id": "433c9568-001e-0074-432b-86c2d1000000",
-        "x-ms-version": "2020-06-12"
-=======
         "x-ms-client-request-id": "6e118b34-8b06-16d1-f7b8-1a127faeccbf",
         "x-ms-request-id": "47ad6243-f01e-0012-2bfa-ac8df1000000",
-        "x-ms-version": "2020-04-08"
->>>>>>> 8bdff7ef
+        "x-ms-version": "2020-06-12"
       },
       "ResponseBody": []
     }
