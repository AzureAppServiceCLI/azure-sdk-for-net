--- conflicted
+++ resolved
@@ -28,11 +28,7 @@
           "Microsoft-HTTPAPI/2.0"
         ],
         "x-ms-client-request-id": "5f95825a-76fe-8e69-adc3-be9b2022540b",
-<<<<<<< HEAD
-        "x-ms-request-id": "17957f0d-101e-0025-083c-f33b47000000",
-=======
         "x-ms-request-id": "96224802-f01e-0012-0ffb-093670000000",
->>>>>>> 8d420312
         "x-ms-version": "2019-12-12"
       },
       "ResponseBody": []
@@ -64,11 +60,7 @@
           "Microsoft-HTTPAPI/2.0"
         ],
         "x-ms-client-request-id": "fc1643a7-32c5-5562-73db-31955ad4d748",
-<<<<<<< HEAD
-        "x-ms-request-id": "0f34bbae-401f-0038-483c-f336fb000000",
-=======
         "x-ms-request-id": "fa4401c6-201f-0097-19fb-091bad000000",
->>>>>>> 8d420312
         "x-ms-version": "2019-12-12"
       },
       "ResponseBody": []
@@ -98,11 +90,7 @@
         ],
         "x-ms-client-request-id": "66a3090e-3140-e797-9ea6-c4cfcb5aa3a0",
         "x-ms-error-code": "AuthenticationFailed",
-<<<<<<< HEAD
-        "x-ms-request-id": "4128ff3e-301f-000d-603c-f35aef000000",
-=======
         "x-ms-request-id": "fa4401c7-201f-0097-1afb-091bad000000",
->>>>>>> 8d420312
         "x-ms-version": "2019-12-12"
       },
       "ResponseBody": {
@@ -137,11 +125,7 @@
           "Microsoft-HTTPAPI/2.0"
         ],
         "x-ms-client-request-id": "a9f91d3a-ab2f-af2d-8507-d5a86ae81e0c",
-<<<<<<< HEAD
-        "x-ms-request-id": "17957f2c-101e-0025-233c-f33b47000000",
-=======
         "x-ms-request-id": "9622481b-f01e-0012-1ffb-093670000000",
->>>>>>> 8d420312
         "x-ms-version": "2019-12-12"
       },
       "ResponseBody": []
