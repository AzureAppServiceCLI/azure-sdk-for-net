{
  "Entries": [
    {
      "RequestUri": "http://seannsecanary.blob.core.windows.net/test-filesystem-a0cfbc48-b2ca-4f4a-a42d-9b5d19945375?restype=container",
      "RequestMethod": "PUT",
      "RequestHeaders": {
        "Authorization": "Sanitized",
        "traceparent": "00-686b2145ce22454f8f0d50c9434411e4-03773c3a88a0114c-00",
        "User-Agent": [
          "azsdk-net-Storage.Files.DataLake/12.1.0-dev.20200403.1",
          "(.NET Core 4.6.28325.01; Microsoft Windows 10.0.18362 )"
        ],
        "x-ms-blob-public-access": "container",
        "x-ms-client-request-id": "775434f8-b62b-8d02-aa7a-6957a6fa445f",
        "x-ms-date": "Fri, 03 Apr 2020 21:03:06 GMT",
        "x-ms-return-client-request-id": "true",
        "x-ms-version": "2019-12-12"
      },
      "RequestBody": null,
      "StatusCode": 201,
      "ResponseHeaders": {
        "Content-Length": "0",
        "Date": "Fri, 03 Apr 2020 21:03:04 GMT",
        "ETag": "\u00220x8D7D81267340862\u0022",
        "Last-Modified": "Fri, 03 Apr 2020 21:03:04 GMT",
        "Server": [
          "Windows-Azure-Blob/1.0",
          "Microsoft-HTTPAPI/2.0"
        ],
        "x-ms-client-request-id": "775434f8-b62b-8d02-aa7a-6957a6fa445f",
<<<<<<< HEAD
        "x-ms-request-id": "5f1b2a3a-901e-003b-783c-f3d79f000000",
=======
        "x-ms-request-id": "962265c8-f01e-0012-26fb-093670000000",
>>>>>>> 8d420312
        "x-ms-version": "2019-12-12"
      },
      "ResponseBody": []
    },
    {
      "RequestUri": "http://seannsecanary.dfs.core.windows.net/test-filesystem-a0cfbc48-b2ca-4f4a-a42d-9b5d19945375/test-file-8f374572-d43d-a2eb-4e5e-c815c18c9968?resource=file",
      "RequestMethod": "PUT",
      "RequestHeaders": {
        "Authorization": "Sanitized",
        "traceparent": "00-041fe5888e553c4990c7fa1986f37af6-a1a6160906a0804e-00",
        "User-Agent": [
          "azsdk-net-Storage.Files.DataLake/12.1.0-dev.20200403.1",
          "(.NET Core 4.6.28325.01; Microsoft Windows 10.0.18362 )"
        ],
        "x-ms-client-request-id": "704b906f-0f04-2339-49b1-29cdededcb1d",
        "x-ms-date": "Fri, 03 Apr 2020 21:03:06 GMT",
        "x-ms-return-client-request-id": "true",
        "x-ms-version": "2019-12-12"
      },
      "RequestBody": null,
      "StatusCode": 201,
      "ResponseHeaders": {
        "Content-Length": "0",
        "Date": "Fri, 03 Apr 2020 21:03:04 GMT",
        "ETag": "\u00220x8D7D8126742D24D\u0022",
        "Last-Modified": "Fri, 03 Apr 2020 21:03:04 GMT",
        "Server": [
          "Windows-Azure-HDFS/1.0",
          "Microsoft-HTTPAPI/2.0"
        ],
        "x-ms-client-request-id": "704b906f-0f04-2339-49b1-29cdededcb1d",
<<<<<<< HEAD
        "x-ms-request-id": "66a93f39-b01f-0003-673c-f3735f000000",
=======
        "x-ms-request-id": "fa4402e5-201f-0097-11fb-091bad000000",
>>>>>>> 8d420312
        "x-ms-version": "2019-12-12"
      },
      "ResponseBody": []
    },
    {
      "RequestUri": "http://seannsecanary.blob.core.windows.net/test-filesystem-a0cfbc48-b2ca-4f4a-a42d-9b5d19945375/test-file-8f374572-d43d-a2eb-4e5e-c815c18c9968?comp=lease",
      "RequestMethod": "PUT",
      "RequestHeaders": {
        "Authorization": "Sanitized",
        "traceparent": "00-3bfbf5a3baf743479505b8aab860f51c-d848767834f03b45-00",
        "User-Agent": [
          "azsdk-net-Storage.Files.DataLake/12.1.0-dev.20200403.1",
          "(.NET Core 4.6.28325.01; Microsoft Windows 10.0.18362 )"
        ],
        "x-ms-client-request-id": "3cbf24e4-484d-0f48-71b5-740d37ab90ff",
        "x-ms-date": "Fri, 03 Apr 2020 21:03:06 GMT",
        "x-ms-lease-action": "acquire",
        "x-ms-lease-duration": "15",
        "x-ms-proposed-lease-id": "81ca00e0-5f94-961f-fbf7-d88e924a6536",
        "x-ms-return-client-request-id": "true",
        "x-ms-version": "2019-12-12"
      },
      "RequestBody": null,
      "StatusCode": 201,
      "ResponseHeaders": {
        "Content-Length": "0",
        "Date": "Fri, 03 Apr 2020 21:03:04 GMT",
        "ETag": "\u00220x8D7D8126742D24D\u0022",
        "Last-Modified": "Fri, 03 Apr 2020 21:03:04 GMT",
        "Server": [
          "Windows-Azure-Blob/1.0",
          "Microsoft-HTTPAPI/2.0"
        ],
        "x-ms-client-request-id": "3cbf24e4-484d-0f48-71b5-740d37ab90ff",
        "x-ms-lease-id": "81ca00e0-5f94-961f-fbf7-d88e924a6536",
<<<<<<< HEAD
        "x-ms-request-id": "5f1b2a68-901e-003b-233c-f3d79f000000",
=======
        "x-ms-request-id": "962265d4-f01e-0012-2ffb-093670000000",
>>>>>>> 8d420312
        "x-ms-version": "2019-12-12"
      },
      "ResponseBody": []
    },
    {
      "RequestUri": "http://seannsecanary.blob.core.windows.net/test-filesystem-a0cfbc48-b2ca-4f4a-a42d-9b5d19945375/test-file-8f374572-d43d-a2eb-4e5e-c815c18c9968?comp=lease",
      "RequestMethod": "PUT",
      "RequestHeaders": {
        "Authorization": "Sanitized",
        "traceparent": "00-28ebb1ce1bb31a468d85767149e01a4b-75a60466873d4a45-00",
        "User-Agent": [
          "azsdk-net-Storage.Files.DataLake/12.1.0-dev.20200403.1",
          "(.NET Core 4.6.28325.01; Microsoft Windows 10.0.18362 )"
        ],
        "x-ms-client-request-id": "6eaa0da5-288a-4ae9-a396-bf8ab456453f",
        "x-ms-date": "Fri, 03 Apr 2020 21:03:06 GMT",
        "x-ms-lease-action": "renew",
        "x-ms-lease-id": "81ca00e0-5f94-961f-fbf7-d88e924a6536",
        "x-ms-return-client-request-id": "true",
        "x-ms-version": "2019-12-12"
      },
      "RequestBody": null,
      "StatusCode": 200,
      "ResponseHeaders": {
        "Content-Length": "0",
        "Date": "Fri, 03 Apr 2020 21:03:04 GMT",
        "ETag": "\u00220x8D7D8126742D24D\u0022",
        "Last-Modified": "Fri, 03 Apr 2020 21:03:04 GMT",
        "Server": [
          "Windows-Azure-Blob/1.0",
          "Microsoft-HTTPAPI/2.0"
        ],
        "x-ms-client-request-id": "6eaa0da5-288a-4ae9-a396-bf8ab456453f",
        "x-ms-lease-id": "81ca00e0-5f94-961f-fbf7-d88e924a6536",
<<<<<<< HEAD
        "x-ms-request-id": "5f1b2a6f-901e-003b-2a3c-f3d79f000000",
=======
        "x-ms-request-id": "962265e9-f01e-0012-40fb-093670000000",
>>>>>>> 8d420312
        "x-ms-version": "2019-12-12"
      },
      "ResponseBody": []
    },
    {
      "RequestUri": "http://seannsecanary.blob.core.windows.net/test-filesystem-a0cfbc48-b2ca-4f4a-a42d-9b5d19945375?restype=container",
      "RequestMethod": "DELETE",
      "RequestHeaders": {
        "Authorization": "Sanitized",
        "traceparent": "00-459bfed105f680479cb7ce7250e6c951-2fa6ed7436b4334b-00",
        "User-Agent": [
          "azsdk-net-Storage.Files.DataLake/12.1.0-dev.20200403.1",
          "(.NET Core 4.6.28325.01; Microsoft Windows 10.0.18362 )"
        ],
        "x-ms-client-request-id": "2968f6d3-2101-2374-08ee-5eb0db520245",
        "x-ms-date": "Fri, 03 Apr 2020 21:03:06 GMT",
        "x-ms-return-client-request-id": "true",
        "x-ms-version": "2019-12-12"
      },
      "RequestBody": null,
      "StatusCode": 202,
      "ResponseHeaders": {
        "Content-Length": "0",
        "Date": "Fri, 03 Apr 2020 21:03:04 GMT",
        "Server": [
          "Windows-Azure-Blob/1.0",
          "Microsoft-HTTPAPI/2.0"
        ],
        "x-ms-client-request-id": "2968f6d3-2101-2374-08ee-5eb0db520245",
<<<<<<< HEAD
        "x-ms-request-id": "5f1b2a78-901e-003b-323c-f3d79f000000",
=======
        "x-ms-request-id": "962265ee-f01e-0012-45fb-093670000000",
>>>>>>> 8d420312
        "x-ms-version": "2019-12-12"
      },
      "ResponseBody": []
    },
    {
      "RequestUri": "http://seannsecanary.blob.core.windows.net/test-filesystem-27a15606-224c-543b-8960-278187e898ad?restype=container",
      "RequestMethod": "PUT",
      "RequestHeaders": {
        "Authorization": "Sanitized",
        "traceparent": "00-f288f81343d47c4da405f6b1339ec01f-2248753c01fee040-00",
        "User-Agent": [
          "azsdk-net-Storage.Files.DataLake/12.1.0-dev.20200403.1",
          "(.NET Core 4.6.28325.01; Microsoft Windows 10.0.18362 )"
        ],
        "x-ms-blob-public-access": "container",
        "x-ms-client-request-id": "5bf95a06-2354-b095-ba13-9fa0faf29b20",
        "x-ms-date": "Fri, 03 Apr 2020 21:03:06 GMT",
        "x-ms-return-client-request-id": "true",
        "x-ms-version": "2019-12-12"
      },
      "RequestBody": null,
      "StatusCode": 201,
      "ResponseHeaders": {
        "Content-Length": "0",
        "Date": "Fri, 03 Apr 2020 21:03:05 GMT",
        "ETag": "\u00220x8D7D812677870D2\u0022",
        "Last-Modified": "Fri, 03 Apr 2020 21:03:05 GMT",
        "Server": [
          "Windows-Azure-Blob/1.0",
          "Microsoft-HTTPAPI/2.0"
        ],
        "x-ms-client-request-id": "5bf95a06-2354-b095-ba13-9fa0faf29b20",
<<<<<<< HEAD
        "x-ms-request-id": "45e4fcdb-501e-001b-0e3c-f3ac38000000",
=======
        "x-ms-request-id": "962265f6-f01e-0012-4cfb-093670000000",
>>>>>>> 8d420312
        "x-ms-version": "2019-12-12"
      },
      "ResponseBody": []
    },
    {
      "RequestUri": "http://seannsecanary.dfs.core.windows.net/test-filesystem-27a15606-224c-543b-8960-278187e898ad/test-file-fe64b055-439a-ea56-1710-002d6ae662b6?resource=file",
      "RequestMethod": "PUT",
      "RequestHeaders": {
        "Authorization": "Sanitized",
        "traceparent": "00-6d815393d2ed5d43bddda7dcd5169db3-ec848aced6d8df47-00",
        "User-Agent": [
          "azsdk-net-Storage.Files.DataLake/12.1.0-dev.20200403.1",
          "(.NET Core 4.6.28325.01; Microsoft Windows 10.0.18362 )"
        ],
        "x-ms-client-request-id": "41fe9783-706e-c25a-030f-4443236846d3",
        "x-ms-date": "Fri, 03 Apr 2020 21:03:06 GMT",
        "x-ms-return-client-request-id": "true",
        "x-ms-version": "2019-12-12"
      },
      "RequestBody": null,
      "StatusCode": 201,
      "ResponseHeaders": {
        "Content-Length": "0",
        "Date": "Fri, 03 Apr 2020 21:03:05 GMT",
        "ETag": "\u00220x8D7D8126788A6CA\u0022",
        "Last-Modified": "Fri, 03 Apr 2020 21:03:05 GMT",
        "Server": [
          "Windows-Azure-HDFS/1.0",
          "Microsoft-HTTPAPI/2.0"
        ],
        "x-ms-client-request-id": "41fe9783-706e-c25a-030f-4443236846d3",
<<<<<<< HEAD
        "x-ms-request-id": "92290ad5-a01f-000f-473c-f3e457000000",
=======
        "x-ms-request-id": "fa4402e6-201f-0097-12fb-091bad000000",
>>>>>>> 8d420312
        "x-ms-version": "2019-12-12"
      },
      "ResponseBody": []
    },
    {
      "RequestUri": "http://seannsecanary.blob.core.windows.net/test-filesystem-27a15606-224c-543b-8960-278187e898ad/test-file-fe64b055-439a-ea56-1710-002d6ae662b6?comp=lease",
      "RequestMethod": "PUT",
      "RequestHeaders": {
        "Authorization": "Sanitized",
        "traceparent": "00-d9742d57f4dfd14bb7721e8b0994c3b5-e4b20050d579ab4a-00",
        "User-Agent": [
          "azsdk-net-Storage.Files.DataLake/12.1.0-dev.20200403.1",
          "(.NET Core 4.6.28325.01; Microsoft Windows 10.0.18362 )"
        ],
        "x-ms-client-request-id": "922a30c0-cdef-14bd-66e5-ea31b9c78388",
        "x-ms-date": "Fri, 03 Apr 2020 21:03:06 GMT",
        "x-ms-lease-action": "acquire",
        "x-ms-lease-duration": "15",
        "x-ms-proposed-lease-id": "c7aee9b1-6e77-1931-573c-b6933f7b6e79",
        "x-ms-return-client-request-id": "true",
        "x-ms-version": "2019-12-12"
      },
      "RequestBody": null,
      "StatusCode": 201,
      "ResponseHeaders": {
        "Content-Length": "0",
        "Date": "Fri, 03 Apr 2020 21:03:05 GMT",
        "ETag": "\u00220x8D7D8126788A6CA\u0022",
        "Last-Modified": "Fri, 03 Apr 2020 21:03:05 GMT",
        "Server": [
          "Windows-Azure-Blob/1.0",
          "Microsoft-HTTPAPI/2.0"
        ],
        "x-ms-client-request-id": "922a30c0-cdef-14bd-66e5-ea31b9c78388",
        "x-ms-lease-id": "c7aee9b1-6e77-1931-573c-b6933f7b6e79",
<<<<<<< HEAD
        "x-ms-request-id": "45e4fce1-501e-001b-113c-f3ac38000000",
=======
        "x-ms-request-id": "96226608-f01e-0012-58fb-093670000000",
>>>>>>> 8d420312
        "x-ms-version": "2019-12-12"
      },
      "ResponseBody": []
    },
    {
      "RequestUri": "http://seannsecanary.blob.core.windows.net/test-filesystem-27a15606-224c-543b-8960-278187e898ad/test-file-fe64b055-439a-ea56-1710-002d6ae662b6?comp=lease",
      "RequestMethod": "PUT",
      "RequestHeaders": {
        "Authorization": "Sanitized",
        "If-Modified-Since": "Thu, 02 Apr 2020 21:03:06 GMT",
        "traceparent": "00-c10b8d233d3eb146b05be3570137dc37-910094696ae1bc4e-00",
        "User-Agent": [
          "azsdk-net-Storage.Files.DataLake/12.1.0-dev.20200403.1",
          "(.NET Core 4.6.28325.01; Microsoft Windows 10.0.18362 )"
        ],
        "x-ms-client-request-id": "0fd2d738-db51-ad89-0d95-6c023515c80f",
        "x-ms-date": "Fri, 03 Apr 2020 21:03:07 GMT",
        "x-ms-lease-action": "renew",
        "x-ms-lease-id": "c7aee9b1-6e77-1931-573c-b6933f7b6e79",
        "x-ms-return-client-request-id": "true",
        "x-ms-version": "2019-12-12"
      },
      "RequestBody": null,
      "StatusCode": 200,
      "ResponseHeaders": {
        "Content-Length": "0",
        "Date": "Fri, 03 Apr 2020 21:03:05 GMT",
        "ETag": "\u00220x8D7D8126788A6CA\u0022",
        "Last-Modified": "Fri, 03 Apr 2020 21:03:05 GMT",
        "Server": [
          "Windows-Azure-Blob/1.0",
          "Microsoft-HTTPAPI/2.0"
        ],
        "x-ms-client-request-id": "0fd2d738-db51-ad89-0d95-6c023515c80f",
        "x-ms-lease-id": "c7aee9b1-6e77-1931-573c-b6933f7b6e79",
<<<<<<< HEAD
        "x-ms-request-id": "45e4fce2-501e-001b-123c-f3ac38000000",
=======
        "x-ms-request-id": "96226610-f01e-0012-5ffb-093670000000",
>>>>>>> 8d420312
        "x-ms-version": "2019-12-12"
      },
      "ResponseBody": []
    },
    {
      "RequestUri": "http://seannsecanary.blob.core.windows.net/test-filesystem-27a15606-224c-543b-8960-278187e898ad?restype=container",
      "RequestMethod": "DELETE",
      "RequestHeaders": {
        "Authorization": "Sanitized",
        "traceparent": "00-de9c3f8b7e79294c806693e8cf5affe7-34abeccb8c92c848-00",
        "User-Agent": [
          "azsdk-net-Storage.Files.DataLake/12.1.0-dev.20200403.1",
          "(.NET Core 4.6.28325.01; Microsoft Windows 10.0.18362 )"
        ],
        "x-ms-client-request-id": "e1f9a9c5-73f4-c536-401a-4b2907e95a8c",
        "x-ms-date": "Fri, 03 Apr 2020 21:03:07 GMT",
        "x-ms-return-client-request-id": "true",
        "x-ms-version": "2019-12-12"
      },
      "RequestBody": null,
      "StatusCode": 202,
      "ResponseHeaders": {
        "Content-Length": "0",
        "Date": "Fri, 03 Apr 2020 21:03:05 GMT",
        "Server": [
          "Windows-Azure-Blob/1.0",
          "Microsoft-HTTPAPI/2.0"
        ],
        "x-ms-client-request-id": "e1f9a9c5-73f4-c536-401a-4b2907e95a8c",
<<<<<<< HEAD
        "x-ms-request-id": "45e4fce4-501e-001b-133c-f3ac38000000",
=======
        "x-ms-request-id": "96226618-f01e-0012-66fb-093670000000",
>>>>>>> 8d420312
        "x-ms-version": "2019-12-12"
      },
      "ResponseBody": []
    },
    {
      "RequestUri": "http://seannsecanary.blob.core.windows.net/test-filesystem-a587e063-f212-8cf3-b786-cab8ebc6d00d?restype=container",
      "RequestMethod": "PUT",
      "RequestHeaders": {
        "Authorization": "Sanitized",
        "traceparent": "00-bee65cc2fc8bf047bfe9857c6080b385-5d34fde1de5e814f-00",
        "User-Agent": [
          "azsdk-net-Storage.Files.DataLake/12.1.0-dev.20200403.1",
          "(.NET Core 4.6.28325.01; Microsoft Windows 10.0.18362 )"
        ],
        "x-ms-blob-public-access": "container",
        "x-ms-client-request-id": "fc60643e-2978-d302-b66d-2a6ea97ed97a",
        "x-ms-date": "Fri, 03 Apr 2020 21:03:07 GMT",
        "x-ms-return-client-request-id": "true",
        "x-ms-version": "2019-12-12"
      },
      "RequestBody": null,
      "StatusCode": 201,
      "ResponseHeaders": {
        "Content-Length": "0",
        "Date": "Fri, 03 Apr 2020 21:03:05 GMT",
        "ETag": "\u00220x8D7D81267C1BC22\u0022",
        "Last-Modified": "Fri, 03 Apr 2020 21:03:05 GMT",
        "Server": [
          "Windows-Azure-Blob/1.0",
          "Microsoft-HTTPAPI/2.0"
        ],
        "x-ms-client-request-id": "fc60643e-2978-d302-b66d-2a6ea97ed97a",
<<<<<<< HEAD
        "x-ms-request-id": "b51bb656-501e-0046-5d3c-f3a6bc000000",
=======
        "x-ms-request-id": "96226624-f01e-0012-70fb-093670000000",
>>>>>>> 8d420312
        "x-ms-version": "2019-12-12"
      },
      "ResponseBody": []
    },
    {
      "RequestUri": "http://seannsecanary.dfs.core.windows.net/test-filesystem-a587e063-f212-8cf3-b786-cab8ebc6d00d/test-file-b0633d4a-ceab-7c70-c5c5-3a9804c02ac0?resource=file",
      "RequestMethod": "PUT",
      "RequestHeaders": {
        "Authorization": "Sanitized",
        "traceparent": "00-0dd72f984139874aa50ca49f822ec488-15ca035c4c100144-00",
        "User-Agent": [
          "azsdk-net-Storage.Files.DataLake/12.1.0-dev.20200403.1",
          "(.NET Core 4.6.28325.01; Microsoft Windows 10.0.18362 )"
        ],
        "x-ms-client-request-id": "23e7739f-9393-70af-f4e4-36b3ee69cef5",
        "x-ms-date": "Fri, 03 Apr 2020 21:03:07 GMT",
        "x-ms-return-client-request-id": "true",
        "x-ms-version": "2019-12-12"
      },
      "RequestBody": null,
      "StatusCode": 201,
      "ResponseHeaders": {
        "Content-Length": "0",
        "Date": "Fri, 03 Apr 2020 21:03:05 GMT",
        "ETag": "\u00220x8D7D81267D34F21\u0022",
        "Last-Modified": "Fri, 03 Apr 2020 21:03:05 GMT",
        "Server": [
          "Windows-Azure-HDFS/1.0",
          "Microsoft-HTTPAPI/2.0"
        ],
        "x-ms-client-request-id": "23e7739f-9393-70af-f4e4-36b3ee69cef5",
<<<<<<< HEAD
        "x-ms-request-id": "8a0a2405-701f-0041-803c-f3cadf000000",
=======
        "x-ms-request-id": "fa4402e7-201f-0097-13fb-091bad000000",
>>>>>>> 8d420312
        "x-ms-version": "2019-12-12"
      },
      "ResponseBody": []
    },
    {
      "RequestUri": "http://seannsecanary.blob.core.windows.net/test-filesystem-a587e063-f212-8cf3-b786-cab8ebc6d00d/test-file-b0633d4a-ceab-7c70-c5c5-3a9804c02ac0?comp=lease",
      "RequestMethod": "PUT",
      "RequestHeaders": {
        "Authorization": "Sanitized",
        "traceparent": "00-6f441ee25d31fb4aa80208d9272d64a1-5848414856203a46-00",
        "User-Agent": [
          "azsdk-net-Storage.Files.DataLake/12.1.0-dev.20200403.1",
          "(.NET Core 4.6.28325.01; Microsoft Windows 10.0.18362 )"
        ],
        "x-ms-client-request-id": "526be09b-de7f-4ce6-5f70-7acd376d7732",
        "x-ms-date": "Fri, 03 Apr 2020 21:03:07 GMT",
        "x-ms-lease-action": "acquire",
        "x-ms-lease-duration": "15",
        "x-ms-proposed-lease-id": "3a2c6942-5305-7714-a8c6-5c41f8c1bf19",
        "x-ms-return-client-request-id": "true",
        "x-ms-version": "2019-12-12"
      },
      "RequestBody": null,
      "StatusCode": 201,
      "ResponseHeaders": {
        "Content-Length": "0",
        "Date": "Fri, 03 Apr 2020 21:03:05 GMT",
        "ETag": "\u00220x8D7D81267D34F21\u0022",
        "Last-Modified": "Fri, 03 Apr 2020 21:03:05 GMT",
        "Server": [
          "Windows-Azure-Blob/1.0",
          "Microsoft-HTTPAPI/2.0"
        ],
        "x-ms-client-request-id": "526be09b-de7f-4ce6-5f70-7acd376d7732",
        "x-ms-lease-id": "3a2c6942-5305-7714-a8c6-5c41f8c1bf19",
<<<<<<< HEAD
        "x-ms-request-id": "b51bb664-501e-0046-663c-f3a6bc000000",
=======
        "x-ms-request-id": "96226631-f01e-0012-7bfb-093670000000",
>>>>>>> 8d420312
        "x-ms-version": "2019-12-12"
      },
      "ResponseBody": []
    },
    {
      "RequestUri": "http://seannsecanary.blob.core.windows.net/test-filesystem-a587e063-f212-8cf3-b786-cab8ebc6d00d/test-file-b0633d4a-ceab-7c70-c5c5-3a9804c02ac0?comp=lease",
      "RequestMethod": "PUT",
      "RequestHeaders": {
        "Authorization": "Sanitized",
        "If-Unmodified-Since": "Sat, 04 Apr 2020 21:03:06 GMT",
        "traceparent": "00-9a947f04139c4544bc280514b325f7f5-ca2ac79edae6d244-00",
        "User-Agent": [
          "azsdk-net-Storage.Files.DataLake/12.1.0-dev.20200403.1",
          "(.NET Core 4.6.28325.01; Microsoft Windows 10.0.18362 )"
        ],
        "x-ms-client-request-id": "18a67117-6c56-ce99-69ac-31688c5e7752",
        "x-ms-date": "Fri, 03 Apr 2020 21:03:07 GMT",
        "x-ms-lease-action": "renew",
        "x-ms-lease-id": "3a2c6942-5305-7714-a8c6-5c41f8c1bf19",
        "x-ms-return-client-request-id": "true",
        "x-ms-version": "2019-12-12"
      },
      "RequestBody": null,
      "StatusCode": 200,
      "ResponseHeaders": {
        "Content-Length": "0",
        "Date": "Fri, 03 Apr 2020 21:03:05 GMT",
        "ETag": "\u00220x8D7D81267D34F21\u0022",
        "Last-Modified": "Fri, 03 Apr 2020 21:03:05 GMT",
        "Server": [
          "Windows-Azure-Blob/1.0",
          "Microsoft-HTTPAPI/2.0"
        ],
        "x-ms-client-request-id": "18a67117-6c56-ce99-69ac-31688c5e7752",
        "x-ms-lease-id": "3a2c6942-5305-7714-a8c6-5c41f8c1bf19",
<<<<<<< HEAD
        "x-ms-request-id": "b51bb667-501e-0046-693c-f3a6bc000000",
=======
        "x-ms-request-id": "96226639-f01e-0012-02fb-093670000000",
>>>>>>> 8d420312
        "x-ms-version": "2019-12-12"
      },
      "ResponseBody": []
    },
    {
      "RequestUri": "http://seannsecanary.blob.core.windows.net/test-filesystem-a587e063-f212-8cf3-b786-cab8ebc6d00d?restype=container",
      "RequestMethod": "DELETE",
      "RequestHeaders": {
        "Authorization": "Sanitized",
        "traceparent": "00-db94f20c4721c749a21c341a2a92cd41-436b593ba667b548-00",
        "User-Agent": [
          "azsdk-net-Storage.Files.DataLake/12.1.0-dev.20200403.1",
          "(.NET Core 4.6.28325.01; Microsoft Windows 10.0.18362 )"
        ],
        "x-ms-client-request-id": "c5b5b395-5fc7-b8db-8338-36c40bb3aede",
        "x-ms-date": "Fri, 03 Apr 2020 21:03:07 GMT",
        "x-ms-return-client-request-id": "true",
        "x-ms-version": "2019-12-12"
      },
      "RequestBody": null,
      "StatusCode": 202,
      "ResponseHeaders": {
        "Content-Length": "0",
        "Date": "Fri, 03 Apr 2020 21:03:05 GMT",
        "Server": [
          "Windows-Azure-Blob/1.0",
          "Microsoft-HTTPAPI/2.0"
        ],
        "x-ms-client-request-id": "c5b5b395-5fc7-b8db-8338-36c40bb3aede",
<<<<<<< HEAD
        "x-ms-request-id": "b51bb66c-501e-0046-6e3c-f3a6bc000000",
=======
        "x-ms-request-id": "9622664f-f01e-0012-13fb-093670000000",
>>>>>>> 8d420312
        "x-ms-version": "2019-12-12"
      },
      "ResponseBody": []
    },
    {
      "RequestUri": "http://seannsecanary.blob.core.windows.net/test-filesystem-606b2806-5b34-09ec-f848-532657976b7f?restype=container",
      "RequestMethod": "PUT",
      "RequestHeaders": {
        "Authorization": "Sanitized",
        "traceparent": "00-2c185bd76c42c042a54f742c6fa315b8-aa390cdebb1da344-00",
        "User-Agent": [
          "azsdk-net-Storage.Files.DataLake/12.1.0-dev.20200403.1",
          "(.NET Core 4.6.28325.01; Microsoft Windows 10.0.18362 )"
        ],
        "x-ms-blob-public-access": "container",
        "x-ms-client-request-id": "3afb3781-2b7e-3a98-c7ac-cc7e0bb461ec",
        "x-ms-date": "Fri, 03 Apr 2020 21:03:07 GMT",
        "x-ms-return-client-request-id": "true",
        "x-ms-version": "2019-12-12"
      },
      "RequestBody": null,
      "StatusCode": 201,
      "ResponseHeaders": {
        "Content-Length": "0",
        "Date": "Fri, 03 Apr 2020 21:03:05 GMT",
        "ETag": "\u00220x8D7D8126808E42A\u0022",
        "Last-Modified": "Fri, 03 Apr 2020 21:03:06 GMT",
        "Server": [
          "Windows-Azure-Blob/1.0",
          "Microsoft-HTTPAPI/2.0"
        ],
        "x-ms-client-request-id": "3afb3781-2b7e-3a98-c7ac-cc7e0bb461ec",
<<<<<<< HEAD
        "x-ms-request-id": "589c3483-e01e-0021-373c-f3b640000000",
=======
        "x-ms-request-id": "9622665e-f01e-0012-1efb-093670000000",
>>>>>>> 8d420312
        "x-ms-version": "2019-12-12"
      },
      "ResponseBody": []
    },
    {
      "RequestUri": "http://seannsecanary.dfs.core.windows.net/test-filesystem-606b2806-5b34-09ec-f848-532657976b7f/test-file-a6a4b7cd-d5e0-5435-9e39-da8f5f493144?resource=file",
      "RequestMethod": "PUT",
      "RequestHeaders": {
        "Authorization": "Sanitized",
        "traceparent": "00-4d2b0a3c9a93aa4bb900069bbae50d39-47f1ea8a2b0b2e4c-00",
        "User-Agent": [
          "azsdk-net-Storage.Files.DataLake/12.1.0-dev.20200403.1",
          "(.NET Core 4.6.28325.01; Microsoft Windows 10.0.18362 )"
        ],
        "x-ms-client-request-id": "21d50f43-ab0f-ab30-02a7-9c455108db7d",
        "x-ms-date": "Fri, 03 Apr 2020 21:03:07 GMT",
        "x-ms-return-client-request-id": "true",
        "x-ms-version": "2019-12-12"
      },
      "RequestBody": null,
      "StatusCode": 201,
      "ResponseHeaders": {
        "Content-Length": "0",
        "Date": "Fri, 03 Apr 2020 21:03:06 GMT",
        "ETag": "\u00220x8D7D812681D4EAE\u0022",
        "Last-Modified": "Fri, 03 Apr 2020 21:03:06 GMT",
        "Server": [
          "Windows-Azure-HDFS/1.0",
          "Microsoft-HTTPAPI/2.0"
        ],
        "x-ms-client-request-id": "21d50f43-ab0f-ab30-02a7-9c455108db7d",
<<<<<<< HEAD
        "x-ms-request-id": "2891d012-f01f-002d-033c-f32148000000",
=======
        "x-ms-request-id": "fa4402e8-201f-0097-14fb-091bad000000",
>>>>>>> 8d420312
        "x-ms-version": "2019-12-12"
      },
      "ResponseBody": []
    },
    {
      "RequestUri": "http://seannsecanary.blob.core.windows.net/test-filesystem-606b2806-5b34-09ec-f848-532657976b7f/test-file-a6a4b7cd-d5e0-5435-9e39-da8f5f493144",
      "RequestMethod": "HEAD",
      "RequestHeaders": {
        "Authorization": "Sanitized",
        "User-Agent": [
          "azsdk-net-Storage.Files.DataLake/12.1.0-dev.20200403.1",
          "(.NET Core 4.6.28325.01; Microsoft Windows 10.0.18362 )"
        ],
        "x-ms-client-request-id": "5d8194bd-5d82-02c1-bf39-6b5fd1e9e9c9",
        "x-ms-date": "Fri, 03 Apr 2020 21:03:07 GMT",
        "x-ms-return-client-request-id": "true",
        "x-ms-version": "2019-12-12"
      },
      "RequestBody": null,
      "StatusCode": 200,
      "ResponseHeaders": {
        "Accept-Ranges": "bytes",
        "Content-Length": "0",
        "Content-Type": "application/octet-stream",
        "Date": "Fri, 03 Apr 2020 21:03:06 GMT",
        "ETag": "\u00220x8D7D812681D4EAE\u0022",
        "Last-Modified": "Fri, 03 Apr 2020 21:03:06 GMT",
        "Server": [
          "Windows-Azure-Blob/1.0",
          "Microsoft-HTTPAPI/2.0"
        ],
        "x-ms-access-tier": "Hot",
        "x-ms-access-tier-inferred": "true",
        "x-ms-blob-type": "BlockBlob",
        "x-ms-client-request-id": "5d8194bd-5d82-02c1-bf39-6b5fd1e9e9c9",
        "x-ms-creation-time": "Fri, 03 Apr 2020 21:03:06 GMT",
        "x-ms-lease-state": "available",
        "x-ms-lease-status": "unlocked",
        "x-ms-request-id": "96226673-f01e-0012-2dfb-093670000000",
        "x-ms-server-encrypted": "true",
        "x-ms-version": "2019-12-12"
      },
      "ResponseBody": []
    },
    {
      "RequestUri": "http://seannsecanary.blob.core.windows.net/test-filesystem-606b2806-5b34-09ec-f848-532657976b7f/test-file-a6a4b7cd-d5e0-5435-9e39-da8f5f493144?comp=lease",
      "RequestMethod": "PUT",
      "RequestHeaders": {
        "Authorization": "Sanitized",
        "traceparent": "00-3f92250336eea848a3ada10b2c310fbe-c7cb9ba1092b0948-00",
        "User-Agent": [
          "azsdk-net-Storage.Files.DataLake/12.1.0-dev.20200403.1",
          "(.NET Core 4.6.28325.01; Microsoft Windows 10.0.18362 )"
        ],
        "x-ms-client-request-id": "2e89170c-10b7-b50f-4949-9039a4d57928",
        "x-ms-date": "Fri, 03 Apr 2020 21:03:08 GMT",
        "x-ms-lease-action": "acquire",
        "x-ms-lease-duration": "15",
        "x-ms-proposed-lease-id": "c989887b-410f-9c50-b5b0-da47c2386e92",
        "x-ms-return-client-request-id": "true",
        "x-ms-version": "2019-12-12"
      },
      "RequestBody": null,
      "StatusCode": 201,
      "ResponseHeaders": {
        "Content-Length": "0",
        "Date": "Fri, 03 Apr 2020 21:03:06 GMT",
        "ETag": "\u00220x8D7D812681D4EAE\u0022",
        "Last-Modified": "Fri, 03 Apr 2020 21:03:06 GMT",
        "Server": [
          "Windows-Azure-Blob/1.0",
          "Microsoft-HTTPAPI/2.0"
        ],
        "x-ms-client-request-id": "2e89170c-10b7-b50f-4949-9039a4d57928",
        "x-ms-lease-id": "c989887b-410f-9c50-b5b0-da47c2386e92",
<<<<<<< HEAD
        "x-ms-request-id": "589c34a3-e01e-0021-523c-f3b640000000",
=======
        "x-ms-request-id": "96226679-f01e-0012-32fb-093670000000",
>>>>>>> 8d420312
        "x-ms-version": "2019-12-12"
      },
      "ResponseBody": []
    },
    {
      "RequestUri": "http://seannsecanary.blob.core.windows.net/test-filesystem-606b2806-5b34-09ec-f848-532657976b7f/test-file-a6a4b7cd-d5e0-5435-9e39-da8f5f493144?comp=lease",
      "RequestMethod": "PUT",
      "RequestHeaders": {
        "Authorization": "Sanitized",
        "If-Match": "\u00220x8D7D812681D4EAE\u0022",
        "traceparent": "00-ae78af0818af7b40b17f53f448e9498b-fdbd48753a02e940-00",
        "User-Agent": [
          "azsdk-net-Storage.Files.DataLake/12.1.0-dev.20200403.1",
          "(.NET Core 4.6.28325.01; Microsoft Windows 10.0.18362 )"
        ],
        "x-ms-client-request-id": "b9527132-bb5f-2812-f97d-fc73fbd1c67e",
        "x-ms-date": "Fri, 03 Apr 2020 21:03:08 GMT",
        "x-ms-lease-action": "renew",
        "x-ms-lease-id": "c989887b-410f-9c50-b5b0-da47c2386e92",
        "x-ms-return-client-request-id": "true",
        "x-ms-version": "2019-12-12"
      },
      "RequestBody": null,
      "StatusCode": 200,
      "ResponseHeaders": {
        "Content-Length": "0",
        "Date": "Fri, 03 Apr 2020 21:03:06 GMT",
        "ETag": "\u00220x8D7D812681D4EAE\u0022",
        "Last-Modified": "Fri, 03 Apr 2020 21:03:06 GMT",
        "Server": [
          "Windows-Azure-Blob/1.0",
          "Microsoft-HTTPAPI/2.0"
        ],
        "x-ms-client-request-id": "b9527132-bb5f-2812-f97d-fc73fbd1c67e",
        "x-ms-lease-id": "c989887b-410f-9c50-b5b0-da47c2386e92",
<<<<<<< HEAD
        "x-ms-request-id": "589c34a9-e01e-0021-583c-f3b640000000",
=======
        "x-ms-request-id": "96226682-f01e-0012-3afb-093670000000",
>>>>>>> 8d420312
        "x-ms-version": "2019-12-12"
      },
      "ResponseBody": []
    },
    {
      "RequestUri": "http://seannsecanary.blob.core.windows.net/test-filesystem-606b2806-5b34-09ec-f848-532657976b7f?restype=container",
      "RequestMethod": "DELETE",
      "RequestHeaders": {
        "Authorization": "Sanitized",
        "traceparent": "00-c871f4905e7d4c459d5b7d20d74e4d93-5881deed701fad4d-00",
        "User-Agent": [
          "azsdk-net-Storage.Files.DataLake/12.1.0-dev.20200403.1",
          "(.NET Core 4.6.28325.01; Microsoft Windows 10.0.18362 )"
        ],
        "x-ms-client-request-id": "33072d6a-bf82-55c8-4191-910b5f9236b8",
        "x-ms-date": "Fri, 03 Apr 2020 21:03:08 GMT",
        "x-ms-return-client-request-id": "true",
        "x-ms-version": "2019-12-12"
      },
      "RequestBody": null,
      "StatusCode": 202,
      "ResponseHeaders": {
        "Content-Length": "0",
        "Date": "Fri, 03 Apr 2020 21:03:06 GMT",
        "Server": [
          "Windows-Azure-Blob/1.0",
          "Microsoft-HTTPAPI/2.0"
        ],
        "x-ms-client-request-id": "33072d6a-bf82-55c8-4191-910b5f9236b8",
<<<<<<< HEAD
        "x-ms-request-id": "589c34ae-e01e-0021-5d3c-f3b640000000",
=======
        "x-ms-request-id": "96226688-f01e-0012-40fb-093670000000",
>>>>>>> 8d420312
        "x-ms-version": "2019-12-12"
      },
      "ResponseBody": []
    },
    {
      "RequestUri": "http://seannsecanary.blob.core.windows.net/test-filesystem-167d8b4e-0fa6-b6c0-00a2-a8071771222d?restype=container",
      "RequestMethod": "PUT",
      "RequestHeaders": {
        "Authorization": "Sanitized",
        "traceparent": "00-4e4fdc1d25ee28498733242c7eeb6b1e-c976d34049361b4e-00",
        "User-Agent": [
          "azsdk-net-Storage.Files.DataLake/12.1.0-dev.20200403.1",
          "(.NET Core 4.6.28325.01; Microsoft Windows 10.0.18362 )"
        ],
        "x-ms-blob-public-access": "container",
        "x-ms-client-request-id": "7a52eb21-f74f-5bf7-6d51-32e016c13ed0",
        "x-ms-date": "Fri, 03 Apr 2020 21:03:08 GMT",
        "x-ms-return-client-request-id": "true",
        "x-ms-version": "2019-12-12"
      },
      "RequestBody": null,
      "StatusCode": 201,
      "ResponseHeaders": {
        "Content-Length": "0",
        "Date": "Fri, 03 Apr 2020 21:03:06 GMT",
        "ETag": "\u00220x8D7D8126861C2B2\u0022",
        "Last-Modified": "Fri, 03 Apr 2020 21:03:06 GMT",
        "Server": [
          "Windows-Azure-Blob/1.0",
          "Microsoft-HTTPAPI/2.0"
        ],
        "x-ms-client-request-id": "7a52eb21-f74f-5bf7-6d51-32e016c13ed0",
<<<<<<< HEAD
        "x-ms-request-id": "9d99dfc0-f01e-0002-0b3c-f32c83000000",
=======
        "x-ms-request-id": "96226691-f01e-0012-47fb-093670000000",
>>>>>>> 8d420312
        "x-ms-version": "2019-12-12"
      },
      "ResponseBody": []
    },
    {
      "RequestUri": "http://seannsecanary.dfs.core.windows.net/test-filesystem-167d8b4e-0fa6-b6c0-00a2-a8071771222d/test-file-009c646e-6989-bbee-9076-50f781b0cb9b?resource=file",
      "RequestMethod": "PUT",
      "RequestHeaders": {
        "Authorization": "Sanitized",
        "traceparent": "00-12e732f2d7e3344f9f1949875f186a20-c80fb8fb67ee814c-00",
        "User-Agent": [
          "azsdk-net-Storage.Files.DataLake/12.1.0-dev.20200403.1",
          "(.NET Core 4.6.28325.01; Microsoft Windows 10.0.18362 )"
        ],
        "x-ms-client-request-id": "86a1bd71-4fc8-b8f4-fc97-e9d8a7ffd9bc",
        "x-ms-date": "Fri, 03 Apr 2020 21:03:08 GMT",
        "x-ms-return-client-request-id": "true",
        "x-ms-version": "2019-12-12"
      },
      "RequestBody": null,
      "StatusCode": 201,
      "ResponseHeaders": {
        "Content-Length": "0",
        "Date": "Fri, 03 Apr 2020 21:03:06 GMT",
        "ETag": "\u00220x8D7D8126870C66E\u0022",
        "Last-Modified": "Fri, 03 Apr 2020 21:03:06 GMT",
        "Server": [
          "Windows-Azure-HDFS/1.0",
          "Microsoft-HTTPAPI/2.0"
        ],
        "x-ms-client-request-id": "86a1bd71-4fc8-b8f4-fc97-e9d8a7ffd9bc",
<<<<<<< HEAD
        "x-ms-request-id": "19e46e63-601f-003f-283c-f35a98000000",
=======
        "x-ms-request-id": "fa4402e9-201f-0097-15fb-091bad000000",
>>>>>>> 8d420312
        "x-ms-version": "2019-12-12"
      },
      "ResponseBody": []
    },
    {
      "RequestUri": "http://seannsecanary.blob.core.windows.net/test-filesystem-167d8b4e-0fa6-b6c0-00a2-a8071771222d/test-file-009c646e-6989-bbee-9076-50f781b0cb9b?comp=lease",
      "RequestMethod": "PUT",
      "RequestHeaders": {
        "Authorization": "Sanitized",
        "traceparent": "00-a59d4c06cf3c944b9e6c6416ac7bc668-892afd5e36689a42-00",
        "User-Agent": [
          "azsdk-net-Storage.Files.DataLake/12.1.0-dev.20200403.1",
          "(.NET Core 4.6.28325.01; Microsoft Windows 10.0.18362 )"
        ],
        "x-ms-client-request-id": "c8f2a3d4-038d-5e2a-0cdb-ffa1b618ae85",
        "x-ms-date": "Fri, 03 Apr 2020 21:03:08 GMT",
        "x-ms-lease-action": "acquire",
        "x-ms-lease-duration": "15",
        "x-ms-proposed-lease-id": "ec8e9785-12db-c6b1-8626-99db09765a74",
        "x-ms-return-client-request-id": "true",
        "x-ms-version": "2019-12-12"
      },
      "RequestBody": null,
      "StatusCode": 201,
      "ResponseHeaders": {
        "Content-Length": "0",
        "Date": "Fri, 03 Apr 2020 21:03:06 GMT",
        "ETag": "\u00220x8D7D8126870C66E\u0022",
        "Last-Modified": "Fri, 03 Apr 2020 21:03:06 GMT",
        "Server": [
          "Windows-Azure-Blob/1.0",
          "Microsoft-HTTPAPI/2.0"
        ],
        "x-ms-client-request-id": "c8f2a3d4-038d-5e2a-0cdb-ffa1b618ae85",
        "x-ms-lease-id": "ec8e9785-12db-c6b1-8626-99db09765a74",
<<<<<<< HEAD
        "x-ms-request-id": "9d99dfd4-f01e-0002-1d3c-f32c83000000",
=======
        "x-ms-request-id": "9622669d-f01e-0012-50fb-093670000000",
>>>>>>> 8d420312
        "x-ms-version": "2019-12-12"
      },
      "ResponseBody": []
    },
    {
      "RequestUri": "http://seannsecanary.blob.core.windows.net/test-filesystem-167d8b4e-0fa6-b6c0-00a2-a8071771222d/test-file-009c646e-6989-bbee-9076-50f781b0cb9b?comp=lease",
      "RequestMethod": "PUT",
      "RequestHeaders": {
        "Authorization": "Sanitized",
        "If-None-Match": "\u0022garbage\u0022",
        "traceparent": "00-ba94b39ed06f5848ab6f7c96a1a85f43-5f5bf23aa62b1949-00",
        "User-Agent": [
          "azsdk-net-Storage.Files.DataLake/12.1.0-dev.20200403.1",
          "(.NET Core 4.6.28325.01; Microsoft Windows 10.0.18362 )"
        ],
        "x-ms-client-request-id": "65073157-9183-83e7-2027-b73345314c1c",
        "x-ms-date": "Fri, 03 Apr 2020 21:03:08 GMT",
        "x-ms-lease-action": "renew",
        "x-ms-lease-id": "ec8e9785-12db-c6b1-8626-99db09765a74",
        "x-ms-return-client-request-id": "true",
        "x-ms-version": "2019-12-12"
      },
      "RequestBody": null,
      "StatusCode": 200,
      "ResponseHeaders": {
        "Content-Length": "0",
        "Date": "Fri, 03 Apr 2020 21:03:06 GMT",
        "ETag": "\u00220x8D7D8126870C66E\u0022",
        "Last-Modified": "Fri, 03 Apr 2020 21:03:06 GMT",
        "Server": [
          "Windows-Azure-Blob/1.0",
          "Microsoft-HTTPAPI/2.0"
        ],
        "x-ms-client-request-id": "65073157-9183-83e7-2027-b73345314c1c",
        "x-ms-lease-id": "ec8e9785-12db-c6b1-8626-99db09765a74",
<<<<<<< HEAD
        "x-ms-request-id": "9d99dfd9-f01e-0002-223c-f32c83000000",
=======
        "x-ms-request-id": "962266a7-f01e-0012-5afb-093670000000",
>>>>>>> 8d420312
        "x-ms-version": "2019-12-12"
      },
      "ResponseBody": []
    },
    {
      "RequestUri": "http://seannsecanary.blob.core.windows.net/test-filesystem-167d8b4e-0fa6-b6c0-00a2-a8071771222d?restype=container",
      "RequestMethod": "DELETE",
      "RequestHeaders": {
        "Authorization": "Sanitized",
        "traceparent": "00-b7b02a612dfd5e4cbf79bd2b0d612e62-1d998041e2809743-00",
        "User-Agent": [
          "azsdk-net-Storage.Files.DataLake/12.1.0-dev.20200403.1",
          "(.NET Core 4.6.28325.01; Microsoft Windows 10.0.18362 )"
        ],
        "x-ms-client-request-id": "844a7ed3-4911-ab02-8dce-3b525d7afb93",
        "x-ms-date": "Fri, 03 Apr 2020 21:03:08 GMT",
        "x-ms-return-client-request-id": "true",
        "x-ms-version": "2019-12-12"
      },
      "RequestBody": null,
      "StatusCode": 202,
      "ResponseHeaders": {
        "Content-Length": "0",
        "Date": "Fri, 03 Apr 2020 21:03:07 GMT",
        "Server": [
          "Windows-Azure-Blob/1.0",
          "Microsoft-HTTPAPI/2.0"
        ],
        "x-ms-client-request-id": "844a7ed3-4911-ab02-8dce-3b525d7afb93",
<<<<<<< HEAD
        "x-ms-request-id": "9d99dfe1-f01e-0002-293c-f32c83000000",
=======
        "x-ms-request-id": "962266b8-f01e-0012-67fb-093670000000",
>>>>>>> 8d420312
        "x-ms-version": "2019-12-12"
      },
      "ResponseBody": []
    }
  ],
  "Variables": {
    "DateTimeOffsetNow": "2020-04-03T14:03:06.3098186-07:00",
    "RandomSeed": "1799403652",
    "Storage_TestConfigHierarchicalNamespace": "NamespaceTenant\nseannsecanary\nU2FuaXRpemVk\nhttp://seannsecanary.blob.core.windows.net\nhttp://seannsecanary.file.core.windows.net\nhttp://seannsecanary.queue.core.windows.net\nhttp://seannsecanary.table.core.windows.net\n\n\n\n\nhttp://seannsecanary-secondary.blob.core.windows.net\nhttp://seannsecanary-secondary.file.core.windows.net\nhttp://seannsecanary-secondary.queue.core.windows.net\nhttp://seannsecanary-secondary.table.core.windows.net\n68390a19-a643-458b-b726-408abf67b4fc\nSanitized\n72f988bf-86f1-41af-91ab-2d7cd011db47\nhttps://login.microsoftonline.com/\nCloud\nBlobEndpoint=http://seannsecanary.blob.core.windows.net/;QueueEndpoint=http://seannsecanary.queue.core.windows.net/;FileEndpoint=http://seannsecanary.file.core.windows.net/;BlobSecondaryEndpoint=http://seannsecanary-secondary.blob.core.windows.net/;QueueSecondaryEndpoint=http://seannsecanary-secondary.queue.core.windows.net/;FileSecondaryEndpoint=http://seannsecanary-secondary.file.core.windows.net/;AccountName=seannsecanary;AccountKey=Sanitized\n"
  }
}<|MERGE_RESOLUTION|>--- conflicted
+++ resolved
@@ -28,11 +28,7 @@
           "Microsoft-HTTPAPI/2.0"
         ],
         "x-ms-client-request-id": "775434f8-b62b-8d02-aa7a-6957a6fa445f",
-<<<<<<< HEAD
-        "x-ms-request-id": "5f1b2a3a-901e-003b-783c-f3d79f000000",
-=======
         "x-ms-request-id": "962265c8-f01e-0012-26fb-093670000000",
->>>>>>> 8d420312
         "x-ms-version": "2019-12-12"
       },
       "ResponseBody": []
@@ -64,11 +60,7 @@
           "Microsoft-HTTPAPI/2.0"
         ],
         "x-ms-client-request-id": "704b906f-0f04-2339-49b1-29cdededcb1d",
-<<<<<<< HEAD
-        "x-ms-request-id": "66a93f39-b01f-0003-673c-f3735f000000",
-=======
         "x-ms-request-id": "fa4402e5-201f-0097-11fb-091bad000000",
->>>>>>> 8d420312
         "x-ms-version": "2019-12-12"
       },
       "ResponseBody": []
@@ -104,11 +96,7 @@
         ],
         "x-ms-client-request-id": "3cbf24e4-484d-0f48-71b5-740d37ab90ff",
         "x-ms-lease-id": "81ca00e0-5f94-961f-fbf7-d88e924a6536",
-<<<<<<< HEAD
-        "x-ms-request-id": "5f1b2a68-901e-003b-233c-f3d79f000000",
-=======
         "x-ms-request-id": "962265d4-f01e-0012-2ffb-093670000000",
->>>>>>> 8d420312
         "x-ms-version": "2019-12-12"
       },
       "ResponseBody": []
@@ -143,11 +131,7 @@
         ],
         "x-ms-client-request-id": "6eaa0da5-288a-4ae9-a396-bf8ab456453f",
         "x-ms-lease-id": "81ca00e0-5f94-961f-fbf7-d88e924a6536",
-<<<<<<< HEAD
-        "x-ms-request-id": "5f1b2a6f-901e-003b-2a3c-f3d79f000000",
-=======
         "x-ms-request-id": "962265e9-f01e-0012-40fb-093670000000",
->>>>>>> 8d420312
         "x-ms-version": "2019-12-12"
       },
       "ResponseBody": []
@@ -177,11 +161,7 @@
           "Microsoft-HTTPAPI/2.0"
         ],
         "x-ms-client-request-id": "2968f6d3-2101-2374-08ee-5eb0db520245",
-<<<<<<< HEAD
-        "x-ms-request-id": "5f1b2a78-901e-003b-323c-f3d79f000000",
-=======
         "x-ms-request-id": "962265ee-f01e-0012-45fb-093670000000",
->>>>>>> 8d420312
         "x-ms-version": "2019-12-12"
       },
       "ResponseBody": []
@@ -214,11 +194,7 @@
           "Microsoft-HTTPAPI/2.0"
         ],
         "x-ms-client-request-id": "5bf95a06-2354-b095-ba13-9fa0faf29b20",
-<<<<<<< HEAD
-        "x-ms-request-id": "45e4fcdb-501e-001b-0e3c-f3ac38000000",
-=======
         "x-ms-request-id": "962265f6-f01e-0012-4cfb-093670000000",
->>>>>>> 8d420312
         "x-ms-version": "2019-12-12"
       },
       "ResponseBody": []
@@ -250,11 +226,7 @@
           "Microsoft-HTTPAPI/2.0"
         ],
         "x-ms-client-request-id": "41fe9783-706e-c25a-030f-4443236846d3",
-<<<<<<< HEAD
-        "x-ms-request-id": "92290ad5-a01f-000f-473c-f3e457000000",
-=======
         "x-ms-request-id": "fa4402e6-201f-0097-12fb-091bad000000",
->>>>>>> 8d420312
         "x-ms-version": "2019-12-12"
       },
       "ResponseBody": []
@@ -290,11 +262,7 @@
         ],
         "x-ms-client-request-id": "922a30c0-cdef-14bd-66e5-ea31b9c78388",
         "x-ms-lease-id": "c7aee9b1-6e77-1931-573c-b6933f7b6e79",
-<<<<<<< HEAD
-        "x-ms-request-id": "45e4fce1-501e-001b-113c-f3ac38000000",
-=======
         "x-ms-request-id": "96226608-f01e-0012-58fb-093670000000",
->>>>>>> 8d420312
         "x-ms-version": "2019-12-12"
       },
       "ResponseBody": []
@@ -330,11 +298,7 @@
         ],
         "x-ms-client-request-id": "0fd2d738-db51-ad89-0d95-6c023515c80f",
         "x-ms-lease-id": "c7aee9b1-6e77-1931-573c-b6933f7b6e79",
-<<<<<<< HEAD
-        "x-ms-request-id": "45e4fce2-501e-001b-123c-f3ac38000000",
-=======
         "x-ms-request-id": "96226610-f01e-0012-5ffb-093670000000",
->>>>>>> 8d420312
         "x-ms-version": "2019-12-12"
       },
       "ResponseBody": []
@@ -364,11 +328,7 @@
           "Microsoft-HTTPAPI/2.0"
         ],
         "x-ms-client-request-id": "e1f9a9c5-73f4-c536-401a-4b2907e95a8c",
-<<<<<<< HEAD
-        "x-ms-request-id": "45e4fce4-501e-001b-133c-f3ac38000000",
-=======
         "x-ms-request-id": "96226618-f01e-0012-66fb-093670000000",
->>>>>>> 8d420312
         "x-ms-version": "2019-12-12"
       },
       "ResponseBody": []
@@ -401,11 +361,7 @@
           "Microsoft-HTTPAPI/2.0"
         ],
         "x-ms-client-request-id": "fc60643e-2978-d302-b66d-2a6ea97ed97a",
-<<<<<<< HEAD
-        "x-ms-request-id": "b51bb656-501e-0046-5d3c-f3a6bc000000",
-=======
         "x-ms-request-id": "96226624-f01e-0012-70fb-093670000000",
->>>>>>> 8d420312
         "x-ms-version": "2019-12-12"
       },
       "ResponseBody": []
@@ -437,11 +393,7 @@
           "Microsoft-HTTPAPI/2.0"
         ],
         "x-ms-client-request-id": "23e7739f-9393-70af-f4e4-36b3ee69cef5",
-<<<<<<< HEAD
-        "x-ms-request-id": "8a0a2405-701f-0041-803c-f3cadf000000",
-=======
         "x-ms-request-id": "fa4402e7-201f-0097-13fb-091bad000000",
->>>>>>> 8d420312
         "x-ms-version": "2019-12-12"
       },
       "ResponseBody": []
@@ -477,11 +429,7 @@
         ],
         "x-ms-client-request-id": "526be09b-de7f-4ce6-5f70-7acd376d7732",
         "x-ms-lease-id": "3a2c6942-5305-7714-a8c6-5c41f8c1bf19",
-<<<<<<< HEAD
-        "x-ms-request-id": "b51bb664-501e-0046-663c-f3a6bc000000",
-=======
         "x-ms-request-id": "96226631-f01e-0012-7bfb-093670000000",
->>>>>>> 8d420312
         "x-ms-version": "2019-12-12"
       },
       "ResponseBody": []
@@ -517,11 +465,7 @@
         ],
         "x-ms-client-request-id": "18a67117-6c56-ce99-69ac-31688c5e7752",
         "x-ms-lease-id": "3a2c6942-5305-7714-a8c6-5c41f8c1bf19",
-<<<<<<< HEAD
-        "x-ms-request-id": "b51bb667-501e-0046-693c-f3a6bc000000",
-=======
         "x-ms-request-id": "96226639-f01e-0012-02fb-093670000000",
->>>>>>> 8d420312
         "x-ms-version": "2019-12-12"
       },
       "ResponseBody": []
@@ -551,11 +495,7 @@
           "Microsoft-HTTPAPI/2.0"
         ],
         "x-ms-client-request-id": "c5b5b395-5fc7-b8db-8338-36c40bb3aede",
-<<<<<<< HEAD
-        "x-ms-request-id": "b51bb66c-501e-0046-6e3c-f3a6bc000000",
-=======
         "x-ms-request-id": "9622664f-f01e-0012-13fb-093670000000",
->>>>>>> 8d420312
         "x-ms-version": "2019-12-12"
       },
       "ResponseBody": []
@@ -588,11 +528,7 @@
           "Microsoft-HTTPAPI/2.0"
         ],
         "x-ms-client-request-id": "3afb3781-2b7e-3a98-c7ac-cc7e0bb461ec",
-<<<<<<< HEAD
-        "x-ms-request-id": "589c3483-e01e-0021-373c-f3b640000000",
-=======
         "x-ms-request-id": "9622665e-f01e-0012-1efb-093670000000",
->>>>>>> 8d420312
         "x-ms-version": "2019-12-12"
       },
       "ResponseBody": []
@@ -624,11 +560,7 @@
           "Microsoft-HTTPAPI/2.0"
         ],
         "x-ms-client-request-id": "21d50f43-ab0f-ab30-02a7-9c455108db7d",
-<<<<<<< HEAD
-        "x-ms-request-id": "2891d012-f01f-002d-033c-f32148000000",
-=======
         "x-ms-request-id": "fa4402e8-201f-0097-14fb-091bad000000",
->>>>>>> 8d420312
         "x-ms-version": "2019-12-12"
       },
       "ResponseBody": []
@@ -704,11 +636,7 @@
         ],
         "x-ms-client-request-id": "2e89170c-10b7-b50f-4949-9039a4d57928",
         "x-ms-lease-id": "c989887b-410f-9c50-b5b0-da47c2386e92",
-<<<<<<< HEAD
-        "x-ms-request-id": "589c34a3-e01e-0021-523c-f3b640000000",
-=======
         "x-ms-request-id": "96226679-f01e-0012-32fb-093670000000",
->>>>>>> 8d420312
         "x-ms-version": "2019-12-12"
       },
       "ResponseBody": []
@@ -744,11 +672,7 @@
         ],
         "x-ms-client-request-id": "b9527132-bb5f-2812-f97d-fc73fbd1c67e",
         "x-ms-lease-id": "c989887b-410f-9c50-b5b0-da47c2386e92",
-<<<<<<< HEAD
-        "x-ms-request-id": "589c34a9-e01e-0021-583c-f3b640000000",
-=======
         "x-ms-request-id": "96226682-f01e-0012-3afb-093670000000",
->>>>>>> 8d420312
         "x-ms-version": "2019-12-12"
       },
       "ResponseBody": []
@@ -778,11 +702,7 @@
           "Microsoft-HTTPAPI/2.0"
         ],
         "x-ms-client-request-id": "33072d6a-bf82-55c8-4191-910b5f9236b8",
-<<<<<<< HEAD
-        "x-ms-request-id": "589c34ae-e01e-0021-5d3c-f3b640000000",
-=======
         "x-ms-request-id": "96226688-f01e-0012-40fb-093670000000",
->>>>>>> 8d420312
         "x-ms-version": "2019-12-12"
       },
       "ResponseBody": []
@@ -815,11 +735,7 @@
           "Microsoft-HTTPAPI/2.0"
         ],
         "x-ms-client-request-id": "7a52eb21-f74f-5bf7-6d51-32e016c13ed0",
-<<<<<<< HEAD
-        "x-ms-request-id": "9d99dfc0-f01e-0002-0b3c-f32c83000000",
-=======
         "x-ms-request-id": "96226691-f01e-0012-47fb-093670000000",
->>>>>>> 8d420312
         "x-ms-version": "2019-12-12"
       },
       "ResponseBody": []
@@ -851,11 +767,7 @@
           "Microsoft-HTTPAPI/2.0"
         ],
         "x-ms-client-request-id": "86a1bd71-4fc8-b8f4-fc97-e9d8a7ffd9bc",
-<<<<<<< HEAD
-        "x-ms-request-id": "19e46e63-601f-003f-283c-f35a98000000",
-=======
         "x-ms-request-id": "fa4402e9-201f-0097-15fb-091bad000000",
->>>>>>> 8d420312
         "x-ms-version": "2019-12-12"
       },
       "ResponseBody": []
@@ -891,11 +803,7 @@
         ],
         "x-ms-client-request-id": "c8f2a3d4-038d-5e2a-0cdb-ffa1b618ae85",
         "x-ms-lease-id": "ec8e9785-12db-c6b1-8626-99db09765a74",
-<<<<<<< HEAD
-        "x-ms-request-id": "9d99dfd4-f01e-0002-1d3c-f32c83000000",
-=======
         "x-ms-request-id": "9622669d-f01e-0012-50fb-093670000000",
->>>>>>> 8d420312
         "x-ms-version": "2019-12-12"
       },
       "ResponseBody": []
@@ -931,11 +839,7 @@
         ],
         "x-ms-client-request-id": "65073157-9183-83e7-2027-b73345314c1c",
         "x-ms-lease-id": "ec8e9785-12db-c6b1-8626-99db09765a74",
-<<<<<<< HEAD
-        "x-ms-request-id": "9d99dfd9-f01e-0002-223c-f32c83000000",
-=======
         "x-ms-request-id": "962266a7-f01e-0012-5afb-093670000000",
->>>>>>> 8d420312
         "x-ms-version": "2019-12-12"
       },
       "ResponseBody": []
@@ -965,11 +869,7 @@
           "Microsoft-HTTPAPI/2.0"
         ],
         "x-ms-client-request-id": "844a7ed3-4911-ab02-8dce-3b525d7afb93",
-<<<<<<< HEAD
-        "x-ms-request-id": "9d99dfe1-f01e-0002-293c-f32c83000000",
-=======
         "x-ms-request-id": "962266b8-f01e-0012-67fb-093670000000",
->>>>>>> 8d420312
         "x-ms-version": "2019-12-12"
       },
       "ResponseBody": []
