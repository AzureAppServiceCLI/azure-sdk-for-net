{
  "Entries": [
    {
      "RequestUri": "http://seannsecanary.blob.core.windows.net/test-filesystem-53c4bdc2-94bf-8f2f-f80e-79cc9ce2efa2?restype=container",
      "RequestMethod": "PUT",
      "RequestHeaders": {
        "Authorization": "Sanitized",
        "traceparent": "00-5ac005ed289f994e85b6d1c254233302-8e145ca62f6e5f4c-00",
        "User-Agent": [
          "azsdk-net-Storage.Files.DataLake/12.1.0-dev.20200403.1",
          "(.NET Core 4.6.28325.01; Microsoft Windows 10.0.18362 )"
        ],
        "x-ms-blob-public-access": "container",
        "x-ms-client-request-id": "c0f2004f-a7c0-4296-87c2-10e7cf6d0f79",
        "x-ms-date": "Fri, 03 Apr 2020 20:59:29 GMT",
        "x-ms-return-client-request-id": "true",
        "x-ms-version": "2019-12-12"
      },
      "RequestBody": null,
      "StatusCode": 201,
      "ResponseHeaders": {
        "Content-Length": "0",
        "Date": "Fri, 03 Apr 2020 20:59:27 GMT",
        "ETag": "\u00220x8D7D811E5DA22CC\u0022",
        "Last-Modified": "Fri, 03 Apr 2020 20:59:27 GMT",
        "Server": [
          "Windows-Azure-Blob/1.0",
          "Microsoft-HTTPAPI/2.0"
        ],
        "x-ms-client-request-id": "c0f2004f-a7c0-4296-87c2-10e7cf6d0f79",
<<<<<<< HEAD
        "x-ms-request-id": "e0bdcf93-301e-000d-4e3b-f35aef000000",
=======
        "x-ms-request-id": "96220799-f01e-0012-7efa-093670000000",
>>>>>>> 8d420312
        "x-ms-version": "2019-12-12"
      },
      "ResponseBody": []
    },
    {
      "RequestUri": "http://seannsecanary.dfs.core.windows.net/test-filesystem-53c4bdc2-94bf-8f2f-f80e-79cc9ce2efa2/test-file-7314f836-4cc4-896b-8267-0b8d92d5e2ea?resource=file",
      "RequestMethod": "PUT",
      "RequestHeaders": {
        "Authorization": "Sanitized",
        "traceparent": "00-1c8d5272955eca4787df333ceeb3dc29-3f25b965e3afa444-00",
        "User-Agent": [
          "azsdk-net-Storage.Files.DataLake/12.1.0-dev.20200403.1",
          "(.NET Core 4.6.28325.01; Microsoft Windows 10.0.18362 )"
        ],
        "x-ms-client-request-id": "b4238822-e6f9-0299-9568-3e599b08b0b1",
        "x-ms-date": "Fri, 03 Apr 2020 20:59:29 GMT",
        "x-ms-return-client-request-id": "true",
        "x-ms-version": "2019-12-12"
      },
      "RequestBody": null,
      "StatusCode": 201,
      "ResponseHeaders": {
        "Content-Length": "0",
        "Date": "Fri, 03 Apr 2020 20:59:27 GMT",
        "ETag": "\u00220x8D7D811E5E8F160\u0022",
        "Last-Modified": "Fri, 03 Apr 2020 20:59:27 GMT",
        "Server": [
          "Windows-Azure-HDFS/1.0",
          "Microsoft-HTTPAPI/2.0"
        ],
        "x-ms-client-request-id": "b4238822-e6f9-0299-9568-3e599b08b0b1",
<<<<<<< HEAD
        "x-ms-request-id": "f4f1ccc1-601f-0010-323b-f35753000000",
=======
        "x-ms-request-id": "fa43ff85-201f-0097-45fa-091bad000000",
>>>>>>> 8d420312
        "x-ms-version": "2019-12-12"
      },
      "ResponseBody": []
    },
    {
      "RequestUri": "http://seannsecanary.dfs.core.windows.net/test-filesystem-53c4bdc2-94bf-8f2f-f80e-79cc9ce2efa2/test-file-7314f836-4cc4-896b-8267-0b8d92d5e2ea?action=append\u0026position=0",
      "RequestMethod": "PATCH",
      "RequestHeaders": {
        "Authorization": "Sanitized",
        "Content-Length": "1024",
        "traceparent": "00-beb3e3eff670e544bffa7c588454792a-c2b212070905ce4b-00",
        "User-Agent": [
          "azsdk-net-Storage.Files.DataLake/12.1.0-dev.20200403.1",
          "(.NET Core 4.6.28325.01; Microsoft Windows 10.0.18362 )"
        ],
        "x-ms-client-request-id": "89de32eb-48a6-e879-bc65-4fff9e9a24d0",
        "x-ms-date": "Fri, 03 Apr 2020 20:59:29 GMT",
        "x-ms-return-client-request-id": "true",
        "x-ms-version": "2019-12-12"
      },
      "RequestBody": "3yUys/F0iQcWV57kkWFgL9kwawmxLfHPgnkGh/CIIcsvCSkDIdvprf8cnqJHtHEzBw\u002BAap2mALEzYjB3bQEWjTXStIg4XQ79R70KlY9Ph84H0oDhB7cuiQl4z76rcUD9BhBtdADp\u002B6kBgiPfm2si5NticJuBNYZ\u002BpCt\u002Bv41PUtV9DI9\u002B4hPNHtfW4IWTTu2eVuvjSQGlfNCK7tDVajscsTBOYo/bowLHlFHDqlUB6lU94GmibAnT2I\u002B\u002B8/ND\u002BLSbui5URexewrLoG7Sw4dJ7iQR6l4nSeUQneon/Ha8PhJucJ/AmrKVo3x62uVFUIve9QmruyGEryUDqLcpiXqQD2ZcZE7nhVN1fErdqG7/z0leSQdpFILs6cV6vPH7aBoB6s\u002BC5Ow892\u002B6Nj7apwK2B9ltyzx3Jvrnb3qJaMhhehAs38GjfOZdIVWXst5AFkbCxLUUjZzZjsPUn3lxs4qnWLgqqctBEor3DKnq33QYo1kzyqQTSOh3U00Bzt1s63HK8FomGWh/gbIuIYD28q9Lu/gcPejmkA/Tt1Z6P0OpiiU0H\u002B8d8onstEjx5SdrfGCdthLlTKmI5GBKUmISAUJyhJtbvtbALcluL4mj8KrkZDb13IkwxD17rzeO06Ar3rcGg2CMD72J2YhJdx0j5Pe1Ye4rGCS5Pbxd4BOfNVopRlDWmW1KVFR5aAL8500cW8Y/1W2x/MKOTUGgMi\u002Bt6qQuICzITU\u002BGawmVsbAluFpzPYRJX1/od0mSREgvqiYoy31ezsMgVA52uW5kHEsSaJTrMPSnYItEQazjOgUHWsDnaOYyxumXUul50qXxhFb\u002Bg9\u002B3QHkthWryGo0WPRoFc16pfLNk36GrU\u002BIPKY3lUr1V5LopTBZLued/PKxcgRHPcGNLSAunmaA6D/CXIlvZDMvTvFhj3CNEYcbP5Z71Ss7MQ7kungqxsksV80AlsJuPpjPkjMC5a5Q8AuZA17QBQMEhyt6eqnK9Hg4NSezjIq0vPENvDL4OEtQk8psgbNqXFK6DA\u002BW47Pu9J3K2qB2nXNw5FZtwkjADF7gKebfXnK0zejVCXCLLck9LselPV2a2fZW\u002B61tDIoJ6f\u002BgtsnND5YbBhzHkZPy5baNIKOBKt8BRU/wiGLVV8Fe2x9w6mcPcB8hiidA00hSVAXm39vmiM8Qn2GJ3IczNb5LaMZ0cgtPfbCEX5C3wGIHniRc/nfleFJQYEsFhaOX7lR49Xpx7eIKl1IrUikuaN7/cj5S5jc2ZeB0JBGwSfgc/GFMTsr3hbBCUmclyiYpMfdsBgNlRQgdMp\u002BaDcnASk1qHlW34ioUB/yOAJPQEJvKSvIaVDPkp7dpLwwrbYf2cggZu6vAYU/dSA4Q==",
      "StatusCode": 202,
      "ResponseHeaders": {
        "Content-Length": "0",
        "Date": "Fri, 03 Apr 2020 20:59:27 GMT",
        "Server": [
          "Windows-Azure-HDFS/1.0",
          "Microsoft-HTTPAPI/2.0"
        ],
        "x-ms-client-request-id": "89de32eb-48a6-e879-bc65-4fff9e9a24d0",
        "x-ms-request-id": "fa43ff86-201f-0097-46fa-091bad000000",
        "x-ms-request-server-encrypted": "true",
        "x-ms-version": "2019-12-12"
      },
      "ResponseBody": []
    },
    {
      "RequestUri": "http://seannsecanary.dfs.core.windows.net/test-filesystem-53c4bdc2-94bf-8f2f-f80e-79cc9ce2efa2/test-file-7314f836-4cc4-896b-8267-0b8d92d5e2ea?action=flush\u0026position=1024",
      "RequestMethod": "PATCH",
      "RequestHeaders": {
        "Authorization": "Sanitized",
        "Content-Length": "0",
        "traceparent": "00-cce6b49fca1e564a8169a897460ec292-16af6d7463141045-00",
        "User-Agent": [
          "azsdk-net-Storage.Files.DataLake/12.1.0-dev.20200403.1",
          "(.NET Core 4.6.28325.01; Microsoft Windows 10.0.18362 )"
        ],
        "x-ms-cache-control": "control",
        "x-ms-client-request-id": "ca292151-f6f6-253b-f95f-876dd03d5c92",
        "x-ms-content-disposition": "disposition",
        "x-ms-content-encoding": "encoding",
        "x-ms-content-language": "language",
        "x-ms-content-md5": "mIocTYcXziZXn\u002BlVUQr8Rw==",
        "x-ms-content-type": "type",
        "x-ms-date": "Fri, 03 Apr 2020 20:59:29 GMT",
        "x-ms-return-client-request-id": "true",
        "x-ms-version": "2019-12-12"
      },
      "RequestBody": null,
      "StatusCode": 200,
      "ResponseHeaders": {
        "Content-Length": "0",
        "Date": "Fri, 03 Apr 2020 20:59:27 GMT",
        "ETag": "\u00220x8D7D811E60D04F2\u0022",
        "Last-Modified": "Fri, 03 Apr 2020 20:59:28 GMT",
        "Server": [
          "Windows-Azure-HDFS/1.0",
          "Microsoft-HTTPAPI/2.0"
        ],
        "x-ms-client-request-id": "ca292151-f6f6-253b-f95f-876dd03d5c92",
        "x-ms-request-id": "fa43ff87-201f-0097-47fa-091bad000000",
        "x-ms-request-server-encrypted": "true",
        "x-ms-version": "2019-12-12"
      },
      "ResponseBody": []
    },
    {
      "RequestUri": "http://seannsecanary.blob.core.windows.net/test-filesystem-53c4bdc2-94bf-8f2f-f80e-79cc9ce2efa2/test-file-7314f836-4cc4-896b-8267-0b8d92d5e2ea",
      "RequestMethod": "HEAD",
      "RequestHeaders": {
        "Authorization": "Sanitized",
        "traceparent": "00-70e6ad227baa644ab0e84bf9e6cc8a64-f03e73a2d783e14a-00",
        "User-Agent": [
          "azsdk-net-Storage.Files.DataLake/12.1.0-dev.20200403.1",
          "(.NET Core 4.6.28325.01; Microsoft Windows 10.0.18362 )"
        ],
        "x-ms-client-request-id": "7daeea61-5970-cdda-21b6-0ecfc7afd23c",
        "x-ms-date": "Fri, 03 Apr 2020 20:59:29 GMT",
        "x-ms-return-client-request-id": "true",
        "x-ms-version": "2019-12-12"
      },
      "RequestBody": null,
      "StatusCode": 200,
      "ResponseHeaders": {
        "Accept-Ranges": "bytes",
        "Cache-Control": "control",
        "Content-Disposition": "disposition",
        "Content-Encoding": "encoding",
        "Content-Language": "language",
        "Content-Length": "1024",
        "Content-MD5": "mIocTYcXziZXn\u002BlVUQr8Rw==",
        "Content-Type": "type",
        "Date": "Fri, 03 Apr 2020 20:59:27 GMT",
        "ETag": "\u00220x8D7D811E60D04F2\u0022",
        "Last-Modified": "Fri, 03 Apr 2020 20:59:28 GMT",
        "Server": [
          "Windows-Azure-Blob/1.0",
          "Microsoft-HTTPAPI/2.0"
        ],
        "x-ms-access-tier": "Hot",
        "x-ms-access-tier-inferred": "true",
        "x-ms-blob-type": "BlockBlob",
        "x-ms-client-request-id": "7daeea61-5970-cdda-21b6-0ecfc7afd23c",
        "x-ms-creation-time": "Fri, 03 Apr 2020 20:59:27 GMT",
        "x-ms-lease-state": "available",
        "x-ms-lease-status": "unlocked",
        "x-ms-request-id": "962207d6-f01e-0012-36fa-093670000000",
        "x-ms-server-encrypted": "true",
        "x-ms-version": "2019-12-12"
      },
      "ResponseBody": []
    },
    {
      "RequestUri": "http://seannsecanary.blob.core.windows.net/test-filesystem-53c4bdc2-94bf-8f2f-f80e-79cc9ce2efa2?restype=container",
      "RequestMethod": "DELETE",
      "RequestHeaders": {
        "Authorization": "Sanitized",
        "traceparent": "00-c45b87d917702f4f85e40baab0aed4a5-80bfc1c3e5afdd46-00",
        "User-Agent": [
          "azsdk-net-Storage.Files.DataLake/12.1.0-dev.20200403.1",
          "(.NET Core 4.6.28325.01; Microsoft Windows 10.0.18362 )"
        ],
        "x-ms-client-request-id": "e50ceb38-df8e-fd22-b4d0-19c453e7d465",
        "x-ms-date": "Fri, 03 Apr 2020 20:59:29 GMT",
        "x-ms-return-client-request-id": "true",
        "x-ms-version": "2019-12-12"
      },
      "RequestBody": null,
      "StatusCode": 202,
      "ResponseHeaders": {
        "Content-Length": "0",
        "Date": "Fri, 03 Apr 2020 20:59:27 GMT",
        "Server": [
          "Windows-Azure-Blob/1.0",
          "Microsoft-HTTPAPI/2.0"
        ],
        "x-ms-client-request-id": "e50ceb38-df8e-fd22-b4d0-19c453e7d465",
<<<<<<< HEAD
        "x-ms-request-id": "e0bdcfc1-301e-000d-723b-f35aef000000",
=======
        "x-ms-request-id": "962207e6-f01e-0012-46fa-093670000000",
>>>>>>> 8d420312
        "x-ms-version": "2019-12-12"
      },
      "ResponseBody": []
    }
  ],
  "Variables": {
    "RandomSeed": "446873359",
    "Storage_TestConfigHierarchicalNamespace": "NamespaceTenant\nseannsecanary\nU2FuaXRpemVk\nhttp://seannsecanary.blob.core.windows.net\nhttp://seannsecanary.file.core.windows.net\nhttp://seannsecanary.queue.core.windows.net\nhttp://seannsecanary.table.core.windows.net\n\n\n\n\nhttp://seannsecanary-secondary.blob.core.windows.net\nhttp://seannsecanary-secondary.file.core.windows.net\nhttp://seannsecanary-secondary.queue.core.windows.net\nhttp://seannsecanary-secondary.table.core.windows.net\n68390a19-a643-458b-b726-408abf67b4fc\nSanitized\n72f988bf-86f1-41af-91ab-2d7cd011db47\nhttps://login.microsoftonline.com/\nCloud\nBlobEndpoint=http://seannsecanary.blob.core.windows.net/;QueueEndpoint=http://seannsecanary.queue.core.windows.net/;FileEndpoint=http://seannsecanary.file.core.windows.net/;BlobSecondaryEndpoint=http://seannsecanary-secondary.blob.core.windows.net/;QueueSecondaryEndpoint=http://seannsecanary-secondary.queue.core.windows.net/;FileSecondaryEndpoint=http://seannsecanary-secondary.file.core.windows.net/;AccountName=seannsecanary;AccountKey=Sanitized\n"
  }
}<|MERGE_RESOLUTION|>--- conflicted
+++ resolved
@@ -28,11 +28,7 @@
           "Microsoft-HTTPAPI/2.0"
         ],
         "x-ms-client-request-id": "c0f2004f-a7c0-4296-87c2-10e7cf6d0f79",
-<<<<<<< HEAD
-        "x-ms-request-id": "e0bdcf93-301e-000d-4e3b-f35aef000000",
-=======
         "x-ms-request-id": "96220799-f01e-0012-7efa-093670000000",
->>>>>>> 8d420312
         "x-ms-version": "2019-12-12"
       },
       "ResponseBody": []
@@ -64,11 +60,7 @@
           "Microsoft-HTTPAPI/2.0"
         ],
         "x-ms-client-request-id": "b4238822-e6f9-0299-9568-3e599b08b0b1",
-<<<<<<< HEAD
-        "x-ms-request-id": "f4f1ccc1-601f-0010-323b-f35753000000",
-=======
         "x-ms-request-id": "fa43ff85-201f-0097-45fa-091bad000000",
->>>>>>> 8d420312
         "x-ms-version": "2019-12-12"
       },
       "ResponseBody": []
@@ -216,11 +208,7 @@
           "Microsoft-HTTPAPI/2.0"
         ],
         "x-ms-client-request-id": "e50ceb38-df8e-fd22-b4d0-19c453e7d465",
-<<<<<<< HEAD
-        "x-ms-request-id": "e0bdcfc1-301e-000d-723b-f35aef000000",
-=======
         "x-ms-request-id": "962207e6-f01e-0012-46fa-093670000000",
->>>>>>> 8d420312
         "x-ms-version": "2019-12-12"
       },
       "ResponseBody": []
