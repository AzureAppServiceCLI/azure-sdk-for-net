--- conflicted
+++ resolved
@@ -28,11 +28,7 @@
           "Microsoft-HTTPAPI/2.0"
         ],
         "x-ms-client-request-id": "c49f26be-e7f8-0acd-1d3d-67ae2e453a63",
-<<<<<<< HEAD
-        "x-ms-request-id": "96269892-f01e-002d-483b-f32148000000",
-=======
         "x-ms-request-id": "962207f6-f01e-0012-56fa-093670000000",
->>>>>>> 8d420312
         "x-ms-version": "2019-12-12"
       },
       "ResponseBody": []
@@ -64,11 +60,7 @@
           "Microsoft-HTTPAPI/2.0"
         ],
         "x-ms-client-request-id": "56212b51-6085-95b8-53a4-6e6475609e2e",
-<<<<<<< HEAD
-        "x-ms-request-id": "4012f7b0-401f-0028-7b3b-f3f393000000",
-=======
         "x-ms-request-id": "fa43ff88-201f-0097-48fa-091bad000000",
->>>>>>> 8d420312
         "x-ms-version": "2019-12-12"
       },
       "ResponseBody": []
@@ -164,11 +156,7 @@
           "Microsoft-HTTPAPI/2.0"
         ],
         "x-ms-client-request-id": "d7c7152c-0b42-ec81-108c-9623e98517a9",
-<<<<<<< HEAD
-        "x-ms-request-id": "9626989a-f01e-002d-4d3b-f32148000000",
-=======
         "x-ms-request-id": "96220842-f01e-0012-1dfa-093670000000",
->>>>>>> 8d420312
         "x-ms-version": "2019-12-12"
       },
       "ResponseBody": []
