{
  "Entries": [
    {
      "RequestUri": "http://seannsecanary.blob.core.windows.net/test-filesystem-bee4d722-fc79-1e73-6e31-b5e54421dfe4?restype=container",
      "RequestMethod": "PUT",
      "RequestHeaders": {
        "Authorization": "Sanitized",
        "traceparent": "00-c10744d342367a479330fcd8ec0b0bc0-f4a7fc341c95f14a-00",
        "User-Agent": [
          "azsdk-net-Storage.Files.DataLake/12.1.0-dev.20200403.1",
          "(.NET Core 4.6.28325.01; Microsoft Windows 10.0.18362 )"
        ],
        "x-ms-blob-public-access": "container",
        "x-ms-client-request-id": "ca15961c-df07-2901-ee10-2a02b1841642",
        "x-ms-date": "Fri, 03 Apr 2020 21:01:45 GMT",
        "x-ms-return-client-request-id": "true",
        "x-ms-version": "2019-12-12"
      },
      "RequestBody": null,
      "StatusCode": 201,
      "ResponseHeaders": {
        "Content-Length": "0",
        "Date": "Fri, 03 Apr 2020 21:01:43 GMT",
        "ETag": "\u00220x8D7D81236FFABFC\u0022",
        "Last-Modified": "Fri, 03 Apr 2020 21:01:43 GMT",
        "Server": [
          "Windows-Azure-Blob/1.0",
          "Microsoft-HTTPAPI/2.0"
        ],
        "x-ms-client-request-id": "ca15961c-df07-2901-ee10-2a02b1841642",
<<<<<<< HEAD
        "x-ms-request-id": "b51badba-501e-0046-793c-f3a6bc000000",
=======
        "x-ms-request-id": "9622405f-f01e-0012-54fb-093670000000",
>>>>>>> 8d420312
        "x-ms-version": "2019-12-12"
      },
      "ResponseBody": []
    },
    {
      "RequestUri": "http://seannsecanary.blob.core.windows.net/test-filesystem-bee4d722-fc79-1e73-6e31-b5e54421dfe4/test-file-db2e619f-658d-f252-90ea-4157d382a946?comp=lease",
      "RequestMethod": "PUT",
      "RequestHeaders": {
        "Authorization": "Sanitized",
        "traceparent": "00-c19518ccd1ed474ebad2c284241cb9fb-47c15408ced7924c-00",
        "User-Agent": [
          "azsdk-net-Storage.Files.DataLake/12.1.0-dev.20200403.1",
          "(.NET Core 4.6.28325.01; Microsoft Windows 10.0.18362 )"
        ],
        "x-ms-client-request-id": "ed4c4aa2-952f-7d4d-1813-6ae9dbbf5b25",
        "x-ms-date": "Fri, 03 Apr 2020 21:01:45 GMT",
        "x-ms-lease-action": "change",
        "x-ms-lease-id": "aec920e9-150c-f9dd-cef5-b4d7064348f7",
        "x-ms-proposed-lease-id": "1352e60b-6cf9-b607-4323-391d9da9556b",
        "x-ms-return-client-request-id": "true",
        "x-ms-version": "2019-12-12"
      },
      "RequestBody": null,
      "StatusCode": 404,
      "ResponseHeaders": {
        "Content-Length": "215",
        "Content-Type": "application/xml",
        "Date": "Fri, 03 Apr 2020 21:01:43 GMT",
        "Server": [
          "Windows-Azure-Blob/1.0",
          "Microsoft-HTTPAPI/2.0"
        ],
        "x-ms-client-request-id": "ed4c4aa2-952f-7d4d-1813-6ae9dbbf5b25",
        "x-ms-error-code": "BlobNotFound",
<<<<<<< HEAD
        "x-ms-request-id": "b51badc0-501e-0046-7b3c-f3a6bc000000",
=======
        "x-ms-request-id": "96224072-f01e-0012-65fb-093670000000",
>>>>>>> 8d420312
        "x-ms-version": "2019-12-12"
      },
      "ResponseBody": [
        "\uFEFF\u003C?xml version=\u00221.0\u0022 encoding=\u0022utf-8\u0022?\u003E\u003CError\u003E\u003CCode\u003EBlobNotFound\u003C/Code\u003E\u003CMessage\u003EThe specified blob does not exist.\n",
        "RequestId:96224072-f01e-0012-65fb-093670000000\n",
        "Time:2020-04-03T21:01:44.0901525Z\u003C/Message\u003E\u003C/Error\u003E"
      ]
    },
    {
      "RequestUri": "http://seannsecanary.blob.core.windows.net/test-filesystem-bee4d722-fc79-1e73-6e31-b5e54421dfe4?restype=container",
      "RequestMethod": "DELETE",
      "RequestHeaders": {
        "Authorization": "Sanitized",
        "traceparent": "00-7d30e0d0e7b44042961be501e141d18e-18e78d83def5b54b-00",
        "User-Agent": [
          "azsdk-net-Storage.Files.DataLake/12.1.0-dev.20200403.1",
          "(.NET Core 4.6.28325.01; Microsoft Windows 10.0.18362 )"
        ],
        "x-ms-client-request-id": "537aed37-685d-d13c-969a-79a7fd4dafc4",
        "x-ms-date": "Fri, 03 Apr 2020 21:01:45 GMT",
        "x-ms-return-client-request-id": "true",
        "x-ms-version": "2019-12-12"
      },
      "RequestBody": null,
      "StatusCode": 202,
      "ResponseHeaders": {
        "Content-Length": "0",
        "Date": "Fri, 03 Apr 2020 21:01:44 GMT",
        "Server": [
          "Windows-Azure-Blob/1.0",
          "Microsoft-HTTPAPI/2.0"
        ],
        "x-ms-client-request-id": "537aed37-685d-d13c-969a-79a7fd4dafc4",
<<<<<<< HEAD
        "x-ms-request-id": "b51badc1-501e-0046-7c3c-f3a6bc000000",
=======
        "x-ms-request-id": "9622407a-f01e-0012-6cfb-093670000000",
>>>>>>> 8d420312
        "x-ms-version": "2019-12-12"
      },
      "ResponseBody": []
    }
  ],
  "Variables": {
    "RandomSeed": "1858556784",
    "Storage_TestConfigHierarchicalNamespace": "NamespaceTenant\nseannsecanary\nU2FuaXRpemVk\nhttp://seannsecanary.blob.core.windows.net\nhttp://seannsecanary.file.core.windows.net\nhttp://seannsecanary.queue.core.windows.net\nhttp://seannsecanary.table.core.windows.net\n\n\n\n\nhttp://seannsecanary-secondary.blob.core.windows.net\nhttp://seannsecanary-secondary.file.core.windows.net\nhttp://seannsecanary-secondary.queue.core.windows.net\nhttp://seannsecanary-secondary.table.core.windows.net\n68390a19-a643-458b-b726-408abf67b4fc\nSanitized\n72f988bf-86f1-41af-91ab-2d7cd011db47\nhttps://login.microsoftonline.com/\nCloud\nBlobEndpoint=http://seannsecanary.blob.core.windows.net/;QueueEndpoint=http://seannsecanary.queue.core.windows.net/;FileEndpoint=http://seannsecanary.file.core.windows.net/;BlobSecondaryEndpoint=http://seannsecanary-secondary.blob.core.windows.net/;QueueSecondaryEndpoint=http://seannsecanary-secondary.queue.core.windows.net/;FileSecondaryEndpoint=http://seannsecanary-secondary.file.core.windows.net/;AccountName=seannsecanary;AccountKey=Sanitized\n"
  }
}<|MERGE_RESOLUTION|>--- conflicted
+++ resolved
@@ -28,11 +28,7 @@
           "Microsoft-HTTPAPI/2.0"
         ],
         "x-ms-client-request-id": "ca15961c-df07-2901-ee10-2a02b1841642",
-<<<<<<< HEAD
-        "x-ms-request-id": "b51badba-501e-0046-793c-f3a6bc000000",
-=======
         "x-ms-request-id": "9622405f-f01e-0012-54fb-093670000000",
->>>>>>> 8d420312
         "x-ms-version": "2019-12-12"
       },
       "ResponseBody": []
@@ -67,11 +63,7 @@
         ],
         "x-ms-client-request-id": "ed4c4aa2-952f-7d4d-1813-6ae9dbbf5b25",
         "x-ms-error-code": "BlobNotFound",
-<<<<<<< HEAD
-        "x-ms-request-id": "b51badc0-501e-0046-7b3c-f3a6bc000000",
-=======
         "x-ms-request-id": "96224072-f01e-0012-65fb-093670000000",
->>>>>>> 8d420312
         "x-ms-version": "2019-12-12"
       },
       "ResponseBody": [
@@ -105,11 +97,7 @@
           "Microsoft-HTTPAPI/2.0"
         ],
         "x-ms-client-request-id": "537aed37-685d-d13c-969a-79a7fd4dafc4",
-<<<<<<< HEAD
-        "x-ms-request-id": "b51badc1-501e-0046-7c3c-f3a6bc000000",
-=======
         "x-ms-request-id": "9622407a-f01e-0012-6cfb-093670000000",
->>>>>>> 8d420312
         "x-ms-version": "2019-12-12"
       },
       "ResponseBody": []
