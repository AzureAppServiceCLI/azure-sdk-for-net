--- conflicted
+++ resolved
@@ -28,11 +28,7 @@
           "Microsoft-HTTPAPI/2.0"
         ],
         "x-ms-client-request-id": "ac671c26-9182-d3d7-597e-5863f68a7314",
-<<<<<<< HEAD
-        "x-ms-request-id": "6ed33322-401e-0038-393b-f336fb000000",
-=======
         "x-ms-request-id": "96221578-f01e-0012-64fa-093670000000",
->>>>>>> 8d420312
         "x-ms-version": "2019-12-12"
       },
       "ResponseBody": []
@@ -66,11 +62,7 @@
         ],
         "x-ms-client-request-id": "a321cdad-e484-41de-31e8-815d5b7470ec",
         "x-ms-error-code": "BlobNotFound",
-<<<<<<< HEAD
-        "x-ms-request-id": "6ed33324-401e-0038-3a3b-f336fb000000",
-=======
         "x-ms-request-id": "96221588-f01e-0012-6efa-093670000000",
->>>>>>> 8d420312
         "x-ms-version": "2019-12-12"
       },
       "ResponseBody": [
@@ -104,11 +96,7 @@
           "Microsoft-HTTPAPI/2.0"
         ],
         "x-ms-client-request-id": "4ea594c8-72b1-bbf4-19d7-469903a0b9e1",
-<<<<<<< HEAD
-        "x-ms-request-id": "6ed33325-401e-0038-3b3b-f336fb000000",
-=======
         "x-ms-request-id": "9622159c-f01e-0012-7afa-093670000000",
->>>>>>> 8d420312
         "x-ms-version": "2019-12-12"
       },
       "ResponseBody": []
