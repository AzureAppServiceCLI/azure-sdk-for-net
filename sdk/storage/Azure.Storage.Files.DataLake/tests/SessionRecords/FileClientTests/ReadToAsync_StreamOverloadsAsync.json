--- conflicted
+++ resolved
@@ -28,11 +28,7 @@
           "Microsoft-HTTPAPI/2.0"
         ],
         "x-ms-client-request-id": "bb569ded-bdcf-d1fb-782e-8738c941d186",
-<<<<<<< HEAD
-        "x-ms-request-id": "95836d08-601e-0010-0b3c-f35753000000",
-=======
         "x-ms-request-id": "9622597c-f01e-0012-14fb-093670000000",
->>>>>>> 8d420312
         "x-ms-version": "2019-12-12"
       },
       "ResponseBody": []
@@ -64,11 +60,7 @@
           "Microsoft-HTTPAPI/2.0"
         ],
         "x-ms-client-request-id": "14e6200f-2022-cb5e-3832-16cf7ac3bc9a",
-<<<<<<< HEAD
-        "x-ms-request-id": "6c255685-a01f-0020-783c-f3e99c000000",
-=======
         "x-ms-request-id": "fa440283-201f-0097-38fb-091bad000000",
->>>>>>> 8d420312
         "x-ms-version": "2019-12-12"
       },
       "ResponseBody": []
@@ -282,11 +274,7 @@
           "Microsoft-HTTPAPI/2.0"
         ],
         "x-ms-client-request-id": "0f88aa39-661b-be36-6e0e-7bdfdb01541e",
-<<<<<<< HEAD
-        "x-ms-request-id": "95836d1a-601e-0010-1a3c-f35753000000",
-=======
         "x-ms-request-id": "962259cb-f01e-0012-50fb-093670000000",
->>>>>>> 8d420312
         "x-ms-version": "2019-12-12"
       },
       "ResponseBody": []
