{
  "Entries": [
    {
      "RequestUri": "http://seannsecanary.blob.core.windows.net/test-filesystem-0180c663-27c0-7995-ce9a-fbe68d6e5382?restype=container",
      "RequestMethod": "PUT",
      "RequestHeaders": {
        "Authorization": "Sanitized",
        "traceparent": "00-7adc2c7a0ee4324b865d13c19e9fa76f-8fe55f590d348d45-00",
        "User-Agent": [
          "azsdk-net-Storage.Files.DataLake/12.1.0-dev.20200403.1",
          "(.NET Core 4.6.28325.01; Microsoft Windows 10.0.18362 )"
        ],
        "x-ms-blob-public-access": "container",
        "x-ms-client-request-id": "e788745f-54bd-49e4-eef3-250006891a16",
        "x-ms-date": "Fri, 03 Apr 2020 21:02:30 GMT",
        "x-ms-return-client-request-id": "true",
        "x-ms-version": "2019-12-12"
      },
      "RequestBody": null,
      "StatusCode": 201,
      "ResponseHeaders": {
        "Content-Length": "0",
        "Date": "Fri, 03 Apr 2020 21:02:28 GMT",
        "ETag": "\u00220x8D7D81251C862B7\u0022",
        "Last-Modified": "Fri, 03 Apr 2020 21:02:28 GMT",
        "Server": [
          "Windows-Azure-Blob/1.0",
          "Microsoft-HTTPAPI/2.0"
        ],
        "x-ms-client-request-id": "e788745f-54bd-49e4-eef3-250006891a16",
<<<<<<< HEAD
        "x-ms-request-id": "6ca37d04-901e-0014-2e3c-f3da54000000",
=======
        "x-ms-request-id": "962253fa-f01e-0012-13fb-093670000000",
>>>>>>> 8d420312
        "x-ms-version": "2019-12-12"
      },
      "ResponseBody": []
    },
    {
      "RequestUri": "http://seannsecanary.blob.core.windows.net/test-filesystem-0180c663-27c0-7995-ce9a-fbe68d6e5382/test-file-cbf9052a-e58a-5e7b-b044-27accb1748e4",
      "RequestMethod": "HEAD",
      "RequestHeaders": {
        "Authorization": "Sanitized",
        "traceparent": "00-b27f5ff714bec741ae06e266d772d3a4-70cf36577e594e4c-00",
        "User-Agent": [
          "azsdk-net-Storage.Files.DataLake/12.1.0-dev.20200403.1",
          "(.NET Core 4.6.28325.01; Microsoft Windows 10.0.18362 )"
        ],
        "x-ms-client-request-id": "2b5345f8-45f1-795e-f92a-36792d377ed7",
        "x-ms-date": "Fri, 03 Apr 2020 21:02:30 GMT",
        "x-ms-return-client-request-id": "true",
        "x-ms-version": "2019-12-12"
      },
      "RequestBody": null,
      "StatusCode": 404,
      "ResponseHeaders": {
        "Date": "Fri, 03 Apr 2020 21:02:28 GMT",
        "Server": [
          "Windows-Azure-Blob/1.0",
          "Microsoft-HTTPAPI/2.0"
        ],
        "Transfer-Encoding": "chunked",
        "x-ms-client-request-id": "2b5345f8-45f1-795e-f92a-36792d377ed7",
        "x-ms-error-code": "BlobNotFound",
<<<<<<< HEAD
        "x-ms-request-id": "6ca37d19-901e-0014-423c-f3da54000000",
=======
        "x-ms-request-id": "96225401-f01e-0012-18fb-093670000000",
>>>>>>> 8d420312
        "x-ms-version": "2019-12-12"
      },
      "ResponseBody": []
    },
    {
      "RequestUri": "http://seannsecanary.blob.core.windows.net/test-filesystem-0180c663-27c0-7995-ce9a-fbe68d6e5382?restype=container",
      "RequestMethod": "DELETE",
      "RequestHeaders": {
        "Authorization": "Sanitized",
        "traceparent": "00-ca0d8216c04ef04480d9ca017a50e005-34d5da7f82d92746-00",
        "User-Agent": [
          "azsdk-net-Storage.Files.DataLake/12.1.0-dev.20200403.1",
          "(.NET Core 4.6.28325.01; Microsoft Windows 10.0.18362 )"
        ],
        "x-ms-client-request-id": "86b3d60e-1dc3-44f2-b30d-1fbb354ba5b1",
        "x-ms-date": "Fri, 03 Apr 2020 21:02:30 GMT",
        "x-ms-return-client-request-id": "true",
        "x-ms-version": "2019-12-12"
      },
      "RequestBody": null,
      "StatusCode": 202,
      "ResponseHeaders": {
        "Content-Length": "0",
        "Date": "Fri, 03 Apr 2020 21:02:28 GMT",
        "Server": [
          "Windows-Azure-Blob/1.0",
          "Microsoft-HTTPAPI/2.0"
        ],
        "x-ms-client-request-id": "86b3d60e-1dc3-44f2-b30d-1fbb354ba5b1",
<<<<<<< HEAD
        "x-ms-request-id": "6ca37d26-901e-0014-4e3c-f3da54000000",
=======
        "x-ms-request-id": "9622540a-f01e-0012-20fb-093670000000",
>>>>>>> 8d420312
        "x-ms-version": "2019-12-12"
      },
      "ResponseBody": []
    }
  ],
  "Variables": {
    "RandomSeed": "1095551048",
    "Storage_TestConfigHierarchicalNamespace": "NamespaceTenant\nseannsecanary\nU2FuaXRpemVk\nhttp://seannsecanary.blob.core.windows.net\nhttp://seannsecanary.file.core.windows.net\nhttp://seannsecanary.queue.core.windows.net\nhttp://seannsecanary.table.core.windows.net\n\n\n\n\nhttp://seannsecanary-secondary.blob.core.windows.net\nhttp://seannsecanary-secondary.file.core.windows.net\nhttp://seannsecanary-secondary.queue.core.windows.net\nhttp://seannsecanary-secondary.table.core.windows.net\n68390a19-a643-458b-b726-408abf67b4fc\nSanitized\n72f988bf-86f1-41af-91ab-2d7cd011db47\nhttps://login.microsoftonline.com/\nCloud\nBlobEndpoint=http://seannsecanary.blob.core.windows.net/;QueueEndpoint=http://seannsecanary.queue.core.windows.net/;FileEndpoint=http://seannsecanary.file.core.windows.net/;BlobSecondaryEndpoint=http://seannsecanary-secondary.blob.core.windows.net/;QueueSecondaryEndpoint=http://seannsecanary-secondary.queue.core.windows.net/;FileSecondaryEndpoint=http://seannsecanary-secondary.file.core.windows.net/;AccountName=seannsecanary;AccountKey=Sanitized\n"
  }
}<|MERGE_RESOLUTION|>--- conflicted
+++ resolved
@@ -28,11 +28,7 @@
           "Microsoft-HTTPAPI/2.0"
         ],
         "x-ms-client-request-id": "e788745f-54bd-49e4-eef3-250006891a16",
-<<<<<<< HEAD
-        "x-ms-request-id": "6ca37d04-901e-0014-2e3c-f3da54000000",
-=======
         "x-ms-request-id": "962253fa-f01e-0012-13fb-093670000000",
->>>>>>> 8d420312
         "x-ms-version": "2019-12-12"
       },
       "ResponseBody": []
@@ -63,11 +59,7 @@
         "Transfer-Encoding": "chunked",
         "x-ms-client-request-id": "2b5345f8-45f1-795e-f92a-36792d377ed7",
         "x-ms-error-code": "BlobNotFound",
-<<<<<<< HEAD
-        "x-ms-request-id": "6ca37d19-901e-0014-423c-f3da54000000",
-=======
         "x-ms-request-id": "96225401-f01e-0012-18fb-093670000000",
->>>>>>> 8d420312
         "x-ms-version": "2019-12-12"
       },
       "ResponseBody": []
@@ -97,11 +89,7 @@
           "Microsoft-HTTPAPI/2.0"
         ],
         "x-ms-client-request-id": "86b3d60e-1dc3-44f2-b30d-1fbb354ba5b1",
-<<<<<<< HEAD
-        "x-ms-request-id": "6ca37d26-901e-0014-4e3c-f3da54000000",
-=======
         "x-ms-request-id": "9622540a-f01e-0012-20fb-093670000000",
->>>>>>> 8d420312
         "x-ms-version": "2019-12-12"
       },
       "ResponseBody": []
