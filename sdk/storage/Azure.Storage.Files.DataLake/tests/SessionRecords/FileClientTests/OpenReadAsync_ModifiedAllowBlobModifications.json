{
  "Entries": [
    {
<<<<<<< HEAD
      "RequestUri": "https://seannsecanary.blob.core.windows.net/test-filesystem-f56226d5-1686-d35a-579e-82b52bd0911a?restype=container",
      "RequestMethod": "PUT",
      "RequestHeaders": {
        "Authorization": "Sanitized",
        "traceparent": "00-fc8df9299c9f7f4597a30b54bacde4f7-b3be912bd711e44f-00",
        "User-Agent": [
          "azsdk-net-Storage.Files.DataLake/12.5.0-alpha.20200921.1",
          "(.NET Core 4.6.29220.03; Microsoft Windows 10.0.19041 )"
        ],
        "x-ms-blob-public-access": "container",
        "x-ms-client-request-id": "0032c7b7-9cae-fef0-367a-ca73bbe33e36",
        "x-ms-date": "Mon, 21 Sep 2020 06:23:11 GMT",
=======
      "RequestUri": "https://seannsecanary.blob.core.windows.net/test-filesystem-ccb34b70-1499-8fd3-6603-96c00189f483?restype=container",
      "RequestMethod": "PUT",
      "RequestHeaders": {
        "Authorization": "Sanitized",
        "traceparent": "00-b5934b691c4cdf4c9ff8ba991c4a51dc-6b3acc1711263b45-00",
        "User-Agent": [
          "azsdk-net-Storage.Files.DataLake/12.5.0-alpha.20200911.1",
          "(.NET Core 4.6.29017.01; Microsoft Windows 10.0.18362 )"
        ],
        "x-ms-blob-public-access": "container",
        "x-ms-client-request-id": "11d80630-c4b3-abd0-1cf8-ff59d8fbc7e0",
        "x-ms-date": "Fri, 11 Sep 2020 15:49:37 GMT",
>>>>>>> 365f255a
        "x-ms-return-client-request-id": "true",
        "x-ms-version": "2020-02-10"
      },
      "RequestBody": null,
      "StatusCode": 201,
      "ResponseHeaders": {
        "Content-Length": "0",
<<<<<<< HEAD
        "Date": "Mon, 21 Sep 2020 06:23:11 GMT",
        "ETag": "\u00220x8D85DF6D0F4FDF5\u0022",
        "Last-Modified": "Mon, 21 Sep 2020 06:23:12 GMT",
=======
        "Date": "Fri, 11 Sep 2020 15:49:37 GMT",
        "ETag": "\u00220x8D8566A49E0B815\u0022",
        "Last-Modified": "Fri, 11 Sep 2020 15:49:37 GMT",
>>>>>>> 365f255a
        "Server": [
          "Windows-Azure-Blob/1.0",
          "Microsoft-HTTPAPI/2.0"
        ],
<<<<<<< HEAD
        "x-ms-client-request-id": "0032c7b7-9cae-fef0-367a-ca73bbe33e36",
        "x-ms-request-id": "f2f73352-901e-0049-43df-8f0f4b000000",
=======
        "x-ms-client-request-id": "11d80630-c4b3-abd0-1cf8-ff59d8fbc7e0",
        "x-ms-request-id": "e0d2cac6-f01e-0084-6353-883fa1000000",
>>>>>>> 365f255a
        "x-ms-version": "2020-02-10"
      },
      "ResponseBody": []
    },
    {
<<<<<<< HEAD
      "RequestUri": "https://seannsecanary.dfs.core.windows.net/test-filesystem-f56226d5-1686-d35a-579e-82b52bd0911a/test-file-67e60eae-ab53-9312-caf7-d29fe3debcf8?resource=file",
=======
      "RequestUri": "https://seannsecanary.dfs.core.windows.net/test-filesystem-ccb34b70-1499-8fd3-6603-96c00189f483/test-file-30bb3563-4018-dd9a-0737-42f0d60158b7?resource=file",
>>>>>>> 365f255a
      "RequestMethod": "PUT",
      "RequestHeaders": {
        "Authorization": "Sanitized",
        "If-None-Match": "*",
<<<<<<< HEAD
        "traceparent": "00-bd75d74008eccc468fda4fea97870715-506e7aba49b58645-00",
        "User-Agent": [
          "azsdk-net-Storage.Files.DataLake/12.5.0-alpha.20200921.1",
          "(.NET Core 4.6.29220.03; Microsoft Windows 10.0.19041 )"
        ],
        "x-ms-client-request-id": "e0c4da09-f5a7-e662-ced9-84f1d996c3f0",
        "x-ms-date": "Mon, 21 Sep 2020 06:23:12 GMT",
=======
        "traceparent": "00-db9604cc965f7e428b0f86a08e0fea8f-ea96f6a9d010f141-00",
        "User-Agent": [
          "azsdk-net-Storage.Files.DataLake/12.5.0-alpha.20200911.1",
          "(.NET Core 4.6.29017.01; Microsoft Windows 10.0.18362 )"
        ],
        "x-ms-client-request-id": "475c3d23-b9ca-d0e0-bbb4-4f183582f4e7",
        "x-ms-date": "Fri, 11 Sep 2020 15:49:38 GMT",
>>>>>>> 365f255a
        "x-ms-return-client-request-id": "true",
        "x-ms-version": "2020-02-10"
      },
      "RequestBody": null,
      "StatusCode": 201,
      "ResponseHeaders": {
        "Content-Length": "0",
<<<<<<< HEAD
        "Date": "Mon, 21 Sep 2020 06:23:12 GMT",
        "ETag": "\u00220x8D85DF6D1498487\u0022",
        "Last-Modified": "Mon, 21 Sep 2020 06:23:12 GMT",
=======
        "Date": "Fri, 11 Sep 2020 15:49:38 GMT",
        "ETag": "\u00220x8D8566A4A685267\u0022",
        "Last-Modified": "Fri, 11 Sep 2020 15:49:38 GMT",
>>>>>>> 365f255a
        "Server": [
          "Windows-Azure-HDFS/1.0",
          "Microsoft-HTTPAPI/2.0"
        ],
<<<<<<< HEAD
        "x-ms-client-request-id": "e0c4da09-f5a7-e662-ced9-84f1d996c3f0",
        "x-ms-request-id": "43ca9cc8-c01f-0026-08df-8f05b8000000",
=======
        "x-ms-client-request-id": "475c3d23-b9ca-d0e0-bbb4-4f183582f4e7",
        "x-ms-request-id": "39dc1361-c01f-0019-5353-88cd1b000000",
>>>>>>> 365f255a
        "x-ms-version": "2020-02-10"
      },
      "ResponseBody": []
    },
    {
<<<<<<< HEAD
      "RequestUri": "https://seannsecanary.dfs.core.windows.net/test-filesystem-f56226d5-1686-d35a-579e-82b52bd0911a/test-file-67e60eae-ab53-9312-caf7-d29fe3debcf8?action=append\u0026position=0",
=======
      "RequestUri": "https://seannsecanary.dfs.core.windows.net/test-filesystem-ccb34b70-1499-8fd3-6603-96c00189f483/test-file-30bb3563-4018-dd9a-0737-42f0d60158b7?action=append\u0026position=0",
>>>>>>> 365f255a
      "RequestMethod": "PATCH",
      "RequestHeaders": {
        "Authorization": "Sanitized",
        "Content-Length": "1024",
<<<<<<< HEAD
        "traceparent": "00-1e636a12e495eb46a238ea8fefe38a6c-4cc55a718866a141-00",
        "User-Agent": [
          "azsdk-net-Storage.Files.DataLake/12.5.0-alpha.20200921.1",
          "(.NET Core 4.6.29220.03; Microsoft Windows 10.0.19041 )"
        ],
        "x-ms-client-request-id": "62f18df8-7019-7d55-b126-63fd0198c90d",
        "x-ms-date": "Mon, 21 Sep 2020 06:23:12 GMT",
        "x-ms-return-client-request-id": "true",
        "x-ms-version": "2020-02-10"
      },
      "RequestBody": "ZM3\u002BY56QbFJXuVxvd\u002BivPqj9zQh40mAMtZ41tslQG1e\u002B0g7t5dqYHaGUD5pOohziSJP35hGzf5Jt8a7/W7aIB54EsaXZwVnNZK9m5MPGvRKCU201WTVFC1J8gPMsmMLrCwj7SvF2CIY6KYFiTJrPpjObfAdIU65pvqZSXUFloMzse9m6y3MhC0vn\u002Bi\u002Bz4763rdm/kRu6orhakotLJKpE1Yi1ddHBFNvAenG8YVh\u002BtdvnmrBnpQ\u002BwMtggYDjn1eegoiWn/W7t9pj\u002B/xaq/UFf3NywY4n63C94BUP4oLSi2KSJHL8y1rhs\u002BqQXaab5BTSXwIRcN3JepcX2Lvgq9FXkXCZyIOGBLQUkQ2nk43OJf/8OYeAvRaEyK3f6PKi/QgVPMgx/huVSFZN/OPMJecJRba75G5N1tBaEQPVqh/BcZAFjlLBnCfgavEtMsAyuKLG0qM/5xiZx2n31\u002Bkbv6I6jItPxpeQR6mO23l9IKAQJ1hdDtd8gY57b8boycQ6yKtO9qY45vIPMor5rQ\u002BfGKbF56yQvrDKvgr81FrMq33lVBLSMi3920BqTdhIhtR\u002B2FMgIuIXpgn6gDifOA6XPosNEFj8zOp4yAxsKmzUgjs2ffgLrIib0a4E163xXp810w9RP3J7gg9op1bVq3\u002BZJgIBaL4Wj5ICdUKu9/k4h2lxOldhh0LEuvvsnwUxwioua7Gv8/XdH0N9TsovzIoWLCPpZHEkO6K/OK3CKeyIzLMYfIxLjJN3kBsT4DR4lO5x1m7lRF21CjAO7LtIHvVW8IIbF0/9zqOMddRWEFtqRqO/UFOBp4RRY3ZYOKPYK3EhvO\u002B2YYGecAvPVNKFYvXUpKYXiM6l1Uz5xbPZoZYDtE5jNFdrt\u002BUeHNxHsk61yACAg5P5wKKmf\u002BuiuJvRxNJ1z6CEJi6ibOzA9WvyXiMCR/mzWR4CBfOrvLRryP9JTFgN0eaqMaXV3hanOMs2tB3InHCiHm\u002Bwd8Ws2Gl2Nqfxd6kT4Iw4WBZT3XsLWskodQSaoyiKpy3oWVoc\u002BVU8Y6tytcUiJtORjEReUkD0qRj8hGdg25d7Zsx7J4syH169F3nTmKUECk41BRbkKFTs96w9HHTx24QT9070qwNEY2zpoTrHIRB3\u002BH4VL9aAlz57ii/a8P7lyzv1v6FWD19O7KWl/oseJdKfySf62K\u002Btk2AQfRzTaW5yA9X\u002B0WVzIekeyj8w2pizXWRZPyvW7vKMSCg9QZJCe4M3M/qxH1RtLKc\u002B2BJsfLTLXR\u002B0di5GmxDncoU9MdxW2E67\u002BaqeAkIT7BKAmBLgH8tzdeByigFU8JjlzajPL/rK5//DsIcOLV7dpIobwgL\u002BA1a9zb/75E5JZwkRtDCVQMA==",
      "StatusCode": 202,
      "ResponseHeaders": {
        "Content-Length": "0",
        "Date": "Mon, 21 Sep 2020 06:23:12 GMT",
=======
        "traceparent": "00-954dc93b38c8184e887f5b5b9d7d063b-3585adfb48cf644d-00",
        "User-Agent": [
          "azsdk-net-Storage.Files.DataLake/12.5.0-alpha.20200911.1",
          "(.NET Core 4.6.29017.01; Microsoft Windows 10.0.18362 )"
        ],
        "x-ms-client-request-id": "61d8fff1-2866-f237-3be6-87dc7a957b5a",
        "x-ms-date": "Fri, 11 Sep 2020 15:49:38 GMT",
        "x-ms-return-client-request-id": "true",
        "x-ms-version": "2020-02-10"
      },
      "RequestBody": "w1aP\u002BrDj0Nrfc2JBkumjjuJdbQHzDifwbPoJfIHg1BqfSJWCa80vgGXhUaXdWEselLMNeJRXxLUvn4222lRY/p5HoUpUICIVLu2bEb2BEhOv6\u002BfN01yGSITgUsw/eaYRiVIHlrcAyXOR\u002BEmmu7P3rox6Bu5siitCwVjGc85W1rVHiodreXxbriF0PNoS343Q6aQ/xHK3pf8nxdReOlWlOiKUXzErjDQQHlfN901QL\u002BHL9YopFxFCj\u002BWIRLSn/XTMzwG4fX9cpVxvLqYa6q2x1pXzk0XKeyMQUc9LokiAaSHjAShLmLJhb08uuehrJ6U3120etGkvAVPepyyvEAIU78WEN\u002BmFZT3jkST1nME7pSkqE8vaYbW3tP/UbfGGsV5NGcoi5vC8snEvOyJFOWSSogEChfw3Oo0QzYPpsPdMXd/Fp4P3GL85bWBZqiaScnqbQsvvhCxiFt88Ehls0gJ6495Df5HhmolByBeb3Y9nfVoJTm4sXdmzY5GkugamzZte3sdITvLouadBrbsUxjhP1ZS\u002BYoSTToUFkBwAPeCDm/t8PP7IHi5nIZTG6q8dnp1ZVeVx6GoWypBBQ77W6HzHvRLAl4k5hrZlVkHvzGPW5/F/puj7ErOQZnJuh9twkTkY/yydXQYTH84uC5EpJ/0sa1vMV0GUy6teLzEXy/7a9cUH1803OIrra4YZzAYiZz50QRyAozn4hDSBPy3V/FTPUxbLIVAw9TLR4ey6ev\u002BlPMjyo4niWlGMD1KYtvlcFW4ySXjwV0XuQ0zprsFNPQk02wJl4ljK7fnEPhH9mD85dMt9iDGGteWCBGA9\u002BKuQP9JJY9r29zMWZ1t/Kxg08aoMsDr1z7XXriYd4t34jPVNNP8/szRkQn2YZyDVBonNThO1MUhxmm8dcbWz2RRVHdtmMfcY9T12p228XWiUAqedUJTKQ1us3JmQIUF\u002BsWloQklFbtWRtFjVPonbtDwGiG8NFol/i9p/ulVdiNP79/YDVBseT5TSC5s79ATS0SdciZjScZvg6LZvxrSANCyF2kaS12Ah5znaOwrtQ5bVrOktAP46KIZaI2tkr4ngUtdvthq9P/nHO6Jf\u002BDaQ8qQgmRnKUjMuSrHAN7T1vDiw\u002Bugzfo17GG3wZsVb2zBQyjDGRBVvFf\u002BkQGtp/QdE0X9qrv1NXXMXpIGr2uxt0m\u002BAb22EL3giQOTpjj0hEhplq5RG8SwyAmy9rp\u002BUxDoTNm786I2awKIGSG4YZM419pJnRi9XJ\u002BFDTm0BxoDYjnyq1VjPJCmMy\u002BvyP6m9GZ6dh7gMLH0Luw6MuZogmfkiLrnybo52ZtFp2npDZeg4hTTOYz/Hy2H\u002BnhlJQmuPazLxzxHvy6sPJw==",
      "StatusCode": 202,
      "ResponseHeaders": {
        "Content-Length": "0",
        "Date": "Fri, 11 Sep 2020 15:49:38 GMT",
>>>>>>> 365f255a
        "Server": [
          "Windows-Azure-HDFS/1.0",
          "Microsoft-HTTPAPI/2.0"
        ],
<<<<<<< HEAD
        "x-ms-client-request-id": "62f18df8-7019-7d55-b126-63fd0198c90d",
        "x-ms-request-id": "43ca9cf4-c01f-0026-34df-8f05b8000000",
=======
        "x-ms-client-request-id": "61d8fff1-2866-f237-3be6-87dc7a957b5a",
        "x-ms-request-id": "39dc1367-c01f-0019-5953-88cd1b000000",
>>>>>>> 365f255a
        "x-ms-request-server-encrypted": "true",
        "x-ms-version": "2020-02-10"
      },
      "ResponseBody": []
    },
    {
<<<<<<< HEAD
      "RequestUri": "https://seannsecanary.dfs.core.windows.net/test-filesystem-f56226d5-1686-d35a-579e-82b52bd0911a/test-file-67e60eae-ab53-9312-caf7-d29fe3debcf8?action=flush\u0026position=1024",
=======
      "RequestUri": "https://seannsecanary.dfs.core.windows.net/test-filesystem-ccb34b70-1499-8fd3-6603-96c00189f483/test-file-30bb3563-4018-dd9a-0737-42f0d60158b7?action=flush\u0026position=1024",
>>>>>>> 365f255a
      "RequestMethod": "PATCH",
      "RequestHeaders": {
        "Authorization": "Sanitized",
        "Content-Length": "0",
<<<<<<< HEAD
        "traceparent": "00-5c20bcab84715040a17b2971657ad782-a4392a8824146349-00",
        "User-Agent": [
          "azsdk-net-Storage.Files.DataLake/12.5.0-alpha.20200921.1",
          "(.NET Core 4.6.29220.03; Microsoft Windows 10.0.19041 )"
        ],
        "x-ms-client-request-id": "4bf91990-60a5-84d6-ac57-b9a848a89c27",
        "x-ms-date": "Mon, 21 Sep 2020 06:23:12 GMT",
=======
        "traceparent": "00-6af110bd8789bd48af4670ed01b0a613-22d8db9ee9a1e14b-00",
        "User-Agent": [
          "azsdk-net-Storage.Files.DataLake/12.5.0-alpha.20200911.1",
          "(.NET Core 4.6.29017.01; Microsoft Windows 10.0.18362 )"
        ],
        "x-ms-client-request-id": "35261aba-92a9-6981-f30f-da5bbec3e997",
        "x-ms-date": "Fri, 11 Sep 2020 15:49:38 GMT",
>>>>>>> 365f255a
        "x-ms-return-client-request-id": "true",
        "x-ms-version": "2020-02-10"
      },
      "RequestBody": null,
      "StatusCode": 200,
      "ResponseHeaders": {
        "Content-Length": "0",
<<<<<<< HEAD
        "Date": "Mon, 21 Sep 2020 06:23:12 GMT",
        "ETag": "\u00220x8D85DF6D15D2A37\u0022",
        "Last-Modified": "Mon, 21 Sep 2020 06:23:12 GMT",
=======
        "Date": "Fri, 11 Sep 2020 15:49:38 GMT",
        "ETag": "\u00220x8D8566A4A800221\u0022",
        "Last-Modified": "Fri, 11 Sep 2020 15:49:38 GMT",
>>>>>>> 365f255a
        "Server": [
          "Windows-Azure-HDFS/1.0",
          "Microsoft-HTTPAPI/2.0"
        ],
<<<<<<< HEAD
        "x-ms-client-request-id": "4bf91990-60a5-84d6-ac57-b9a848a89c27",
        "x-ms-request-id": "43ca9d0e-c01f-0026-4edf-8f05b8000000",
=======
        "x-ms-client-request-id": "35261aba-92a9-6981-f30f-da5bbec3e997",
        "x-ms-request-id": "39dc1368-c01f-0019-5a53-88cd1b000000",
>>>>>>> 365f255a
        "x-ms-request-server-encrypted": "false",
        "x-ms-version": "2020-02-10"
      },
      "ResponseBody": []
    },
    {
<<<<<<< HEAD
      "RequestUri": "https://seannsecanary.blob.core.windows.net/test-filesystem-f56226d5-1686-d35a-579e-82b52bd0911a/test-file-67e60eae-ab53-9312-caf7-d29fe3debcf8",
      "RequestMethod": "HEAD",
      "RequestHeaders": {
        "Authorization": "Sanitized",
        "traceparent": "00-7703beb0791f2c41836235ec89c0f0ff-ea52be229440e04c-00",
        "User-Agent": [
          "azsdk-net-Storage.Files.DataLake/12.5.0-alpha.20200921.1",
          "(.NET Core 4.6.29220.03; Microsoft Windows 10.0.19041 )"
        ],
        "x-ms-client-request-id": "e76da5ab-7e9f-7768-98df-efcfdc7c158a",
        "x-ms-date": "Mon, 21 Sep 2020 06:23:12 GMT",
=======
      "RequestUri": "https://seannsecanary.blob.core.windows.net/test-filesystem-ccb34b70-1499-8fd3-6603-96c00189f483/test-file-30bb3563-4018-dd9a-0737-42f0d60158b7",
      "RequestMethod": "HEAD",
      "RequestHeaders": {
        "Authorization": "Sanitized",
        "traceparent": "00-3e9428be9d2c5849a72dfd6c2bc12fd4-615560aebeecf14a-00",
        "User-Agent": [
          "azsdk-net-Storage.Files.DataLake/12.5.0-alpha.20200911.1",
          "(.NET Core 4.6.29017.01; Microsoft Windows 10.0.18362 )"
        ],
        "x-ms-client-request-id": "60218cad-466e-cab0-1b24-f1d6c1041fd9",
        "x-ms-date": "Fri, 11 Sep 2020 15:49:38 GMT",
>>>>>>> 365f255a
        "x-ms-return-client-request-id": "true",
        "x-ms-version": "2020-02-10"
      },
      "RequestBody": null,
      "StatusCode": 200,
      "ResponseHeaders": {
        "Accept-Ranges": "bytes",
        "Content-Length": "1024",
        "Content-Type": "application/octet-stream",
<<<<<<< HEAD
        "Date": "Mon, 21 Sep 2020 06:23:12 GMT",
        "ETag": "\u00220x8D85DF6D15D2A37\u0022",
        "Last-Modified": "Mon, 21 Sep 2020 06:23:12 GMT",
=======
        "Date": "Fri, 11 Sep 2020 15:49:38 GMT",
        "ETag": "\u00220x8D8566A4A800221\u0022",
        "Last-Modified": "Fri, 11 Sep 2020 15:49:38 GMT",
>>>>>>> 365f255a
        "Server": [
          "Windows-Azure-Blob/1.0",
          "Microsoft-HTTPAPI/2.0"
        ],
        "x-ms-access-tier": "Hot",
        "x-ms-access-tier-inferred": "true",
        "x-ms-blob-type": "BlockBlob",
<<<<<<< HEAD
        "x-ms-client-request-id": "e76da5ab-7e9f-7768-98df-efcfdc7c158a",
        "x-ms-creation-time": "Mon, 21 Sep 2020 06:23:12 GMT",
        "x-ms-lease-state": "available",
        "x-ms-lease-status": "unlocked",
        "x-ms-request-id": "f2f73399-901e-0049-78df-8f0f4b000000",
=======
        "x-ms-client-request-id": "60218cad-466e-cab0-1b24-f1d6c1041fd9",
        "x-ms-creation-time": "Fri, 11 Sep 2020 15:49:38 GMT",
        "x-ms-lease-state": "available",
        "x-ms-lease-status": "unlocked",
        "x-ms-request-id": "e0d2cb5e-f01e-0084-4f53-883fa1000000",
>>>>>>> 365f255a
        "x-ms-server-encrypted": "true",
        "x-ms-version": "2020-02-10"
      },
      "ResponseBody": []
    },
    {
<<<<<<< HEAD
      "RequestUri": "https://seannsecanary.blob.core.windows.net/test-filesystem-f56226d5-1686-d35a-579e-82b52bd0911a/test-file-67e60eae-ab53-9312-caf7-d29fe3debcf8",
=======
      "RequestUri": "https://seannsecanary.blob.core.windows.net/test-filesystem-ccb34b70-1499-8fd3-6603-96c00189f483/test-file-30bb3563-4018-dd9a-0737-42f0d60158b7",
>>>>>>> 365f255a
      "RequestMethod": "GET",
      "RequestHeaders": {
        "Authorization": "Sanitized",
        "User-Agent": [
<<<<<<< HEAD
          "azsdk-net-Storage.Files.DataLake/12.5.0-alpha.20200921.1",
          "(.NET Core 4.6.29220.03; Microsoft Windows 10.0.19041 )"
        ],
        "x-ms-client-request-id": "a2fc225f-b43a-6388-f9f7-62cbbf7485ec",
        "x-ms-date": "Mon, 21 Sep 2020 06:23:12 GMT",
=======
          "azsdk-net-Storage.Files.DataLake/12.5.0-alpha.20200911.1",
          "(.NET Core 4.6.29017.01; Microsoft Windows 10.0.18362 )"
        ],
        "x-ms-client-request-id": "31ad3677-88a1-df29-5322-e00e2478939b",
        "x-ms-date": "Fri, 11 Sep 2020 15:49:39 GMT",
>>>>>>> 365f255a
        "x-ms-range": "bytes=0-4194303",
        "x-ms-return-client-request-id": "true",
        "x-ms-version": "2020-02-10"
      },
      "RequestBody": null,
      "StatusCode": 206,
      "ResponseHeaders": {
        "Accept-Ranges": "bytes",
        "Content-Length": "1024",
        "Content-Range": "bytes 0-1023/1024",
        "Content-Type": "application/octet-stream",
<<<<<<< HEAD
        "Date": "Mon, 21 Sep 2020 06:23:12 GMT",
        "ETag": "\u00220x8D85DF6D15D2A37\u0022",
        "Last-Modified": "Mon, 21 Sep 2020 06:23:12 GMT",
=======
        "Date": "Fri, 11 Sep 2020 15:49:38 GMT",
        "ETag": "\u00220x8D8566A4A800221\u0022",
        "Last-Modified": "Fri, 11 Sep 2020 15:49:38 GMT",
>>>>>>> 365f255a
        "Server": [
          "Windows-Azure-Blob/1.0",
          "Microsoft-HTTPAPI/2.0"
        ],
        "x-ms-blob-type": "BlockBlob",
<<<<<<< HEAD
        "x-ms-client-request-id": "a2fc225f-b43a-6388-f9f7-62cbbf7485ec",
        "x-ms-creation-time": "Mon, 21 Sep 2020 06:23:12 GMT",
        "x-ms-lease-state": "available",
        "x-ms-lease-status": "unlocked",
        "x-ms-request-id": "f2f733a2-901e-0049-80df-8f0f4b000000",
        "x-ms-server-encrypted": "true",
        "x-ms-version": "2020-02-10"
      },
      "ResponseBody": "ZM3\u002BY56QbFJXuVxvd\u002BivPqj9zQh40mAMtZ41tslQG1e\u002B0g7t5dqYHaGUD5pOohziSJP35hGzf5Jt8a7/W7aIB54EsaXZwVnNZK9m5MPGvRKCU201WTVFC1J8gPMsmMLrCwj7SvF2CIY6KYFiTJrPpjObfAdIU65pvqZSXUFloMzse9m6y3MhC0vn\u002Bi\u002Bz4763rdm/kRu6orhakotLJKpE1Yi1ddHBFNvAenG8YVh\u002BtdvnmrBnpQ\u002BwMtggYDjn1eegoiWn/W7t9pj\u002B/xaq/UFf3NywY4n63C94BUP4oLSi2KSJHL8y1rhs\u002BqQXaab5BTSXwIRcN3JepcX2Lvgq9FXkXCZyIOGBLQUkQ2nk43OJf/8OYeAvRaEyK3f6PKi/QgVPMgx/huVSFZN/OPMJecJRba75G5N1tBaEQPVqh/BcZAFjlLBnCfgavEtMsAyuKLG0qM/5xiZx2n31\u002Bkbv6I6jItPxpeQR6mO23l9IKAQJ1hdDtd8gY57b8boycQ6yKtO9qY45vIPMor5rQ\u002BfGKbF56yQvrDKvgr81FrMq33lVBLSMi3920BqTdhIhtR\u002B2FMgIuIXpgn6gDifOA6XPosNEFj8zOp4yAxsKmzUgjs2ffgLrIib0a4E163xXp810w9RP3J7gg9op1bVq3\u002BZJgIBaL4Wj5ICdUKu9/k4h2lxOldhh0LEuvvsnwUxwioua7Gv8/XdH0N9TsovzIoWLCPpZHEkO6K/OK3CKeyIzLMYfIxLjJN3kBsT4DR4lO5x1m7lRF21CjAO7LtIHvVW8IIbF0/9zqOMddRWEFtqRqO/UFOBp4RRY3ZYOKPYK3EhvO\u002B2YYGecAvPVNKFYvXUpKYXiM6l1Uz5xbPZoZYDtE5jNFdrt\u002BUeHNxHsk61yACAg5P5wKKmf\u002BuiuJvRxNJ1z6CEJi6ibOzA9WvyXiMCR/mzWR4CBfOrvLRryP9JTFgN0eaqMaXV3hanOMs2tB3InHCiHm\u002Bwd8Ws2Gl2Nqfxd6kT4Iw4WBZT3XsLWskodQSaoyiKpy3oWVoc\u002BVU8Y6tytcUiJtORjEReUkD0qRj8hGdg25d7Zsx7J4syH169F3nTmKUECk41BRbkKFTs96w9HHTx24QT9070qwNEY2zpoTrHIRB3\u002BH4VL9aAlz57ii/a8P7lyzv1v6FWD19O7KWl/oseJdKfySf62K\u002Btk2AQfRzTaW5yA9X\u002B0WVzIekeyj8w2pizXWRZPyvW7vKMSCg9QZJCe4M3M/qxH1RtLKc\u002B2BJsfLTLXR\u002B0di5GmxDncoU9MdxW2E67\u002BaqeAkIT7BKAmBLgH8tzdeByigFU8JjlzajPL/rK5//DsIcOLV7dpIobwgL\u002BA1a9zb/75E5JZwkRtDCVQMA=="
    },
    {
      "RequestUri": "https://seannsecanary.dfs.core.windows.net/test-filesystem-f56226d5-1686-d35a-579e-82b52bd0911a/test-file-67e60eae-ab53-9312-caf7-d29fe3debcf8?action=append\u0026position=1024",
=======
        "x-ms-client-request-id": "31ad3677-88a1-df29-5322-e00e2478939b",
        "x-ms-creation-time": "Fri, 11 Sep 2020 15:49:38 GMT",
        "x-ms-lease-state": "available",
        "x-ms-lease-status": "unlocked",
        "x-ms-request-id": "e0d2cb7e-f01e-0084-6753-883fa1000000",
        "x-ms-server-encrypted": "true",
        "x-ms-version": "2020-02-10"
      },
      "ResponseBody": "w1aP\u002BrDj0Nrfc2JBkumjjuJdbQHzDifwbPoJfIHg1BqfSJWCa80vgGXhUaXdWEselLMNeJRXxLUvn4222lRY/p5HoUpUICIVLu2bEb2BEhOv6\u002BfN01yGSITgUsw/eaYRiVIHlrcAyXOR\u002BEmmu7P3rox6Bu5siitCwVjGc85W1rVHiodreXxbriF0PNoS343Q6aQ/xHK3pf8nxdReOlWlOiKUXzErjDQQHlfN901QL\u002BHL9YopFxFCj\u002BWIRLSn/XTMzwG4fX9cpVxvLqYa6q2x1pXzk0XKeyMQUc9LokiAaSHjAShLmLJhb08uuehrJ6U3120etGkvAVPepyyvEAIU78WEN\u002BmFZT3jkST1nME7pSkqE8vaYbW3tP/UbfGGsV5NGcoi5vC8snEvOyJFOWSSogEChfw3Oo0QzYPpsPdMXd/Fp4P3GL85bWBZqiaScnqbQsvvhCxiFt88Ehls0gJ6495Df5HhmolByBeb3Y9nfVoJTm4sXdmzY5GkugamzZte3sdITvLouadBrbsUxjhP1ZS\u002BYoSTToUFkBwAPeCDm/t8PP7IHi5nIZTG6q8dnp1ZVeVx6GoWypBBQ77W6HzHvRLAl4k5hrZlVkHvzGPW5/F/puj7ErOQZnJuh9twkTkY/yydXQYTH84uC5EpJ/0sa1vMV0GUy6teLzEXy/7a9cUH1803OIrra4YZzAYiZz50QRyAozn4hDSBPy3V/FTPUxbLIVAw9TLR4ey6ev\u002BlPMjyo4niWlGMD1KYtvlcFW4ySXjwV0XuQ0zprsFNPQk02wJl4ljK7fnEPhH9mD85dMt9iDGGteWCBGA9\u002BKuQP9JJY9r29zMWZ1t/Kxg08aoMsDr1z7XXriYd4t34jPVNNP8/szRkQn2YZyDVBonNThO1MUhxmm8dcbWz2RRVHdtmMfcY9T12p228XWiUAqedUJTKQ1us3JmQIUF\u002BsWloQklFbtWRtFjVPonbtDwGiG8NFol/i9p/ulVdiNP79/YDVBseT5TSC5s79ATS0SdciZjScZvg6LZvxrSANCyF2kaS12Ah5znaOwrtQ5bVrOktAP46KIZaI2tkr4ngUtdvthq9P/nHO6Jf\u002BDaQ8qQgmRnKUjMuSrHAN7T1vDiw\u002Bugzfo17GG3wZsVb2zBQyjDGRBVvFf\u002BkQGtp/QdE0X9qrv1NXXMXpIGr2uxt0m\u002BAb22EL3giQOTpjj0hEhplq5RG8SwyAmy9rp\u002BUxDoTNm786I2awKIGSG4YZM419pJnRi9XJ\u002BFDTm0BxoDYjnyq1VjPJCmMy\u002BvyP6m9GZ6dh7gMLH0Luw6MuZogmfkiLrnybo52ZtFp2npDZeg4hTTOYz/Hy2H\u002BnhlJQmuPazLxzxHvy6sPJw=="
    },
    {
      "RequestUri": "https://seannsecanary.dfs.core.windows.net/test-filesystem-ccb34b70-1499-8fd3-6603-96c00189f483/test-file-30bb3563-4018-dd9a-0737-42f0d60158b7?action=append\u0026position=1024",
>>>>>>> 365f255a
      "RequestMethod": "PATCH",
      "RequestHeaders": {
        "Authorization": "Sanitized",
        "Content-Length": "1024",
<<<<<<< HEAD
        "traceparent": "00-12f9b78b092e9f49a7b09618a17c5375-43feb4781df51b43-00",
        "User-Agent": [
          "azsdk-net-Storage.Files.DataLake/12.5.0-alpha.20200921.1",
          "(.NET Core 4.6.29220.03; Microsoft Windows 10.0.19041 )"
        ],
        "x-ms-client-request-id": "ba709dab-737f-d64f-70b5-28b31c462261",
        "x-ms-date": "Mon, 21 Sep 2020 06:23:12 GMT",
        "x-ms-return-client-request-id": "true",
        "x-ms-version": "2020-02-10"
      },
      "RequestBody": "Bu5tBMca0BhSIWU5Xs5LpXnylYNYjrPA7F2TX38dS5EY8oACErq5ut5aHd2T2jSLdp7zGZDN13c6rRhph3GYNNbTIGxNSJO\u002BOdql/XHWLBEpCOjhKTEBSxoJyGWiTzNswegHwLrHPS4LNN\u002B2KNoFY4AHQH\u002BJtwuk0dRSRIAtHOqmODyIz2tXYsq61vRRSiM/A2Tlmg\u002B04wndYu/ldfmu3Rj1EPCefZQVr920zuEWU4ewEkAbSIHb8lQyq2x8cu3RDPjcWzozoYbPz\u002Bsx/xQoxg9nNGK4kpWWGh2ba9IomT3w4sLpOvdMfXC6S3iWqfI/CeVdFD2KGXliRkEclzW0pzatQB1SP4sYG7fx/UYd/3ArXGLty4T/ZslJhvS1L\u002BU6BqRB6WnV7MlZRfiGmBsyRUfR8DvTxtuyrtpTCbmXYuvRtveh2xYGVm\u002BYk4aLec2uFkCs4z6pZz/JjzqOguMQweINtOEjkGoxyprLOjNUJjUMpPJ46n6sKE\u002B32Evbd9SLh9KkfsTsioXWexik3iwMdGkFgt3xl9ZjYIySbLgeVVPFP7NhsKdwIBltom9mCEoiq2Ti1fX2mu/7QB43Wh7NtyXF3555q8PBlWHEg/Vn/VhCb8BTPIBdzqTDZXCJOMb6n\u002BpJoCmrqACgIECTMhb6k0LF9epdeXulaBD5tkVSN1ybyeQKHl0ulsbAshtAyZyOyNItxEPbnSVvozgYsvK7Tunk\u002BGky73Xlll4jncdfZZ50a\u002B5yJHMYvyy/mnolFuPUBWQyXNEyW9hdSC3kuP9eDz6ZpEcDSCl1yzg8clT6v4B6TpdiLQjMQQ8VFdxGMwcsYYs7i3Gc0b07vJCZ9uiDYoisampo\u002B\u002BI1zGM47jJNL5cxEBHJvjQP3n3aJ3B4M0smkrNTmcmdxGWoBr4OZOKL7Yz4Z\u002BXXuaNUnYvsjdRxvZkXEVx\u002B\u002BZXOlEusIbh1AHqaTjnkf8tlT9gQ/vw9sDaRNkgl9lKGDPT3KtOaKpjq35wRUT6ajT7OscKDbvuYkOMUGupwTwkoE0JF7FT3yyRAJR5gLF739qkKV0SPA574XpnvhQ\u002Bteo\u002BS6T38VaDp1uaeQ0ncOGSFHCRAZfjEmBCjTI67B0UUkqqOzkIg\u002B6AIIIBe8b9VGyY0amjrbBWXzVAtWQgSLs6hibGfTWoiZCGDOEV3ZqdRTjBohpzcKSWV9wDx86GY9vKxvWcOts67EgZHZzTPH2ap2wrXqqgyxGCMCVZpMHB/60JTxak/Q5hirHOWlcHwxdeZSBeXwExJf/gHgqx3UeKVx3zyfFm9aphydf01my6em0R\u002B0OdZ6Cv1CUawN8Ds6lqQAM5F/kh93N5\u002BJEpOFOPKaeZn\u002BYH6PN5Q/A==",
      "StatusCode": 202,
      "ResponseHeaders": {
        "Content-Length": "0",
        "Date": "Mon, 21 Sep 2020 06:23:12 GMT",
=======
        "traceparent": "00-8535f1eb6b89ee4f9e57fcd335281289-1d2ed936ce3a1940-00",
        "User-Agent": [
          "azsdk-net-Storage.Files.DataLake/12.5.0-alpha.20200911.1",
          "(.NET Core 4.6.29017.01; Microsoft Windows 10.0.18362 )"
        ],
        "x-ms-client-request-id": "8b5f0dc9-ee56-8737-5923-02875cb88051",
        "x-ms-date": "Fri, 11 Sep 2020 15:49:39 GMT",
        "x-ms-return-client-request-id": "true",
        "x-ms-version": "2020-02-10"
      },
      "RequestBody": "IeejUgLHViZUM2VRNblaYljz0HUsI2XZbkhSldZIuYi/Ox7gKA781sMi7TgpGvw4da\u002BW2Nua\u002B/2ByeO6dcBQDHndkvqaejlJ9/myCjUtsFRMGiAnsuGtJUAhXl4rQmEC0uG\u002BTIcBnft1TOHh6PHHVBmPbVugKFqYL226eRvbHrSYrzdUbmPNSn0lsmX/yzxPWQlEm9QFYqmHJRwZRyPfmS0sSTi5c\u002BW1wiPeenb0mGMwaiARloPgkk2OzUlHswJZRRg304IEleUjj9mwJucyko246dwCzQKqS7bqK6acbg8ghDVevcXhLNU67QepL2tmWzu8jsklV3cVjIfLGWo/hyDKj6Kx1NTH170Hx9/7ABxKhNBr4OBF\u002By29SDA\u002BFhJq\u002B2bm36DJtIZm9LcMHo\u002BXGotrgJWa1KZAhJR19IujicCqnMx5FCF7gdBJBOwpONydJS6l0pV90Ca/ploLVL/7wmr2YYHCHgVq7//EUM\u002B6F0y4189c/rYrLcyluW3GcCwQTUGBMtZa2gYoOuOVuH9XBY8OU33wnsSzyzO1HGWYpH/TtAONOOR1XfzIM8PTlXVMTrPeuByvH699zWeipL6hkJVkwgN8ycyqmPaAKGoA4DW\u002Bac2xuexiI5RUEGp807g\u002BJ6Mub9Jyz4XnNB8mL/dEfO0x5Dvw79epAZ9uKLhhLcU9QgHH0nBjS5lIyoTMPPSdD5R9S\u002B59TjfLhG0zA6bNhQZa6ez2fKp8zpihqCVS3cWr0Rgk5OLWwPTJ\u002B04CMEjzekV\u002BcVMHppPqAHxV26YReaeoiDGOqaAkgyj4LIBbeZ5Qri3g1GtyoyuFOeNlgeROuIKnWqcXZNGkWe4qD3oSjofeBS14MaQ7NuQGCG\u002B8vgJDqnT\u002BtB/2OElcO3p8R5Oxcqtch3u31YbdayPDEVxh55vr5mUFFNlo583jHPUqv\u002B5QVZbEYDaGjNTtIEn7Myft\u002BlPfkGEuq13R9KCu1LmQs6s1crzFnYdkZVqQGPSQbLSl9iGiSi6NIqk48muW2LgbXG2dxcFrJ13LeisHnZJpQYfsCN2X7mh9qE8SjaobzoyidbuG8qbyOs7E1s8ChYQXzrHkqc/ahG4EHx1xWJqysKyfZSjX40/g\u002Bc4P0heYeyLL\u002B775NyS9x/FNgdKJgeE0EiYjYyBcQOthA7AByrFWbKT6pl3buHiH4Z02iWF8V3js2sDxdRgBb7rSlzR0u/0/9hUtj9uDWVmtm4GDJbaK5Kw3FPDxZfaM\u002BDaiCCBEEyWf95NMT8idaYFmQ9qWfkkESLOIPKcNTZEeoZak4FA4aYdb4y0iPpXkmqtuiyEc9Xrtnb9tvNZ\u002BkqkCLa0x\u002BIgxLtpSO5oc4godo6H8nsJvAg==",
      "StatusCode": 202,
      "ResponseHeaders": {
        "Content-Length": "0",
        "Date": "Fri, 11 Sep 2020 15:49:38 GMT",
>>>>>>> 365f255a
        "Server": [
          "Windows-Azure-HDFS/1.0",
          "Microsoft-HTTPAPI/2.0"
        ],
<<<<<<< HEAD
        "x-ms-client-request-id": "ba709dab-737f-d64f-70b5-28b31c462261",
        "x-ms-request-id": "43ca9d2e-c01f-0026-6edf-8f05b8000000",
=======
        "x-ms-client-request-id": "8b5f0dc9-ee56-8737-5923-02875cb88051",
        "x-ms-request-id": "2b6e049a-101f-0047-5753-8826fb000000",
>>>>>>> 365f255a
        "x-ms-request-server-encrypted": "true",
        "x-ms-version": "2020-02-10"
      },
      "ResponseBody": []
    },
    {
<<<<<<< HEAD
      "RequestUri": "https://seannsecanary.dfs.core.windows.net/test-filesystem-f56226d5-1686-d35a-579e-82b52bd0911a/test-file-67e60eae-ab53-9312-caf7-d29fe3debcf8?action=flush\u0026position=2048",
=======
      "RequestUri": "https://seannsecanary.dfs.core.windows.net/test-filesystem-ccb34b70-1499-8fd3-6603-96c00189f483/test-file-30bb3563-4018-dd9a-0737-42f0d60158b7?action=flush\u0026position=2048",
>>>>>>> 365f255a
      "RequestMethod": "PATCH",
      "RequestHeaders": {
        "Authorization": "Sanitized",
        "Content-Length": "0",
<<<<<<< HEAD
        "traceparent": "00-6e000870fa59364ca4d42b335b027a68-1f7e814528b9784b-00",
        "User-Agent": [
          "azsdk-net-Storage.Files.DataLake/12.5.0-alpha.20200921.1",
          "(.NET Core 4.6.29220.03; Microsoft Windows 10.0.19041 )"
        ],
        "x-ms-client-request-id": "2120acb0-cb04-0a6c-5592-e78aac37104c",
        "x-ms-date": "Mon, 21 Sep 2020 06:23:12 GMT",
=======
        "traceparent": "00-101e098567299c45b608cb23971762e6-0b04c4affdfeb14e-00",
        "User-Agent": [
          "azsdk-net-Storage.Files.DataLake/12.5.0-alpha.20200911.1",
          "(.NET Core 4.6.29017.01; Microsoft Windows 10.0.18362 )"
        ],
        "x-ms-client-request-id": "1745d826-0819-ed44-b2d5-30e93e73140d",
        "x-ms-date": "Fri, 11 Sep 2020 15:49:39 GMT",
>>>>>>> 365f255a
        "x-ms-return-client-request-id": "true",
        "x-ms-version": "2020-02-10"
      },
      "RequestBody": null,
      "StatusCode": 200,
      "ResponseHeaders": {
        "Content-Length": "0",
<<<<<<< HEAD
        "Date": "Mon, 21 Sep 2020 06:23:12 GMT",
        "ETag": "\u00220x8D85DF6D186C857\u0022",
        "Last-Modified": "Mon, 21 Sep 2020 06:23:13 GMT",
=======
        "Date": "Fri, 11 Sep 2020 15:49:38 GMT",
        "ETag": "\u00220x8D8566A4AF4A7C9\u0022",
        "Last-Modified": "Fri, 11 Sep 2020 15:49:39 GMT",
>>>>>>> 365f255a
        "Server": [
          "Windows-Azure-HDFS/1.0",
          "Microsoft-HTTPAPI/2.0"
        ],
<<<<<<< HEAD
        "x-ms-client-request-id": "2120acb0-cb04-0a6c-5592-e78aac37104c",
        "x-ms-request-id": "43ca9d3b-c01f-0026-7bdf-8f05b8000000",
=======
        "x-ms-client-request-id": "1745d826-0819-ed44-b2d5-30e93e73140d",
        "x-ms-request-id": "2b6e049e-101f-0047-5b53-8826fb000000",
>>>>>>> 365f255a
        "x-ms-request-server-encrypted": "false",
        "x-ms-version": "2020-02-10"
      },
      "ResponseBody": []
    },
    {
<<<<<<< HEAD
      "RequestUri": "https://seannsecanary.blob.core.windows.net/test-filesystem-f56226d5-1686-d35a-579e-82b52bd0911a/test-file-67e60eae-ab53-9312-caf7-d29fe3debcf8",
=======
      "RequestUri": "https://seannsecanary.blob.core.windows.net/test-filesystem-ccb34b70-1499-8fd3-6603-96c00189f483/test-file-30bb3563-4018-dd9a-0737-42f0d60158b7",
>>>>>>> 365f255a
      "RequestMethod": "HEAD",
      "RequestHeaders": {
        "Authorization": "Sanitized",
        "User-Agent": [
<<<<<<< HEAD
          "azsdk-net-Storage.Files.DataLake/12.5.0-alpha.20200921.1",
          "(.NET Core 4.6.29220.03; Microsoft Windows 10.0.19041 )"
        ],
        "x-ms-client-request-id": "6f0285ed-0026-475d-8989-36e7f586dcff",
        "x-ms-date": "Mon, 21 Sep 2020 06:23:12 GMT",
=======
          "azsdk-net-Storage.Files.DataLake/12.5.0-alpha.20200911.1",
          "(.NET Core 4.6.29017.01; Microsoft Windows 10.0.18362 )"
        ],
        "x-ms-client-request-id": "8361b0f4-6973-3637-b5e6-30e0a0eef7c8",
        "x-ms-date": "Fri, 11 Sep 2020 15:49:39 GMT",
>>>>>>> 365f255a
        "x-ms-return-client-request-id": "true",
        "x-ms-version": "2020-02-10"
      },
      "RequestBody": null,
      "StatusCode": 200,
      "ResponseHeaders": {
        "Accept-Ranges": "bytes",
        "Content-Length": "2048",
        "Content-Type": "application/octet-stream",
<<<<<<< HEAD
        "Date": "Mon, 21 Sep 2020 06:23:12 GMT",
        "ETag": "\u00220x8D85DF6D186C857\u0022",
        "Last-Modified": "Mon, 21 Sep 2020 06:23:13 GMT",
=======
        "Date": "Fri, 11 Sep 2020 15:49:38 GMT",
        "ETag": "\u00220x8D8566A4AF4A7C9\u0022",
        "Last-Modified": "Fri, 11 Sep 2020 15:49:39 GMT",
>>>>>>> 365f255a
        "Server": [
          "Windows-Azure-Blob/1.0",
          "Microsoft-HTTPAPI/2.0"
        ],
        "x-ms-access-tier": "Hot",
        "x-ms-access-tier-inferred": "true",
        "x-ms-blob-type": "BlockBlob",
<<<<<<< HEAD
        "x-ms-client-request-id": "6f0285ed-0026-475d-8989-36e7f586dcff",
        "x-ms-creation-time": "Mon, 21 Sep 2020 06:23:12 GMT",
        "x-ms-lease-state": "available",
        "x-ms-lease-status": "unlocked",
        "x-ms-request-id": "f2f733cf-901e-0049-20df-8f0f4b000000",
=======
        "x-ms-client-request-id": "8361b0f4-6973-3637-b5e6-30e0a0eef7c8",
        "x-ms-creation-time": "Fri, 11 Sep 2020 15:49:38 GMT",
        "x-ms-lease-state": "available",
        "x-ms-lease-status": "unlocked",
        "x-ms-request-id": "e0d2cb9e-f01e-0084-0253-883fa1000000",
>>>>>>> 365f255a
        "x-ms-server-encrypted": "true",
        "x-ms-version": "2020-02-10"
      },
      "ResponseBody": []
    },
    {
<<<<<<< HEAD
      "RequestUri": "https://seannsecanary.blob.core.windows.net/test-filesystem-f56226d5-1686-d35a-579e-82b52bd0911a/test-file-67e60eae-ab53-9312-caf7-d29fe3debcf8",
=======
      "RequestUri": "https://seannsecanary.blob.core.windows.net/test-filesystem-ccb34b70-1499-8fd3-6603-96c00189f483/test-file-30bb3563-4018-dd9a-0737-42f0d60158b7",
>>>>>>> 365f255a
      "RequestMethod": "GET",
      "RequestHeaders": {
        "Authorization": "Sanitized",
        "User-Agent": [
<<<<<<< HEAD
          "azsdk-net-Storage.Files.DataLake/12.5.0-alpha.20200921.1",
          "(.NET Core 4.6.29220.03; Microsoft Windows 10.0.19041 )"
        ],
        "x-ms-client-request-id": "279df75e-a035-6926-53ae-1a398355d904",
        "x-ms-date": "Mon, 21 Sep 2020 06:23:13 GMT",
=======
          "azsdk-net-Storage.Files.DataLake/12.5.0-alpha.20200911.1",
          "(.NET Core 4.6.29017.01; Microsoft Windows 10.0.18362 )"
        ],
        "x-ms-client-request-id": "8ef46340-9111-9299-0c28-0148e7705746",
        "x-ms-date": "Fri, 11 Sep 2020 15:49:39 GMT",
>>>>>>> 365f255a
        "x-ms-range": "bytes=1024-4195327",
        "x-ms-return-client-request-id": "true",
        "x-ms-version": "2020-02-10"
      },
      "RequestBody": null,
      "StatusCode": 206,
      "ResponseHeaders": {
        "Accept-Ranges": "bytes",
        "Content-Length": "1024",
        "Content-Range": "bytes 1024-2047/2048",
        "Content-Type": "application/octet-stream",
<<<<<<< HEAD
        "Date": "Mon, 21 Sep 2020 06:23:12 GMT",
        "ETag": "\u00220x8D85DF6D186C857\u0022",
        "Last-Modified": "Mon, 21 Sep 2020 06:23:13 GMT",
=======
        "Date": "Fri, 11 Sep 2020 15:49:39 GMT",
        "ETag": "\u00220x8D8566A4AF4A7C9\u0022",
        "Last-Modified": "Fri, 11 Sep 2020 15:49:39 GMT",
>>>>>>> 365f255a
        "Server": [
          "Windows-Azure-Blob/1.0",
          "Microsoft-HTTPAPI/2.0"
        ],
        "x-ms-blob-type": "BlockBlob",
<<<<<<< HEAD
        "x-ms-client-request-id": "279df75e-a035-6926-53ae-1a398355d904",
        "x-ms-creation-time": "Mon, 21 Sep 2020 06:23:12 GMT",
        "x-ms-lease-state": "available",
        "x-ms-lease-status": "unlocked",
        "x-ms-request-id": "f2f733da-901e-0049-29df-8f0f4b000000",
        "x-ms-server-encrypted": "true",
        "x-ms-version": "2020-02-10"
      },
      "ResponseBody": "Bu5tBMca0BhSIWU5Xs5LpXnylYNYjrPA7F2TX38dS5EY8oACErq5ut5aHd2T2jSLdp7zGZDN13c6rRhph3GYNNbTIGxNSJO\u002BOdql/XHWLBEpCOjhKTEBSxoJyGWiTzNswegHwLrHPS4LNN\u002B2KNoFY4AHQH\u002BJtwuk0dRSRIAtHOqmODyIz2tXYsq61vRRSiM/A2Tlmg\u002B04wndYu/ldfmu3Rj1EPCefZQVr920zuEWU4ewEkAbSIHb8lQyq2x8cu3RDPjcWzozoYbPz\u002Bsx/xQoxg9nNGK4kpWWGh2ba9IomT3w4sLpOvdMfXC6S3iWqfI/CeVdFD2KGXliRkEclzW0pzatQB1SP4sYG7fx/UYd/3ArXGLty4T/ZslJhvS1L\u002BU6BqRB6WnV7MlZRfiGmBsyRUfR8DvTxtuyrtpTCbmXYuvRtveh2xYGVm\u002BYk4aLec2uFkCs4z6pZz/JjzqOguMQweINtOEjkGoxyprLOjNUJjUMpPJ46n6sKE\u002B32Evbd9SLh9KkfsTsioXWexik3iwMdGkFgt3xl9ZjYIySbLgeVVPFP7NhsKdwIBltom9mCEoiq2Ti1fX2mu/7QB43Wh7NtyXF3555q8PBlWHEg/Vn/VhCb8BTPIBdzqTDZXCJOMb6n\u002BpJoCmrqACgIECTMhb6k0LF9epdeXulaBD5tkVSN1ybyeQKHl0ulsbAshtAyZyOyNItxEPbnSVvozgYsvK7Tunk\u002BGky73Xlll4jncdfZZ50a\u002B5yJHMYvyy/mnolFuPUBWQyXNEyW9hdSC3kuP9eDz6ZpEcDSCl1yzg8clT6v4B6TpdiLQjMQQ8VFdxGMwcsYYs7i3Gc0b07vJCZ9uiDYoisampo\u002B\u002BI1zGM47jJNL5cxEBHJvjQP3n3aJ3B4M0smkrNTmcmdxGWoBr4OZOKL7Yz4Z\u002BXXuaNUnYvsjdRxvZkXEVx\u002B\u002BZXOlEusIbh1AHqaTjnkf8tlT9gQ/vw9sDaRNkgl9lKGDPT3KtOaKpjq35wRUT6ajT7OscKDbvuYkOMUGupwTwkoE0JF7FT3yyRAJR5gLF739qkKV0SPA574XpnvhQ\u002Bteo\u002BS6T38VaDp1uaeQ0ncOGSFHCRAZfjEmBCjTI67B0UUkqqOzkIg\u002B6AIIIBe8b9VGyY0amjrbBWXzVAtWQgSLs6hibGfTWoiZCGDOEV3ZqdRTjBohpzcKSWV9wDx86GY9vKxvWcOts67EgZHZzTPH2ap2wrXqqgyxGCMCVZpMHB/60JTxak/Q5hirHOWlcHwxdeZSBeXwExJf/gHgqx3UeKVx3zyfFm9aphydf01my6em0R\u002B0OdZ6Cv1CUawN8Ds6lqQAM5F/kh93N5\u002BJEpOFOPKaeZn\u002BYH6PN5Q/A=="
    },
    {
      "RequestUri": "https://seannsecanary.blob.core.windows.net/test-filesystem-f56226d5-1686-d35a-579e-82b52bd0911a?restype=container",
      "RequestMethod": "DELETE",
      "RequestHeaders": {
        "Authorization": "Sanitized",
        "traceparent": "00-ce55256acdff2d49b1dde6145140a447-9acc41d483963e40-00",
        "User-Agent": [
          "azsdk-net-Storage.Files.DataLake/12.5.0-alpha.20200921.1",
          "(.NET Core 4.6.29220.03; Microsoft Windows 10.0.19041 )"
        ],
        "x-ms-client-request-id": "fe8882e2-b5e9-20ca-9cdb-9ddb09a7731b",
        "x-ms-date": "Mon, 21 Sep 2020 06:23:13 GMT",
=======
        "x-ms-client-request-id": "8ef46340-9111-9299-0c28-0148e7705746",
        "x-ms-creation-time": "Fri, 11 Sep 2020 15:49:38 GMT",
        "x-ms-lease-state": "available",
        "x-ms-lease-status": "unlocked",
        "x-ms-request-id": "e0d2cba2-f01e-0084-0553-883fa1000000",
        "x-ms-server-encrypted": "true",
        "x-ms-version": "2020-02-10"
      },
      "ResponseBody": "IeejUgLHViZUM2VRNblaYljz0HUsI2XZbkhSldZIuYi/Ox7gKA781sMi7TgpGvw4da\u002BW2Nua\u002B/2ByeO6dcBQDHndkvqaejlJ9/myCjUtsFRMGiAnsuGtJUAhXl4rQmEC0uG\u002BTIcBnft1TOHh6PHHVBmPbVugKFqYL226eRvbHrSYrzdUbmPNSn0lsmX/yzxPWQlEm9QFYqmHJRwZRyPfmS0sSTi5c\u002BW1wiPeenb0mGMwaiARloPgkk2OzUlHswJZRRg304IEleUjj9mwJucyko246dwCzQKqS7bqK6acbg8ghDVevcXhLNU67QepL2tmWzu8jsklV3cVjIfLGWo/hyDKj6Kx1NTH170Hx9/7ABxKhNBr4OBF\u002By29SDA\u002BFhJq\u002B2bm36DJtIZm9LcMHo\u002BXGotrgJWa1KZAhJR19IujicCqnMx5FCF7gdBJBOwpONydJS6l0pV90Ca/ploLVL/7wmr2YYHCHgVq7//EUM\u002B6F0y4189c/rYrLcyluW3GcCwQTUGBMtZa2gYoOuOVuH9XBY8OU33wnsSzyzO1HGWYpH/TtAONOOR1XfzIM8PTlXVMTrPeuByvH699zWeipL6hkJVkwgN8ycyqmPaAKGoA4DW\u002Bac2xuexiI5RUEGp807g\u002BJ6Mub9Jyz4XnNB8mL/dEfO0x5Dvw79epAZ9uKLhhLcU9QgHH0nBjS5lIyoTMPPSdD5R9S\u002B59TjfLhG0zA6bNhQZa6ez2fKp8zpihqCVS3cWr0Rgk5OLWwPTJ\u002B04CMEjzekV\u002BcVMHppPqAHxV26YReaeoiDGOqaAkgyj4LIBbeZ5Qri3g1GtyoyuFOeNlgeROuIKnWqcXZNGkWe4qD3oSjofeBS14MaQ7NuQGCG\u002B8vgJDqnT\u002BtB/2OElcO3p8R5Oxcqtch3u31YbdayPDEVxh55vr5mUFFNlo583jHPUqv\u002B5QVZbEYDaGjNTtIEn7Myft\u002BlPfkGEuq13R9KCu1LmQs6s1crzFnYdkZVqQGPSQbLSl9iGiSi6NIqk48muW2LgbXG2dxcFrJ13LeisHnZJpQYfsCN2X7mh9qE8SjaobzoyidbuG8qbyOs7E1s8ChYQXzrHkqc/ahG4EHx1xWJqysKyfZSjX40/g\u002Bc4P0heYeyLL\u002B775NyS9x/FNgdKJgeE0EiYjYyBcQOthA7AByrFWbKT6pl3buHiH4Z02iWF8V3js2sDxdRgBb7rSlzR0u/0/9hUtj9uDWVmtm4GDJbaK5Kw3FPDxZfaM\u002BDaiCCBEEyWf95NMT8idaYFmQ9qWfkkESLOIPKcNTZEeoZak4FA4aYdb4y0iPpXkmqtuiyEc9Xrtnb9tvNZ\u002BkqkCLa0x\u002BIgxLtpSO5oc4godo6H8nsJvAg=="
    },
    {
      "RequestUri": "https://seannsecanary.blob.core.windows.net/test-filesystem-ccb34b70-1499-8fd3-6603-96c00189f483?restype=container",
      "RequestMethod": "DELETE",
      "RequestHeaders": {
        "Authorization": "Sanitized",
        "traceparent": "00-8aa8ebea00dd604f84ac310855b6d314-5fda3a316036ff49-00",
        "User-Agent": [
          "azsdk-net-Storage.Files.DataLake/12.5.0-alpha.20200911.1",
          "(.NET Core 4.6.29017.01; Microsoft Windows 10.0.18362 )"
        ],
        "x-ms-client-request-id": "3ca0907b-69fa-96b6-c496-a00675db2618",
        "x-ms-date": "Fri, 11 Sep 2020 15:49:39 GMT",
>>>>>>> 365f255a
        "x-ms-return-client-request-id": "true",
        "x-ms-version": "2020-02-10"
      },
      "RequestBody": null,
      "StatusCode": 202,
      "ResponseHeaders": {
        "Content-Length": "0",
<<<<<<< HEAD
        "Date": "Mon, 21 Sep 2020 06:23:12 GMT",
=======
        "Date": "Fri, 11 Sep 2020 15:49:39 GMT",
>>>>>>> 365f255a
        "Server": [
          "Windows-Azure-Blob/1.0",
          "Microsoft-HTTPAPI/2.0"
        ],
<<<<<<< HEAD
        "x-ms-client-request-id": "fe8882e2-b5e9-20ca-9cdb-9ddb09a7731b",
        "x-ms-request-id": "f2f733e3-901e-0049-31df-8f0f4b000000",
=======
        "x-ms-client-request-id": "3ca0907b-69fa-96b6-c496-a00675db2618",
        "x-ms-request-id": "e0d2cba4-f01e-0084-0753-883fa1000000",
>>>>>>> 365f255a
        "x-ms-version": "2020-02-10"
      },
      "ResponseBody": []
    }
  ],
  "Variables": {
<<<<<<< HEAD
    "RandomSeed": "1120100459",
=======
    "RandomSeed": "1668229816",
>>>>>>> 365f255a
    "Storage_TestConfigHierarchicalNamespace": "NamespaceTenant\nseannsecanary\nU2FuaXRpemVk\nhttps://seannsecanary.blob.core.windows.net\nhttps://seannsecanary.file.core.windows.net\nhttps://seannsecanary.queue.core.windows.net\nhttps://seannsecanary.table.core.windows.net\n\n\n\n\nhttps://seannsecanary-secondary.blob.core.windows.net\nhttps://seannsecanary-secondary.file.core.windows.net\nhttps://seannsecanary-secondary.queue.core.windows.net\nhttps://seannsecanary-secondary.table.core.windows.net\n68390a19-a643-458b-b726-408abf67b4fc\nSanitized\n72f988bf-86f1-41af-91ab-2d7cd011db47\nhttps://login.microsoftonline.com/\nCloud\nBlobEndpoint=https://seannsecanary.blob.core.windows.net/;QueueEndpoint=https://seannsecanary.queue.core.windows.net/;FileEndpoint=https://seannsecanary.file.core.windows.net/;BlobSecondaryEndpoint=https://seannsecanary-secondary.blob.core.windows.net/;QueueSecondaryEndpoint=https://seannsecanary-secondary.queue.core.windows.net/;FileSecondaryEndpoint=https://seannsecanary-secondary.file.core.windows.net/;AccountName=seannsecanary;AccountKey=Sanitized\n"
  }
}<|MERGE_RESOLUTION|>--- conflicted
+++ resolved
@@ -1,20 +1,6 @@
 {
   "Entries": [
     {
-<<<<<<< HEAD
-      "RequestUri": "https://seannsecanary.blob.core.windows.net/test-filesystem-f56226d5-1686-d35a-579e-82b52bd0911a?restype=container",
-      "RequestMethod": "PUT",
-      "RequestHeaders": {
-        "Authorization": "Sanitized",
-        "traceparent": "00-fc8df9299c9f7f4597a30b54bacde4f7-b3be912bd711e44f-00",
-        "User-Agent": [
-          "azsdk-net-Storage.Files.DataLake/12.5.0-alpha.20200921.1",
-          "(.NET Core 4.6.29220.03; Microsoft Windows 10.0.19041 )"
-        ],
-        "x-ms-blob-public-access": "container",
-        "x-ms-client-request-id": "0032c7b7-9cae-fef0-367a-ca73bbe33e36",
-        "x-ms-date": "Mon, 21 Sep 2020 06:23:11 GMT",
-=======
       "RequestUri": "https://seannsecanary.blob.core.windows.net/test-filesystem-ccb34b70-1499-8fd3-6603-96c00189f483?restype=container",
       "RequestMethod": "PUT",
       "RequestHeaders": {
@@ -27,7 +13,6 @@
         "x-ms-blob-public-access": "container",
         "x-ms-client-request-id": "11d80630-c4b3-abd0-1cf8-ff59d8fbc7e0",
         "x-ms-date": "Fri, 11 Sep 2020 15:49:37 GMT",
->>>>>>> 365f255a
         "x-ms-return-client-request-id": "true",
         "x-ms-version": "2020-02-10"
       },
@@ -35,49 +20,25 @@
       "StatusCode": 201,
       "ResponseHeaders": {
         "Content-Length": "0",
-<<<<<<< HEAD
-        "Date": "Mon, 21 Sep 2020 06:23:11 GMT",
-        "ETag": "\u00220x8D85DF6D0F4FDF5\u0022",
-        "Last-Modified": "Mon, 21 Sep 2020 06:23:12 GMT",
-=======
         "Date": "Fri, 11 Sep 2020 15:49:37 GMT",
         "ETag": "\u00220x8D8566A49E0B815\u0022",
         "Last-Modified": "Fri, 11 Sep 2020 15:49:37 GMT",
->>>>>>> 365f255a
-        "Server": [
-          "Windows-Azure-Blob/1.0",
-          "Microsoft-HTTPAPI/2.0"
-        ],
-<<<<<<< HEAD
-        "x-ms-client-request-id": "0032c7b7-9cae-fef0-367a-ca73bbe33e36",
-        "x-ms-request-id": "f2f73352-901e-0049-43df-8f0f4b000000",
-=======
+        "Server": [
+          "Windows-Azure-Blob/1.0",
+          "Microsoft-HTTPAPI/2.0"
+        ],
         "x-ms-client-request-id": "11d80630-c4b3-abd0-1cf8-ff59d8fbc7e0",
         "x-ms-request-id": "e0d2cac6-f01e-0084-6353-883fa1000000",
->>>>>>> 365f255a
-        "x-ms-version": "2020-02-10"
-      },
-      "ResponseBody": []
-    },
-    {
-<<<<<<< HEAD
-      "RequestUri": "https://seannsecanary.dfs.core.windows.net/test-filesystem-f56226d5-1686-d35a-579e-82b52bd0911a/test-file-67e60eae-ab53-9312-caf7-d29fe3debcf8?resource=file",
-=======
+        "x-ms-version": "2020-02-10"
+      },
+      "ResponseBody": []
+    },
+    {
       "RequestUri": "https://seannsecanary.dfs.core.windows.net/test-filesystem-ccb34b70-1499-8fd3-6603-96c00189f483/test-file-30bb3563-4018-dd9a-0737-42f0d60158b7?resource=file",
->>>>>>> 365f255a
       "RequestMethod": "PUT",
       "RequestHeaders": {
         "Authorization": "Sanitized",
         "If-None-Match": "*",
-<<<<<<< HEAD
-        "traceparent": "00-bd75d74008eccc468fda4fea97870715-506e7aba49b58645-00",
-        "User-Agent": [
-          "azsdk-net-Storage.Files.DataLake/12.5.0-alpha.20200921.1",
-          "(.NET Core 4.6.29220.03; Microsoft Windows 10.0.19041 )"
-        ],
-        "x-ms-client-request-id": "e0c4da09-f5a7-e662-ced9-84f1d996c3f0",
-        "x-ms-date": "Mon, 21 Sep 2020 06:23:12 GMT",
-=======
         "traceparent": "00-db9604cc965f7e428b0f86a08e0fea8f-ea96f6a9d010f141-00",
         "User-Agent": [
           "azsdk-net-Storage.Files.DataLake/12.5.0-alpha.20200911.1",
@@ -85,7 +46,6 @@
         ],
         "x-ms-client-request-id": "475c3d23-b9ca-d0e0-bbb4-4f183582f4e7",
         "x-ms-date": "Fri, 11 Sep 2020 15:49:38 GMT",
->>>>>>> 365f255a
         "x-ms-return-client-request-id": "true",
         "x-ms-version": "2020-02-10"
       },
@@ -93,57 +53,25 @@
       "StatusCode": 201,
       "ResponseHeaders": {
         "Content-Length": "0",
-<<<<<<< HEAD
-        "Date": "Mon, 21 Sep 2020 06:23:12 GMT",
-        "ETag": "\u00220x8D85DF6D1498487\u0022",
-        "Last-Modified": "Mon, 21 Sep 2020 06:23:12 GMT",
-=======
         "Date": "Fri, 11 Sep 2020 15:49:38 GMT",
         "ETag": "\u00220x8D8566A4A685267\u0022",
         "Last-Modified": "Fri, 11 Sep 2020 15:49:38 GMT",
->>>>>>> 365f255a
-        "Server": [
-          "Windows-Azure-HDFS/1.0",
-          "Microsoft-HTTPAPI/2.0"
-        ],
-<<<<<<< HEAD
-        "x-ms-client-request-id": "e0c4da09-f5a7-e662-ced9-84f1d996c3f0",
-        "x-ms-request-id": "43ca9cc8-c01f-0026-08df-8f05b8000000",
-=======
+        "Server": [
+          "Windows-Azure-HDFS/1.0",
+          "Microsoft-HTTPAPI/2.0"
+        ],
         "x-ms-client-request-id": "475c3d23-b9ca-d0e0-bbb4-4f183582f4e7",
         "x-ms-request-id": "39dc1361-c01f-0019-5353-88cd1b000000",
->>>>>>> 365f255a
-        "x-ms-version": "2020-02-10"
-      },
-      "ResponseBody": []
-    },
-    {
-<<<<<<< HEAD
-      "RequestUri": "https://seannsecanary.dfs.core.windows.net/test-filesystem-f56226d5-1686-d35a-579e-82b52bd0911a/test-file-67e60eae-ab53-9312-caf7-d29fe3debcf8?action=append\u0026position=0",
-=======
+        "x-ms-version": "2020-02-10"
+      },
+      "ResponseBody": []
+    },
+    {
       "RequestUri": "https://seannsecanary.dfs.core.windows.net/test-filesystem-ccb34b70-1499-8fd3-6603-96c00189f483/test-file-30bb3563-4018-dd9a-0737-42f0d60158b7?action=append\u0026position=0",
->>>>>>> 365f255a
       "RequestMethod": "PATCH",
       "RequestHeaders": {
         "Authorization": "Sanitized",
         "Content-Length": "1024",
-<<<<<<< HEAD
-        "traceparent": "00-1e636a12e495eb46a238ea8fefe38a6c-4cc55a718866a141-00",
-        "User-Agent": [
-          "azsdk-net-Storage.Files.DataLake/12.5.0-alpha.20200921.1",
-          "(.NET Core 4.6.29220.03; Microsoft Windows 10.0.19041 )"
-        ],
-        "x-ms-client-request-id": "62f18df8-7019-7d55-b126-63fd0198c90d",
-        "x-ms-date": "Mon, 21 Sep 2020 06:23:12 GMT",
-        "x-ms-return-client-request-id": "true",
-        "x-ms-version": "2020-02-10"
-      },
-      "RequestBody": "ZM3\u002BY56QbFJXuVxvd\u002BivPqj9zQh40mAMtZ41tslQG1e\u002B0g7t5dqYHaGUD5pOohziSJP35hGzf5Jt8a7/W7aIB54EsaXZwVnNZK9m5MPGvRKCU201WTVFC1J8gPMsmMLrCwj7SvF2CIY6KYFiTJrPpjObfAdIU65pvqZSXUFloMzse9m6y3MhC0vn\u002Bi\u002Bz4763rdm/kRu6orhakotLJKpE1Yi1ddHBFNvAenG8YVh\u002BtdvnmrBnpQ\u002BwMtggYDjn1eegoiWn/W7t9pj\u002B/xaq/UFf3NywY4n63C94BUP4oLSi2KSJHL8y1rhs\u002BqQXaab5BTSXwIRcN3JepcX2Lvgq9FXkXCZyIOGBLQUkQ2nk43OJf/8OYeAvRaEyK3f6PKi/QgVPMgx/huVSFZN/OPMJecJRba75G5N1tBaEQPVqh/BcZAFjlLBnCfgavEtMsAyuKLG0qM/5xiZx2n31\u002Bkbv6I6jItPxpeQR6mO23l9IKAQJ1hdDtd8gY57b8boycQ6yKtO9qY45vIPMor5rQ\u002BfGKbF56yQvrDKvgr81FrMq33lVBLSMi3920BqTdhIhtR\u002B2FMgIuIXpgn6gDifOA6XPosNEFj8zOp4yAxsKmzUgjs2ffgLrIib0a4E163xXp810w9RP3J7gg9op1bVq3\u002BZJgIBaL4Wj5ICdUKu9/k4h2lxOldhh0LEuvvsnwUxwioua7Gv8/XdH0N9TsovzIoWLCPpZHEkO6K/OK3CKeyIzLMYfIxLjJN3kBsT4DR4lO5x1m7lRF21CjAO7LtIHvVW8IIbF0/9zqOMddRWEFtqRqO/UFOBp4RRY3ZYOKPYK3EhvO\u002B2YYGecAvPVNKFYvXUpKYXiM6l1Uz5xbPZoZYDtE5jNFdrt\u002BUeHNxHsk61yACAg5P5wKKmf\u002BuiuJvRxNJ1z6CEJi6ibOzA9WvyXiMCR/mzWR4CBfOrvLRryP9JTFgN0eaqMaXV3hanOMs2tB3InHCiHm\u002Bwd8Ws2Gl2Nqfxd6kT4Iw4WBZT3XsLWskodQSaoyiKpy3oWVoc\u002BVU8Y6tytcUiJtORjEReUkD0qRj8hGdg25d7Zsx7J4syH169F3nTmKUECk41BRbkKFTs96w9HHTx24QT9070qwNEY2zpoTrHIRB3\u002BH4VL9aAlz57ii/a8P7lyzv1v6FWD19O7KWl/oseJdKfySf62K\u002Btk2AQfRzTaW5yA9X\u002B0WVzIekeyj8w2pizXWRZPyvW7vKMSCg9QZJCe4M3M/qxH1RtLKc\u002B2BJsfLTLXR\u002B0di5GmxDncoU9MdxW2E67\u002BaqeAkIT7BKAmBLgH8tzdeByigFU8JjlzajPL/rK5//DsIcOLV7dpIobwgL\u002BA1a9zb/75E5JZwkRtDCVQMA==",
-      "StatusCode": 202,
-      "ResponseHeaders": {
-        "Content-Length": "0",
-        "Date": "Mon, 21 Sep 2020 06:23:12 GMT",
-=======
         "traceparent": "00-954dc93b38c8184e887f5b5b9d7d063b-3585adfb48cf644d-00",
         "User-Agent": [
           "azsdk-net-Storage.Files.DataLake/12.5.0-alpha.20200911.1",
@@ -159,42 +87,23 @@
       "ResponseHeaders": {
         "Content-Length": "0",
         "Date": "Fri, 11 Sep 2020 15:49:38 GMT",
->>>>>>> 365f255a
-        "Server": [
-          "Windows-Azure-HDFS/1.0",
-          "Microsoft-HTTPAPI/2.0"
-        ],
-<<<<<<< HEAD
-        "x-ms-client-request-id": "62f18df8-7019-7d55-b126-63fd0198c90d",
-        "x-ms-request-id": "43ca9cf4-c01f-0026-34df-8f05b8000000",
-=======
+        "Server": [
+          "Windows-Azure-HDFS/1.0",
+          "Microsoft-HTTPAPI/2.0"
+        ],
         "x-ms-client-request-id": "61d8fff1-2866-f237-3be6-87dc7a957b5a",
         "x-ms-request-id": "39dc1367-c01f-0019-5953-88cd1b000000",
->>>>>>> 365f255a
         "x-ms-request-server-encrypted": "true",
         "x-ms-version": "2020-02-10"
       },
       "ResponseBody": []
     },
     {
-<<<<<<< HEAD
-      "RequestUri": "https://seannsecanary.dfs.core.windows.net/test-filesystem-f56226d5-1686-d35a-579e-82b52bd0911a/test-file-67e60eae-ab53-9312-caf7-d29fe3debcf8?action=flush\u0026position=1024",
-=======
       "RequestUri": "https://seannsecanary.dfs.core.windows.net/test-filesystem-ccb34b70-1499-8fd3-6603-96c00189f483/test-file-30bb3563-4018-dd9a-0737-42f0d60158b7?action=flush\u0026position=1024",
->>>>>>> 365f255a
       "RequestMethod": "PATCH",
       "RequestHeaders": {
         "Authorization": "Sanitized",
         "Content-Length": "0",
-<<<<<<< HEAD
-        "traceparent": "00-5c20bcab84715040a17b2971657ad782-a4392a8824146349-00",
-        "User-Agent": [
-          "azsdk-net-Storage.Files.DataLake/12.5.0-alpha.20200921.1",
-          "(.NET Core 4.6.29220.03; Microsoft Windows 10.0.19041 )"
-        ],
-        "x-ms-client-request-id": "4bf91990-60a5-84d6-ac57-b9a848a89c27",
-        "x-ms-date": "Mon, 21 Sep 2020 06:23:12 GMT",
-=======
         "traceparent": "00-6af110bd8789bd48af4670ed01b0a613-22d8db9ee9a1e14b-00",
         "User-Agent": [
           "azsdk-net-Storage.Files.DataLake/12.5.0-alpha.20200911.1",
@@ -202,7 +111,6 @@
         ],
         "x-ms-client-request-id": "35261aba-92a9-6981-f30f-da5bbec3e997",
         "x-ms-date": "Fri, 11 Sep 2020 15:49:38 GMT",
->>>>>>> 365f255a
         "x-ms-return-client-request-id": "true",
         "x-ms-version": "2020-02-10"
       },
@@ -210,45 +118,21 @@
       "StatusCode": 200,
       "ResponseHeaders": {
         "Content-Length": "0",
-<<<<<<< HEAD
-        "Date": "Mon, 21 Sep 2020 06:23:12 GMT",
-        "ETag": "\u00220x8D85DF6D15D2A37\u0022",
-        "Last-Modified": "Mon, 21 Sep 2020 06:23:12 GMT",
-=======
         "Date": "Fri, 11 Sep 2020 15:49:38 GMT",
         "ETag": "\u00220x8D8566A4A800221\u0022",
         "Last-Modified": "Fri, 11 Sep 2020 15:49:38 GMT",
->>>>>>> 365f255a
-        "Server": [
-          "Windows-Azure-HDFS/1.0",
-          "Microsoft-HTTPAPI/2.0"
-        ],
-<<<<<<< HEAD
-        "x-ms-client-request-id": "4bf91990-60a5-84d6-ac57-b9a848a89c27",
-        "x-ms-request-id": "43ca9d0e-c01f-0026-4edf-8f05b8000000",
-=======
+        "Server": [
+          "Windows-Azure-HDFS/1.0",
+          "Microsoft-HTTPAPI/2.0"
+        ],
         "x-ms-client-request-id": "35261aba-92a9-6981-f30f-da5bbec3e997",
         "x-ms-request-id": "39dc1368-c01f-0019-5a53-88cd1b000000",
->>>>>>> 365f255a
         "x-ms-request-server-encrypted": "false",
         "x-ms-version": "2020-02-10"
       },
       "ResponseBody": []
     },
     {
-<<<<<<< HEAD
-      "RequestUri": "https://seannsecanary.blob.core.windows.net/test-filesystem-f56226d5-1686-d35a-579e-82b52bd0911a/test-file-67e60eae-ab53-9312-caf7-d29fe3debcf8",
-      "RequestMethod": "HEAD",
-      "RequestHeaders": {
-        "Authorization": "Sanitized",
-        "traceparent": "00-7703beb0791f2c41836235ec89c0f0ff-ea52be229440e04c-00",
-        "User-Agent": [
-          "azsdk-net-Storage.Files.DataLake/12.5.0-alpha.20200921.1",
-          "(.NET Core 4.6.29220.03; Microsoft Windows 10.0.19041 )"
-        ],
-        "x-ms-client-request-id": "e76da5ab-7e9f-7768-98df-efcfdc7c158a",
-        "x-ms-date": "Mon, 21 Sep 2020 06:23:12 GMT",
-=======
       "RequestUri": "https://seannsecanary.blob.core.windows.net/test-filesystem-ccb34b70-1499-8fd3-6603-96c00189f483/test-file-30bb3563-4018-dd9a-0737-42f0d60158b7",
       "RequestMethod": "HEAD",
       "RequestHeaders": {
@@ -260,7 +144,6 @@
         ],
         "x-ms-client-request-id": "60218cad-466e-cab0-1b24-f1d6c1041fd9",
         "x-ms-date": "Fri, 11 Sep 2020 15:49:38 GMT",
->>>>>>> 365f255a
         "x-ms-return-client-request-id": "true",
         "x-ms-version": "2020-02-10"
       },
@@ -270,15 +153,9 @@
         "Accept-Ranges": "bytes",
         "Content-Length": "1024",
         "Content-Type": "application/octet-stream",
-<<<<<<< HEAD
-        "Date": "Mon, 21 Sep 2020 06:23:12 GMT",
-        "ETag": "\u00220x8D85DF6D15D2A37\u0022",
-        "Last-Modified": "Mon, 21 Sep 2020 06:23:12 GMT",
-=======
         "Date": "Fri, 11 Sep 2020 15:49:38 GMT",
         "ETag": "\u00220x8D8566A4A800221\u0022",
         "Last-Modified": "Fri, 11 Sep 2020 15:49:38 GMT",
->>>>>>> 365f255a
         "Server": [
           "Windows-Azure-Blob/1.0",
           "Microsoft-HTTPAPI/2.0"
@@ -286,47 +163,27 @@
         "x-ms-access-tier": "Hot",
         "x-ms-access-tier-inferred": "true",
         "x-ms-blob-type": "BlockBlob",
-<<<<<<< HEAD
-        "x-ms-client-request-id": "e76da5ab-7e9f-7768-98df-efcfdc7c158a",
-        "x-ms-creation-time": "Mon, 21 Sep 2020 06:23:12 GMT",
-        "x-ms-lease-state": "available",
-        "x-ms-lease-status": "unlocked",
-        "x-ms-request-id": "f2f73399-901e-0049-78df-8f0f4b000000",
-=======
         "x-ms-client-request-id": "60218cad-466e-cab0-1b24-f1d6c1041fd9",
         "x-ms-creation-time": "Fri, 11 Sep 2020 15:49:38 GMT",
         "x-ms-lease-state": "available",
         "x-ms-lease-status": "unlocked",
         "x-ms-request-id": "e0d2cb5e-f01e-0084-4f53-883fa1000000",
->>>>>>> 365f255a
         "x-ms-server-encrypted": "true",
         "x-ms-version": "2020-02-10"
       },
       "ResponseBody": []
     },
     {
-<<<<<<< HEAD
-      "RequestUri": "https://seannsecanary.blob.core.windows.net/test-filesystem-f56226d5-1686-d35a-579e-82b52bd0911a/test-file-67e60eae-ab53-9312-caf7-d29fe3debcf8",
-=======
       "RequestUri": "https://seannsecanary.blob.core.windows.net/test-filesystem-ccb34b70-1499-8fd3-6603-96c00189f483/test-file-30bb3563-4018-dd9a-0737-42f0d60158b7",
->>>>>>> 365f255a
       "RequestMethod": "GET",
       "RequestHeaders": {
         "Authorization": "Sanitized",
         "User-Agent": [
-<<<<<<< HEAD
-          "azsdk-net-Storage.Files.DataLake/12.5.0-alpha.20200921.1",
-          "(.NET Core 4.6.29220.03; Microsoft Windows 10.0.19041 )"
-        ],
-        "x-ms-client-request-id": "a2fc225f-b43a-6388-f9f7-62cbbf7485ec",
-        "x-ms-date": "Mon, 21 Sep 2020 06:23:12 GMT",
-=======
           "azsdk-net-Storage.Files.DataLake/12.5.0-alpha.20200911.1",
           "(.NET Core 4.6.29017.01; Microsoft Windows 10.0.18362 )"
         ],
         "x-ms-client-request-id": "31ad3677-88a1-df29-5322-e00e2478939b",
         "x-ms-date": "Fri, 11 Sep 2020 15:49:39 GMT",
->>>>>>> 365f255a
         "x-ms-range": "bytes=0-4194303",
         "x-ms-return-client-request-id": "true",
         "x-ms-version": "2020-02-10"
@@ -338,34 +195,14 @@
         "Content-Length": "1024",
         "Content-Range": "bytes 0-1023/1024",
         "Content-Type": "application/octet-stream",
-<<<<<<< HEAD
-        "Date": "Mon, 21 Sep 2020 06:23:12 GMT",
-        "ETag": "\u00220x8D85DF6D15D2A37\u0022",
-        "Last-Modified": "Mon, 21 Sep 2020 06:23:12 GMT",
-=======
         "Date": "Fri, 11 Sep 2020 15:49:38 GMT",
         "ETag": "\u00220x8D8566A4A800221\u0022",
         "Last-Modified": "Fri, 11 Sep 2020 15:49:38 GMT",
->>>>>>> 365f255a
         "Server": [
           "Windows-Azure-Blob/1.0",
           "Microsoft-HTTPAPI/2.0"
         ],
         "x-ms-blob-type": "BlockBlob",
-<<<<<<< HEAD
-        "x-ms-client-request-id": "a2fc225f-b43a-6388-f9f7-62cbbf7485ec",
-        "x-ms-creation-time": "Mon, 21 Sep 2020 06:23:12 GMT",
-        "x-ms-lease-state": "available",
-        "x-ms-lease-status": "unlocked",
-        "x-ms-request-id": "f2f733a2-901e-0049-80df-8f0f4b000000",
-        "x-ms-server-encrypted": "true",
-        "x-ms-version": "2020-02-10"
-      },
-      "ResponseBody": "ZM3\u002BY56QbFJXuVxvd\u002BivPqj9zQh40mAMtZ41tslQG1e\u002B0g7t5dqYHaGUD5pOohziSJP35hGzf5Jt8a7/W7aIB54EsaXZwVnNZK9m5MPGvRKCU201WTVFC1J8gPMsmMLrCwj7SvF2CIY6KYFiTJrPpjObfAdIU65pvqZSXUFloMzse9m6y3MhC0vn\u002Bi\u002Bz4763rdm/kRu6orhakotLJKpE1Yi1ddHBFNvAenG8YVh\u002BtdvnmrBnpQ\u002BwMtggYDjn1eegoiWn/W7t9pj\u002B/xaq/UFf3NywY4n63C94BUP4oLSi2KSJHL8y1rhs\u002BqQXaab5BTSXwIRcN3JepcX2Lvgq9FXkXCZyIOGBLQUkQ2nk43OJf/8OYeAvRaEyK3f6PKi/QgVPMgx/huVSFZN/OPMJecJRba75G5N1tBaEQPVqh/BcZAFjlLBnCfgavEtMsAyuKLG0qM/5xiZx2n31\u002Bkbv6I6jItPxpeQR6mO23l9IKAQJ1hdDtd8gY57b8boycQ6yKtO9qY45vIPMor5rQ\u002BfGKbF56yQvrDKvgr81FrMq33lVBLSMi3920BqTdhIhtR\u002B2FMgIuIXpgn6gDifOA6XPosNEFj8zOp4yAxsKmzUgjs2ffgLrIib0a4E163xXp810w9RP3J7gg9op1bVq3\u002BZJgIBaL4Wj5ICdUKu9/k4h2lxOldhh0LEuvvsnwUxwioua7Gv8/XdH0N9TsovzIoWLCPpZHEkO6K/OK3CKeyIzLMYfIxLjJN3kBsT4DR4lO5x1m7lRF21CjAO7LtIHvVW8IIbF0/9zqOMddRWEFtqRqO/UFOBp4RRY3ZYOKPYK3EhvO\u002B2YYGecAvPVNKFYvXUpKYXiM6l1Uz5xbPZoZYDtE5jNFdrt\u002BUeHNxHsk61yACAg5P5wKKmf\u002BuiuJvRxNJ1z6CEJi6ibOzA9WvyXiMCR/mzWR4CBfOrvLRryP9JTFgN0eaqMaXV3hanOMs2tB3InHCiHm\u002Bwd8Ws2Gl2Nqfxd6kT4Iw4WBZT3XsLWskodQSaoyiKpy3oWVoc\u002BVU8Y6tytcUiJtORjEReUkD0qRj8hGdg25d7Zsx7J4syH169F3nTmKUECk41BRbkKFTs96w9HHTx24QT9070qwNEY2zpoTrHIRB3\u002BH4VL9aAlz57ii/a8P7lyzv1v6FWD19O7KWl/oseJdKfySf62K\u002Btk2AQfRzTaW5yA9X\u002B0WVzIekeyj8w2pizXWRZPyvW7vKMSCg9QZJCe4M3M/qxH1RtLKc\u002B2BJsfLTLXR\u002B0di5GmxDncoU9MdxW2E67\u002BaqeAkIT7BKAmBLgH8tzdeByigFU8JjlzajPL/rK5//DsIcOLV7dpIobwgL\u002BA1a9zb/75E5JZwkRtDCVQMA=="
-    },
-    {
-      "RequestUri": "https://seannsecanary.dfs.core.windows.net/test-filesystem-f56226d5-1686-d35a-579e-82b52bd0911a/test-file-67e60eae-ab53-9312-caf7-d29fe3debcf8?action=append\u0026position=1024",
-=======
         "x-ms-client-request-id": "31ad3677-88a1-df29-5322-e00e2478939b",
         "x-ms-creation-time": "Fri, 11 Sep 2020 15:49:38 GMT",
         "x-ms-lease-state": "available",
@@ -378,28 +215,10 @@
     },
     {
       "RequestUri": "https://seannsecanary.dfs.core.windows.net/test-filesystem-ccb34b70-1499-8fd3-6603-96c00189f483/test-file-30bb3563-4018-dd9a-0737-42f0d60158b7?action=append\u0026position=1024",
->>>>>>> 365f255a
       "RequestMethod": "PATCH",
       "RequestHeaders": {
         "Authorization": "Sanitized",
         "Content-Length": "1024",
-<<<<<<< HEAD
-        "traceparent": "00-12f9b78b092e9f49a7b09618a17c5375-43feb4781df51b43-00",
-        "User-Agent": [
-          "azsdk-net-Storage.Files.DataLake/12.5.0-alpha.20200921.1",
-          "(.NET Core 4.6.29220.03; Microsoft Windows 10.0.19041 )"
-        ],
-        "x-ms-client-request-id": "ba709dab-737f-d64f-70b5-28b31c462261",
-        "x-ms-date": "Mon, 21 Sep 2020 06:23:12 GMT",
-        "x-ms-return-client-request-id": "true",
-        "x-ms-version": "2020-02-10"
-      },
-      "RequestBody": "Bu5tBMca0BhSIWU5Xs5LpXnylYNYjrPA7F2TX38dS5EY8oACErq5ut5aHd2T2jSLdp7zGZDN13c6rRhph3GYNNbTIGxNSJO\u002BOdql/XHWLBEpCOjhKTEBSxoJyGWiTzNswegHwLrHPS4LNN\u002B2KNoFY4AHQH\u002BJtwuk0dRSRIAtHOqmODyIz2tXYsq61vRRSiM/A2Tlmg\u002B04wndYu/ldfmu3Rj1EPCefZQVr920zuEWU4ewEkAbSIHb8lQyq2x8cu3RDPjcWzozoYbPz\u002Bsx/xQoxg9nNGK4kpWWGh2ba9IomT3w4sLpOvdMfXC6S3iWqfI/CeVdFD2KGXliRkEclzW0pzatQB1SP4sYG7fx/UYd/3ArXGLty4T/ZslJhvS1L\u002BU6BqRB6WnV7MlZRfiGmBsyRUfR8DvTxtuyrtpTCbmXYuvRtveh2xYGVm\u002BYk4aLec2uFkCs4z6pZz/JjzqOguMQweINtOEjkGoxyprLOjNUJjUMpPJ46n6sKE\u002B32Evbd9SLh9KkfsTsioXWexik3iwMdGkFgt3xl9ZjYIySbLgeVVPFP7NhsKdwIBltom9mCEoiq2Ti1fX2mu/7QB43Wh7NtyXF3555q8PBlWHEg/Vn/VhCb8BTPIBdzqTDZXCJOMb6n\u002BpJoCmrqACgIECTMhb6k0LF9epdeXulaBD5tkVSN1ybyeQKHl0ulsbAshtAyZyOyNItxEPbnSVvozgYsvK7Tunk\u002BGky73Xlll4jncdfZZ50a\u002B5yJHMYvyy/mnolFuPUBWQyXNEyW9hdSC3kuP9eDz6ZpEcDSCl1yzg8clT6v4B6TpdiLQjMQQ8VFdxGMwcsYYs7i3Gc0b07vJCZ9uiDYoisampo\u002B\u002BI1zGM47jJNL5cxEBHJvjQP3n3aJ3B4M0smkrNTmcmdxGWoBr4OZOKL7Yz4Z\u002BXXuaNUnYvsjdRxvZkXEVx\u002B\u002BZXOlEusIbh1AHqaTjnkf8tlT9gQ/vw9sDaRNkgl9lKGDPT3KtOaKpjq35wRUT6ajT7OscKDbvuYkOMUGupwTwkoE0JF7FT3yyRAJR5gLF739qkKV0SPA574XpnvhQ\u002Bteo\u002BS6T38VaDp1uaeQ0ncOGSFHCRAZfjEmBCjTI67B0UUkqqOzkIg\u002B6AIIIBe8b9VGyY0amjrbBWXzVAtWQgSLs6hibGfTWoiZCGDOEV3ZqdRTjBohpzcKSWV9wDx86GY9vKxvWcOts67EgZHZzTPH2ap2wrXqqgyxGCMCVZpMHB/60JTxak/Q5hirHOWlcHwxdeZSBeXwExJf/gHgqx3UeKVx3zyfFm9aphydf01my6em0R\u002B0OdZ6Cv1CUawN8Ds6lqQAM5F/kh93N5\u002BJEpOFOPKaeZn\u002BYH6PN5Q/A==",
-      "StatusCode": 202,
-      "ResponseHeaders": {
-        "Content-Length": "0",
-        "Date": "Mon, 21 Sep 2020 06:23:12 GMT",
-=======
         "traceparent": "00-8535f1eb6b89ee4f9e57fcd335281289-1d2ed936ce3a1940-00",
         "User-Agent": [
           "azsdk-net-Storage.Files.DataLake/12.5.0-alpha.20200911.1",
@@ -415,42 +234,23 @@
       "ResponseHeaders": {
         "Content-Length": "0",
         "Date": "Fri, 11 Sep 2020 15:49:38 GMT",
->>>>>>> 365f255a
-        "Server": [
-          "Windows-Azure-HDFS/1.0",
-          "Microsoft-HTTPAPI/2.0"
-        ],
-<<<<<<< HEAD
-        "x-ms-client-request-id": "ba709dab-737f-d64f-70b5-28b31c462261",
-        "x-ms-request-id": "43ca9d2e-c01f-0026-6edf-8f05b8000000",
-=======
+        "Server": [
+          "Windows-Azure-HDFS/1.0",
+          "Microsoft-HTTPAPI/2.0"
+        ],
         "x-ms-client-request-id": "8b5f0dc9-ee56-8737-5923-02875cb88051",
         "x-ms-request-id": "2b6e049a-101f-0047-5753-8826fb000000",
->>>>>>> 365f255a
         "x-ms-request-server-encrypted": "true",
         "x-ms-version": "2020-02-10"
       },
       "ResponseBody": []
     },
     {
-<<<<<<< HEAD
-      "RequestUri": "https://seannsecanary.dfs.core.windows.net/test-filesystem-f56226d5-1686-d35a-579e-82b52bd0911a/test-file-67e60eae-ab53-9312-caf7-d29fe3debcf8?action=flush\u0026position=2048",
-=======
       "RequestUri": "https://seannsecanary.dfs.core.windows.net/test-filesystem-ccb34b70-1499-8fd3-6603-96c00189f483/test-file-30bb3563-4018-dd9a-0737-42f0d60158b7?action=flush\u0026position=2048",
->>>>>>> 365f255a
       "RequestMethod": "PATCH",
       "RequestHeaders": {
         "Authorization": "Sanitized",
         "Content-Length": "0",
-<<<<<<< HEAD
-        "traceparent": "00-6e000870fa59364ca4d42b335b027a68-1f7e814528b9784b-00",
-        "User-Agent": [
-          "azsdk-net-Storage.Files.DataLake/12.5.0-alpha.20200921.1",
-          "(.NET Core 4.6.29220.03; Microsoft Windows 10.0.19041 )"
-        ],
-        "x-ms-client-request-id": "2120acb0-cb04-0a6c-5592-e78aac37104c",
-        "x-ms-date": "Mon, 21 Sep 2020 06:23:12 GMT",
-=======
         "traceparent": "00-101e098567299c45b608cb23971762e6-0b04c4affdfeb14e-00",
         "User-Agent": [
           "azsdk-net-Storage.Files.DataLake/12.5.0-alpha.20200911.1",
@@ -458,7 +258,6 @@
         ],
         "x-ms-client-request-id": "1745d826-0819-ed44-b2d5-30e93e73140d",
         "x-ms-date": "Fri, 11 Sep 2020 15:49:39 GMT",
->>>>>>> 365f255a
         "x-ms-return-client-request-id": "true",
         "x-ms-version": "2020-02-10"
       },
@@ -466,54 +265,31 @@
       "StatusCode": 200,
       "ResponseHeaders": {
         "Content-Length": "0",
-<<<<<<< HEAD
-        "Date": "Mon, 21 Sep 2020 06:23:12 GMT",
-        "ETag": "\u00220x8D85DF6D186C857\u0022",
-        "Last-Modified": "Mon, 21 Sep 2020 06:23:13 GMT",
-=======
         "Date": "Fri, 11 Sep 2020 15:49:38 GMT",
         "ETag": "\u00220x8D8566A4AF4A7C9\u0022",
         "Last-Modified": "Fri, 11 Sep 2020 15:49:39 GMT",
->>>>>>> 365f255a
-        "Server": [
-          "Windows-Azure-HDFS/1.0",
-          "Microsoft-HTTPAPI/2.0"
-        ],
-<<<<<<< HEAD
-        "x-ms-client-request-id": "2120acb0-cb04-0a6c-5592-e78aac37104c",
-        "x-ms-request-id": "43ca9d3b-c01f-0026-7bdf-8f05b8000000",
-=======
+        "Server": [
+          "Windows-Azure-HDFS/1.0",
+          "Microsoft-HTTPAPI/2.0"
+        ],
         "x-ms-client-request-id": "1745d826-0819-ed44-b2d5-30e93e73140d",
         "x-ms-request-id": "2b6e049e-101f-0047-5b53-8826fb000000",
->>>>>>> 365f255a
         "x-ms-request-server-encrypted": "false",
         "x-ms-version": "2020-02-10"
       },
       "ResponseBody": []
     },
     {
-<<<<<<< HEAD
-      "RequestUri": "https://seannsecanary.blob.core.windows.net/test-filesystem-f56226d5-1686-d35a-579e-82b52bd0911a/test-file-67e60eae-ab53-9312-caf7-d29fe3debcf8",
-=======
       "RequestUri": "https://seannsecanary.blob.core.windows.net/test-filesystem-ccb34b70-1499-8fd3-6603-96c00189f483/test-file-30bb3563-4018-dd9a-0737-42f0d60158b7",
->>>>>>> 365f255a
       "RequestMethod": "HEAD",
       "RequestHeaders": {
         "Authorization": "Sanitized",
         "User-Agent": [
-<<<<<<< HEAD
-          "azsdk-net-Storage.Files.DataLake/12.5.0-alpha.20200921.1",
-          "(.NET Core 4.6.29220.03; Microsoft Windows 10.0.19041 )"
-        ],
-        "x-ms-client-request-id": "6f0285ed-0026-475d-8989-36e7f586dcff",
-        "x-ms-date": "Mon, 21 Sep 2020 06:23:12 GMT",
-=======
           "azsdk-net-Storage.Files.DataLake/12.5.0-alpha.20200911.1",
           "(.NET Core 4.6.29017.01; Microsoft Windows 10.0.18362 )"
         ],
         "x-ms-client-request-id": "8361b0f4-6973-3637-b5e6-30e0a0eef7c8",
         "x-ms-date": "Fri, 11 Sep 2020 15:49:39 GMT",
->>>>>>> 365f255a
         "x-ms-return-client-request-id": "true",
         "x-ms-version": "2020-02-10"
       },
@@ -523,15 +299,9 @@
         "Accept-Ranges": "bytes",
         "Content-Length": "2048",
         "Content-Type": "application/octet-stream",
-<<<<<<< HEAD
-        "Date": "Mon, 21 Sep 2020 06:23:12 GMT",
-        "ETag": "\u00220x8D85DF6D186C857\u0022",
-        "Last-Modified": "Mon, 21 Sep 2020 06:23:13 GMT",
-=======
         "Date": "Fri, 11 Sep 2020 15:49:38 GMT",
         "ETag": "\u00220x8D8566A4AF4A7C9\u0022",
         "Last-Modified": "Fri, 11 Sep 2020 15:49:39 GMT",
->>>>>>> 365f255a
         "Server": [
           "Windows-Azure-Blob/1.0",
           "Microsoft-HTTPAPI/2.0"
@@ -539,47 +309,27 @@
         "x-ms-access-tier": "Hot",
         "x-ms-access-tier-inferred": "true",
         "x-ms-blob-type": "BlockBlob",
-<<<<<<< HEAD
-        "x-ms-client-request-id": "6f0285ed-0026-475d-8989-36e7f586dcff",
-        "x-ms-creation-time": "Mon, 21 Sep 2020 06:23:12 GMT",
-        "x-ms-lease-state": "available",
-        "x-ms-lease-status": "unlocked",
-        "x-ms-request-id": "f2f733cf-901e-0049-20df-8f0f4b000000",
-=======
         "x-ms-client-request-id": "8361b0f4-6973-3637-b5e6-30e0a0eef7c8",
         "x-ms-creation-time": "Fri, 11 Sep 2020 15:49:38 GMT",
         "x-ms-lease-state": "available",
         "x-ms-lease-status": "unlocked",
         "x-ms-request-id": "e0d2cb9e-f01e-0084-0253-883fa1000000",
->>>>>>> 365f255a
         "x-ms-server-encrypted": "true",
         "x-ms-version": "2020-02-10"
       },
       "ResponseBody": []
     },
     {
-<<<<<<< HEAD
-      "RequestUri": "https://seannsecanary.blob.core.windows.net/test-filesystem-f56226d5-1686-d35a-579e-82b52bd0911a/test-file-67e60eae-ab53-9312-caf7-d29fe3debcf8",
-=======
       "RequestUri": "https://seannsecanary.blob.core.windows.net/test-filesystem-ccb34b70-1499-8fd3-6603-96c00189f483/test-file-30bb3563-4018-dd9a-0737-42f0d60158b7",
->>>>>>> 365f255a
       "RequestMethod": "GET",
       "RequestHeaders": {
         "Authorization": "Sanitized",
         "User-Agent": [
-<<<<<<< HEAD
-          "azsdk-net-Storage.Files.DataLake/12.5.0-alpha.20200921.1",
-          "(.NET Core 4.6.29220.03; Microsoft Windows 10.0.19041 )"
-        ],
-        "x-ms-client-request-id": "279df75e-a035-6926-53ae-1a398355d904",
-        "x-ms-date": "Mon, 21 Sep 2020 06:23:13 GMT",
-=======
           "azsdk-net-Storage.Files.DataLake/12.5.0-alpha.20200911.1",
           "(.NET Core 4.6.29017.01; Microsoft Windows 10.0.18362 )"
         ],
         "x-ms-client-request-id": "8ef46340-9111-9299-0c28-0148e7705746",
         "x-ms-date": "Fri, 11 Sep 2020 15:49:39 GMT",
->>>>>>> 365f255a
         "x-ms-range": "bytes=1024-4195327",
         "x-ms-return-client-request-id": "true",
         "x-ms-version": "2020-02-10"
@@ -591,44 +341,14 @@
         "Content-Length": "1024",
         "Content-Range": "bytes 1024-2047/2048",
         "Content-Type": "application/octet-stream",
-<<<<<<< HEAD
-        "Date": "Mon, 21 Sep 2020 06:23:12 GMT",
-        "ETag": "\u00220x8D85DF6D186C857\u0022",
-        "Last-Modified": "Mon, 21 Sep 2020 06:23:13 GMT",
-=======
         "Date": "Fri, 11 Sep 2020 15:49:39 GMT",
         "ETag": "\u00220x8D8566A4AF4A7C9\u0022",
         "Last-Modified": "Fri, 11 Sep 2020 15:49:39 GMT",
->>>>>>> 365f255a
         "Server": [
           "Windows-Azure-Blob/1.0",
           "Microsoft-HTTPAPI/2.0"
         ],
         "x-ms-blob-type": "BlockBlob",
-<<<<<<< HEAD
-        "x-ms-client-request-id": "279df75e-a035-6926-53ae-1a398355d904",
-        "x-ms-creation-time": "Mon, 21 Sep 2020 06:23:12 GMT",
-        "x-ms-lease-state": "available",
-        "x-ms-lease-status": "unlocked",
-        "x-ms-request-id": "f2f733da-901e-0049-29df-8f0f4b000000",
-        "x-ms-server-encrypted": "true",
-        "x-ms-version": "2020-02-10"
-      },
-      "ResponseBody": "Bu5tBMca0BhSIWU5Xs5LpXnylYNYjrPA7F2TX38dS5EY8oACErq5ut5aHd2T2jSLdp7zGZDN13c6rRhph3GYNNbTIGxNSJO\u002BOdql/XHWLBEpCOjhKTEBSxoJyGWiTzNswegHwLrHPS4LNN\u002B2KNoFY4AHQH\u002BJtwuk0dRSRIAtHOqmODyIz2tXYsq61vRRSiM/A2Tlmg\u002B04wndYu/ldfmu3Rj1EPCefZQVr920zuEWU4ewEkAbSIHb8lQyq2x8cu3RDPjcWzozoYbPz\u002Bsx/xQoxg9nNGK4kpWWGh2ba9IomT3w4sLpOvdMfXC6S3iWqfI/CeVdFD2KGXliRkEclzW0pzatQB1SP4sYG7fx/UYd/3ArXGLty4T/ZslJhvS1L\u002BU6BqRB6WnV7MlZRfiGmBsyRUfR8DvTxtuyrtpTCbmXYuvRtveh2xYGVm\u002BYk4aLec2uFkCs4z6pZz/JjzqOguMQweINtOEjkGoxyprLOjNUJjUMpPJ46n6sKE\u002B32Evbd9SLh9KkfsTsioXWexik3iwMdGkFgt3xl9ZjYIySbLgeVVPFP7NhsKdwIBltom9mCEoiq2Ti1fX2mu/7QB43Wh7NtyXF3555q8PBlWHEg/Vn/VhCb8BTPIBdzqTDZXCJOMb6n\u002BpJoCmrqACgIECTMhb6k0LF9epdeXulaBD5tkVSN1ybyeQKHl0ulsbAshtAyZyOyNItxEPbnSVvozgYsvK7Tunk\u002BGky73Xlll4jncdfZZ50a\u002B5yJHMYvyy/mnolFuPUBWQyXNEyW9hdSC3kuP9eDz6ZpEcDSCl1yzg8clT6v4B6TpdiLQjMQQ8VFdxGMwcsYYs7i3Gc0b07vJCZ9uiDYoisampo\u002B\u002BI1zGM47jJNL5cxEBHJvjQP3n3aJ3B4M0smkrNTmcmdxGWoBr4OZOKL7Yz4Z\u002BXXuaNUnYvsjdRxvZkXEVx\u002B\u002BZXOlEusIbh1AHqaTjnkf8tlT9gQ/vw9sDaRNkgl9lKGDPT3KtOaKpjq35wRUT6ajT7OscKDbvuYkOMUGupwTwkoE0JF7FT3yyRAJR5gLF739qkKV0SPA574XpnvhQ\u002Bteo\u002BS6T38VaDp1uaeQ0ncOGSFHCRAZfjEmBCjTI67B0UUkqqOzkIg\u002B6AIIIBe8b9VGyY0amjrbBWXzVAtWQgSLs6hibGfTWoiZCGDOEV3ZqdRTjBohpzcKSWV9wDx86GY9vKxvWcOts67EgZHZzTPH2ap2wrXqqgyxGCMCVZpMHB/60JTxak/Q5hirHOWlcHwxdeZSBeXwExJf/gHgqx3UeKVx3zyfFm9aphydf01my6em0R\u002B0OdZ6Cv1CUawN8Ds6lqQAM5F/kh93N5\u002BJEpOFOPKaeZn\u002BYH6PN5Q/A=="
-    },
-    {
-      "RequestUri": "https://seannsecanary.blob.core.windows.net/test-filesystem-f56226d5-1686-d35a-579e-82b52bd0911a?restype=container",
-      "RequestMethod": "DELETE",
-      "RequestHeaders": {
-        "Authorization": "Sanitized",
-        "traceparent": "00-ce55256acdff2d49b1dde6145140a447-9acc41d483963e40-00",
-        "User-Agent": [
-          "azsdk-net-Storage.Files.DataLake/12.5.0-alpha.20200921.1",
-          "(.NET Core 4.6.29220.03; Microsoft Windows 10.0.19041 )"
-        ],
-        "x-ms-client-request-id": "fe8882e2-b5e9-20ca-9cdb-9ddb09a7731b",
-        "x-ms-date": "Mon, 21 Sep 2020 06:23:13 GMT",
-=======
         "x-ms-client-request-id": "8ef46340-9111-9299-0c28-0148e7705746",
         "x-ms-creation-time": "Fri, 11 Sep 2020 15:49:38 GMT",
         "x-ms-lease-state": "available",
@@ -651,7 +371,6 @@
         ],
         "x-ms-client-request-id": "3ca0907b-69fa-96b6-c496-a00675db2618",
         "x-ms-date": "Fri, 11 Sep 2020 15:49:39 GMT",
->>>>>>> 365f255a
         "x-ms-return-client-request-id": "true",
         "x-ms-version": "2020-02-10"
       },
@@ -659,33 +378,20 @@
       "StatusCode": 202,
       "ResponseHeaders": {
         "Content-Length": "0",
-<<<<<<< HEAD
-        "Date": "Mon, 21 Sep 2020 06:23:12 GMT",
-=======
         "Date": "Fri, 11 Sep 2020 15:49:39 GMT",
->>>>>>> 365f255a
-        "Server": [
-          "Windows-Azure-Blob/1.0",
-          "Microsoft-HTTPAPI/2.0"
-        ],
-<<<<<<< HEAD
-        "x-ms-client-request-id": "fe8882e2-b5e9-20ca-9cdb-9ddb09a7731b",
-        "x-ms-request-id": "f2f733e3-901e-0049-31df-8f0f4b000000",
-=======
+        "Server": [
+          "Windows-Azure-Blob/1.0",
+          "Microsoft-HTTPAPI/2.0"
+        ],
         "x-ms-client-request-id": "3ca0907b-69fa-96b6-c496-a00675db2618",
         "x-ms-request-id": "e0d2cba4-f01e-0084-0753-883fa1000000",
->>>>>>> 365f255a
         "x-ms-version": "2020-02-10"
       },
       "ResponseBody": []
     }
   ],
   "Variables": {
-<<<<<<< HEAD
-    "RandomSeed": "1120100459",
-=======
     "RandomSeed": "1668229816",
->>>>>>> 365f255a
     "Storage_TestConfigHierarchicalNamespace": "NamespaceTenant\nseannsecanary\nU2FuaXRpemVk\nhttps://seannsecanary.blob.core.windows.net\nhttps://seannsecanary.file.core.windows.net\nhttps://seannsecanary.queue.core.windows.net\nhttps://seannsecanary.table.core.windows.net\n\n\n\n\nhttps://seannsecanary-secondary.blob.core.windows.net\nhttps://seannsecanary-secondary.file.core.windows.net\nhttps://seannsecanary-secondary.queue.core.windows.net\nhttps://seannsecanary-secondary.table.core.windows.net\n68390a19-a643-458b-b726-408abf67b4fc\nSanitized\n72f988bf-86f1-41af-91ab-2d7cd011db47\nhttps://login.microsoftonline.com/\nCloud\nBlobEndpoint=https://seannsecanary.blob.core.windows.net/;QueueEndpoint=https://seannsecanary.queue.core.windows.net/;FileEndpoint=https://seannsecanary.file.core.windows.net/;BlobSecondaryEndpoint=https://seannsecanary-secondary.blob.core.windows.net/;QueueSecondaryEndpoint=https://seannsecanary-secondary.queue.core.windows.net/;FileSecondaryEndpoint=https://seannsecanary-secondary.file.core.windows.net/;AccountName=seannsecanary;AccountKey=Sanitized\n"
   }
 }