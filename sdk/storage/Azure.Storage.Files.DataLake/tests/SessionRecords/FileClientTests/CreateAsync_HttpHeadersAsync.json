{
  "Entries": [
    {
      "RequestUri": "http://seannsecanary.blob.core.windows.net/test-filesystem-b49a4bb5-9a00-7fba-fbcf-be6f6c1630bc?restype=container",
      "RequestMethod": "PUT",
      "RequestHeaders": {
        "Authorization": "Sanitized",
        "traceparent": "00-ba7592903165c54a89e2713bf6225e11-2de3ac933b84b24b-00",
        "User-Agent": [
          "azsdk-net-Storage.Files.DataLake/12.1.0-dev.20200403.1",
          "(.NET Core 4.6.28325.01; Microsoft Windows 10.0.18362 )"
        ],
        "x-ms-blob-public-access": "container",
        "x-ms-client-request-id": "f36d9da4-7063-44ef-0d9f-ab5e5da8c7a6",
        "x-ms-date": "Fri, 03 Apr 2020 21:01:52 GMT",
        "x-ms-return-client-request-id": "true",
        "x-ms-version": "2019-12-12"
      },
      "RequestBody": null,
      "StatusCode": 201,
      "ResponseHeaders": {
        "Content-Length": "0",
        "Date": "Fri, 03 Apr 2020 21:01:50 GMT",
        "ETag": "\u00220x8D7D8123AE9D291\u0022",
        "Last-Modified": "Fri, 03 Apr 2020 21:01:50 GMT",
        "Server": [
          "Windows-Azure-Blob/1.0",
          "Microsoft-HTTPAPI/2.0"
        ],
        "x-ms-client-request-id": "f36d9da4-7063-44ef-0d9f-ab5e5da8c7a6",
<<<<<<< HEAD
        "x-ms-request-id": "e0bded26-301e-000d-753c-f35aef000000",
=======
        "x-ms-request-id": "96224340-f01e-0012-2bfb-093670000000",
>>>>>>> 8d420312
        "x-ms-version": "2019-12-12"
      },
      "ResponseBody": []
    },
    {
      "RequestUri": "http://seannsecanary.dfs.core.windows.net/test-filesystem-b49a4bb5-9a00-7fba-fbcf-be6f6c1630bc/test-directory-9936d2a2-dd69-9b66-9d2d-828df0b6446e?resource=directory",
      "RequestMethod": "PUT",
      "RequestHeaders": {
        "Authorization": "Sanitized",
        "traceparent": "00-2caeba01606cfa45b89caeb0f086293d-b25d0cfde87be64a-00",
        "User-Agent": [
          "azsdk-net-Storage.Files.DataLake/12.1.0-dev.20200403.1",
          "(.NET Core 4.6.28325.01; Microsoft Windows 10.0.18362 )"
        ],
        "x-ms-client-request-id": "686203ab-b956-c6ca-36d1-5636ed615457",
        "x-ms-date": "Fri, 03 Apr 2020 21:01:52 GMT",
        "x-ms-return-client-request-id": "true",
        "x-ms-version": "2019-12-12"
      },
      "RequestBody": null,
      "StatusCode": 201,
      "ResponseHeaders": {
        "Content-Length": "0",
        "Date": "Fri, 03 Apr 2020 21:01:50 GMT",
        "ETag": "\u00220x8D7D8123AFA5D48\u0022",
        "Last-Modified": "Fri, 03 Apr 2020 21:01:50 GMT",
        "Server": [
          "Windows-Azure-HDFS/1.0",
          "Microsoft-HTTPAPI/2.0"
        ],
        "x-ms-client-request-id": "686203ab-b956-c6ca-36d1-5636ed615457",
<<<<<<< HEAD
        "x-ms-request-id": "bc4e6e0d-801f-0018-1e3c-f34d5c000000",
=======
        "x-ms-request-id": "fa44018c-201f-0097-63fb-091bad000000",
>>>>>>> 8d420312
        "x-ms-version": "2019-12-12"
      },
      "ResponseBody": []
    },
    {
      "RequestUri": "http://seannsecanary.dfs.core.windows.net/test-filesystem-b49a4bb5-9a00-7fba-fbcf-be6f6c1630bc/test-directory-9936d2a2-dd69-9b66-9d2d-828df0b6446e/test-file-d2e13d5a-f8dd-65fc-7ac6-ad7c8a302c4d?resource=file",
      "RequestMethod": "PUT",
      "RequestHeaders": {
        "Authorization": "Sanitized",
        "traceparent": "00-95b40472eca4f948a44f72ea908910a3-7a8530d68bc3fe41-00",
        "User-Agent": [
          "azsdk-net-Storage.Files.DataLake/12.1.0-dev.20200403.1",
          "(.NET Core 4.6.28325.01; Microsoft Windows 10.0.18362 )"
        ],
        "x-ms-cache-control": "control",
        "x-ms-client-request-id": "31dbfb98-3c6e-b3ab-06fd-ee8f0b4e3c05",
        "x-ms-content-disposition": "disposition",
        "x-ms-content-encoding": "encoding",
        "x-ms-content-language": "language",
        "x-ms-content-type": "type",
        "x-ms-date": "Fri, 03 Apr 2020 21:01:52 GMT",
        "x-ms-return-client-request-id": "true",
        "x-ms-version": "2019-12-12"
      },
      "RequestBody": null,
      "StatusCode": 201,
      "ResponseHeaders": {
        "Content-Length": "0",
        "Date": "Fri, 03 Apr 2020 21:01:50 GMT",
        "ETag": "\u00220x8D7D8123B1B1F53\u0022",
        "Last-Modified": "Fri, 03 Apr 2020 21:01:50 GMT",
        "Server": [
          "Windows-Azure-HDFS/1.0",
          "Microsoft-HTTPAPI/2.0"
        ],
        "x-ms-client-request-id": "31dbfb98-3c6e-b3ab-06fd-ee8f0b4e3c05",
<<<<<<< HEAD
        "x-ms-request-id": "bc4e6e0e-801f-0018-1f3c-f34d5c000000",
=======
        "x-ms-request-id": "fa44018d-201f-0097-64fb-091bad000000",
>>>>>>> 8d420312
        "x-ms-version": "2019-12-12"
      },
      "ResponseBody": []
    },
    {
      "RequestUri": "http://seannsecanary.blob.core.windows.net/test-filesystem-b49a4bb5-9a00-7fba-fbcf-be6f6c1630bc/test-directory-9936d2a2-dd69-9b66-9d2d-828df0b6446e/test-file-d2e13d5a-f8dd-65fc-7ac6-ad7c8a302c4d",
      "RequestMethod": "HEAD",
      "RequestHeaders": {
        "Authorization": "Sanitized",
        "traceparent": "00-fb9ca71bf8762042a6fa936c466d77cb-b55d6f0d0d0b8748-00",
        "User-Agent": [
          "azsdk-net-Storage.Files.DataLake/12.1.0-dev.20200403.1",
          "(.NET Core 4.6.28325.01; Microsoft Windows 10.0.18362 )"
        ],
        "x-ms-client-request-id": "8ee32443-fb55-e1df-4e2e-e656ee87b772",
        "x-ms-date": "Fri, 03 Apr 2020 21:01:52 GMT",
        "x-ms-return-client-request-id": "true",
        "x-ms-version": "2019-12-12"
      },
      "RequestBody": null,
      "StatusCode": 200,
      "ResponseHeaders": {
        "Accept-Ranges": "bytes",
        "Cache-Control": "control",
        "Content-Disposition": "disposition",
        "Content-Encoding": "encoding",
        "Content-Language": "language",
        "Content-Length": "0",
        "Content-Type": "type",
        "Date": "Fri, 03 Apr 2020 21:01:50 GMT",
        "ETag": "\u00220x8D7D8123B1B1F53\u0022",
        "Last-Modified": "Fri, 03 Apr 2020 21:01:50 GMT",
        "Server": [
          "Windows-Azure-Blob/1.0",
          "Microsoft-HTTPAPI/2.0"
        ],
        "x-ms-access-tier": "Hot",
        "x-ms-access-tier-inferred": "true",
        "x-ms-blob-type": "BlockBlob",
        "x-ms-client-request-id": "8ee32443-fb55-e1df-4e2e-e656ee87b772",
        "x-ms-creation-time": "Fri, 03 Apr 2020 21:01:50 GMT",
        "x-ms-lease-state": "available",
        "x-ms-lease-status": "unlocked",
        "x-ms-request-id": "96224370-f01e-0012-52fb-093670000000",
        "x-ms-server-encrypted": "true",
        "x-ms-version": "2019-12-12"
      },
      "ResponseBody": []
    },
    {
      "RequestUri": "http://seannsecanary.blob.core.windows.net/test-filesystem-b49a4bb5-9a00-7fba-fbcf-be6f6c1630bc?restype=container",
      "RequestMethod": "DELETE",
      "RequestHeaders": {
        "Authorization": "Sanitized",
        "traceparent": "00-7ffc9ed29a43ce4bb8c092a4083ae491-ff0a881d0ec96d42-00",
        "User-Agent": [
          "azsdk-net-Storage.Files.DataLake/12.1.0-dev.20200403.1",
          "(.NET Core 4.6.28325.01; Microsoft Windows 10.0.18362 )"
        ],
        "x-ms-client-request-id": "e74b967e-ae6a-a9b0-2937-a55180ad8f9d",
        "x-ms-date": "Fri, 03 Apr 2020 21:01:52 GMT",
        "x-ms-return-client-request-id": "true",
        "x-ms-version": "2019-12-12"
      },
      "RequestBody": null,
      "StatusCode": 202,
      "ResponseHeaders": {
        "Content-Length": "0",
        "Date": "Fri, 03 Apr 2020 21:01:51 GMT",
        "Server": [
          "Windows-Azure-Blob/1.0",
          "Microsoft-HTTPAPI/2.0"
        ],
        "x-ms-client-request-id": "e74b967e-ae6a-a9b0-2937-a55180ad8f9d",
<<<<<<< HEAD
        "x-ms-request-id": "e0bded58-301e-000d-203c-f35aef000000",
=======
        "x-ms-request-id": "96224376-f01e-0012-58fb-093670000000",
>>>>>>> 8d420312
        "x-ms-version": "2019-12-12"
      },
      "ResponseBody": []
    }
  ],
  "Variables": {
    "RandomSeed": "441121791",
    "Storage_TestConfigHierarchicalNamespace": "NamespaceTenant\nseannsecanary\nU2FuaXRpemVk\nhttp://seannsecanary.blob.core.windows.net\nhttp://seannsecanary.file.core.windows.net\nhttp://seannsecanary.queue.core.windows.net\nhttp://seannsecanary.table.core.windows.net\n\n\n\n\nhttp://seannsecanary-secondary.blob.core.windows.net\nhttp://seannsecanary-secondary.file.core.windows.net\nhttp://seannsecanary-secondary.queue.core.windows.net\nhttp://seannsecanary-secondary.table.core.windows.net\n68390a19-a643-458b-b726-408abf67b4fc\nSanitized\n72f988bf-86f1-41af-91ab-2d7cd011db47\nhttps://login.microsoftonline.com/\nCloud\nBlobEndpoint=http://seannsecanary.blob.core.windows.net/;QueueEndpoint=http://seannsecanary.queue.core.windows.net/;FileEndpoint=http://seannsecanary.file.core.windows.net/;BlobSecondaryEndpoint=http://seannsecanary-secondary.blob.core.windows.net/;QueueSecondaryEndpoint=http://seannsecanary-secondary.queue.core.windows.net/;FileSecondaryEndpoint=http://seannsecanary-secondary.file.core.windows.net/;AccountName=seannsecanary;AccountKey=Sanitized\n"
  }
}<|MERGE_RESOLUTION|>--- conflicted
+++ resolved
@@ -28,11 +28,7 @@
           "Microsoft-HTTPAPI/2.0"
         ],
         "x-ms-client-request-id": "f36d9da4-7063-44ef-0d9f-ab5e5da8c7a6",
-<<<<<<< HEAD
-        "x-ms-request-id": "e0bded26-301e-000d-753c-f35aef000000",
-=======
         "x-ms-request-id": "96224340-f01e-0012-2bfb-093670000000",
->>>>>>> 8d420312
         "x-ms-version": "2019-12-12"
       },
       "ResponseBody": []
@@ -64,11 +60,7 @@
           "Microsoft-HTTPAPI/2.0"
         ],
         "x-ms-client-request-id": "686203ab-b956-c6ca-36d1-5636ed615457",
-<<<<<<< HEAD
-        "x-ms-request-id": "bc4e6e0d-801f-0018-1e3c-f34d5c000000",
-=======
         "x-ms-request-id": "fa44018c-201f-0097-63fb-091bad000000",
->>>>>>> 8d420312
         "x-ms-version": "2019-12-12"
       },
       "ResponseBody": []
@@ -105,11 +97,7 @@
           "Microsoft-HTTPAPI/2.0"
         ],
         "x-ms-client-request-id": "31dbfb98-3c6e-b3ab-06fd-ee8f0b4e3c05",
-<<<<<<< HEAD
-        "x-ms-request-id": "bc4e6e0e-801f-0018-1f3c-f34d5c000000",
-=======
         "x-ms-request-id": "fa44018d-201f-0097-64fb-091bad000000",
->>>>>>> 8d420312
         "x-ms-version": "2019-12-12"
       },
       "ResponseBody": []
@@ -184,11 +172,7 @@
           "Microsoft-HTTPAPI/2.0"
         ],
         "x-ms-client-request-id": "e74b967e-ae6a-a9b0-2937-a55180ad8f9d",
-<<<<<<< HEAD
-        "x-ms-request-id": "e0bded58-301e-000d-203c-f35aef000000",
-=======
         "x-ms-request-id": "96224376-f01e-0012-58fb-093670000000",
->>>>>>> 8d420312
         "x-ms-version": "2019-12-12"
       },
       "ResponseBody": []
