{
  "Entries": [
    {
      "RequestUri": "https://seannsecanary.blob.core.windows.net/test-filesystem-19a56713-c5bf-b364-a33b-9865c418a0db?restype=container",
      "RequestMethod": "PUT",
      "RequestHeaders": {
        "Authorization": "Sanitized",
        "traceparent": "00-4bf73c372304d64e9deae873167eea12-e98eef1e59216447-00",
        "User-Agent": [
          "azsdk-net-Storage.Files.DataLake/12.2.0-dev.20200430.1",
          "(.NET Core 4.6.28325.01; Microsoft Windows 10.0.18362 )"
        ],
        "x-ms-blob-public-access": "container",
        "x-ms-client-request-id": "f29744ed-b117-1545-2fb1-e1b9abfc64b1",
        "x-ms-date": "Fri, 01 May 2020 01:05:48 GMT",
        "x-ms-return-client-request-id": "true",
        "x-ms-version": "2019-12-12"
      },
      "RequestBody": null,
      "StatusCode": 201,
      "ResponseHeaders": {
        "Content-Length": "0",
        "Date": "Fri, 01 May 2020 01:05:48 GMT",
        "ETag": "\u00220x8D7ED6BC947647B\u0022",
        "Last-Modified": "Fri, 01 May 2020 01:05:49 GMT",
        "Server": [
          "Windows-Azure-Blob/1.0",
          "Microsoft-HTTPAPI/2.0"
        ],
<<<<<<< HEAD
        "x-ms-client-request-id": "1408ea3f-1b2f-a5ad-0757-b1c1ed20b043",
        "x-ms-request-id": "27aa8946-e01e-000e-2b3c-f3bb8b000000",
=======
        "x-ms-client-request-id": "f29744ed-b117-1545-2fb1-e1b9abfc64b1",
        "x-ms-request-id": "a82e9fef-a01e-0052-2d54-1f3148000000",
>>>>>>> 8d420312
        "x-ms-version": "2019-12-12"
      },
      "ResponseBody": []
    },
    {
      "RequestUri": "https://seannsecanary.dfs.core.windows.net/test-filesystem-19a56713-c5bf-b364-a33b-9865c418a0db/test-file-6fbde270-37fc-d610-1154-172f7a06aa78?resource=file",
      "RequestMethod": "PUT",
      "RequestHeaders": {
        "Authorization": "Sanitized",
        "traceparent": "00-226409349b965248a03eed86658d8226-cc289b4baa4bef47-00",
        "User-Agent": [
          "azsdk-net-Storage.Files.DataLake/12.2.0-dev.20200430.1",
          "(.NET Core 4.6.28325.01; Microsoft Windows 10.0.18362 )"
        ],
        "x-ms-client-request-id": "26ed992a-3a6d-b6f5-34c1-e1c399159b29",
        "x-ms-date": "Fri, 01 May 2020 01:05:48 GMT",
        "x-ms-return-client-request-id": "true",
        "x-ms-version": "2019-12-12"
      },
      "RequestBody": null,
      "StatusCode": 201,
      "ResponseHeaders": {
        "Content-Length": "0",
        "Date": "Fri, 01 May 2020 01:05:48 GMT",
        "ETag": "\u00220x8D7ED6BC97F2E6C\u0022",
        "Last-Modified": "Fri, 01 May 2020 01:05:49 GMT",
        "Server": [
          "Windows-Azure-HDFS/1.0",
          "Microsoft-HTTPAPI/2.0"
        ],
<<<<<<< HEAD
        "x-ms-client-request-id": "e70fc15f-8dc1-eb80-201a-09e48257e3b0",
        "x-ms-request-id": "9ce3a684-a01f-001f-753c-f3213f000000",
=======
        "x-ms-client-request-id": "26ed992a-3a6d-b6f5-34c1-e1c399159b29",
        "x-ms-request-id": "7341c58e-e01f-0053-3d54-1f6e94000000",
>>>>>>> 8d420312
        "x-ms-version": "2019-12-12"
      },
      "ResponseBody": []
    },
    {
      "RequestUri": "https://seannsecanary.dfs.core.windows.net/test-filesystem-19a56713-c5bf-b364-a33b-9865c418a0db/test-file-05286806-e484-c331-1fac-b4660ee17a75?resource=file",
      "RequestMethod": "PUT",
      "RequestHeaders": {
        "Authorization": "Sanitized",
        "traceparent": "00-b103a099efed2c449ee82f88c9d20e14-63961d2864274541-00",
        "User-Agent": [
          "azsdk-net-Storage.Files.DataLake/12.2.0-dev.20200430.1",
          "(.NET Core 4.6.28325.01; Microsoft Windows 10.0.18362 )"
        ],
        "x-ms-client-request-id": "f328fffa-9f73-4580-6829-07c0868fa852",
        "x-ms-date": "Fri, 01 May 2020 01:05:48 GMT",
        "x-ms-return-client-request-id": "true",
        "x-ms-version": "2019-12-12"
      },
      "RequestBody": null,
      "StatusCode": 201,
      "ResponseHeaders": {
        "Content-Length": "0",
        "Date": "Fri, 01 May 2020 01:05:49 GMT",
        "ETag": "\u00220x8D7ED6BC98EFA68\u0022",
        "Last-Modified": "Fri, 01 May 2020 01:05:49 GMT",
        "Server": [
          "Windows-Azure-HDFS/1.0",
          "Microsoft-HTTPAPI/2.0"
        ],
<<<<<<< HEAD
        "x-ms-client-request-id": "463fc22c-843e-6a18-e5e4-d57cc2a2091f",
        "x-ms-request-id": "9ce3a685-a01f-001f-763c-f3213f000000",
=======
        "x-ms-client-request-id": "f328fffa-9f73-4580-6829-07c0868fa852",
        "x-ms-request-id": "7341c5a3-e01f-0053-5254-1f6e94000000",
>>>>>>> 8d420312
        "x-ms-version": "2019-12-12"
      },
      "ResponseBody": []
    },
    {
      "RequestUri": "https://seannsecanary.dfs.core.windows.net/test-filesystem-19a56713-c5bf-b364-a33b-9865c418a0db/test-file-05286806-e484-c331-1fac-b4660ee17a75?mode=legacy",
      "RequestMethod": "PUT",
      "RequestHeaders": {
        "Authorization": "Sanitized",
        "User-Agent": [
          "azsdk-net-Storage.Files.DataLake/12.2.0-dev.20200430.1",
          "(.NET Core 4.6.28325.01; Microsoft Windows 10.0.18362 )"
        ],
        "x-ms-client-request-id": "0f6b1035-86b8-0f02-91bf-77ee7d4ad022",
        "x-ms-date": "Fri, 01 May 2020 01:05:49 GMT",
        "x-ms-rename-source": "%2Ftest-filesystem-19a56713-c5bf-b364-a33b-9865c418a0db%2Ftest-file-6fbde270-37fc-d610-1154-172f7a06aa78=",
        "x-ms-return-client-request-id": "true",
<<<<<<< HEAD
        "x-ms-source-if-modified-since": "Fri, 06 Mar 2020 22:22:10 GMT",
=======
        "x-ms-source-if-modified-since": "Sat, 02 May 2020 01:05:48 GMT",
>>>>>>> 8d420312
        "x-ms-version": "2019-12-12"
      },
      "RequestBody": null,
      "StatusCode": 412,
      "ResponseHeaders": {
        "Content-Length": "213",
        "Content-Type": "application/json; charset=utf-8",
        "Date": "Fri, 01 May 2020 01:05:49 GMT",
        "Server": [
          "Windows-Azure-HDFS/1.0",
          "Microsoft-HTTPAPI/2.0"
        ],
        "x-ms-client-request-id": "0f6b1035-86b8-0f02-91bf-77ee7d4ad022",
        "x-ms-error-code": "SourceConditionNotMet",
<<<<<<< HEAD
        "x-ms-request-id": "9ce3a686-a01f-001f-773c-f3213f000000",
=======
        "x-ms-request-id": "7341c5c0-e01f-0053-6f54-1f6e94000000",
>>>>>>> 8d420312
        "x-ms-version": "2019-12-12"
      },
      "ResponseBody": {
        "error": {
          "code": "SourceConditionNotMet",
          "message": "The source condition specified using HTTP conditional header(s) is not met.\nRequestId:7341c5c0-e01f-0053-6f54-1f6e94000000\nTime:2020-05-01T01:05:49.6168712Z"
        }
      }
    },
    {
      "RequestUri": "https://seannsecanary.blob.core.windows.net/test-filesystem-19a56713-c5bf-b364-a33b-9865c418a0db?restype=container",
      "RequestMethod": "DELETE",
      "RequestHeaders": {
        "Authorization": "Sanitized",
        "traceparent": "00-97ee8bc9ff8a5e4a8a559cb322bc12f6-b87ac45f651e4247-00",
        "User-Agent": [
          "azsdk-net-Storage.Files.DataLake/12.2.0-dev.20200430.1",
          "(.NET Core 4.6.28325.01; Microsoft Windows 10.0.18362 )"
        ],
        "x-ms-client-request-id": "758be832-9823-c099-6804-f55143220512",
        "x-ms-date": "Fri, 01 May 2020 01:05:49 GMT",
        "x-ms-return-client-request-id": "true",
        "x-ms-version": "2019-12-12"
      },
      "RequestBody": null,
      "StatusCode": 202,
      "ResponseHeaders": {
        "Content-Length": "0",
        "Date": "Fri, 01 May 2020 01:05:49 GMT",
        "Server": [
          "Windows-Azure-Blob/1.0",
          "Microsoft-HTTPAPI/2.0"
        ],
<<<<<<< HEAD
        "x-ms-client-request-id": "8dce2bbe-e9f0-c55d-e1ad-80d5c804932b",
        "x-ms-request-id": "27aa894d-e01e-000e-2e3c-f3bb8b000000",
=======
        "x-ms-client-request-id": "758be832-9823-c099-6804-f55143220512",
        "x-ms-request-id": "a82ea03f-a01e-0052-6954-1f3148000000",
>>>>>>> 8d420312
        "x-ms-version": "2019-12-12"
      },
      "ResponseBody": []
    },
    {
      "RequestUri": "https://seannsecanary.blob.core.windows.net/test-filesystem-a0a93101-96f8-4632-7b2c-2112ef61c3d4?restype=container",
      "RequestMethod": "PUT",
      "RequestHeaders": {
        "Authorization": "Sanitized",
        "traceparent": "00-53d3acc0eb434649abec3bd96768269c-8d459be8b8d12a49-00",
        "User-Agent": [
          "azsdk-net-Storage.Files.DataLake/12.2.0-dev.20200430.1",
          "(.NET Core 4.6.28325.01; Microsoft Windows 10.0.18362 )"
        ],
        "x-ms-blob-public-access": "container",
        "x-ms-client-request-id": "1a9f83a1-0b13-9bfe-b545-faf67787d007",
        "x-ms-date": "Fri, 01 May 2020 01:05:49 GMT",
        "x-ms-return-client-request-id": "true",
        "x-ms-version": "2019-12-12"
      },
      "RequestBody": null,
      "StatusCode": 201,
      "ResponseHeaders": {
        "Content-Length": "0",
        "Date": "Fri, 01 May 2020 01:05:49 GMT",
        "ETag": "\u00220x8D7ED6BC9FEF36D\u0022",
        "Last-Modified": "Fri, 01 May 2020 01:05:50 GMT",
        "Server": [
          "Windows-Azure-Blob/1.0",
          "Microsoft-HTTPAPI/2.0"
        ],
<<<<<<< HEAD
        "x-ms-client-request-id": "1d965607-34ef-47c7-61c1-8d872536c0aa",
        "x-ms-request-id": "9d99df09-f01e-0002-6c3c-f32c83000000",
=======
        "x-ms-client-request-id": "1a9f83a1-0b13-9bfe-b545-faf67787d007",
        "x-ms-request-id": "a5cd06f7-301e-0050-7854-1f8ff0000000",
>>>>>>> 8d420312
        "x-ms-version": "2019-12-12"
      },
      "ResponseBody": []
    },
    {
      "RequestUri": "https://seannsecanary.dfs.core.windows.net/test-filesystem-a0a93101-96f8-4632-7b2c-2112ef61c3d4/test-file-c33e2140-7066-a753-3229-413f9e4a4c38?resource=file",
      "RequestMethod": "PUT",
      "RequestHeaders": {
        "Authorization": "Sanitized",
        "traceparent": "00-3c068328f2a8d0499fb8a479292eebe8-572a62e818cfbb45-00",
        "User-Agent": [
          "azsdk-net-Storage.Files.DataLake/12.2.0-dev.20200430.1",
          "(.NET Core 4.6.28325.01; Microsoft Windows 10.0.18362 )"
        ],
        "x-ms-client-request-id": "d8a7f0e8-3705-3164-30f8-e7eac9befd6b",
        "x-ms-date": "Fri, 01 May 2020 01:05:49 GMT",
        "x-ms-return-client-request-id": "true",
        "x-ms-version": "2019-12-12"
      },
      "RequestBody": null,
      "StatusCode": 201,
      "ResponseHeaders": {
        "Content-Length": "0",
        "Date": "Fri, 01 May 2020 01:05:50 GMT",
        "ETag": "\u00220x8D7ED6BCA32982E\u0022",
        "Last-Modified": "Fri, 01 May 2020 01:05:50 GMT",
        "Server": [
          "Windows-Azure-HDFS/1.0",
          "Microsoft-HTTPAPI/2.0"
        ],
<<<<<<< HEAD
        "x-ms-client-request-id": "ad3e2279-7b04-58f6-f5b7-8cc776739dcb",
        "x-ms-request-id": "4012f84d-401f-0028-523c-f3f393000000",
=======
        "x-ms-client-request-id": "d8a7f0e8-3705-3164-30f8-e7eac9befd6b",
        "x-ms-request-id": "98cc2e2c-301f-0032-2a54-1f4dd7000000",
>>>>>>> 8d420312
        "x-ms-version": "2019-12-12"
      },
      "ResponseBody": []
    },
    {
      "RequestUri": "https://seannsecanary.dfs.core.windows.net/test-filesystem-a0a93101-96f8-4632-7b2c-2112ef61c3d4/test-file-20c5c2f8-6415-9746-5f36-424690da462a?resource=file",
      "RequestMethod": "PUT",
      "RequestHeaders": {
        "Authorization": "Sanitized",
        "traceparent": "00-28bb6aeeca6c6747bc3c23aac2b1814f-15280b2fda820240-00",
        "User-Agent": [
          "azsdk-net-Storage.Files.DataLake/12.2.0-dev.20200430.1",
          "(.NET Core 4.6.28325.01; Microsoft Windows 10.0.18362 )"
        ],
        "x-ms-client-request-id": "9d817322-e942-83c2-aa0f-78cef51ea056",
        "x-ms-date": "Fri, 01 May 2020 01:05:50 GMT",
        "x-ms-return-client-request-id": "true",
        "x-ms-version": "2019-12-12"
      },
      "RequestBody": null,
      "StatusCode": 201,
      "ResponseHeaders": {
        "Content-Length": "0",
        "Date": "Fri, 01 May 2020 01:05:50 GMT",
        "ETag": "\u00220x8D7ED6BCA3FAC3F\u0022",
        "Last-Modified": "Fri, 01 May 2020 01:05:50 GMT",
        "Server": [
          "Windows-Azure-HDFS/1.0",
          "Microsoft-HTTPAPI/2.0"
        ],
<<<<<<< HEAD
        "x-ms-client-request-id": "4e32b7c0-734b-67d0-17e4-58ee74f42b9d",
        "x-ms-request-id": "4012f84e-401f-0028-533c-f3f393000000",
=======
        "x-ms-client-request-id": "9d817322-e942-83c2-aa0f-78cef51ea056",
        "x-ms-request-id": "98cc2e59-301f-0032-5754-1f4dd7000000",
>>>>>>> 8d420312
        "x-ms-version": "2019-12-12"
      },
      "ResponseBody": []
    },
    {
      "RequestUri": "https://seannsecanary.dfs.core.windows.net/test-filesystem-a0a93101-96f8-4632-7b2c-2112ef61c3d4/test-file-20c5c2f8-6415-9746-5f36-424690da462a?mode=legacy",
      "RequestMethod": "PUT",
      "RequestHeaders": {
        "Authorization": "Sanitized",
        "User-Agent": [
          "azsdk-net-Storage.Files.DataLake/12.2.0-dev.20200430.1",
          "(.NET Core 4.6.28325.01; Microsoft Windows 10.0.18362 )"
        ],
        "x-ms-client-request-id": "1c237ff8-a958-36e8-a7d3-0294fc6304d3",
        "x-ms-date": "Fri, 01 May 2020 01:05:50 GMT",
        "x-ms-rename-source": "%2Ftest-filesystem-a0a93101-96f8-4632-7b2c-2112ef61c3d4%2Ftest-file-c33e2140-7066-a753-3229-413f9e4a4c38=",
        "x-ms-return-client-request-id": "true",
<<<<<<< HEAD
        "x-ms-source-if-unmodified-since": "Wed, 04 Mar 2020 22:22:10 GMT",
=======
        "x-ms-source-if-unmodified-since": "Thu, 30 Apr 2020 01:05:48 GMT",
>>>>>>> 8d420312
        "x-ms-version": "2019-12-12"
      },
      "RequestBody": null,
      "StatusCode": 412,
      "ResponseHeaders": {
        "Content-Length": "213",
        "Content-Type": "application/json; charset=utf-8",
        "Date": "Fri, 01 May 2020 01:05:50 GMT",
        "Server": [
          "Windows-Azure-HDFS/1.0",
          "Microsoft-HTTPAPI/2.0"
        ],
        "x-ms-client-request-id": "1c237ff8-a958-36e8-a7d3-0294fc6304d3",
        "x-ms-error-code": "SourceConditionNotMet",
<<<<<<< HEAD
        "x-ms-request-id": "4012f84f-401f-0028-543c-f3f393000000",
=======
        "x-ms-request-id": "98cc2e81-301f-0032-7f54-1f4dd7000000",
>>>>>>> 8d420312
        "x-ms-version": "2019-12-12"
      },
      "ResponseBody": {
        "error": {
          "code": "SourceConditionNotMet",
          "message": "The source condition specified using HTTP conditional header(s) is not met.\nRequestId:98cc2e81-301f-0032-7f54-1f4dd7000000\nTime:2020-05-01T01:05:50.7666051Z"
        }
      }
    },
    {
      "RequestUri": "https://seannsecanary.blob.core.windows.net/test-filesystem-a0a93101-96f8-4632-7b2c-2112ef61c3d4?restype=container",
      "RequestMethod": "DELETE",
      "RequestHeaders": {
        "Authorization": "Sanitized",
        "traceparent": "00-ef197f37eaf45442a71db2e2726963d2-6d1ab980af484845-00",
        "User-Agent": [
          "azsdk-net-Storage.Files.DataLake/12.2.0-dev.20200430.1",
          "(.NET Core 4.6.28325.01; Microsoft Windows 10.0.18362 )"
        ],
        "x-ms-client-request-id": "75d5ef39-83fa-08fd-d494-b7934d33862b",
        "x-ms-date": "Fri, 01 May 2020 01:05:50 GMT",
        "x-ms-return-client-request-id": "true",
        "x-ms-version": "2019-12-12"
      },
      "RequestBody": null,
      "StatusCode": 202,
      "ResponseHeaders": {
        "Content-Length": "0",
        "Date": "Fri, 01 May 2020 01:05:50 GMT",
        "Server": [
          "Windows-Azure-Blob/1.0",
          "Microsoft-HTTPAPI/2.0"
        ],
<<<<<<< HEAD
        "x-ms-client-request-id": "f6a85998-b7b4-c077-873f-9923a5feb3a3",
        "x-ms-request-id": "9d99df15-f01e-0002-753c-f32c83000000",
=======
        "x-ms-client-request-id": "75d5ef39-83fa-08fd-d494-b7934d33862b",
        "x-ms-request-id": "a5cd0741-301e-0050-3b54-1f8ff0000000",
>>>>>>> 8d420312
        "x-ms-version": "2019-12-12"
      },
      "ResponseBody": []
    },
    {
      "RequestUri": "https://seannsecanary.blob.core.windows.net/test-filesystem-43355bc6-d066-1b7c-2451-705a9a707cbb?restype=container",
      "RequestMethod": "PUT",
      "RequestHeaders": {
        "Authorization": "Sanitized",
        "traceparent": "00-7d6a1607d27d6b4e8e9ce502b21220d0-05bd6ebf4fd86149-00",
        "User-Agent": [
          "azsdk-net-Storage.Files.DataLake/12.2.0-dev.20200430.1",
          "(.NET Core 4.6.28325.01; Microsoft Windows 10.0.18362 )"
        ],
        "x-ms-blob-public-access": "container",
        "x-ms-client-request-id": "5fb1e277-17b7-68c6-73ba-51a812a26e63",
        "x-ms-date": "Fri, 01 May 2020 01:05:50 GMT",
        "x-ms-return-client-request-id": "true",
        "x-ms-version": "2019-12-12"
      },
      "RequestBody": null,
      "StatusCode": 201,
      "ResponseHeaders": {
        "Content-Length": "0",
        "Date": "Fri, 01 May 2020 01:05:51 GMT",
        "ETag": "\u00220x8D7ED6BCA94A846\u0022",
        "Last-Modified": "Fri, 01 May 2020 01:05:51 GMT",
        "Server": [
          "Windows-Azure-Blob/1.0",
          "Microsoft-HTTPAPI/2.0"
        ],
<<<<<<< HEAD
        "x-ms-client-request-id": "76e15ae7-d1cc-77a1-e692-6a1e88ec6a44",
        "x-ms-request-id": "9626b2bc-f01e-002d-4e3c-f32148000000",
=======
        "x-ms-client-request-id": "5fb1e277-17b7-68c6-73ba-51a812a26e63",
        "x-ms-request-id": "94d22f24-a01e-0089-0154-1ff775000000",
>>>>>>> 8d420312
        "x-ms-version": "2019-12-12"
      },
      "ResponseBody": []
    },
    {
      "RequestUri": "https://seannsecanary.dfs.core.windows.net/test-filesystem-43355bc6-d066-1b7c-2451-705a9a707cbb/test-file-781afc18-7ad8-369d-8119-5b599f04f55b?resource=file",
      "RequestMethod": "PUT",
      "RequestHeaders": {
        "Authorization": "Sanitized",
        "traceparent": "00-6cab82dda086514bbcfd9c7d0b15b97a-b50562175200424b-00",
        "User-Agent": [
          "azsdk-net-Storage.Files.DataLake/12.2.0-dev.20200430.1",
          "(.NET Core 4.6.28325.01; Microsoft Windows 10.0.18362 )"
        ],
        "x-ms-client-request-id": "295fcd9f-0bad-fc9f-447b-dd9dbc6cc96f",
        "x-ms-date": "Fri, 01 May 2020 01:05:50 GMT",
        "x-ms-return-client-request-id": "true",
        "x-ms-version": "2019-12-12"
      },
      "RequestBody": null,
      "StatusCode": 201,
      "ResponseHeaders": {
        "Content-Length": "0",
        "Date": "Fri, 01 May 2020 01:05:51 GMT",
        "ETag": "\u00220x8D7ED6BCAD241AB\u0022",
        "Last-Modified": "Fri, 01 May 2020 01:05:51 GMT",
        "Server": [
          "Windows-Azure-HDFS/1.0",
          "Microsoft-HTTPAPI/2.0"
        ],
<<<<<<< HEAD
        "x-ms-client-request-id": "83645da6-dd10-bf22-bcab-87fc3960f7c0",
        "x-ms-request-id": "c4760f86-301f-0040-743c-f39503000000",
=======
        "x-ms-client-request-id": "295fcd9f-0bad-fc9f-447b-dd9dbc6cc96f",
        "x-ms-request-id": "1688f48b-201f-0011-7c54-1fd714000000",
>>>>>>> 8d420312
        "x-ms-version": "2019-12-12"
      },
      "ResponseBody": []
    },
    {
      "RequestUri": "https://seannsecanary.dfs.core.windows.net/test-filesystem-43355bc6-d066-1b7c-2451-705a9a707cbb/test-file-1adbf5c5-b5bf-fba5-f8b9-6ae6e1caf851?resource=file",
      "RequestMethod": "PUT",
      "RequestHeaders": {
        "Authorization": "Sanitized",
        "traceparent": "00-18de995167295543a96ef44e931459b1-a6536ca9b3e9e14a-00",
        "User-Agent": [
          "azsdk-net-Storage.Files.DataLake/12.2.0-dev.20200430.1",
          "(.NET Core 4.6.28325.01; Microsoft Windows 10.0.18362 )"
        ],
        "x-ms-client-request-id": "480d2929-ee54-e985-2763-30f3a1b81b79",
        "x-ms-date": "Fri, 01 May 2020 01:05:51 GMT",
        "x-ms-return-client-request-id": "true",
        "x-ms-version": "2019-12-12"
      },
      "RequestBody": null,
      "StatusCode": 201,
      "ResponseHeaders": {
        "Content-Length": "0",
        "Date": "Fri, 01 May 2020 01:05:51 GMT",
        "ETag": "\u00220x8D7ED6BCAE2F3D2\u0022",
        "Last-Modified": "Fri, 01 May 2020 01:05:51 GMT",
        "Server": [
          "Windows-Azure-HDFS/1.0",
          "Microsoft-HTTPAPI/2.0"
        ],
<<<<<<< HEAD
        "x-ms-client-request-id": "ec5fe46c-bb21-386f-7a5c-28e792623d92",
        "x-ms-request-id": "c4760f87-301f-0040-753c-f39503000000",
=======
        "x-ms-client-request-id": "480d2929-ee54-e985-2763-30f3a1b81b79",
        "x-ms-request-id": "1688f4a0-201f-0011-1154-1fd714000000",
>>>>>>> 8d420312
        "x-ms-version": "2019-12-12"
      },
      "ResponseBody": []
    },
    {
      "RequestUri": "https://seannsecanary.dfs.core.windows.net/test-filesystem-43355bc6-d066-1b7c-2451-705a9a707cbb/test-file-1adbf5c5-b5bf-fba5-f8b9-6ae6e1caf851?mode=legacy",
      "RequestMethod": "PUT",
      "RequestHeaders": {
        "Authorization": "Sanitized",
        "User-Agent": [
          "azsdk-net-Storage.Files.DataLake/12.2.0-dev.20200430.1",
          "(.NET Core 4.6.28325.01; Microsoft Windows 10.0.18362 )"
        ],
        "x-ms-client-request-id": "b7bdc815-afbd-21fc-90d0-aa419bba209f",
        "x-ms-date": "Fri, 01 May 2020 01:05:51 GMT",
        "x-ms-rename-source": "%2Ftest-filesystem-43355bc6-d066-1b7c-2451-705a9a707cbb%2Ftest-file-781afc18-7ad8-369d-8119-5b599f04f55b=",
        "x-ms-return-client-request-id": "true",
        "x-ms-source-if-match": "\u0022garbage\u0022",
        "x-ms-version": "2019-12-12"
      },
      "RequestBody": null,
      "StatusCode": 412,
      "ResponseHeaders": {
        "Content-Length": "213",
        "Content-Type": "application/json; charset=utf-8",
        "Date": "Fri, 01 May 2020 01:05:51 GMT",
        "Server": [
          "Windows-Azure-HDFS/1.0",
          "Microsoft-HTTPAPI/2.0"
        ],
        "x-ms-client-request-id": "b7bdc815-afbd-21fc-90d0-aa419bba209f",
        "x-ms-error-code": "SourceConditionNotMet",
<<<<<<< HEAD
        "x-ms-request-id": "c4760f88-301f-0040-763c-f39503000000",
=======
        "x-ms-request-id": "1688f4b2-201f-0011-2354-1fd714000000",
>>>>>>> 8d420312
        "x-ms-version": "2019-12-12"
      },
      "ResponseBody": {
        "error": {
          "code": "SourceConditionNotMet",
          "message": "The source condition specified using HTTP conditional header(s) is not met.\nRequestId:1688f4b2-201f-0011-2354-1fd714000000\nTime:2020-05-01T01:05:51.8529046Z"
        }
      }
    },
    {
      "RequestUri": "https://seannsecanary.blob.core.windows.net/test-filesystem-43355bc6-d066-1b7c-2451-705a9a707cbb?restype=container",
      "RequestMethod": "DELETE",
      "RequestHeaders": {
        "Authorization": "Sanitized",
        "traceparent": "00-0d1485d05ac8324eb310bca0f0f56c8f-8c6196a05c7f0f42-00",
        "User-Agent": [
          "azsdk-net-Storage.Files.DataLake/12.2.0-dev.20200430.1",
          "(.NET Core 4.6.28325.01; Microsoft Windows 10.0.18362 )"
        ],
        "x-ms-client-request-id": "d8de9da7-64fb-d3bc-8f6d-14e24b885e8d",
        "x-ms-date": "Fri, 01 May 2020 01:05:51 GMT",
        "x-ms-return-client-request-id": "true",
        "x-ms-version": "2019-12-12"
      },
      "RequestBody": null,
      "StatusCode": 202,
      "ResponseHeaders": {
        "Content-Length": "0",
        "Date": "Fri, 01 May 2020 01:05:51 GMT",
        "Server": [
          "Windows-Azure-Blob/1.0",
          "Microsoft-HTTPAPI/2.0"
        ],
<<<<<<< HEAD
        "x-ms-client-request-id": "c11889ac-9f0e-5dc7-2ccc-ea662c9b4638",
        "x-ms-request-id": "9626b2c2-f01e-002d-503c-f32148000000",
=======
        "x-ms-client-request-id": "d8de9da7-64fb-d3bc-8f6d-14e24b885e8d",
        "x-ms-request-id": "94d22f8b-a01e-0089-5a54-1ff775000000",
>>>>>>> 8d420312
        "x-ms-version": "2019-12-12"
      },
      "ResponseBody": []
    },
    {
      "RequestUri": "https://seannsecanary.blob.core.windows.net/test-filesystem-460d21f9-09a0-17ba-d98a-57a9adc2f3e3?restype=container",
      "RequestMethod": "PUT",
      "RequestHeaders": {
        "Authorization": "Sanitized",
        "traceparent": "00-994cab1af4860747bc9e21f4b273e8d0-6d1de4388442434a-00",
        "User-Agent": [
          "azsdk-net-Storage.Files.DataLake/12.2.0-dev.20200430.1",
          "(.NET Core 4.6.28325.01; Microsoft Windows 10.0.18362 )"
        ],
        "x-ms-blob-public-access": "container",
        "x-ms-client-request-id": "0b4173b5-619f-9d26-e3c7-fe710d1325cc",
        "x-ms-date": "Fri, 01 May 2020 01:05:51 GMT",
        "x-ms-return-client-request-id": "true",
        "x-ms-version": "2019-12-12"
      },
      "RequestBody": null,
      "StatusCode": 201,
      "ResponseHeaders": {
        "Content-Length": "0",
        "Date": "Fri, 01 May 2020 01:05:52 GMT",
        "ETag": "\u00220x8D7ED6BCB61346C\u0022",
        "Last-Modified": "Fri, 01 May 2020 01:05:52 GMT",
        "Server": [
          "Windows-Azure-Blob/1.0",
          "Microsoft-HTTPAPI/2.0"
        ],
<<<<<<< HEAD
        "x-ms-client-request-id": "6c89b5fe-874c-0bc9-204a-a652e6419955",
        "x-ms-request-id": "09ae994d-001e-0029-643c-f3ac4f000000",
=======
        "x-ms-client-request-id": "0b4173b5-619f-9d26-e3c7-fe710d1325cc",
        "x-ms-request-id": "ac935487-b01e-005e-4454-1fa640000000",
>>>>>>> 8d420312
        "x-ms-version": "2019-12-12"
      },
      "ResponseBody": []
    },
    {
      "RequestUri": "https://seannsecanary.dfs.core.windows.net/test-filesystem-460d21f9-09a0-17ba-d98a-57a9adc2f3e3/test-file-67ba3079-60ee-b1b1-7da7-08b3e54f2dcd?resource=file",
      "RequestMethod": "PUT",
      "RequestHeaders": {
        "Authorization": "Sanitized",
        "traceparent": "00-f8e329764c932a4cadc8f39d42390f59-3792e9c80f310b48-00",
        "User-Agent": [
          "azsdk-net-Storage.Files.DataLake/12.2.0-dev.20200430.1",
          "(.NET Core 4.6.28325.01; Microsoft Windows 10.0.18362 )"
        ],
        "x-ms-client-request-id": "b8f157c7-7e51-55e8-c28f-8ef75873b793",
        "x-ms-date": "Fri, 01 May 2020 01:05:53 GMT",
        "x-ms-return-client-request-id": "true",
        "x-ms-version": "2019-12-12"
      },
      "RequestBody": null,
      "StatusCode": 201,
      "ResponseHeaders": {
        "Content-Length": "0",
        "Date": "Fri, 01 May 2020 01:05:52 GMT",
        "ETag": "\u00220x8D7ED6BCC2A275D\u0022",
        "Last-Modified": "Fri, 01 May 2020 01:05:53 GMT",
        "Server": [
          "Windows-Azure-HDFS/1.0",
          "Microsoft-HTTPAPI/2.0"
        ],
<<<<<<< HEAD
        "x-ms-client-request-id": "8f758cb1-9a3f-0066-2b2a-4d93eb914c1f",
        "x-ms-request-id": "327de046-b01f-002c-673c-f37e94000000",
=======
        "x-ms-client-request-id": "b8f157c7-7e51-55e8-c28f-8ef75873b793",
        "x-ms-request-id": "ef8ebb03-d01f-0067-0b54-1f5d5c000000",
>>>>>>> 8d420312
        "x-ms-version": "2019-12-12"
      },
      "ResponseBody": []
    },
    {
      "RequestUri": "https://seannsecanary.dfs.core.windows.net/test-filesystem-460d21f9-09a0-17ba-d98a-57a9adc2f3e3/test-file-8ccd3199-eb1f-914b-ecf4-aaf1469d684a?resource=file",
      "RequestMethod": "PUT",
      "RequestHeaders": {
        "Authorization": "Sanitized",
        "traceparent": "00-4ee048fa2b5e364ea6860a7be9c1c146-20f0ec8bca3ea84e-00",
        "User-Agent": [
          "azsdk-net-Storage.Files.DataLake/12.2.0-dev.20200430.1",
          "(.NET Core 4.6.28325.01; Microsoft Windows 10.0.18362 )"
        ],
        "x-ms-client-request-id": "177a8645-cc65-db0b-0b60-cc5cd4f60f24",
        "x-ms-date": "Fri, 01 May 2020 01:05:53 GMT",
        "x-ms-return-client-request-id": "true",
        "x-ms-version": "2019-12-12"
      },
      "RequestBody": null,
      "StatusCode": 201,
      "ResponseHeaders": {
        "Content-Length": "0",
        "Date": "Fri, 01 May 2020 01:05:52 GMT",
        "ETag": "\u00220x8D7ED6BCC371A5A\u0022",
        "Last-Modified": "Fri, 01 May 2020 01:05:53 GMT",
        "Server": [
          "Windows-Azure-HDFS/1.0",
          "Microsoft-HTTPAPI/2.0"
        ],
<<<<<<< HEAD
        "x-ms-client-request-id": "ded1095f-a800-25e9-84ed-20fe5a2f2b04",
        "x-ms-request-id": "327de047-b01f-002c-683c-f37e94000000",
=======
        "x-ms-client-request-id": "177a8645-cc65-db0b-0b60-cc5cd4f60f24",
        "x-ms-request-id": "ef8ebb29-d01f-0067-3154-1f5d5c000000",
>>>>>>> 8d420312
        "x-ms-version": "2019-12-12"
      },
      "ResponseBody": []
    },
    {
      "RequestUri": "https://seannsecanary.blob.core.windows.net/test-filesystem-460d21f9-09a0-17ba-d98a-57a9adc2f3e3/test-file-67ba3079-60ee-b1b1-7da7-08b3e54f2dcd",
      "RequestMethod": "HEAD",
      "RequestHeaders": {
        "Authorization": "Sanitized",
        "User-Agent": [
          "azsdk-net-Storage.Files.DataLake/12.2.0-dev.20200430.1",
          "(.NET Core 4.6.28325.01; Microsoft Windows 10.0.18362 )"
        ],
        "x-ms-client-request-id": "bfac5f86-5122-82e5-d110-83fda81f50a1",
        "x-ms-date": "Fri, 01 May 2020 01:05:53 GMT",
        "x-ms-return-client-request-id": "true",
        "x-ms-version": "2019-12-12"
      },
      "RequestBody": null,
      "StatusCode": 200,
      "ResponseHeaders": {
        "Accept-Ranges": "bytes",
        "Content-Length": "0",
        "Content-Type": "application/octet-stream",
        "Date": "Fri, 01 May 2020 01:05:53 GMT",
        "ETag": "\u00220x8D7ED6BCC2A275D\u0022",
        "Last-Modified": "Fri, 01 May 2020 01:05:53 GMT",
        "Server": [
          "Windows-Azure-Blob/1.0",
          "Microsoft-HTTPAPI/2.0"
        ],
        "x-ms-access-tier": "Hot",
        "x-ms-access-tier-inferred": "true",
        "x-ms-blob-type": "BlockBlob",
        "x-ms-client-request-id": "bfac5f86-5122-82e5-d110-83fda81f50a1",
        "x-ms-creation-time": "Fri, 01 May 2020 01:05:53 GMT",
        "x-ms-lease-state": "available",
        "x-ms-lease-status": "unlocked",
        "x-ms-request-id": "ac93551b-b01e-005e-4054-1fa640000000",
        "x-ms-server-encrypted": "true",
        "x-ms-version": "2019-12-12"
      },
      "ResponseBody": []
    },
    {
      "RequestUri": "https://seannsecanary.dfs.core.windows.net/test-filesystem-460d21f9-09a0-17ba-d98a-57a9adc2f3e3/test-file-8ccd3199-eb1f-914b-ecf4-aaf1469d684a?mode=legacy",
      "RequestMethod": "PUT",
      "RequestHeaders": {
        "Authorization": "Sanitized",
        "User-Agent": [
          "azsdk-net-Storage.Files.DataLake/12.2.0-dev.20200430.1",
          "(.NET Core 4.6.28325.01; Microsoft Windows 10.0.18362 )"
        ],
        "x-ms-client-request-id": "75d62d29-4f4a-d501-5e26-aa77a6387c94",
        "x-ms-date": "Fri, 01 May 2020 01:05:53 GMT",
        "x-ms-rename-source": "%2Ftest-filesystem-460d21f9-09a0-17ba-d98a-57a9adc2f3e3%2Ftest-file-67ba3079-60ee-b1b1-7da7-08b3e54f2dcd=",
        "x-ms-return-client-request-id": "true",
<<<<<<< HEAD
        "x-ms-source-if-none-match": "\u00220x8D7C153A80B9460\u0022",
=======
        "x-ms-source-if-none-match": "\u00220x8D7ED6BCC2A275D\u0022",
>>>>>>> 8d420312
        "x-ms-version": "2019-12-12"
      },
      "RequestBody": null,
      "StatusCode": 412,
      "ResponseHeaders": {
        "Content-Length": "213",
        "Content-Type": "application/json; charset=utf-8",
        "Date": "Fri, 01 May 2020 01:05:53 GMT",
        "Server": [
          "Windows-Azure-HDFS/1.0",
          "Microsoft-HTTPAPI/2.0"
        ],
        "x-ms-client-request-id": "75d62d29-4f4a-d501-5e26-aa77a6387c94",
        "x-ms-error-code": "SourceConditionNotMet",
<<<<<<< HEAD
        "x-ms-request-id": "327de048-b01f-002c-693c-f37e94000000",
=======
        "x-ms-request-id": "ef8ebba1-d01f-0067-2954-1f5d5c000000",
>>>>>>> 8d420312
        "x-ms-version": "2019-12-12"
      },
      "ResponseBody": {
        "error": {
          "code": "SourceConditionNotMet",
          "message": "The source condition specified using HTTP conditional header(s) is not met.\nRequestId:ef8ebba1-d01f-0067-2954-1f5d5c000000\nTime:2020-05-01T01:05:54.3384774Z"
        }
      }
    },
    {
      "RequestUri": "https://seannsecanary.blob.core.windows.net/test-filesystem-460d21f9-09a0-17ba-d98a-57a9adc2f3e3?restype=container",
      "RequestMethod": "DELETE",
      "RequestHeaders": {
        "Authorization": "Sanitized",
        "traceparent": "00-f01a419ce60d4849a4f57c2c6aeed55d-418fb14f1a1dd746-00",
        "User-Agent": [
          "azsdk-net-Storage.Files.DataLake/12.2.0-dev.20200430.1",
          "(.NET Core 4.6.28325.01; Microsoft Windows 10.0.18362 )"
        ],
        "x-ms-client-request-id": "7bd3d1a8-da49-3e57-51f5-b87d474c7518",
        "x-ms-date": "Fri, 01 May 2020 01:05:53 GMT",
        "x-ms-return-client-request-id": "true",
        "x-ms-version": "2019-12-12"
      },
      "RequestBody": null,
      "StatusCode": 202,
      "ResponseHeaders": {
        "Content-Length": "0",
        "Date": "Fri, 01 May 2020 01:05:53 GMT",
        "Server": [
          "Windows-Azure-Blob/1.0",
          "Microsoft-HTTPAPI/2.0"
        ],
<<<<<<< HEAD
        "x-ms-client-request-id": "d1180ee5-41ee-fb82-2ee1-db7f0c4ada80",
        "x-ms-request-id": "09ae9955-001e-0029-693c-f3ac4f000000",
=======
        "x-ms-client-request-id": "7bd3d1a8-da49-3e57-51f5-b87d474c7518",
        "x-ms-request-id": "ac935547-b01e-005e-6754-1fa640000000",
>>>>>>> 8d420312
        "x-ms-version": "2019-12-12"
      },
      "ResponseBody": []
    },
    {
      "RequestUri": "https://seannsecanary.blob.core.windows.net/test-filesystem-8464ced9-4695-0922-3241-d9b9e134e835?restype=container",
      "RequestMethod": "PUT",
      "RequestHeaders": {
        "Authorization": "Sanitized",
        "traceparent": "00-9cdf3dc56f1c2843aed8c4e954d835a3-9311a1cf24a5e848-00",
        "User-Agent": [
          "azsdk-net-Storage.Files.DataLake/12.2.0-dev.20200430.1",
          "(.NET Core 4.6.28325.01; Microsoft Windows 10.0.18362 )"
        ],
        "x-ms-blob-public-access": "container",
        "x-ms-client-request-id": "1ef3551b-25c4-61b1-aec9-4807019d5c1d",
        "x-ms-date": "Fri, 01 May 2020 01:05:53 GMT",
        "x-ms-return-client-request-id": "true",
        "x-ms-version": "2019-12-12"
      },
      "RequestBody": null,
      "StatusCode": 201,
      "ResponseHeaders": {
        "Content-Length": "0",
        "Date": "Fri, 01 May 2020 01:05:54 GMT",
        "ETag": "\u00220x8D7ED6BCCB46D43\u0022",
        "Last-Modified": "Fri, 01 May 2020 01:05:54 GMT",
        "Server": [
          "Windows-Azure-Blob/1.0",
          "Microsoft-HTTPAPI/2.0"
        ],
<<<<<<< HEAD
        "x-ms-client-request-id": "5ce6d6b6-09a8-3680-b50c-fbb972baf26d",
        "x-ms-request-id": "581dcfe1-101e-000a-243c-f3368c000000",
=======
        "x-ms-client-request-id": "1ef3551b-25c4-61b1-aec9-4807019d5c1d",
        "x-ms-request-id": "39cdd536-201e-005c-7d54-1f18f8000000",
>>>>>>> 8d420312
        "x-ms-version": "2019-12-12"
      },
      "ResponseBody": []
    },
    {
      "RequestUri": "https://seannsecanary.dfs.core.windows.net/test-filesystem-8464ced9-4695-0922-3241-d9b9e134e835/test-file-e401830d-a07d-d8b3-83e6-89e07889a1b5?resource=file",
      "RequestMethod": "PUT",
      "RequestHeaders": {
        "Authorization": "Sanitized",
        "traceparent": "00-fd68cd4e2144c74682043e597f337e35-7078c0c21d762e4e-00",
        "User-Agent": [
          "azsdk-net-Storage.Files.DataLake/12.2.0-dev.20200430.1",
          "(.NET Core 4.6.28325.01; Microsoft Windows 10.0.18362 )"
        ],
        "x-ms-client-request-id": "e48bb158-687b-7ad2-a21a-9bdd9cd1e925",
        "x-ms-date": "Fri, 01 May 2020 01:05:54 GMT",
        "x-ms-return-client-request-id": "true",
        "x-ms-version": "2019-12-12"
      },
      "RequestBody": null,
      "StatusCode": 201,
      "ResponseHeaders": {
        "Content-Length": "0",
        "Date": "Fri, 01 May 2020 01:05:55 GMT",
        "ETag": "\u00220x8D7ED6BCCED0E65\u0022",
        "Last-Modified": "Fri, 01 May 2020 01:05:55 GMT",
        "Server": [
          "Windows-Azure-HDFS/1.0",
          "Microsoft-HTTPAPI/2.0"
        ],
<<<<<<< HEAD
        "x-ms-client-request-id": "6c0c31ec-dbb7-387a-336d-52986f8425c1",
        "x-ms-request-id": "0f34bbe4-401f-0038-613c-f336fb000000",
=======
        "x-ms-client-request-id": "e48bb158-687b-7ad2-a21a-9bdd9cd1e925",
        "x-ms-request-id": "320c2067-901f-0082-1754-1f0c1e000000",
>>>>>>> 8d420312
        "x-ms-version": "2019-12-12"
      },
      "ResponseBody": []
    },
    {
      "RequestUri": "https://seannsecanary.dfs.core.windows.net/test-filesystem-8464ced9-4695-0922-3241-d9b9e134e835/test-file-78129328-d1ff-44dc-12ab-33107a18203f?resource=file",
      "RequestMethod": "PUT",
      "RequestHeaders": {
        "Authorization": "Sanitized",
        "traceparent": "00-2925e4a6442c0c45b17a85448e549233-e8783c72fa99f04f-00",
        "User-Agent": [
          "azsdk-net-Storage.Files.DataLake/12.2.0-dev.20200430.1",
          "(.NET Core 4.6.28325.01; Microsoft Windows 10.0.18362 )"
        ],
        "x-ms-client-request-id": "25720083-0331-875e-d447-d2cf35c1ff89",
        "x-ms-date": "Fri, 01 May 2020 01:05:54 GMT",
        "x-ms-return-client-request-id": "true",
        "x-ms-version": "2019-12-12"
      },
      "RequestBody": null,
      "StatusCode": 201,
      "ResponseHeaders": {
        "Content-Length": "0",
        "Date": "Fri, 01 May 2020 01:05:55 GMT",
        "ETag": "\u00220x8D7ED6BCCFAF87C\u0022",
        "Last-Modified": "Fri, 01 May 2020 01:05:55 GMT",
        "Server": [
          "Windows-Azure-HDFS/1.0",
          "Microsoft-HTTPAPI/2.0"
        ],
<<<<<<< HEAD
        "x-ms-client-request-id": "8e30e469-9830-2caa-9fdf-3cda5f826161",
        "x-ms-request-id": "0f34bbe5-401f-0038-623c-f336fb000000",
=======
        "x-ms-client-request-id": "25720083-0331-875e-d447-d2cf35c1ff89",
        "x-ms-request-id": "320c208b-901f-0082-3b54-1f0c1e000000",
>>>>>>> 8d420312
        "x-ms-version": "2019-12-12"
      },
      "ResponseBody": []
    },
    {
      "RequestUri": "https://seannsecanary.dfs.core.windows.net/test-filesystem-8464ced9-4695-0922-3241-d9b9e134e835/test-file-78129328-d1ff-44dc-12ab-33107a18203f?mode=legacy",
      "RequestMethod": "PUT",
      "RequestHeaders": {
        "Authorization": "Sanitized",
        "User-Agent": [
          "azsdk-net-Storage.Files.DataLake/12.2.0-dev.20200430.1",
          "(.NET Core 4.6.28325.01; Microsoft Windows 10.0.18362 )"
        ],
        "x-ms-client-request-id": "7a8c54f1-fba6-670d-cd00-f2b5eb6956f4",
        "x-ms-date": "Fri, 01 May 2020 01:05:54 GMT",
        "x-ms-rename-source": "%2Ftest-filesystem-8464ced9-4695-0922-3241-d9b9e134e835%2Ftest-file-e401830d-a07d-d8b3-83e6-89e07889a1b5=",
        "x-ms-return-client-request-id": "true",
<<<<<<< HEAD
        "x-ms-source-lease-id": "a96ba76d-e2ae-568d-b35a-da9452a5cfea",
=======
        "x-ms-source-lease-id": "846594db-44f5-2862-c911-be7f6ea890f0",
>>>>>>> 8d420312
        "x-ms-version": "2019-12-12"
      },
      "RequestBody": null,
      "StatusCode": 412,
      "ResponseHeaders": {
        "Content-Length": "176",
        "Content-Type": "application/json; charset=utf-8",
        "Date": "Fri, 01 May 2020 01:05:55 GMT",
        "Server": [
          "Windows-Azure-HDFS/1.0",
          "Microsoft-HTTPAPI/2.0"
        ],
        "x-ms-client-request-id": "7a8c54f1-fba6-670d-cd00-f2b5eb6956f4",
        "x-ms-error-code": "LeaseNotPresent",
<<<<<<< HEAD
        "x-ms-request-id": "0f34bbe6-401f-0038-633c-f336fb000000",
=======
        "x-ms-request-id": "320c2093-901f-0082-4354-1f0c1e000000",
>>>>>>> 8d420312
        "x-ms-version": "2019-12-12"
      },
      "ResponseBody": {
        "error": {
          "code": "LeaseNotPresent",
          "message": "There is currently no lease on the resource.\nRequestId:320c2093-901f-0082-4354-1f0c1e000000\nTime:2020-05-01T01:05:55.3646760Z"
        }
      }
    },
    {
      "RequestUri": "https://seannsecanary.blob.core.windows.net/test-filesystem-8464ced9-4695-0922-3241-d9b9e134e835?restype=container",
      "RequestMethod": "DELETE",
      "RequestHeaders": {
        "Authorization": "Sanitized",
        "traceparent": "00-2d24e88121d3974a8c591a0fcd28ba47-f8904b43dc8f8f4b-00",
        "User-Agent": [
          "azsdk-net-Storage.Files.DataLake/12.2.0-dev.20200430.1",
          "(.NET Core 4.6.28325.01; Microsoft Windows 10.0.18362 )"
        ],
        "x-ms-client-request-id": "e0de5331-8535-ffe3-4d0a-a3482f717ff0",
        "x-ms-date": "Fri, 01 May 2020 01:05:54 GMT",
        "x-ms-return-client-request-id": "true",
        "x-ms-version": "2019-12-12"
      },
      "RequestBody": null,
      "StatusCode": 202,
      "ResponseHeaders": {
        "Content-Length": "0",
        "Date": "Fri, 01 May 2020 01:05:54 GMT",
        "Server": [
          "Windows-Azure-Blob/1.0",
          "Microsoft-HTTPAPI/2.0"
        ],
<<<<<<< HEAD
        "x-ms-client-request-id": "67da748c-6ff4-30bf-978c-8f9205d3da61",
        "x-ms-request-id": "581dcfeb-101e-000a-293c-f3368c000000",
=======
        "x-ms-client-request-id": "e0de5331-8535-ffe3-4d0a-a3482f717ff0",
        "x-ms-request-id": "39cdd55c-201e-005c-1d54-1f18f8000000",
>>>>>>> 8d420312
        "x-ms-version": "2019-12-12"
      },
      "ResponseBody": []
    }
  ],
  "Variables": {
    "DateTimeOffsetNow": "2020-04-30T18:05:48.2037288-07:00",
    "RandomSeed": "1762969027",
    "Storage_TestConfigHierarchicalNamespace": "NamespaceTenant\nseannsecanary\nU2FuaXRpemVk\nhttps://seannsecanary.blob.core.windows.net\nhttps://seannsecanary.file.core.windows.net\nhttps://seannsecanary.queue.core.windows.net\nhttps://seannsecanary.table.core.windows.net\n\n\n\n\nhttps://seannsecanary-secondary.blob.core.windows.net\nhttps://seannsecanary-secondary.file.core.windows.net\nhttps://seannsecanary-secondary.queue.core.windows.net\nhttps://seannsecanary-secondary.table.core.windows.net\n68390a19-a643-458b-b726-408abf67b4fc\nSanitized\n72f988bf-86f1-41af-91ab-2d7cd011db47\nhttps://login.microsoftonline.com/\nCloud\nBlobEndpoint=https://seannsecanary.blob.core.windows.net/;QueueEndpoint=https://seannsecanary.queue.core.windows.net/;FileEndpoint=https://seannsecanary.file.core.windows.net/;BlobSecondaryEndpoint=https://seannsecanary-secondary.blob.core.windows.net/;QueueSecondaryEndpoint=https://seannsecanary-secondary.queue.core.windows.net/;FileSecondaryEndpoint=https://seannsecanary-secondary.file.core.windows.net/;AccountName=seannsecanary;AccountKey=Sanitized\n"
  }
}<|MERGE_RESOLUTION|>--- conflicted
+++ resolved
@@ -27,13 +27,8 @@
           "Windows-Azure-Blob/1.0",
           "Microsoft-HTTPAPI/2.0"
         ],
-<<<<<<< HEAD
-        "x-ms-client-request-id": "1408ea3f-1b2f-a5ad-0757-b1c1ed20b043",
-        "x-ms-request-id": "27aa8946-e01e-000e-2b3c-f3bb8b000000",
-=======
         "x-ms-client-request-id": "f29744ed-b117-1545-2fb1-e1b9abfc64b1",
         "x-ms-request-id": "a82e9fef-a01e-0052-2d54-1f3148000000",
->>>>>>> 8d420312
         "x-ms-version": "2019-12-12"
       },
       "ResponseBody": []
@@ -64,13 +59,8 @@
           "Windows-Azure-HDFS/1.0",
           "Microsoft-HTTPAPI/2.0"
         ],
-<<<<<<< HEAD
-        "x-ms-client-request-id": "e70fc15f-8dc1-eb80-201a-09e48257e3b0",
-        "x-ms-request-id": "9ce3a684-a01f-001f-753c-f3213f000000",
-=======
         "x-ms-client-request-id": "26ed992a-3a6d-b6f5-34c1-e1c399159b29",
         "x-ms-request-id": "7341c58e-e01f-0053-3d54-1f6e94000000",
->>>>>>> 8d420312
         "x-ms-version": "2019-12-12"
       },
       "ResponseBody": []
@@ -101,13 +91,8 @@
           "Windows-Azure-HDFS/1.0",
           "Microsoft-HTTPAPI/2.0"
         ],
-<<<<<<< HEAD
-        "x-ms-client-request-id": "463fc22c-843e-6a18-e5e4-d57cc2a2091f",
-        "x-ms-request-id": "9ce3a685-a01f-001f-763c-f3213f000000",
-=======
         "x-ms-client-request-id": "f328fffa-9f73-4580-6829-07c0868fa852",
         "x-ms-request-id": "7341c5a3-e01f-0053-5254-1f6e94000000",
->>>>>>> 8d420312
         "x-ms-version": "2019-12-12"
       },
       "ResponseBody": []
@@ -125,11 +110,7 @@
         "x-ms-date": "Fri, 01 May 2020 01:05:49 GMT",
         "x-ms-rename-source": "%2Ftest-filesystem-19a56713-c5bf-b364-a33b-9865c418a0db%2Ftest-file-6fbde270-37fc-d610-1154-172f7a06aa78=",
         "x-ms-return-client-request-id": "true",
-<<<<<<< HEAD
-        "x-ms-source-if-modified-since": "Fri, 06 Mar 2020 22:22:10 GMT",
-=======
         "x-ms-source-if-modified-since": "Sat, 02 May 2020 01:05:48 GMT",
->>>>>>> 8d420312
         "x-ms-version": "2019-12-12"
       },
       "RequestBody": null,
@@ -144,11 +125,7 @@
         ],
         "x-ms-client-request-id": "0f6b1035-86b8-0f02-91bf-77ee7d4ad022",
         "x-ms-error-code": "SourceConditionNotMet",
-<<<<<<< HEAD
-        "x-ms-request-id": "9ce3a686-a01f-001f-773c-f3213f000000",
-=======
         "x-ms-request-id": "7341c5c0-e01f-0053-6f54-1f6e94000000",
->>>>>>> 8d420312
         "x-ms-version": "2019-12-12"
       },
       "ResponseBody": {
@@ -182,13 +159,8 @@
           "Windows-Azure-Blob/1.0",
           "Microsoft-HTTPAPI/2.0"
         ],
-<<<<<<< HEAD
-        "x-ms-client-request-id": "8dce2bbe-e9f0-c55d-e1ad-80d5c804932b",
-        "x-ms-request-id": "27aa894d-e01e-000e-2e3c-f3bb8b000000",
-=======
         "x-ms-client-request-id": "758be832-9823-c099-6804-f55143220512",
         "x-ms-request-id": "a82ea03f-a01e-0052-6954-1f3148000000",
->>>>>>> 8d420312
         "x-ms-version": "2019-12-12"
       },
       "ResponseBody": []
@@ -220,13 +192,8 @@
           "Windows-Azure-Blob/1.0",
           "Microsoft-HTTPAPI/2.0"
         ],
-<<<<<<< HEAD
-        "x-ms-client-request-id": "1d965607-34ef-47c7-61c1-8d872536c0aa",
-        "x-ms-request-id": "9d99df09-f01e-0002-6c3c-f32c83000000",
-=======
         "x-ms-client-request-id": "1a9f83a1-0b13-9bfe-b545-faf67787d007",
         "x-ms-request-id": "a5cd06f7-301e-0050-7854-1f8ff0000000",
->>>>>>> 8d420312
         "x-ms-version": "2019-12-12"
       },
       "ResponseBody": []
@@ -257,13 +224,8 @@
           "Windows-Azure-HDFS/1.0",
           "Microsoft-HTTPAPI/2.0"
         ],
-<<<<<<< HEAD
-        "x-ms-client-request-id": "ad3e2279-7b04-58f6-f5b7-8cc776739dcb",
-        "x-ms-request-id": "4012f84d-401f-0028-523c-f3f393000000",
-=======
         "x-ms-client-request-id": "d8a7f0e8-3705-3164-30f8-e7eac9befd6b",
         "x-ms-request-id": "98cc2e2c-301f-0032-2a54-1f4dd7000000",
->>>>>>> 8d420312
         "x-ms-version": "2019-12-12"
       },
       "ResponseBody": []
@@ -294,13 +256,8 @@
           "Windows-Azure-HDFS/1.0",
           "Microsoft-HTTPAPI/2.0"
         ],
-<<<<<<< HEAD
-        "x-ms-client-request-id": "4e32b7c0-734b-67d0-17e4-58ee74f42b9d",
-        "x-ms-request-id": "4012f84e-401f-0028-533c-f3f393000000",
-=======
         "x-ms-client-request-id": "9d817322-e942-83c2-aa0f-78cef51ea056",
         "x-ms-request-id": "98cc2e59-301f-0032-5754-1f4dd7000000",
->>>>>>> 8d420312
         "x-ms-version": "2019-12-12"
       },
       "ResponseBody": []
@@ -318,11 +275,7 @@
         "x-ms-date": "Fri, 01 May 2020 01:05:50 GMT",
         "x-ms-rename-source": "%2Ftest-filesystem-a0a93101-96f8-4632-7b2c-2112ef61c3d4%2Ftest-file-c33e2140-7066-a753-3229-413f9e4a4c38=",
         "x-ms-return-client-request-id": "true",
-<<<<<<< HEAD
-        "x-ms-source-if-unmodified-since": "Wed, 04 Mar 2020 22:22:10 GMT",
-=======
         "x-ms-source-if-unmodified-since": "Thu, 30 Apr 2020 01:05:48 GMT",
->>>>>>> 8d420312
         "x-ms-version": "2019-12-12"
       },
       "RequestBody": null,
@@ -337,11 +290,7 @@
         ],
         "x-ms-client-request-id": "1c237ff8-a958-36e8-a7d3-0294fc6304d3",
         "x-ms-error-code": "SourceConditionNotMet",
-<<<<<<< HEAD
-        "x-ms-request-id": "4012f84f-401f-0028-543c-f3f393000000",
-=======
         "x-ms-request-id": "98cc2e81-301f-0032-7f54-1f4dd7000000",
->>>>>>> 8d420312
         "x-ms-version": "2019-12-12"
       },
       "ResponseBody": {
@@ -375,13 +324,8 @@
           "Windows-Azure-Blob/1.0",
           "Microsoft-HTTPAPI/2.0"
         ],
-<<<<<<< HEAD
-        "x-ms-client-request-id": "f6a85998-b7b4-c077-873f-9923a5feb3a3",
-        "x-ms-request-id": "9d99df15-f01e-0002-753c-f32c83000000",
-=======
         "x-ms-client-request-id": "75d5ef39-83fa-08fd-d494-b7934d33862b",
         "x-ms-request-id": "a5cd0741-301e-0050-3b54-1f8ff0000000",
->>>>>>> 8d420312
         "x-ms-version": "2019-12-12"
       },
       "ResponseBody": []
@@ -413,13 +357,8 @@
           "Windows-Azure-Blob/1.0",
           "Microsoft-HTTPAPI/2.0"
         ],
-<<<<<<< HEAD
-        "x-ms-client-request-id": "76e15ae7-d1cc-77a1-e692-6a1e88ec6a44",
-        "x-ms-request-id": "9626b2bc-f01e-002d-4e3c-f32148000000",
-=======
         "x-ms-client-request-id": "5fb1e277-17b7-68c6-73ba-51a812a26e63",
         "x-ms-request-id": "94d22f24-a01e-0089-0154-1ff775000000",
->>>>>>> 8d420312
         "x-ms-version": "2019-12-12"
       },
       "ResponseBody": []
@@ -450,13 +389,8 @@
           "Windows-Azure-HDFS/1.0",
           "Microsoft-HTTPAPI/2.0"
         ],
-<<<<<<< HEAD
-        "x-ms-client-request-id": "83645da6-dd10-bf22-bcab-87fc3960f7c0",
-        "x-ms-request-id": "c4760f86-301f-0040-743c-f39503000000",
-=======
         "x-ms-client-request-id": "295fcd9f-0bad-fc9f-447b-dd9dbc6cc96f",
         "x-ms-request-id": "1688f48b-201f-0011-7c54-1fd714000000",
->>>>>>> 8d420312
         "x-ms-version": "2019-12-12"
       },
       "ResponseBody": []
@@ -487,13 +421,8 @@
           "Windows-Azure-HDFS/1.0",
           "Microsoft-HTTPAPI/2.0"
         ],
-<<<<<<< HEAD
-        "x-ms-client-request-id": "ec5fe46c-bb21-386f-7a5c-28e792623d92",
-        "x-ms-request-id": "c4760f87-301f-0040-753c-f39503000000",
-=======
         "x-ms-client-request-id": "480d2929-ee54-e985-2763-30f3a1b81b79",
         "x-ms-request-id": "1688f4a0-201f-0011-1154-1fd714000000",
->>>>>>> 8d420312
         "x-ms-version": "2019-12-12"
       },
       "ResponseBody": []
@@ -526,11 +455,7 @@
         ],
         "x-ms-client-request-id": "b7bdc815-afbd-21fc-90d0-aa419bba209f",
         "x-ms-error-code": "SourceConditionNotMet",
-<<<<<<< HEAD
-        "x-ms-request-id": "c4760f88-301f-0040-763c-f39503000000",
-=======
         "x-ms-request-id": "1688f4b2-201f-0011-2354-1fd714000000",
->>>>>>> 8d420312
         "x-ms-version": "2019-12-12"
       },
       "ResponseBody": {
@@ -564,13 +489,8 @@
           "Windows-Azure-Blob/1.0",
           "Microsoft-HTTPAPI/2.0"
         ],
-<<<<<<< HEAD
-        "x-ms-client-request-id": "c11889ac-9f0e-5dc7-2ccc-ea662c9b4638",
-        "x-ms-request-id": "9626b2c2-f01e-002d-503c-f32148000000",
-=======
         "x-ms-client-request-id": "d8de9da7-64fb-d3bc-8f6d-14e24b885e8d",
         "x-ms-request-id": "94d22f8b-a01e-0089-5a54-1ff775000000",
->>>>>>> 8d420312
         "x-ms-version": "2019-12-12"
       },
       "ResponseBody": []
@@ -602,13 +522,8 @@
           "Windows-Azure-Blob/1.0",
           "Microsoft-HTTPAPI/2.0"
         ],
-<<<<<<< HEAD
-        "x-ms-client-request-id": "6c89b5fe-874c-0bc9-204a-a652e6419955",
-        "x-ms-request-id": "09ae994d-001e-0029-643c-f3ac4f000000",
-=======
         "x-ms-client-request-id": "0b4173b5-619f-9d26-e3c7-fe710d1325cc",
         "x-ms-request-id": "ac935487-b01e-005e-4454-1fa640000000",
->>>>>>> 8d420312
         "x-ms-version": "2019-12-12"
       },
       "ResponseBody": []
@@ -639,13 +554,8 @@
           "Windows-Azure-HDFS/1.0",
           "Microsoft-HTTPAPI/2.0"
         ],
-<<<<<<< HEAD
-        "x-ms-client-request-id": "8f758cb1-9a3f-0066-2b2a-4d93eb914c1f",
-        "x-ms-request-id": "327de046-b01f-002c-673c-f37e94000000",
-=======
         "x-ms-client-request-id": "b8f157c7-7e51-55e8-c28f-8ef75873b793",
         "x-ms-request-id": "ef8ebb03-d01f-0067-0b54-1f5d5c000000",
->>>>>>> 8d420312
         "x-ms-version": "2019-12-12"
       },
       "ResponseBody": []
@@ -676,13 +586,8 @@
           "Windows-Azure-HDFS/1.0",
           "Microsoft-HTTPAPI/2.0"
         ],
-<<<<<<< HEAD
-        "x-ms-client-request-id": "ded1095f-a800-25e9-84ed-20fe5a2f2b04",
-        "x-ms-request-id": "327de047-b01f-002c-683c-f37e94000000",
-=======
         "x-ms-client-request-id": "177a8645-cc65-db0b-0b60-cc5cd4f60f24",
         "x-ms-request-id": "ef8ebb29-d01f-0067-3154-1f5d5c000000",
->>>>>>> 8d420312
         "x-ms-version": "2019-12-12"
       },
       "ResponseBody": []
@@ -740,11 +645,7 @@
         "x-ms-date": "Fri, 01 May 2020 01:05:53 GMT",
         "x-ms-rename-source": "%2Ftest-filesystem-460d21f9-09a0-17ba-d98a-57a9adc2f3e3%2Ftest-file-67ba3079-60ee-b1b1-7da7-08b3e54f2dcd=",
         "x-ms-return-client-request-id": "true",
-<<<<<<< HEAD
-        "x-ms-source-if-none-match": "\u00220x8D7C153A80B9460\u0022",
-=======
         "x-ms-source-if-none-match": "\u00220x8D7ED6BCC2A275D\u0022",
->>>>>>> 8d420312
         "x-ms-version": "2019-12-12"
       },
       "RequestBody": null,
@@ -759,11 +660,7 @@
         ],
         "x-ms-client-request-id": "75d62d29-4f4a-d501-5e26-aa77a6387c94",
         "x-ms-error-code": "SourceConditionNotMet",
-<<<<<<< HEAD
-        "x-ms-request-id": "327de048-b01f-002c-693c-f37e94000000",
-=======
         "x-ms-request-id": "ef8ebba1-d01f-0067-2954-1f5d5c000000",
->>>>>>> 8d420312
         "x-ms-version": "2019-12-12"
       },
       "ResponseBody": {
@@ -797,13 +694,8 @@
           "Windows-Azure-Blob/1.0",
           "Microsoft-HTTPAPI/2.0"
         ],
-<<<<<<< HEAD
-        "x-ms-client-request-id": "d1180ee5-41ee-fb82-2ee1-db7f0c4ada80",
-        "x-ms-request-id": "09ae9955-001e-0029-693c-f3ac4f000000",
-=======
         "x-ms-client-request-id": "7bd3d1a8-da49-3e57-51f5-b87d474c7518",
         "x-ms-request-id": "ac935547-b01e-005e-6754-1fa640000000",
->>>>>>> 8d420312
         "x-ms-version": "2019-12-12"
       },
       "ResponseBody": []
@@ -835,13 +727,8 @@
           "Windows-Azure-Blob/1.0",
           "Microsoft-HTTPAPI/2.0"
         ],
-<<<<<<< HEAD
-        "x-ms-client-request-id": "5ce6d6b6-09a8-3680-b50c-fbb972baf26d",
-        "x-ms-request-id": "581dcfe1-101e-000a-243c-f3368c000000",
-=======
         "x-ms-client-request-id": "1ef3551b-25c4-61b1-aec9-4807019d5c1d",
         "x-ms-request-id": "39cdd536-201e-005c-7d54-1f18f8000000",
->>>>>>> 8d420312
         "x-ms-version": "2019-12-12"
       },
       "ResponseBody": []
@@ -872,13 +759,8 @@
           "Windows-Azure-HDFS/1.0",
           "Microsoft-HTTPAPI/2.0"
         ],
-<<<<<<< HEAD
-        "x-ms-client-request-id": "6c0c31ec-dbb7-387a-336d-52986f8425c1",
-        "x-ms-request-id": "0f34bbe4-401f-0038-613c-f336fb000000",
-=======
         "x-ms-client-request-id": "e48bb158-687b-7ad2-a21a-9bdd9cd1e925",
         "x-ms-request-id": "320c2067-901f-0082-1754-1f0c1e000000",
->>>>>>> 8d420312
         "x-ms-version": "2019-12-12"
       },
       "ResponseBody": []
@@ -909,13 +791,8 @@
           "Windows-Azure-HDFS/1.0",
           "Microsoft-HTTPAPI/2.0"
         ],
-<<<<<<< HEAD
-        "x-ms-client-request-id": "8e30e469-9830-2caa-9fdf-3cda5f826161",
-        "x-ms-request-id": "0f34bbe5-401f-0038-623c-f336fb000000",
-=======
         "x-ms-client-request-id": "25720083-0331-875e-d447-d2cf35c1ff89",
         "x-ms-request-id": "320c208b-901f-0082-3b54-1f0c1e000000",
->>>>>>> 8d420312
         "x-ms-version": "2019-12-12"
       },
       "ResponseBody": []
@@ -933,11 +810,7 @@
         "x-ms-date": "Fri, 01 May 2020 01:05:54 GMT",
         "x-ms-rename-source": "%2Ftest-filesystem-8464ced9-4695-0922-3241-d9b9e134e835%2Ftest-file-e401830d-a07d-d8b3-83e6-89e07889a1b5=",
         "x-ms-return-client-request-id": "true",
-<<<<<<< HEAD
-        "x-ms-source-lease-id": "a96ba76d-e2ae-568d-b35a-da9452a5cfea",
-=======
         "x-ms-source-lease-id": "846594db-44f5-2862-c911-be7f6ea890f0",
->>>>>>> 8d420312
         "x-ms-version": "2019-12-12"
       },
       "RequestBody": null,
@@ -952,11 +825,7 @@
         ],
         "x-ms-client-request-id": "7a8c54f1-fba6-670d-cd00-f2b5eb6956f4",
         "x-ms-error-code": "LeaseNotPresent",
-<<<<<<< HEAD
-        "x-ms-request-id": "0f34bbe6-401f-0038-633c-f336fb000000",
-=======
         "x-ms-request-id": "320c2093-901f-0082-4354-1f0c1e000000",
->>>>>>> 8d420312
         "x-ms-version": "2019-12-12"
       },
       "ResponseBody": {
@@ -990,13 +859,8 @@
           "Windows-Azure-Blob/1.0",
           "Microsoft-HTTPAPI/2.0"
         ],
-<<<<<<< HEAD
-        "x-ms-client-request-id": "67da748c-6ff4-30bf-978c-8f9205d3da61",
-        "x-ms-request-id": "581dcfeb-101e-000a-293c-f3368c000000",
-=======
         "x-ms-client-request-id": "e0de5331-8535-ffe3-4d0a-a3482f717ff0",
         "x-ms-request-id": "39cdd55c-201e-005c-1d54-1f18f8000000",
->>>>>>> 8d420312
         "x-ms-version": "2019-12-12"
       },
       "ResponseBody": []
