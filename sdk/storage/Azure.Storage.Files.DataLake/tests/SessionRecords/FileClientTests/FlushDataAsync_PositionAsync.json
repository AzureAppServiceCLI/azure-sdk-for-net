--- conflicted
+++ resolved
@@ -28,11 +28,7 @@
           "Microsoft-HTTPAPI/2.0"
         ],
         "x-ms-client-request-id": "5413ada5-03a6-9d51-430c-99660eb77342",
-<<<<<<< HEAD
-        "x-ms-request-id": "1985d8a3-201e-0011-743c-f3088f000000",
-=======
         "x-ms-request-id": "96224c6d-f01e-0012-13fb-093670000000",
->>>>>>> 8d420312
         "x-ms-version": "2019-12-12"
       },
       "ResponseBody": []
@@ -64,11 +60,7 @@
           "Microsoft-HTTPAPI/2.0"
         ],
         "x-ms-client-request-id": "bd8b73af-9ccb-377a-e768-718cc180a24d",
-<<<<<<< HEAD
-        "x-ms-request-id": "4d3b97c6-201f-002e-373c-f3c02c000000",
-=======
         "x-ms-request-id": "fa4401fd-201f-0097-4cfb-091bad000000",
->>>>>>> 8d420312
         "x-ms-version": "2019-12-12"
       },
       "ResponseBody": []
@@ -164,11 +156,7 @@
           "Microsoft-HTTPAPI/2.0"
         ],
         "x-ms-client-request-id": "9e331fc7-8a08-c123-dbb0-f8a180490fbf",
-<<<<<<< HEAD
-        "x-ms-request-id": "1985d8d8-201e-0011-253c-f3088f000000",
-=======
         "x-ms-request-id": "96224ca0-f01e-0012-35fb-093670000000",
->>>>>>> 8d420312
         "x-ms-version": "2019-12-12"
       },
       "ResponseBody": []
