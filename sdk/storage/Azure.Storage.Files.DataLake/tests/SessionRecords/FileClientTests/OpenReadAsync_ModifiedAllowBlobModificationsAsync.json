{
  "Entries": [
    {
      "RequestUri": "http://gen1gen2domain1.blob.core.windows.net/test-filesystem-da9c261d-4cde-1726-7e05-de188fbe3a17?restype=container",
      "RequestMethod": "PUT",
      "RequestHeaders": {
        "Authorization": "Sanitized",
        "traceparent": "00-f378ddbfe7780848b83de06450cb5850-6a0871bf60eacb47-00",
        "User-Agent": [
          "azsdk-net-Storage.Files.DataLake/12.5.0-alpha.20200908.1",
          "(.NET Core 4.6.29130.01; Microsoft Windows 10.0.19041 )"
        ],
        "x-ms-blob-public-access": "container",
        "x-ms-client-request-id": "c3fa411e-d3b5-eee4-ec2e-37b6f1bdfaa5",
        "x-ms-date": "Tue, 08 Sep 2020 16:09:48 GMT",
        "x-ms-return-client-request-id": "true",
        "x-ms-version": "2020-02-10"
      },
      "RequestBody": null,
      "StatusCode": 201,
      "ResponseHeaders": {
        "Content-Length": "0",
        "Date": "Tue, 08 Sep 2020 16:09:48 GMT",
        "ETag": "\u00220x8D854119BFB216B\u0022",
        "Last-Modified": "Tue, 08 Sep 2020 16:09:48 GMT",
        "Server": [
          "Windows-Azure-Blob/1.0",
          "Microsoft-HTTPAPI/2.0"
        ],
        "x-ms-client-request-id": "c3fa411e-d3b5-eee4-ec2e-37b6f1bdfaa5",
<<<<<<< HEAD
        "x-ms-request-id": "b21bec2b-b01e-0082-5c1c-5bd03c000000",
        "x-ms-version": "2020-02-10"
=======
        "x-ms-request-id": "b8e04946-601e-00cb-06fa-85f574000000",
        "x-ms-version": "2019-12-12"
>>>>>>> 548336e6
      },
      "ResponseBody": []
    },
    {
      "RequestUri": "http://gen1gen2domain1.dfs.core.windows.net/test-filesystem-da9c261d-4cde-1726-7e05-de188fbe3a17/test-file-6f30c2a9-ccdf-b8cb-b39f-a838f22e3930?resource=file",
      "RequestMethod": "PUT",
      "RequestHeaders": {
        "Authorization": "Sanitized",
        "If-None-Match": "*",
        "traceparent": "00-0f81b1b2159dec4ebd465cb04271d203-d82201a8cb0f484b-00",
        "User-Agent": [
          "azsdk-net-Storage.Files.DataLake/12.5.0-alpha.20200908.1",
          "(.NET Core 4.6.29130.01; Microsoft Windows 10.0.19041 )"
        ],
        "x-ms-client-request-id": "2fa1c185-0f2e-dfe4-da99-98ee6f48e06e",
        "x-ms-date": "Tue, 08 Sep 2020 16:09:48 GMT",
        "x-ms-return-client-request-id": "true",
        "x-ms-version": "2020-02-10"
      },
      "RequestBody": null,
      "StatusCode": 201,
      "ResponseHeaders": {
        "Content-Length": "0",
        "Date": "Tue, 08 Sep 2020 16:09:47 GMT",
        "ETag": "\u00220x8D854119C168F7D\u0022",
        "Last-Modified": "Tue, 08 Sep 2020 16:09:48 GMT",
        "Server": [
          "Windows-Azure-HDFS/1.0",
          "Microsoft-HTTPAPI/2.0"
        ],
        "x-ms-client-request-id": "2fa1c185-0f2e-dfe4-da99-98ee6f48e06e",
<<<<<<< HEAD
        "x-ms-request-id": "f1ff703d-d01f-005f-561c-5b25be000000",
        "x-ms-version": "2020-02-10"
=======
        "x-ms-request-id": "9db34889-401f-0028-19fa-859789000000",
        "x-ms-version": "2019-12-12"
>>>>>>> 548336e6
      },
      "ResponseBody": []
    },
    {
      "RequestUri": "http://gen1gen2domain1.dfs.core.windows.net/test-filesystem-da9c261d-4cde-1726-7e05-de188fbe3a17/test-file-6f30c2a9-ccdf-b8cb-b39f-a838f22e3930?action=append\u0026position=0",
      "RequestMethod": "PATCH",
      "RequestHeaders": {
        "Authorization": "Sanitized",
        "Content-Length": "1024",
        "traceparent": "00-19775478971fd9498e82258a4c475f21-0d6fe8056ac82240-00",
        "User-Agent": [
          "azsdk-net-Storage.Files.DataLake/12.5.0-alpha.20200908.1",
          "(.NET Core 4.6.29130.01; Microsoft Windows 10.0.19041 )"
        ],
        "x-ms-client-request-id": "4afb3cda-8fab-ad33-20af-6cdb353f0af4",
        "x-ms-date": "Tue, 08 Sep 2020 16:09:48 GMT",
        "x-ms-return-client-request-id": "true",
        "x-ms-version": "2020-02-10"
      },
      "RequestBody": "GbH5TcR2YY2u0qoHLL0LdKy0ThsdfE1SdkEQFiur\u002B730B5xAxKzgMmCjwQwhw4z1lDOLPd8dE51jp9eDZktiAtbtEiUhyrD/1By7ebpAMLO0GoH3IL7d1/P\u002B3RzVXcsUQL82NLBm1MmDjGnCYZniInYkzkvKauIXDzsxIuyUKXZRpzn7CvwCTUa3dJNVGnZZHLqlsY5/StbdHiR1NbLc72Lycbpg5xh6IYAFEvZOwvTF2AYy7njo0VxiHuzXjBiT24UxY6m7\u002BTSiK48OejjgjlswsFysqgDqCaBd/cgropRncTdwHV5LCd/Rj8Po2Vckgo\u002BQp9y75zCER1kIXftsdoj7pggBb3H95Kd92hs9ATBJOXs4m/q4q4oG69YFQ6vkZRg67TNPIxMek8I1PgwUR0UpvySAM9uOQ/p9\u002BoOb96H7mXUDAxT8\u002BhVnGgg3gm198qSQ3IOHYzE9rKo40SmPg5shOqSWEUQxLMUOGBnSVsCM/wjfChsdczVExldqwyjs2JZtFkjJ5\u002BBfX6\u002B\u002BeEsYalXpq9Egr3l/A8ZuUkvtx2mcIT\u002BCZT93wxgnf6tsX/vpK1sBgBdXyygd7ROCWpSVcphFIlYMlQUVcui4\u002BS/NE6TLhCfv60ZRRFYWZXgs9WmEkg0TJjyk3ZVW6w4vntL5T9lut9VtpYdR9N0A9TCM6H1\u002BNGYiuu1nJqeRmf84IaaDHRWevj2TFu2GwTFfo\u002BhkyQKQsGlr1pXsBpAu2wuHGNI2fNgb7So/6h55nPi7CIK/LM/9p3A8F0eAsretZTrh/6leKCcQSdvYUcZL8jqcMf0Ob688iXBi\u002BWWQmjtykYXjl51PXOBbr\u002BLzJFaq8SUM44G6n/aLpXU4/C7Bf6\u002BgZb9AZ1qcTdUcsr/MSGUatwhAhLa6uPKPV/IoFl\u002BymTAzU7\u002BWaonKcJarnew2v1wPHkUlgfv45a3MsRBodDZ1ahiPmPSmhE1\u002BdRMfDhsGWZiVGPgajBc1O20Sybl5YvtgNjPTpidnaZn3pwzn2NeRxld40lw9W90BWl2Hk7uUBRMYv9joM7JwLa5eIuULTmKWgAJhAY\u002BfIttV0kvJ4NXeY6L4zhn/qZOlB6Su3jj39Qz68RO4MgODeZz8kmBmp03YgL9DE39JltZvvPnr8UOjXd0/z\u002B/CJjCedVV8AhcyPmBX1V54tOKNsVo9SHYKmIhZWTSDJ9deFlqOpJ0qzJS\u002BPX2ZkxvlKqn7sR2Uhd25lNzNI6njrhaI\u002Bb8E6g9EY\u002BXGfgv4cAVscy\u002BKiHa6yZF81BDAXKjq245nEJlb4D\u002BZtk44zQbSwSPXYK95WCagzi8uiBX/gwY826J8kV9rEJPv8dEngfuKqRPt6fz4cYNox0JpLQ==",
      "StatusCode": 202,
      "ResponseHeaders": {
        "Content-Length": "0",
        "Date": "Tue, 08 Sep 2020 16:09:47 GMT",
        "Server": [
          "Windows-Azure-HDFS/1.0",
          "Microsoft-HTTPAPI/2.0"
        ],
        "x-ms-client-request-id": "4afb3cda-8fab-ad33-20af-6cdb353f0af4",
        "x-ms-request-id": "9db3488a-401f-0028-1afa-859789000000",
        "x-ms-request-server-encrypted": "true",
        "x-ms-version": "2020-02-10"
      },
      "ResponseBody": []
    },
    {
      "RequestUri": "http://gen1gen2domain1.dfs.core.windows.net/test-filesystem-da9c261d-4cde-1726-7e05-de188fbe3a17/test-file-6f30c2a9-ccdf-b8cb-b39f-a838f22e3930?action=flush\u0026position=1024",
      "RequestMethod": "PATCH",
      "RequestHeaders": {
        "Authorization": "Sanitized",
        "Content-Length": "0",
        "traceparent": "00-6998405a6e23154ea98878728c4241e2-56ab7caa000e9947-00",
        "User-Agent": [
          "azsdk-net-Storage.Files.DataLake/12.5.0-alpha.20200908.1",
          "(.NET Core 4.6.29130.01; Microsoft Windows 10.0.19041 )"
        ],
        "x-ms-client-request-id": "33144a5b-964c-9fc2-f1fb-b5babb1d921f",
        "x-ms-date": "Tue, 08 Sep 2020 16:09:48 GMT",
        "x-ms-return-client-request-id": "true",
        "x-ms-version": "2020-02-10"
      },
      "RequestBody": null,
      "StatusCode": 200,
      "ResponseHeaders": {
        "Content-Length": "0",
        "Date": "Tue, 08 Sep 2020 16:09:47 GMT",
        "ETag": "\u00220x8D854119C322404\u0022",
        "Last-Modified": "Tue, 08 Sep 2020 16:09:48 GMT",
        "Server": [
          "Windows-Azure-HDFS/1.0",
          "Microsoft-HTTPAPI/2.0"
        ],
        "x-ms-client-request-id": "33144a5b-964c-9fc2-f1fb-b5babb1d921f",
        "x-ms-request-id": "9db3488b-401f-0028-1bfa-859789000000",
        "x-ms-request-server-encrypted": "false",
        "x-ms-version": "2020-02-10"
      },
      "ResponseBody": []
    },
    {
      "RequestUri": "http://gen1gen2domain1.blob.core.windows.net/test-filesystem-da9c261d-4cde-1726-7e05-de188fbe3a17/test-file-6f30c2a9-ccdf-b8cb-b39f-a838f22e3930",
      "RequestMethod": "HEAD",
      "RequestHeaders": {
        "Authorization": "Sanitized",
        "traceparent": "00-ccba28daaeef3f4599e3b87689871f8b-c28553cb8cefff4f-00",
        "User-Agent": [
          "azsdk-net-Storage.Files.DataLake/12.5.0-alpha.20200908.1",
          "(.NET Core 4.6.29130.01; Microsoft Windows 10.0.19041 )"
        ],
        "x-ms-client-request-id": "eb803e34-d72b-5aa7-b92d-ec252ea8a1ab",
        "x-ms-date": "Tue, 08 Sep 2020 16:09:48 GMT",
        "x-ms-return-client-request-id": "true",
        "x-ms-version": "2019-12-12"
      },
      "RequestBody": null,
      "StatusCode": 200,
      "ResponseHeaders": {
        "Accept-Ranges": "bytes",
        "Content-Length": "1024",
        "Content-Type": "application/octet-stream",
        "Date": "Tue, 08 Sep 2020 16:09:48 GMT",
        "ETag": "\u00220x8D854119C322404\u0022",
        "Last-Modified": "Tue, 08 Sep 2020 16:09:48 GMT",
        "Server": [
          "Windows-Azure-Blob/1.0",
          "Microsoft-HTTPAPI/2.0"
        ],
        "x-ms-access-tier": "Hot",
        "x-ms-access-tier-inferred": "true",
        "x-ms-blob-type": "BlockBlob",
        "x-ms-client-request-id": "eb803e34-d72b-5aa7-b92d-ec252ea8a1ab",
        "x-ms-creation-time": "Tue, 08 Sep 2020 16:09:48 GMT",
        "x-ms-lease-state": "available",
        "x-ms-lease-status": "unlocked",
        "x-ms-request-id": "b8e0496f-601e-00cb-22fa-85f574000000",
        "x-ms-server-encrypted": "true",
        "x-ms-version": "2019-12-12"
      },
      "ResponseBody": []
    },
    {
      "RequestUri": "http://gen1gen2domain1.blob.core.windows.net/test-filesystem-da9c261d-4cde-1726-7e05-de188fbe3a17/test-file-6f30c2a9-ccdf-b8cb-b39f-a838f22e3930",
      "RequestMethod": "GET",
      "RequestHeaders": {
        "Authorization": "Sanitized",
        "User-Agent": [
          "azsdk-net-Storage.Files.DataLake/12.5.0-alpha.20200908.1",
          "(.NET Core 4.6.29130.01; Microsoft Windows 10.0.19041 )"
        ],
        "x-ms-client-request-id": "7c85be87-a69d-7ef3-3b6e-2fb37207c831",
        "x-ms-date": "Tue, 08 Sep 2020 16:09:48 GMT",
        "x-ms-range": "bytes=0-4194303",
        "x-ms-return-client-request-id": "true",
        "x-ms-version": "2020-02-10"
      },
      "RequestBody": null,
      "StatusCode": 206,
      "ResponseHeaders": {
        "Accept-Ranges": "bytes",
        "Content-Length": "1024",
        "Content-Range": "bytes 0-1023/1024",
        "Content-Type": "application/octet-stream",
        "Date": "Tue, 08 Sep 2020 16:09:48 GMT",
        "ETag": "\u00220x8D854119C322404\u0022",
        "Last-Modified": "Tue, 08 Sep 2020 16:09:48 GMT",
        "Server": [
          "Windows-Azure-Blob/1.0",
          "Microsoft-HTTPAPI/2.0"
        ],
        "x-ms-blob-type": "BlockBlob",
        "x-ms-client-request-id": "7c85be87-a69d-7ef3-3b6e-2fb37207c831",
        "x-ms-creation-time": "Tue, 08 Sep 2020 16:09:48 GMT",
        "x-ms-lease-state": "available",
        "x-ms-lease-status": "unlocked",
        "x-ms-request-id": "b8e04976-601e-00cb-28fa-85f574000000",
        "x-ms-server-encrypted": "true",
        "x-ms-version": "2020-02-10"
      },
      "ResponseBody": "GbH5TcR2YY2u0qoHLL0LdKy0ThsdfE1SdkEQFiur\u002B730B5xAxKzgMmCjwQwhw4z1lDOLPd8dE51jp9eDZktiAtbtEiUhyrD/1By7ebpAMLO0GoH3IL7d1/P\u002B3RzVXcsUQL82NLBm1MmDjGnCYZniInYkzkvKauIXDzsxIuyUKXZRpzn7CvwCTUa3dJNVGnZZHLqlsY5/StbdHiR1NbLc72Lycbpg5xh6IYAFEvZOwvTF2AYy7njo0VxiHuzXjBiT24UxY6m7\u002BTSiK48OejjgjlswsFysqgDqCaBd/cgropRncTdwHV5LCd/Rj8Po2Vckgo\u002BQp9y75zCER1kIXftsdoj7pggBb3H95Kd92hs9ATBJOXs4m/q4q4oG69YFQ6vkZRg67TNPIxMek8I1PgwUR0UpvySAM9uOQ/p9\u002BoOb96H7mXUDAxT8\u002BhVnGgg3gm198qSQ3IOHYzE9rKo40SmPg5shOqSWEUQxLMUOGBnSVsCM/wjfChsdczVExldqwyjs2JZtFkjJ5\u002BBfX6\u002B\u002BeEsYalXpq9Egr3l/A8ZuUkvtx2mcIT\u002BCZT93wxgnf6tsX/vpK1sBgBdXyygd7ROCWpSVcphFIlYMlQUVcui4\u002BS/NE6TLhCfv60ZRRFYWZXgs9WmEkg0TJjyk3ZVW6w4vntL5T9lut9VtpYdR9N0A9TCM6H1\u002BNGYiuu1nJqeRmf84IaaDHRWevj2TFu2GwTFfo\u002BhkyQKQsGlr1pXsBpAu2wuHGNI2fNgb7So/6h55nPi7CIK/LM/9p3A8F0eAsretZTrh/6leKCcQSdvYUcZL8jqcMf0Ob688iXBi\u002BWWQmjtykYXjl51PXOBbr\u002BLzJFaq8SUM44G6n/aLpXU4/C7Bf6\u002BgZb9AZ1qcTdUcsr/MSGUatwhAhLa6uPKPV/IoFl\u002BymTAzU7\u002BWaonKcJarnew2v1wPHkUlgfv45a3MsRBodDZ1ahiPmPSmhE1\u002BdRMfDhsGWZiVGPgajBc1O20Sybl5YvtgNjPTpidnaZn3pwzn2NeRxld40lw9W90BWl2Hk7uUBRMYv9joM7JwLa5eIuULTmKWgAJhAY\u002BfIttV0kvJ4NXeY6L4zhn/qZOlB6Su3jj39Qz68RO4MgODeZz8kmBmp03YgL9DE39JltZvvPnr8UOjXd0/z\u002B/CJjCedVV8AhcyPmBX1V54tOKNsVo9SHYKmIhZWTSDJ9deFlqOpJ0qzJS\u002BPX2ZkxvlKqn7sR2Uhd25lNzNI6njrhaI\u002Bb8E6g9EY\u002BXGfgv4cAVscy\u002BKiHa6yZF81BDAXKjq245nEJlb4D\u002BZtk44zQbSwSPXYK95WCagzi8uiBX/gwY826J8kV9rEJPv8dEngfuKqRPt6fz4cYNox0JpLQ=="
    },
    {
      "RequestUri": "http://gen1gen2domain1.dfs.core.windows.net/test-filesystem-da9c261d-4cde-1726-7e05-de188fbe3a17/test-file-6f30c2a9-ccdf-b8cb-b39f-a838f22e3930?action=append\u0026position=1024",
      "RequestMethod": "PATCH",
      "RequestHeaders": {
        "Authorization": "Sanitized",
        "Content-Length": "1024",
        "traceparent": "00-d961bea89394ca4382a4f3ee184d9d60-a19553d9e0c73444-00",
        "User-Agent": [
          "azsdk-net-Storage.Files.DataLake/12.5.0-alpha.20200908.1",
          "(.NET Core 4.6.29130.01; Microsoft Windows 10.0.19041 )"
        ],
        "x-ms-client-request-id": "6f9e604c-2422-a00e-bdfa-1bf262998816",
        "x-ms-date": "Tue, 08 Sep 2020 16:09:48 GMT",
        "x-ms-return-client-request-id": "true",
        "x-ms-version": "2020-02-10"
      },
      "RequestBody": "WCmaM0j78mRVL8NsTxyKZlR4TDSk3gIRmglDah8UyR0B4zrFVp7fhgkmU\u002BMpfK3c5hwTTvU1iXkniJg\u002Bt4dEQWamamzhxA\u002B1mcYqfose5x1cZ4MDAXony1rAns4Goc6B4RJ9gxFA\u002BiEMXbUvCwvuCKB64VADQUDrfp4SICZBr/f4qJx4oWQMG21h96PF98BP0pYti799faDSkgVzLtn7yq69N2JudmY8bsXjoUqcJobew06QFCM4eir7pg9eme2TZiz1B8Be4Fsv8B36mttWNWt\u002BlGuKa7aKhb03cs9X3dXYTzsdpx/FgOLyYCMGPd9OpXGj4ASBCPp2a4EDJm2M2BNHIUugOI5MuBSJlwqSg0fd6c1es/3RV0dBpzudwlp0ZogQvxyUrmziVyfv\u002BHDv4\u002Bg5JTygLSUVdsoDX5FSrva6FDGCgsQrSTpge1vV4V7WUcNTZJwd1Dhj\u002BkhRkE/aj6gxNeQ/bWEkDdwCP7HJQJRsLA3O/0pZnT/4Hod72rjrheyyo6x6l\u002BNhL1bAGpSGmrqz5WNBDJBe2JekRk7aqDIjF7rFFpzo8ZUqbM/zmIKrcoTMx/VVqXlbU8sU1lGVh4YjnQPawIMey/POF6DAa0AV\u002BdTJDuE9zW1AacLR0xpEleRIz/p\u002B0LEBrvsBh5LYm\u002BiK/918y3ml5s\u002BWmVfATfjYiYK7d5xFligjyF/lO0baaM7aRtM9x8lro\u002Bgq6DdaQGADKf0QHCNMRGm1WQMZwKuJuzGI5gclm8K4UNSzG63xyYf/4hJJykurjgFpiG7GUeM9oSwF0VpZ3o46WMtPmCm8w5B8Gt2YP/Hl3VcFuxJU8v/xdXqA6/cspQOEDnGAXPXXrcTdSTcFpGE7IPQCUyJ75mbMXSKvO9iYT3TZFDB/ZYBhLg1OdqjI69EYRcsCKVHhCSgLs/7SKHLrRfrCK48wu7pzoSUVLG\u002B\u002BBHJRlvUNlSYj\u002BAsIdLGCjwWbYjGuBsBB54oQj4gsy9y4Ta\u002BMgZF93q/TnjKEKEcI8BIfeco\u002BEP6xEK9q/Aad9i0vTyYC9g10HYSB2meOvL5DB552DFESeT2x2nDiEuGpNagFVNkgBvoEq1tFvTWWI1PwJ/VnJ\u002BrbHdXpURudkQui16S/iGjlIgGkcmD2zLwHGrcc8ursQQ69KjcDN7XeZhpQo\u002BWR15rrCgX0w7WJ5VAZ4TZkgZ8gtpWWAV4w4utLxQxGpSjWdkIcMOfl\u002BH5ZNEXm6lV\u002BeuR7L\u002B1Q\u002BtY8uigZqP2oQj8oQmrzR1C3Or0XPcwZSveVzEsny3U7hnxs4HW/y1CAsPEFvqfrizKUw/QvOL0JI3AwhNuygXfJ7Lzuh2fa\u002BG9tlo3aE4tQqkEZkweBC02/Yg==",
      "StatusCode": 202,
      "ResponseHeaders": {
        "Content-Length": "0",
        "Date": "Tue, 08 Sep 2020 16:09:47 GMT",
        "Server": [
          "Windows-Azure-HDFS/1.0",
          "Microsoft-HTTPAPI/2.0"
        ],
        "x-ms-client-request-id": "6f9e604c-2422-a00e-bdfa-1bf262998816",
        "x-ms-request-id": "9db3488c-401f-0028-1cfa-859789000000",
        "x-ms-request-server-encrypted": "true",
        "x-ms-version": "2020-02-10"
      },
      "ResponseBody": []
    },
    {
      "RequestUri": "http://gen1gen2domain1.dfs.core.windows.net/test-filesystem-da9c261d-4cde-1726-7e05-de188fbe3a17/test-file-6f30c2a9-ccdf-b8cb-b39f-a838f22e3930?action=flush\u0026position=2048",
      "RequestMethod": "PATCH",
      "RequestHeaders": {
        "Authorization": "Sanitized",
        "Content-Length": "0",
        "traceparent": "00-72d9913691e4634595e5623995bf9489-2a6dfc95933ff54a-00",
        "User-Agent": [
          "azsdk-net-Storage.Files.DataLake/12.5.0-alpha.20200908.1",
          "(.NET Core 4.6.29130.01; Microsoft Windows 10.0.19041 )"
        ],
        "x-ms-client-request-id": "12666629-5868-d70f-c8e9-50f202a24058",
        "x-ms-date": "Tue, 08 Sep 2020 16:09:49 GMT",
        "x-ms-return-client-request-id": "true",
        "x-ms-version": "2020-02-10"
      },
      "RequestBody": null,
      "StatusCode": 200,
      "ResponseHeaders": {
        "Content-Length": "0",
        "Date": "Tue, 08 Sep 2020 16:09:48 GMT",
        "ETag": "\u00220x8D854119C89A3B9\u0022",
        "Last-Modified": "Tue, 08 Sep 2020 16:09:49 GMT",
        "Server": [
          "Windows-Azure-HDFS/1.0",
          "Microsoft-HTTPAPI/2.0"
        ],
        "x-ms-client-request-id": "12666629-5868-d70f-c8e9-50f202a24058",
        "x-ms-request-id": "9db3488d-401f-0028-1dfa-859789000000",
        "x-ms-request-server-encrypted": "false",
        "x-ms-version": "2020-02-10"
      },
      "ResponseBody": []
    },
    {
      "RequestUri": "http://gen1gen2domain1.blob.core.windows.net/test-filesystem-da9c261d-4cde-1726-7e05-de188fbe3a17/test-file-6f30c2a9-ccdf-b8cb-b39f-a838f22e3930",
      "RequestMethod": "HEAD",
      "RequestHeaders": {
        "Authorization": "Sanitized",
        "User-Agent": [
          "azsdk-net-Storage.Files.DataLake/12.5.0-alpha.20200908.1",
          "(.NET Core 4.6.29130.01; Microsoft Windows 10.0.19041 )"
        ],
        "x-ms-client-request-id": "fbc8d8fb-7633-fdae-18db-767c82ae6686",
        "x-ms-date": "Tue, 08 Sep 2020 16:09:49 GMT",
        "x-ms-return-client-request-id": "true",
        "x-ms-version": "2020-02-10"
      },
      "RequestBody": null,
      "StatusCode": 200,
      "ResponseHeaders": {
        "Accept-Ranges": "bytes",
        "Content-Length": "2048",
        "Content-Type": "application/octet-stream",
        "Date": "Tue, 08 Sep 2020 16:09:49 GMT",
        "ETag": "\u00220x8D854119C89A3B9\u0022",
        "Last-Modified": "Tue, 08 Sep 2020 16:09:49 GMT",
        "Server": [
          "Windows-Azure-Blob/1.0",
          "Microsoft-HTTPAPI/2.0"
        ],
        "x-ms-access-tier": "Hot",
        "x-ms-access-tier-inferred": "true",
        "x-ms-blob-type": "BlockBlob",
        "x-ms-client-request-id": "fbc8d8fb-7633-fdae-18db-767c82ae6686",
        "x-ms-creation-time": "Tue, 08 Sep 2020 16:09:48 GMT",
        "x-ms-lease-state": "available",
        "x-ms-lease-status": "unlocked",
        "x-ms-request-id": "b8e0499c-601e-00cb-42fa-85f574000000",
        "x-ms-server-encrypted": "true",
        "x-ms-version": "2020-02-10"
      },
      "ResponseBody": []
    },
    {
      "RequestUri": "http://gen1gen2domain1.blob.core.windows.net/test-filesystem-da9c261d-4cde-1726-7e05-de188fbe3a17/test-file-6f30c2a9-ccdf-b8cb-b39f-a838f22e3930",
      "RequestMethod": "GET",
      "RequestHeaders": {
        "Authorization": "Sanitized",
        "User-Agent": [
          "azsdk-net-Storage.Files.DataLake/12.5.0-alpha.20200908.1",
          "(.NET Core 4.6.29130.01; Microsoft Windows 10.0.19041 )"
        ],
        "x-ms-client-request-id": "2af67822-44d9-8525-08bb-3f6a8fe5f712",
        "x-ms-date": "Tue, 08 Sep 2020 16:09:49 GMT",
        "x-ms-range": "bytes=1024-4195327",
        "x-ms-return-client-request-id": "true",
        "x-ms-version": "2020-02-10"
      },
      "RequestBody": null,
      "StatusCode": 206,
      "ResponseHeaders": {
        "Accept-Ranges": "bytes",
        "Content-Length": "1024",
        "Content-Range": "bytes 1024-2047/2048",
        "Content-Type": "application/octet-stream",
        "Date": "Tue, 08 Sep 2020 16:09:49 GMT",
        "ETag": "\u00220x8D854119C89A3B9\u0022",
        "Last-Modified": "Tue, 08 Sep 2020 16:09:49 GMT",
        "Server": [
          "Windows-Azure-Blob/1.0",
          "Microsoft-HTTPAPI/2.0"
        ],
        "x-ms-blob-type": "BlockBlob",
        "x-ms-client-request-id": "2af67822-44d9-8525-08bb-3f6a8fe5f712",
        "x-ms-creation-time": "Tue, 08 Sep 2020 16:09:48 GMT",
        "x-ms-lease-state": "available",
        "x-ms-lease-status": "unlocked",
        "x-ms-request-id": "b8e049a7-601e-00cb-4bfa-85f574000000",
        "x-ms-server-encrypted": "true",
        "x-ms-version": "2020-02-10"
      },
      "ResponseBody": "WCmaM0j78mRVL8NsTxyKZlR4TDSk3gIRmglDah8UyR0B4zrFVp7fhgkmU\u002BMpfK3c5hwTTvU1iXkniJg\u002Bt4dEQWamamzhxA\u002B1mcYqfose5x1cZ4MDAXony1rAns4Goc6B4RJ9gxFA\u002BiEMXbUvCwvuCKB64VADQUDrfp4SICZBr/f4qJx4oWQMG21h96PF98BP0pYti799faDSkgVzLtn7yq69N2JudmY8bsXjoUqcJobew06QFCM4eir7pg9eme2TZiz1B8Be4Fsv8B36mttWNWt\u002BlGuKa7aKhb03cs9X3dXYTzsdpx/FgOLyYCMGPd9OpXGj4ASBCPp2a4EDJm2M2BNHIUugOI5MuBSJlwqSg0fd6c1es/3RV0dBpzudwlp0ZogQvxyUrmziVyfv\u002BHDv4\u002Bg5JTygLSUVdsoDX5FSrva6FDGCgsQrSTpge1vV4V7WUcNTZJwd1Dhj\u002BkhRkE/aj6gxNeQ/bWEkDdwCP7HJQJRsLA3O/0pZnT/4Hod72rjrheyyo6x6l\u002BNhL1bAGpSGmrqz5WNBDJBe2JekRk7aqDIjF7rFFpzo8ZUqbM/zmIKrcoTMx/VVqXlbU8sU1lGVh4YjnQPawIMey/POF6DAa0AV\u002BdTJDuE9zW1AacLR0xpEleRIz/p\u002B0LEBrvsBh5LYm\u002BiK/918y3ml5s\u002BWmVfATfjYiYK7d5xFligjyF/lO0baaM7aRtM9x8lro\u002Bgq6DdaQGADKf0QHCNMRGm1WQMZwKuJuzGI5gclm8K4UNSzG63xyYf/4hJJykurjgFpiG7GUeM9oSwF0VpZ3o46WMtPmCm8w5B8Gt2YP/Hl3VcFuxJU8v/xdXqA6/cspQOEDnGAXPXXrcTdSTcFpGE7IPQCUyJ75mbMXSKvO9iYT3TZFDB/ZYBhLg1OdqjI69EYRcsCKVHhCSgLs/7SKHLrRfrCK48wu7pzoSUVLG\u002B\u002BBHJRlvUNlSYj\u002BAsIdLGCjwWbYjGuBsBB54oQj4gsy9y4Ta\u002BMgZF93q/TnjKEKEcI8BIfeco\u002BEP6xEK9q/Aad9i0vTyYC9g10HYSB2meOvL5DB552DFESeT2x2nDiEuGpNagFVNkgBvoEq1tFvTWWI1PwJ/VnJ\u002BrbHdXpURudkQui16S/iGjlIgGkcmD2zLwHGrcc8ursQQ69KjcDN7XeZhpQo\u002BWR15rrCgX0w7WJ5VAZ4TZkgZ8gtpWWAV4w4utLxQxGpSjWdkIcMOfl\u002BH5ZNEXm6lV\u002BeuR7L\u002B1Q\u002BtY8uigZqP2oQj8oQmrzR1C3Or0XPcwZSveVzEsny3U7hnxs4HW/y1CAsPEFvqfrizKUw/QvOL0JI3AwhNuygXfJ7Lzuh2fa\u002BG9tlo3aE4tQqkEZkweBC02/Yg=="
    },
    {
      "RequestUri": "http://gen1gen2domain1.blob.core.windows.net/test-filesystem-da9c261d-4cde-1726-7e05-de188fbe3a17?restype=container",
      "RequestMethod": "DELETE",
      "RequestHeaders": {
        "Authorization": "Sanitized",
        "traceparent": "00-0b18c30d9a7d1247bfdc6543b4e7ef53-14ea573516732e4a-00",
        "User-Agent": [
          "azsdk-net-Storage.Files.DataLake/12.5.0-alpha.20200908.1",
          "(.NET Core 4.6.29130.01; Microsoft Windows 10.0.19041 )"
        ],
        "x-ms-client-request-id": "095aa49d-3cb7-5dad-0d97-19726892931e",
        "x-ms-date": "Tue, 08 Sep 2020 16:09:49 GMT",
        "x-ms-return-client-request-id": "true",
        "x-ms-version": "2020-02-10"
      },
      "RequestBody": null,
      "StatusCode": 202,
      "ResponseHeaders": {
        "Content-Length": "0",
        "Date": "Tue, 08 Sep 2020 16:09:49 GMT",
        "Server": [
          "Windows-Azure-Blob/1.0",
          "Microsoft-HTTPAPI/2.0"
        ],
<<<<<<< HEAD
        "x-ms-client-request-id": "2af67822-44d9-8525-08bb-3f6a8fe5f712",
        "x-ms-request-id": "b21bedd5-b01e-0082-6f1c-5bd03c000000",
        "x-ms-version": "2020-02-10"
=======
        "x-ms-client-request-id": "095aa49d-3cb7-5dad-0d97-19726892931e",
        "x-ms-request-id": "b8e049b1-601e-00cb-54fa-85f574000000",
        "x-ms-version": "2019-12-12"
>>>>>>> 548336e6
      },
      "ResponseBody": []
    }
  ],
  "Variables": {
    "RandomSeed": "955145871",
    "Storage_TestConfigHierarchicalNamespace": "NamespaceTenant\ngen1gen2domain1\nU2FuaXRpemVk\nhttp://gen1gen2domain1.blob.core.windows.net\nhttp://gen1gen2domain1.file.core.windows.net\nhttp://gen1gen2domain1.queue.core.windows.net\nhttp://gen1gen2domain1.table.core.windows.net\n\n\n\n\nhttp://gen1gen2domain1-secondary.blob.core.windows.net\nhttp://gen1gen2domain1-secondary.file.core.windows.net\nhttp://gen1gen2domain1-secondary.queue.core.windows.net\nhttp://gen1gen2domain1-secondary.table.core.windows.net\nc6b5fe1a-9b59-4975-92c4-d9f728c3c371\nSanitized\n72f988bf-86f1-41af-91ab-2d7cd011db47\nhttps://login.microsoftonline.com/\nCloud\nBlobEndpoint=http://gen1gen2domain1.blob.core.windows.net/;QueueEndpoint=http://gen1gen2domain1.queue.core.windows.net/;FileEndpoint=http://gen1gen2domain1.file.core.windows.net/;BlobSecondaryEndpoint=http://gen1gen2domain1-secondary.blob.core.windows.net/;QueueSecondaryEndpoint=http://gen1gen2domain1-secondary.queue.core.windows.net/;FileSecondaryEndpoint=http://gen1gen2domain1-secondary.file.core.windows.net/;AccountName=gen1gen2domain1;AccountKey=Sanitized\n"
  }
}<|MERGE_RESOLUTION|>--- conflicted
+++ resolved
@@ -1,18 +1,18 @@
 {
   "Entries": [
     {
-      "RequestUri": "http://gen1gen2domain1.blob.core.windows.net/test-filesystem-da9c261d-4cde-1726-7e05-de188fbe3a17?restype=container",
+      "RequestUri": "https://seannsecanary.blob.core.windows.net/test-filesystem-a1ac7a94-9ed3-ef73-d64e-7edcf982bb01?restype=container",
       "RequestMethod": "PUT",
       "RequestHeaders": {
         "Authorization": "Sanitized",
-        "traceparent": "00-f378ddbfe7780848b83de06450cb5850-6a0871bf60eacb47-00",
-        "User-Agent": [
-          "azsdk-net-Storage.Files.DataLake/12.5.0-alpha.20200908.1",
-          "(.NET Core 4.6.29130.01; Microsoft Windows 10.0.19041 )"
+        "traceparent": "00-340944d45e5bb244a40a41f3dc4c3f3e-ecb50d69f3d4e748-00",
+        "User-Agent": [
+          "azsdk-net-Storage.Files.DataLake/12.5.0-alpha.20200921.1",
+          "(.NET Core 4.6.29220.03; Microsoft Windows 10.0.19041 )"
         ],
         "x-ms-blob-public-access": "container",
-        "x-ms-client-request-id": "c3fa411e-d3b5-eee4-ec2e-37b6f1bdfaa5",
-        "x-ms-date": "Tue, 08 Sep 2020 16:09:48 GMT",
+        "x-ms-client-request-id": "bae3c968-60a3-e79d-1212-99d5cf9f4ee5",
+        "x-ms-date": "Mon, 21 Sep 2020 06:23:42 GMT",
         "x-ms-return-client-request-id": "true",
         "x-ms-version": "2020-02-10"
       },
@@ -20,37 +20,32 @@
       "StatusCode": 201,
       "ResponseHeaders": {
         "Content-Length": "0",
-        "Date": "Tue, 08 Sep 2020 16:09:48 GMT",
-        "ETag": "\u00220x8D854119BFB216B\u0022",
-        "Last-Modified": "Tue, 08 Sep 2020 16:09:48 GMT",
-        "Server": [
-          "Windows-Azure-Blob/1.0",
-          "Microsoft-HTTPAPI/2.0"
-        ],
-        "x-ms-client-request-id": "c3fa411e-d3b5-eee4-ec2e-37b6f1bdfaa5",
-<<<<<<< HEAD
-        "x-ms-request-id": "b21bec2b-b01e-0082-5c1c-5bd03c000000",
-        "x-ms-version": "2020-02-10"
-=======
-        "x-ms-request-id": "b8e04946-601e-00cb-06fa-85f574000000",
-        "x-ms-version": "2019-12-12"
->>>>>>> 548336e6
-      },
-      "ResponseBody": []
-    },
-    {
-      "RequestUri": "http://gen1gen2domain1.dfs.core.windows.net/test-filesystem-da9c261d-4cde-1726-7e05-de188fbe3a17/test-file-6f30c2a9-ccdf-b8cb-b39f-a838f22e3930?resource=file",
+        "Date": "Mon, 21 Sep 2020 06:23:42 GMT",
+        "ETag": "\u00220x8D85DF6E3667E44\u0022",
+        "Last-Modified": "Mon, 21 Sep 2020 06:23:43 GMT",
+        "Server": [
+          "Windows-Azure-Blob/1.0",
+          "Microsoft-HTTPAPI/2.0"
+        ],
+        "x-ms-client-request-id": "bae3c968-60a3-e79d-1212-99d5cf9f4ee5",
+        "x-ms-request-id": "8e1f4caa-a01e-0052-7ddf-8f3148000000",
+        "x-ms-version": "2020-02-10"
+      },
+      "ResponseBody": []
+    },
+    {
+      "RequestUri": "https://seannsecanary.dfs.core.windows.net/test-filesystem-a1ac7a94-9ed3-ef73-d64e-7edcf982bb01/test-file-35390a0d-aab4-1b67-d054-5606c3d2dd6f?resource=file",
       "RequestMethod": "PUT",
       "RequestHeaders": {
         "Authorization": "Sanitized",
         "If-None-Match": "*",
-        "traceparent": "00-0f81b1b2159dec4ebd465cb04271d203-d82201a8cb0f484b-00",
-        "User-Agent": [
-          "azsdk-net-Storage.Files.DataLake/12.5.0-alpha.20200908.1",
-          "(.NET Core 4.6.29130.01; Microsoft Windows 10.0.19041 )"
-        ],
-        "x-ms-client-request-id": "2fa1c185-0f2e-dfe4-da99-98ee6f48e06e",
-        "x-ms-date": "Tue, 08 Sep 2020 16:09:48 GMT",
+        "traceparent": "00-e0aebb90b646f349973a3dd0a0e73d30-97e1d97c072c7c44-00",
+        "User-Agent": [
+          "azsdk-net-Storage.Files.DataLake/12.5.0-alpha.20200921.1",
+          "(.NET Core 4.6.29220.03; Microsoft Windows 10.0.19041 )"
+        ],
+        "x-ms-client-request-id": "9deecb21-c5a3-3a88-92ba-368a54202d56",
+        "x-ms-date": "Mon, 21 Sep 2020 06:23:43 GMT",
         "x-ms-return-client-request-id": "true",
         "x-ms-version": "2020-02-10"
       },
@@ -58,69 +53,64 @@
       "StatusCode": 201,
       "ResponseHeaders": {
         "Content-Length": "0",
-        "Date": "Tue, 08 Sep 2020 16:09:47 GMT",
-        "ETag": "\u00220x8D854119C168F7D\u0022",
-        "Last-Modified": "Tue, 08 Sep 2020 16:09:48 GMT",
-        "Server": [
-          "Windows-Azure-HDFS/1.0",
-          "Microsoft-HTTPAPI/2.0"
-        ],
-        "x-ms-client-request-id": "2fa1c185-0f2e-dfe4-da99-98ee6f48e06e",
-<<<<<<< HEAD
-        "x-ms-request-id": "f1ff703d-d01f-005f-561c-5b25be000000",
-        "x-ms-version": "2020-02-10"
-=======
-        "x-ms-request-id": "9db34889-401f-0028-19fa-859789000000",
-        "x-ms-version": "2019-12-12"
->>>>>>> 548336e6
-      },
-      "ResponseBody": []
-    },
-    {
-      "RequestUri": "http://gen1gen2domain1.dfs.core.windows.net/test-filesystem-da9c261d-4cde-1726-7e05-de188fbe3a17/test-file-6f30c2a9-ccdf-b8cb-b39f-a838f22e3930?action=append\u0026position=0",
+        "Date": "Mon, 21 Sep 2020 06:23:43 GMT",
+        "ETag": "\u00220x8D85DF6E3F4A9CE\u0022",
+        "Last-Modified": "Mon, 21 Sep 2020 06:23:44 GMT",
+        "Server": [
+          "Windows-Azure-HDFS/1.0",
+          "Microsoft-HTTPAPI/2.0"
+        ],
+        "x-ms-client-request-id": "9deecb21-c5a3-3a88-92ba-368a54202d56",
+        "x-ms-request-id": "98a11343-101f-009c-1adf-8fe0c6000000",
+        "x-ms-version": "2020-02-10"
+      },
+      "ResponseBody": []
+    },
+    {
+      "RequestUri": "https://seannsecanary.dfs.core.windows.net/test-filesystem-a1ac7a94-9ed3-ef73-d64e-7edcf982bb01/test-file-35390a0d-aab4-1b67-d054-5606c3d2dd6f?action=append\u0026position=0",
       "RequestMethod": "PATCH",
       "RequestHeaders": {
         "Authorization": "Sanitized",
         "Content-Length": "1024",
-        "traceparent": "00-19775478971fd9498e82258a4c475f21-0d6fe8056ac82240-00",
-        "User-Agent": [
-          "azsdk-net-Storage.Files.DataLake/12.5.0-alpha.20200908.1",
-          "(.NET Core 4.6.29130.01; Microsoft Windows 10.0.19041 )"
-        ],
-        "x-ms-client-request-id": "4afb3cda-8fab-ad33-20af-6cdb353f0af4",
-        "x-ms-date": "Tue, 08 Sep 2020 16:09:48 GMT",
-        "x-ms-return-client-request-id": "true",
-        "x-ms-version": "2020-02-10"
-      },
-      "RequestBody": "GbH5TcR2YY2u0qoHLL0LdKy0ThsdfE1SdkEQFiur\u002B730B5xAxKzgMmCjwQwhw4z1lDOLPd8dE51jp9eDZktiAtbtEiUhyrD/1By7ebpAMLO0GoH3IL7d1/P\u002B3RzVXcsUQL82NLBm1MmDjGnCYZniInYkzkvKauIXDzsxIuyUKXZRpzn7CvwCTUa3dJNVGnZZHLqlsY5/StbdHiR1NbLc72Lycbpg5xh6IYAFEvZOwvTF2AYy7njo0VxiHuzXjBiT24UxY6m7\u002BTSiK48OejjgjlswsFysqgDqCaBd/cgropRncTdwHV5LCd/Rj8Po2Vckgo\u002BQp9y75zCER1kIXftsdoj7pggBb3H95Kd92hs9ATBJOXs4m/q4q4oG69YFQ6vkZRg67TNPIxMek8I1PgwUR0UpvySAM9uOQ/p9\u002BoOb96H7mXUDAxT8\u002BhVnGgg3gm198qSQ3IOHYzE9rKo40SmPg5shOqSWEUQxLMUOGBnSVsCM/wjfChsdczVExldqwyjs2JZtFkjJ5\u002BBfX6\u002B\u002BeEsYalXpq9Egr3l/A8ZuUkvtx2mcIT\u002BCZT93wxgnf6tsX/vpK1sBgBdXyygd7ROCWpSVcphFIlYMlQUVcui4\u002BS/NE6TLhCfv60ZRRFYWZXgs9WmEkg0TJjyk3ZVW6w4vntL5T9lut9VtpYdR9N0A9TCM6H1\u002BNGYiuu1nJqeRmf84IaaDHRWevj2TFu2GwTFfo\u002BhkyQKQsGlr1pXsBpAu2wuHGNI2fNgb7So/6h55nPi7CIK/LM/9p3A8F0eAsretZTrh/6leKCcQSdvYUcZL8jqcMf0Ob688iXBi\u002BWWQmjtykYXjl51PXOBbr\u002BLzJFaq8SUM44G6n/aLpXU4/C7Bf6\u002BgZb9AZ1qcTdUcsr/MSGUatwhAhLa6uPKPV/IoFl\u002BymTAzU7\u002BWaonKcJarnew2v1wPHkUlgfv45a3MsRBodDZ1ahiPmPSmhE1\u002BdRMfDhsGWZiVGPgajBc1O20Sybl5YvtgNjPTpidnaZn3pwzn2NeRxld40lw9W90BWl2Hk7uUBRMYv9joM7JwLa5eIuULTmKWgAJhAY\u002BfIttV0kvJ4NXeY6L4zhn/qZOlB6Su3jj39Qz68RO4MgODeZz8kmBmp03YgL9DE39JltZvvPnr8UOjXd0/z\u002B/CJjCedVV8AhcyPmBX1V54tOKNsVo9SHYKmIhZWTSDJ9deFlqOpJ0qzJS\u002BPX2ZkxvlKqn7sR2Uhd25lNzNI6njrhaI\u002Bb8E6g9EY\u002BXGfgv4cAVscy\u002BKiHa6yZF81BDAXKjq245nEJlb4D\u002BZtk44zQbSwSPXYK95WCagzi8uiBX/gwY826J8kV9rEJPv8dEngfuKqRPt6fz4cYNox0JpLQ==",
+        "traceparent": "00-c0d57fc1f67a8c428bf4d09389dec294-99680ae74f983f43-00",
+        "User-Agent": [
+          "azsdk-net-Storage.Files.DataLake/12.5.0-alpha.20200921.1",
+          "(.NET Core 4.6.29220.03; Microsoft Windows 10.0.19041 )"
+        ],
+        "x-ms-client-request-id": "3a0cb338-52d7-90bf-2120-ac017e65d4ed",
+        "x-ms-date": "Mon, 21 Sep 2020 06:23:43 GMT",
+        "x-ms-return-client-request-id": "true",
+        "x-ms-version": "2020-02-10"
+      },
+      "RequestBody": "4b10L54BXUlgQzV039SIq371kgYtNwy9YcfpTwmXI0A0KfQRKh5GC63w1XB08zz8y6uHzT/XQqmxt83WGA4/yB/1P7Xgd4Bgr4dZPGKcSG6L7YReD1YAXOdLYHNQb/OesQxQf7OGG1QqJx64fgVGFW9fSyqJ4LnJ9eLNlRYNEECTuotWS8i6BNEwM\u002Bg4R97hBEsE8CTJFdBSh4nQuIY9HRbeJcR678mmpEZYWa3Rka0E65DKCB8byqW6BMM/6UxL8hXRWSIaZxSBXkzecLsigPbczM31chX3wlsev\u002BsFZ7r6DGaXADeL6oR7SarTPVnpl4PNYh1\u002BVn8A2pfH\u002B6cpe/aR42NVioC\u002BUOFIeSlqI4QBNCdnOASce7bmlyafxO/dUs2zQVn1lA0DDhE8Nt1WlrYTxcZ/wUPy9GitbvNaH4zyayZctuIqDKAaZCnyYETZkAFvjP4oXZCJwUzxRyUZqO\u002BFSsu2\u002BeDU6LklZF0ZAJQj1N7y6pKOyQ2W0/WVOcR6ALs6bRZ5Ipcgm6NFAvgzb8C4zXNHJ71c9oC9ICbrP6/0q2Oh35N9qbFG0U/uSMYVYmM03GtRMtn\u002B3XaVvAJxNVv0UFeUko8tOyTBAFZtba66qL3CtmJEo3iKowIc5\u002B2v1Zvz\u002BvdugM/TBqFHkDGDkG/I2xRErn/5sK3eCu\u002BNEVM2Eiq6enO2Syfu7rDB/RJGBhOSVAvYaicc\u002BkpJkHXfRfVNEH4GyRb8EZDsVr/PN7KalwPc\u002B7xIXqcDnn8pbLuxDqm6dOyUPz39lkJ76xRnTcKXrvhyA0o4BbLWAyqW06TUO0cWFMPGBlfF32V6zHKTm1C8kb3DPwtegW46vjwSZsKdprDMUTn\u002B0aigrCPkvjk/Qmfa2UHnEfs7t5JVi0gbs3mi3CXBxkoXvcAVIpLnecM1\u002BnvVOIyBtpS0kJmmqUVghfmqQuITfXscwhyB0u9pVD3PH5DMRXrsISWQDTaxcRN6tJ2ZPDfhInz/uHVw/\u002BSlSzxb14q0lD9\u002BviG8gnBFalEIBh1RzxcG7vwTzI0EfCFB6sH5VpmJxSBeG34WJJ8Muk0kZ/jGVHslVOmNoMexeUL/epiuSxS3f0H98rSY8MldBxI/4BQoe5VG1AGw\u002ByRZrKE8FqkHXW45bOi3yGLHjGQfMJm0cpkt1/8CaHcTB4QcpEUTXNofVqmkBXMrcLIzfkidkMuLpDkHDj6qBPX2JmRkmyQctC\u002BKANnvD20lAmZMzukudne4kf8LC06bdVG0rd8Ox9SOF8oYEpDxm5XM4gzXXTULx7DtqwokEKjh7oqHO2GNFjqRvrcfFmPmx/VqPylBwxccqOYvIBzKaQYiNiQFamAzP8vRRp9\u002B7LFMBw==",
       "StatusCode": 202,
       "ResponseHeaders": {
         "Content-Length": "0",
-        "Date": "Tue, 08 Sep 2020 16:09:47 GMT",
-        "Server": [
-          "Windows-Azure-HDFS/1.0",
-          "Microsoft-HTTPAPI/2.0"
-        ],
-        "x-ms-client-request-id": "4afb3cda-8fab-ad33-20af-6cdb353f0af4",
-        "x-ms-request-id": "9db3488a-401f-0028-1afa-859789000000",
+        "Date": "Mon, 21 Sep 2020 06:23:43 GMT",
+        "Server": [
+          "Windows-Azure-HDFS/1.0",
+          "Microsoft-HTTPAPI/2.0"
+        ],
+        "x-ms-client-request-id": "3a0cb338-52d7-90bf-2120-ac017e65d4ed",
+        "x-ms-request-id": "98a11357-101f-009c-2edf-8fe0c6000000",
         "x-ms-request-server-encrypted": "true",
         "x-ms-version": "2020-02-10"
       },
       "ResponseBody": []
     },
     {
-      "RequestUri": "http://gen1gen2domain1.dfs.core.windows.net/test-filesystem-da9c261d-4cde-1726-7e05-de188fbe3a17/test-file-6f30c2a9-ccdf-b8cb-b39f-a838f22e3930?action=flush\u0026position=1024",
+      "RequestUri": "https://seannsecanary.dfs.core.windows.net/test-filesystem-a1ac7a94-9ed3-ef73-d64e-7edcf982bb01/test-file-35390a0d-aab4-1b67-d054-5606c3d2dd6f?action=flush\u0026position=1024",
       "RequestMethod": "PATCH",
       "RequestHeaders": {
         "Authorization": "Sanitized",
         "Content-Length": "0",
-        "traceparent": "00-6998405a6e23154ea98878728c4241e2-56ab7caa000e9947-00",
-        "User-Agent": [
-          "azsdk-net-Storage.Files.DataLake/12.5.0-alpha.20200908.1",
-          "(.NET Core 4.6.29130.01; Microsoft Windows 10.0.19041 )"
-        ],
-        "x-ms-client-request-id": "33144a5b-964c-9fc2-f1fb-b5babb1d921f",
-        "x-ms-date": "Tue, 08 Sep 2020 16:09:48 GMT",
+        "traceparent": "00-d8d4fe20b0cd76488e6dd9322eb40f53-560a3ff888105b4c-00",
+        "User-Agent": [
+          "azsdk-net-Storage.Files.DataLake/12.5.0-alpha.20200921.1",
+          "(.NET Core 4.6.29220.03; Microsoft Windows 10.0.19041 )"
+        ],
+        "x-ms-client-request-id": "a052c146-f213-8d7e-ff54-a041e7ab840b",
+        "x-ms-date": "Mon, 21 Sep 2020 06:23:43 GMT",
         "x-ms-return-client-request-id": "true",
         "x-ms-version": "2020-02-10"
       },
@@ -128,34 +118,34 @@
       "StatusCode": 200,
       "ResponseHeaders": {
         "Content-Length": "0",
-        "Date": "Tue, 08 Sep 2020 16:09:47 GMT",
-        "ETag": "\u00220x8D854119C322404\u0022",
-        "Last-Modified": "Tue, 08 Sep 2020 16:09:48 GMT",
-        "Server": [
-          "Windows-Azure-HDFS/1.0",
-          "Microsoft-HTTPAPI/2.0"
-        ],
-        "x-ms-client-request-id": "33144a5b-964c-9fc2-f1fb-b5babb1d921f",
-        "x-ms-request-id": "9db3488b-401f-0028-1bfa-859789000000",
+        "Date": "Mon, 21 Sep 2020 06:23:43 GMT",
+        "ETag": "\u00220x8D85DF6E406811B\u0022",
+        "Last-Modified": "Mon, 21 Sep 2020 06:23:44 GMT",
+        "Server": [
+          "Windows-Azure-HDFS/1.0",
+          "Microsoft-HTTPAPI/2.0"
+        ],
+        "x-ms-client-request-id": "a052c146-f213-8d7e-ff54-a041e7ab840b",
+        "x-ms-request-id": "98a1135a-101f-009c-31df-8fe0c6000000",
         "x-ms-request-server-encrypted": "false",
         "x-ms-version": "2020-02-10"
       },
       "ResponseBody": []
     },
     {
-      "RequestUri": "http://gen1gen2domain1.blob.core.windows.net/test-filesystem-da9c261d-4cde-1726-7e05-de188fbe3a17/test-file-6f30c2a9-ccdf-b8cb-b39f-a838f22e3930",
+      "RequestUri": "https://seannsecanary.blob.core.windows.net/test-filesystem-a1ac7a94-9ed3-ef73-d64e-7edcf982bb01/test-file-35390a0d-aab4-1b67-d054-5606c3d2dd6f",
       "RequestMethod": "HEAD",
       "RequestHeaders": {
         "Authorization": "Sanitized",
-        "traceparent": "00-ccba28daaeef3f4599e3b87689871f8b-c28553cb8cefff4f-00",
-        "User-Agent": [
-          "azsdk-net-Storage.Files.DataLake/12.5.0-alpha.20200908.1",
-          "(.NET Core 4.6.29130.01; Microsoft Windows 10.0.19041 )"
-        ],
-        "x-ms-client-request-id": "eb803e34-d72b-5aa7-b92d-ec252ea8a1ab",
-        "x-ms-date": "Tue, 08 Sep 2020 16:09:48 GMT",
-        "x-ms-return-client-request-id": "true",
-        "x-ms-version": "2019-12-12"
+        "traceparent": "00-e4222cf6daa34649a7dc64146e365d6a-3817e90954041b43-00",
+        "User-Agent": [
+          "azsdk-net-Storage.Files.DataLake/12.5.0-alpha.20200921.1",
+          "(.NET Core 4.6.29220.03; Microsoft Windows 10.0.19041 )"
+        ],
+        "x-ms-client-request-id": "bdbba325-3313-49d9-a0f6-10dad3efa572",
+        "x-ms-date": "Mon, 21 Sep 2020 06:23:44 GMT",
+        "x-ms-return-client-request-id": "true",
+        "x-ms-version": "2020-02-10"
       },
       "RequestBody": null,
       "StatusCode": 200,
@@ -163,9 +153,9 @@
         "Accept-Ranges": "bytes",
         "Content-Length": "1024",
         "Content-Type": "application/octet-stream",
-        "Date": "Tue, 08 Sep 2020 16:09:48 GMT",
-        "ETag": "\u00220x8D854119C322404\u0022",
-        "Last-Modified": "Tue, 08 Sep 2020 16:09:48 GMT",
+        "Date": "Mon, 21 Sep 2020 06:23:43 GMT",
+        "ETag": "\u00220x8D85DF6E406811B\u0022",
+        "Last-Modified": "Mon, 21 Sep 2020 06:23:44 GMT",
         "Server": [
           "Windows-Azure-Blob/1.0",
           "Microsoft-HTTPAPI/2.0"
@@ -173,27 +163,27 @@
         "x-ms-access-tier": "Hot",
         "x-ms-access-tier-inferred": "true",
         "x-ms-blob-type": "BlockBlob",
-        "x-ms-client-request-id": "eb803e34-d72b-5aa7-b92d-ec252ea8a1ab",
-        "x-ms-creation-time": "Tue, 08 Sep 2020 16:09:48 GMT",
+        "x-ms-client-request-id": "bdbba325-3313-49d9-a0f6-10dad3efa572",
+        "x-ms-creation-time": "Mon, 21 Sep 2020 06:23:44 GMT",
         "x-ms-lease-state": "available",
         "x-ms-lease-status": "unlocked",
-        "x-ms-request-id": "b8e0496f-601e-00cb-22fa-85f574000000",
+        "x-ms-request-id": "8e1f4d9b-a01e-0052-43df-8f3148000000",
         "x-ms-server-encrypted": "true",
-        "x-ms-version": "2019-12-12"
-      },
-      "ResponseBody": []
-    },
-    {
-      "RequestUri": "http://gen1gen2domain1.blob.core.windows.net/test-filesystem-da9c261d-4cde-1726-7e05-de188fbe3a17/test-file-6f30c2a9-ccdf-b8cb-b39f-a838f22e3930",
+        "x-ms-version": "2020-02-10"
+      },
+      "ResponseBody": []
+    },
+    {
+      "RequestUri": "https://seannsecanary.blob.core.windows.net/test-filesystem-a1ac7a94-9ed3-ef73-d64e-7edcf982bb01/test-file-35390a0d-aab4-1b67-d054-5606c3d2dd6f",
       "RequestMethod": "GET",
       "RequestHeaders": {
         "Authorization": "Sanitized",
         "User-Agent": [
-          "azsdk-net-Storage.Files.DataLake/12.5.0-alpha.20200908.1",
-          "(.NET Core 4.6.29130.01; Microsoft Windows 10.0.19041 )"
-        ],
-        "x-ms-client-request-id": "7c85be87-a69d-7ef3-3b6e-2fb37207c831",
-        "x-ms-date": "Tue, 08 Sep 2020 16:09:48 GMT",
+          "azsdk-net-Storage.Files.DataLake/12.5.0-alpha.20200921.1",
+          "(.NET Core 4.6.29220.03; Microsoft Windows 10.0.19041 )"
+        ],
+        "x-ms-client-request-id": "441b7306-c7ef-ccf7-bc0e-7f0e536bf192",
+        "x-ms-date": "Mon, 21 Sep 2020 06:23:44 GMT",
         "x-ms-range": "bytes=0-4194303",
         "x-ms-return-client-request-id": "true",
         "x-ms-version": "2020-02-10"
@@ -205,69 +195,69 @@
         "Content-Length": "1024",
         "Content-Range": "bytes 0-1023/1024",
         "Content-Type": "application/octet-stream",
-        "Date": "Tue, 08 Sep 2020 16:09:48 GMT",
-        "ETag": "\u00220x8D854119C322404\u0022",
-        "Last-Modified": "Tue, 08 Sep 2020 16:09:48 GMT",
+        "Date": "Mon, 21 Sep 2020 06:23:43 GMT",
+        "ETag": "\u00220x8D85DF6E406811B\u0022",
+        "Last-Modified": "Mon, 21 Sep 2020 06:23:44 GMT",
         "Server": [
           "Windows-Azure-Blob/1.0",
           "Microsoft-HTTPAPI/2.0"
         ],
         "x-ms-blob-type": "BlockBlob",
-        "x-ms-client-request-id": "7c85be87-a69d-7ef3-3b6e-2fb37207c831",
-        "x-ms-creation-time": "Tue, 08 Sep 2020 16:09:48 GMT",
+        "x-ms-client-request-id": "441b7306-c7ef-ccf7-bc0e-7f0e536bf192",
+        "x-ms-creation-time": "Mon, 21 Sep 2020 06:23:44 GMT",
         "x-ms-lease-state": "available",
         "x-ms-lease-status": "unlocked",
-        "x-ms-request-id": "b8e04976-601e-00cb-28fa-85f574000000",
+        "x-ms-request-id": "8e1f4dc8-a01e-0052-6edf-8f3148000000",
         "x-ms-server-encrypted": "true",
         "x-ms-version": "2020-02-10"
       },
-      "ResponseBody": "GbH5TcR2YY2u0qoHLL0LdKy0ThsdfE1SdkEQFiur\u002B730B5xAxKzgMmCjwQwhw4z1lDOLPd8dE51jp9eDZktiAtbtEiUhyrD/1By7ebpAMLO0GoH3IL7d1/P\u002B3RzVXcsUQL82NLBm1MmDjGnCYZniInYkzkvKauIXDzsxIuyUKXZRpzn7CvwCTUa3dJNVGnZZHLqlsY5/StbdHiR1NbLc72Lycbpg5xh6IYAFEvZOwvTF2AYy7njo0VxiHuzXjBiT24UxY6m7\u002BTSiK48OejjgjlswsFysqgDqCaBd/cgropRncTdwHV5LCd/Rj8Po2Vckgo\u002BQp9y75zCER1kIXftsdoj7pggBb3H95Kd92hs9ATBJOXs4m/q4q4oG69YFQ6vkZRg67TNPIxMek8I1PgwUR0UpvySAM9uOQ/p9\u002BoOb96H7mXUDAxT8\u002BhVnGgg3gm198qSQ3IOHYzE9rKo40SmPg5shOqSWEUQxLMUOGBnSVsCM/wjfChsdczVExldqwyjs2JZtFkjJ5\u002BBfX6\u002B\u002BeEsYalXpq9Egr3l/A8ZuUkvtx2mcIT\u002BCZT93wxgnf6tsX/vpK1sBgBdXyygd7ROCWpSVcphFIlYMlQUVcui4\u002BS/NE6TLhCfv60ZRRFYWZXgs9WmEkg0TJjyk3ZVW6w4vntL5T9lut9VtpYdR9N0A9TCM6H1\u002BNGYiuu1nJqeRmf84IaaDHRWevj2TFu2GwTFfo\u002BhkyQKQsGlr1pXsBpAu2wuHGNI2fNgb7So/6h55nPi7CIK/LM/9p3A8F0eAsretZTrh/6leKCcQSdvYUcZL8jqcMf0Ob688iXBi\u002BWWQmjtykYXjl51PXOBbr\u002BLzJFaq8SUM44G6n/aLpXU4/C7Bf6\u002BgZb9AZ1qcTdUcsr/MSGUatwhAhLa6uPKPV/IoFl\u002BymTAzU7\u002BWaonKcJarnew2v1wPHkUlgfv45a3MsRBodDZ1ahiPmPSmhE1\u002BdRMfDhsGWZiVGPgajBc1O20Sybl5YvtgNjPTpidnaZn3pwzn2NeRxld40lw9W90BWl2Hk7uUBRMYv9joM7JwLa5eIuULTmKWgAJhAY\u002BfIttV0kvJ4NXeY6L4zhn/qZOlB6Su3jj39Qz68RO4MgODeZz8kmBmp03YgL9DE39JltZvvPnr8UOjXd0/z\u002B/CJjCedVV8AhcyPmBX1V54tOKNsVo9SHYKmIhZWTSDJ9deFlqOpJ0qzJS\u002BPX2ZkxvlKqn7sR2Uhd25lNzNI6njrhaI\u002Bb8E6g9EY\u002BXGfgv4cAVscy\u002BKiHa6yZF81BDAXKjq245nEJlb4D\u002BZtk44zQbSwSPXYK95WCagzi8uiBX/gwY826J8kV9rEJPv8dEngfuKqRPt6fz4cYNox0JpLQ=="
-    },
-    {
-      "RequestUri": "http://gen1gen2domain1.dfs.core.windows.net/test-filesystem-da9c261d-4cde-1726-7e05-de188fbe3a17/test-file-6f30c2a9-ccdf-b8cb-b39f-a838f22e3930?action=append\u0026position=1024",
+      "ResponseBody": "4b10L54BXUlgQzV039SIq371kgYtNwy9YcfpTwmXI0A0KfQRKh5GC63w1XB08zz8y6uHzT/XQqmxt83WGA4/yB/1P7Xgd4Bgr4dZPGKcSG6L7YReD1YAXOdLYHNQb/OesQxQf7OGG1QqJx64fgVGFW9fSyqJ4LnJ9eLNlRYNEECTuotWS8i6BNEwM\u002Bg4R97hBEsE8CTJFdBSh4nQuIY9HRbeJcR678mmpEZYWa3Rka0E65DKCB8byqW6BMM/6UxL8hXRWSIaZxSBXkzecLsigPbczM31chX3wlsev\u002BsFZ7r6DGaXADeL6oR7SarTPVnpl4PNYh1\u002BVn8A2pfH\u002B6cpe/aR42NVioC\u002BUOFIeSlqI4QBNCdnOASce7bmlyafxO/dUs2zQVn1lA0DDhE8Nt1WlrYTxcZ/wUPy9GitbvNaH4zyayZctuIqDKAaZCnyYETZkAFvjP4oXZCJwUzxRyUZqO\u002BFSsu2\u002BeDU6LklZF0ZAJQj1N7y6pKOyQ2W0/WVOcR6ALs6bRZ5Ipcgm6NFAvgzb8C4zXNHJ71c9oC9ICbrP6/0q2Oh35N9qbFG0U/uSMYVYmM03GtRMtn\u002B3XaVvAJxNVv0UFeUko8tOyTBAFZtba66qL3CtmJEo3iKowIc5\u002B2v1Zvz\u002BvdugM/TBqFHkDGDkG/I2xRErn/5sK3eCu\u002BNEVM2Eiq6enO2Syfu7rDB/RJGBhOSVAvYaicc\u002BkpJkHXfRfVNEH4GyRb8EZDsVr/PN7KalwPc\u002B7xIXqcDnn8pbLuxDqm6dOyUPz39lkJ76xRnTcKXrvhyA0o4BbLWAyqW06TUO0cWFMPGBlfF32V6zHKTm1C8kb3DPwtegW46vjwSZsKdprDMUTn\u002B0aigrCPkvjk/Qmfa2UHnEfs7t5JVi0gbs3mi3CXBxkoXvcAVIpLnecM1\u002BnvVOIyBtpS0kJmmqUVghfmqQuITfXscwhyB0u9pVD3PH5DMRXrsISWQDTaxcRN6tJ2ZPDfhInz/uHVw/\u002BSlSzxb14q0lD9\u002BviG8gnBFalEIBh1RzxcG7vwTzI0EfCFB6sH5VpmJxSBeG34WJJ8Muk0kZ/jGVHslVOmNoMexeUL/epiuSxS3f0H98rSY8MldBxI/4BQoe5VG1AGw\u002ByRZrKE8FqkHXW45bOi3yGLHjGQfMJm0cpkt1/8CaHcTB4QcpEUTXNofVqmkBXMrcLIzfkidkMuLpDkHDj6qBPX2JmRkmyQctC\u002BKANnvD20lAmZMzukudne4kf8LC06bdVG0rd8Ox9SOF8oYEpDxm5XM4gzXXTULx7DtqwokEKjh7oqHO2GNFjqRvrcfFmPmx/VqPylBwxccqOYvIBzKaQYiNiQFamAzP8vRRp9\u002B7LFMBw=="
+    },
+    {
+      "RequestUri": "https://seannsecanary.dfs.core.windows.net/test-filesystem-a1ac7a94-9ed3-ef73-d64e-7edcf982bb01/test-file-35390a0d-aab4-1b67-d054-5606c3d2dd6f?action=append\u0026position=1024",
       "RequestMethod": "PATCH",
       "RequestHeaders": {
         "Authorization": "Sanitized",
         "Content-Length": "1024",
-        "traceparent": "00-d961bea89394ca4382a4f3ee184d9d60-a19553d9e0c73444-00",
-        "User-Agent": [
-          "azsdk-net-Storage.Files.DataLake/12.5.0-alpha.20200908.1",
-          "(.NET Core 4.6.29130.01; Microsoft Windows 10.0.19041 )"
-        ],
-        "x-ms-client-request-id": "6f9e604c-2422-a00e-bdfa-1bf262998816",
-        "x-ms-date": "Tue, 08 Sep 2020 16:09:48 GMT",
-        "x-ms-return-client-request-id": "true",
-        "x-ms-version": "2020-02-10"
-      },
-      "RequestBody": "WCmaM0j78mRVL8NsTxyKZlR4TDSk3gIRmglDah8UyR0B4zrFVp7fhgkmU\u002BMpfK3c5hwTTvU1iXkniJg\u002Bt4dEQWamamzhxA\u002B1mcYqfose5x1cZ4MDAXony1rAns4Goc6B4RJ9gxFA\u002BiEMXbUvCwvuCKB64VADQUDrfp4SICZBr/f4qJx4oWQMG21h96PF98BP0pYti799faDSkgVzLtn7yq69N2JudmY8bsXjoUqcJobew06QFCM4eir7pg9eme2TZiz1B8Be4Fsv8B36mttWNWt\u002BlGuKa7aKhb03cs9X3dXYTzsdpx/FgOLyYCMGPd9OpXGj4ASBCPp2a4EDJm2M2BNHIUugOI5MuBSJlwqSg0fd6c1es/3RV0dBpzudwlp0ZogQvxyUrmziVyfv\u002BHDv4\u002Bg5JTygLSUVdsoDX5FSrva6FDGCgsQrSTpge1vV4V7WUcNTZJwd1Dhj\u002BkhRkE/aj6gxNeQ/bWEkDdwCP7HJQJRsLA3O/0pZnT/4Hod72rjrheyyo6x6l\u002BNhL1bAGpSGmrqz5WNBDJBe2JekRk7aqDIjF7rFFpzo8ZUqbM/zmIKrcoTMx/VVqXlbU8sU1lGVh4YjnQPawIMey/POF6DAa0AV\u002BdTJDuE9zW1AacLR0xpEleRIz/p\u002B0LEBrvsBh5LYm\u002BiK/918y3ml5s\u002BWmVfATfjYiYK7d5xFligjyF/lO0baaM7aRtM9x8lro\u002Bgq6DdaQGADKf0QHCNMRGm1WQMZwKuJuzGI5gclm8K4UNSzG63xyYf/4hJJykurjgFpiG7GUeM9oSwF0VpZ3o46WMtPmCm8w5B8Gt2YP/Hl3VcFuxJU8v/xdXqA6/cspQOEDnGAXPXXrcTdSTcFpGE7IPQCUyJ75mbMXSKvO9iYT3TZFDB/ZYBhLg1OdqjI69EYRcsCKVHhCSgLs/7SKHLrRfrCK48wu7pzoSUVLG\u002B\u002BBHJRlvUNlSYj\u002BAsIdLGCjwWbYjGuBsBB54oQj4gsy9y4Ta\u002BMgZF93q/TnjKEKEcI8BIfeco\u002BEP6xEK9q/Aad9i0vTyYC9g10HYSB2meOvL5DB552DFESeT2x2nDiEuGpNagFVNkgBvoEq1tFvTWWI1PwJ/VnJ\u002BrbHdXpURudkQui16S/iGjlIgGkcmD2zLwHGrcc8ursQQ69KjcDN7XeZhpQo\u002BWR15rrCgX0w7WJ5VAZ4TZkgZ8gtpWWAV4w4utLxQxGpSjWdkIcMOfl\u002BH5ZNEXm6lV\u002BeuR7L\u002B1Q\u002BtY8uigZqP2oQj8oQmrzR1C3Or0XPcwZSveVzEsny3U7hnxs4HW/y1CAsPEFvqfrizKUw/QvOL0JI3AwhNuygXfJ7Lzuh2fa\u002BG9tlo3aE4tQqkEZkweBC02/Yg==",
+        "traceparent": "00-1da7ebc80686954493bc1dfa0febeee7-2bf0995c01263947-00",
+        "User-Agent": [
+          "azsdk-net-Storage.Files.DataLake/12.5.0-alpha.20200921.1",
+          "(.NET Core 4.6.29220.03; Microsoft Windows 10.0.19041 )"
+        ],
+        "x-ms-client-request-id": "5fd3018e-61d4-9e82-2903-ee8d5af78f10",
+        "x-ms-date": "Mon, 21 Sep 2020 06:23:44 GMT",
+        "x-ms-return-client-request-id": "true",
+        "x-ms-version": "2020-02-10"
+      },
+      "RequestBody": "5BW60X6gK3Nrknte9R7HVLD83z/hXZU2AF5wfXidvDTiGTi1rzWjlviS/s244NWyfkrN79ENJYZ/hNEgL637zdZGfNvmEqV6WUlGT17Ifh\u002BIvf8tz8xj1PSxNStkgmZKljD2cWT5zGylU5WIx9Yotwaxl3Kuzv4J46fnNdx6Ftbi\u002B7gt0Qy7j/GSh3w22g0diH4ls\u002Bv0nMgy7I69EZaPKzy/psse\u002BuX59geAHEaB0wiZyqxeVWPr7V/v\u002B\u002BR\u002B/X5aA1w/dzRB/46YK7zjc4CCsRmFI0fpMdXZ1LhsL/8Be/iJJhjpQVvTV8seximmB3nfbErL\u002BNo2cNKGZqN81c\u002BOlq/DWU1nmW\u002B9sct7y2qsMsw\u002BjMK1NoMeUrVGYtu4V4L7kC964q0seNPaDUYOu6Vn2jPXPUgN2WAspQaYIDaTBVlJgDo7MlAeEhTu2ig8D5cP34io4Ro57rbOTT2nk1edRwftxTpqK6jjuCo0Hv448JVuiECt6yQ/D5KDbOQSd368UZMhT0pdpbPgxCjvBc\u002B4ll2nOAsX71virbao5r7D0EGsd8xrFqFLEeKNzSb8UArCy9aHaj9ypWE3PqGUtL70HPTnQ40CTH\u002B7XCYoiSI05lyr5RvoPGUCOdJrM9j/t1wkmLEyFA18wH9Xyw4YSRs/AldE6M\u002BjDN\u002BO5Qm7lximvKXJBPFwAdJPLyWbkXFX6e\u002B2KzCBus\u002BNgYzRpC8DwChmsA5pT0UqzgCF9bipB3tuNvsaBGvnJQHWO4Nln12iTG79NeBi7pqpjFwv\u002B8UW5HkQYm0z6Ly8fooNkhPCxS\u002Bj46lKrNKaDEdhcHgPtyo8v1cJVDzvbmOyQLZVVVuH58ctjBgczDindlYl0nhErcdg0dO8uHDys3RGl2sbRLfs2omw4SsRH/MfYt3myZvrbpLv9YOIyi9WO9ij1TTMizGfOfjuk8ybTrHgnFWTDOrYWynZLE8zYw9aWaVSbUm/U9esR4\u002Bj/NrGU6bSqC7Zwy/uy3oK8l7hbNXplDkmSeFnIEl\u002B5sRaNV5PEtmpYLvhgJZ2ZKLPtGB4ytu6umigoArEa4fkW91qk5Ycu\u002BCFOAsaCBOjr\u002BQ\u002Bl2zpBRvpoHr2rnHO5PQ0/CW5DNAMsvl/85LPoLJV/fAlhdMb\u002B1bBgPMbJQxut1MX5Qvt6qMUMuVyaRKIGgDIobGAqV4gGQDP94vc8Y3sETw/uLqmZxJNEFPuqJJEOGXzUoRb7Q309swLHvIXOEFYhVjWSWJFITmeM5gLMnBui78l6J4IkSMuSsHtm0kfNdgRliI6bu4DrTFLvbp16cRbnZMz8U\u002BjT/Q0p/6gV4bwfv2/\u002BZtOMx3QIjptvNNpuWH9kf217EOJbkYtBcbwYg==",
       "StatusCode": 202,
       "ResponseHeaders": {
         "Content-Length": "0",
-        "Date": "Tue, 08 Sep 2020 16:09:47 GMT",
-        "Server": [
-          "Windows-Azure-HDFS/1.0",
-          "Microsoft-HTTPAPI/2.0"
-        ],
-        "x-ms-client-request-id": "6f9e604c-2422-a00e-bdfa-1bf262998816",
-        "x-ms-request-id": "9db3488c-401f-0028-1cfa-859789000000",
+        "Date": "Mon, 21 Sep 2020 06:23:44 GMT",
+        "Server": [
+          "Windows-Azure-HDFS/1.0",
+          "Microsoft-HTTPAPI/2.0"
+        ],
+        "x-ms-client-request-id": "5fd3018e-61d4-9e82-2903-ee8d5af78f10",
+        "x-ms-request-id": "98a11380-101f-009c-56df-8fe0c6000000",
         "x-ms-request-server-encrypted": "true",
         "x-ms-version": "2020-02-10"
       },
       "ResponseBody": []
     },
     {
-      "RequestUri": "http://gen1gen2domain1.dfs.core.windows.net/test-filesystem-da9c261d-4cde-1726-7e05-de188fbe3a17/test-file-6f30c2a9-ccdf-b8cb-b39f-a838f22e3930?action=flush\u0026position=2048",
+      "RequestUri": "https://seannsecanary.dfs.core.windows.net/test-filesystem-a1ac7a94-9ed3-ef73-d64e-7edcf982bb01/test-file-35390a0d-aab4-1b67-d054-5606c3d2dd6f?action=flush\u0026position=2048",
       "RequestMethod": "PATCH",
       "RequestHeaders": {
         "Authorization": "Sanitized",
         "Content-Length": "0",
-        "traceparent": "00-72d9913691e4634595e5623995bf9489-2a6dfc95933ff54a-00",
-        "User-Agent": [
-          "azsdk-net-Storage.Files.DataLake/12.5.0-alpha.20200908.1",
-          "(.NET Core 4.6.29130.01; Microsoft Windows 10.0.19041 )"
-        ],
-        "x-ms-client-request-id": "12666629-5868-d70f-c8e9-50f202a24058",
-        "x-ms-date": "Tue, 08 Sep 2020 16:09:49 GMT",
+        "traceparent": "00-d5c7ea8b11c3ba45806deee1793e519b-5d63566c11039f41-00",
+        "User-Agent": [
+          "azsdk-net-Storage.Files.DataLake/12.5.0-alpha.20200921.1",
+          "(.NET Core 4.6.29220.03; Microsoft Windows 10.0.19041 )"
+        ],
+        "x-ms-client-request-id": "517f709b-9297-77be-27e9-db1eb402f1a6",
+        "x-ms-date": "Mon, 21 Sep 2020 06:23:44 GMT",
         "x-ms-return-client-request-id": "true",
         "x-ms-version": "2020-02-10"
       },
@@ -275,31 +265,31 @@
       "StatusCode": 200,
       "ResponseHeaders": {
         "Content-Length": "0",
-        "Date": "Tue, 08 Sep 2020 16:09:48 GMT",
-        "ETag": "\u00220x8D854119C89A3B9\u0022",
-        "Last-Modified": "Tue, 08 Sep 2020 16:09:49 GMT",
-        "Server": [
-          "Windows-Azure-HDFS/1.0",
-          "Microsoft-HTTPAPI/2.0"
-        ],
-        "x-ms-client-request-id": "12666629-5868-d70f-c8e9-50f202a24058",
-        "x-ms-request-id": "9db3488d-401f-0028-1dfa-859789000000",
+        "Date": "Mon, 21 Sep 2020 06:23:44 GMT",
+        "ETag": "\u00220x8D85DF6E447EC95\u0022",
+        "Last-Modified": "Mon, 21 Sep 2020 06:23:44 GMT",
+        "Server": [
+          "Windows-Azure-HDFS/1.0",
+          "Microsoft-HTTPAPI/2.0"
+        ],
+        "x-ms-client-request-id": "517f709b-9297-77be-27e9-db1eb402f1a6",
+        "x-ms-request-id": "98a11381-101f-009c-57df-8fe0c6000000",
         "x-ms-request-server-encrypted": "false",
         "x-ms-version": "2020-02-10"
       },
       "ResponseBody": []
     },
     {
-      "RequestUri": "http://gen1gen2domain1.blob.core.windows.net/test-filesystem-da9c261d-4cde-1726-7e05-de188fbe3a17/test-file-6f30c2a9-ccdf-b8cb-b39f-a838f22e3930",
+      "RequestUri": "https://seannsecanary.blob.core.windows.net/test-filesystem-a1ac7a94-9ed3-ef73-d64e-7edcf982bb01/test-file-35390a0d-aab4-1b67-d054-5606c3d2dd6f",
       "RequestMethod": "HEAD",
       "RequestHeaders": {
         "Authorization": "Sanitized",
         "User-Agent": [
-          "azsdk-net-Storage.Files.DataLake/12.5.0-alpha.20200908.1",
-          "(.NET Core 4.6.29130.01; Microsoft Windows 10.0.19041 )"
-        ],
-        "x-ms-client-request-id": "fbc8d8fb-7633-fdae-18db-767c82ae6686",
-        "x-ms-date": "Tue, 08 Sep 2020 16:09:49 GMT",
+          "azsdk-net-Storage.Files.DataLake/12.5.0-alpha.20200921.1",
+          "(.NET Core 4.6.29220.03; Microsoft Windows 10.0.19041 )"
+        ],
+        "x-ms-client-request-id": "e9f2774c-3d77-0978-cc42-032087ceafe0",
+        "x-ms-date": "Mon, 21 Sep 2020 06:23:44 GMT",
         "x-ms-return-client-request-id": "true",
         "x-ms-version": "2020-02-10"
       },
@@ -309,9 +299,9 @@
         "Accept-Ranges": "bytes",
         "Content-Length": "2048",
         "Content-Type": "application/octet-stream",
-        "Date": "Tue, 08 Sep 2020 16:09:49 GMT",
-        "ETag": "\u00220x8D854119C89A3B9\u0022",
-        "Last-Modified": "Tue, 08 Sep 2020 16:09:49 GMT",
+        "Date": "Mon, 21 Sep 2020 06:23:43 GMT",
+        "ETag": "\u00220x8D85DF6E447EC95\u0022",
+        "Last-Modified": "Mon, 21 Sep 2020 06:23:44 GMT",
         "Server": [
           "Windows-Azure-Blob/1.0",
           "Microsoft-HTTPAPI/2.0"
@@ -319,27 +309,27 @@
         "x-ms-access-tier": "Hot",
         "x-ms-access-tier-inferred": "true",
         "x-ms-blob-type": "BlockBlob",
-        "x-ms-client-request-id": "fbc8d8fb-7633-fdae-18db-767c82ae6686",
-        "x-ms-creation-time": "Tue, 08 Sep 2020 16:09:48 GMT",
+        "x-ms-client-request-id": "e9f2774c-3d77-0978-cc42-032087ceafe0",
+        "x-ms-creation-time": "Mon, 21 Sep 2020 06:23:44 GMT",
         "x-ms-lease-state": "available",
         "x-ms-lease-status": "unlocked",
-        "x-ms-request-id": "b8e0499c-601e-00cb-42fa-85f574000000",
+        "x-ms-request-id": "8e1f4df6-a01e-0052-18df-8f3148000000",
         "x-ms-server-encrypted": "true",
         "x-ms-version": "2020-02-10"
       },
       "ResponseBody": []
     },
     {
-      "RequestUri": "http://gen1gen2domain1.blob.core.windows.net/test-filesystem-da9c261d-4cde-1726-7e05-de188fbe3a17/test-file-6f30c2a9-ccdf-b8cb-b39f-a838f22e3930",
+      "RequestUri": "https://seannsecanary.blob.core.windows.net/test-filesystem-a1ac7a94-9ed3-ef73-d64e-7edcf982bb01/test-file-35390a0d-aab4-1b67-d054-5606c3d2dd6f",
       "RequestMethod": "GET",
       "RequestHeaders": {
         "Authorization": "Sanitized",
         "User-Agent": [
-          "azsdk-net-Storage.Files.DataLake/12.5.0-alpha.20200908.1",
-          "(.NET Core 4.6.29130.01; Microsoft Windows 10.0.19041 )"
-        ],
-        "x-ms-client-request-id": "2af67822-44d9-8525-08bb-3f6a8fe5f712",
-        "x-ms-date": "Tue, 08 Sep 2020 16:09:49 GMT",
+          "azsdk-net-Storage.Files.DataLake/12.5.0-alpha.20200921.1",
+          "(.NET Core 4.6.29220.03; Microsoft Windows 10.0.19041 )"
+        ],
+        "x-ms-client-request-id": "3cd223d0-080f-0b2e-b9e0-bd4844e4a346",
+        "x-ms-date": "Mon, 21 Sep 2020 06:23:44 GMT",
         "x-ms-range": "bytes=1024-4195327",
         "x-ms-return-client-request-id": "true",
         "x-ms-version": "2020-02-10"
@@ -351,36 +341,36 @@
         "Content-Length": "1024",
         "Content-Range": "bytes 1024-2047/2048",
         "Content-Type": "application/octet-stream",
-        "Date": "Tue, 08 Sep 2020 16:09:49 GMT",
-        "ETag": "\u00220x8D854119C89A3B9\u0022",
-        "Last-Modified": "Tue, 08 Sep 2020 16:09:49 GMT",
+        "Date": "Mon, 21 Sep 2020 06:23:43 GMT",
+        "ETag": "\u00220x8D85DF6E447EC95\u0022",
+        "Last-Modified": "Mon, 21 Sep 2020 06:23:44 GMT",
         "Server": [
           "Windows-Azure-Blob/1.0",
           "Microsoft-HTTPAPI/2.0"
         ],
         "x-ms-blob-type": "BlockBlob",
-        "x-ms-client-request-id": "2af67822-44d9-8525-08bb-3f6a8fe5f712",
-        "x-ms-creation-time": "Tue, 08 Sep 2020 16:09:48 GMT",
+        "x-ms-client-request-id": "3cd223d0-080f-0b2e-b9e0-bd4844e4a346",
+        "x-ms-creation-time": "Mon, 21 Sep 2020 06:23:44 GMT",
         "x-ms-lease-state": "available",
         "x-ms-lease-status": "unlocked",
-        "x-ms-request-id": "b8e049a7-601e-00cb-4bfa-85f574000000",
+        "x-ms-request-id": "8e1f4e04-a01e-0052-26df-8f3148000000",
         "x-ms-server-encrypted": "true",
         "x-ms-version": "2020-02-10"
       },
-      "ResponseBody": "WCmaM0j78mRVL8NsTxyKZlR4TDSk3gIRmglDah8UyR0B4zrFVp7fhgkmU\u002BMpfK3c5hwTTvU1iXkniJg\u002Bt4dEQWamamzhxA\u002B1mcYqfose5x1cZ4MDAXony1rAns4Goc6B4RJ9gxFA\u002BiEMXbUvCwvuCKB64VADQUDrfp4SICZBr/f4qJx4oWQMG21h96PF98BP0pYti799faDSkgVzLtn7yq69N2JudmY8bsXjoUqcJobew06QFCM4eir7pg9eme2TZiz1B8Be4Fsv8B36mttWNWt\u002BlGuKa7aKhb03cs9X3dXYTzsdpx/FgOLyYCMGPd9OpXGj4ASBCPp2a4EDJm2M2BNHIUugOI5MuBSJlwqSg0fd6c1es/3RV0dBpzudwlp0ZogQvxyUrmziVyfv\u002BHDv4\u002Bg5JTygLSUVdsoDX5FSrva6FDGCgsQrSTpge1vV4V7WUcNTZJwd1Dhj\u002BkhRkE/aj6gxNeQ/bWEkDdwCP7HJQJRsLA3O/0pZnT/4Hod72rjrheyyo6x6l\u002BNhL1bAGpSGmrqz5WNBDJBe2JekRk7aqDIjF7rFFpzo8ZUqbM/zmIKrcoTMx/VVqXlbU8sU1lGVh4YjnQPawIMey/POF6DAa0AV\u002BdTJDuE9zW1AacLR0xpEleRIz/p\u002B0LEBrvsBh5LYm\u002BiK/918y3ml5s\u002BWmVfATfjYiYK7d5xFligjyF/lO0baaM7aRtM9x8lro\u002Bgq6DdaQGADKf0QHCNMRGm1WQMZwKuJuzGI5gclm8K4UNSzG63xyYf/4hJJykurjgFpiG7GUeM9oSwF0VpZ3o46WMtPmCm8w5B8Gt2YP/Hl3VcFuxJU8v/xdXqA6/cspQOEDnGAXPXXrcTdSTcFpGE7IPQCUyJ75mbMXSKvO9iYT3TZFDB/ZYBhLg1OdqjI69EYRcsCKVHhCSgLs/7SKHLrRfrCK48wu7pzoSUVLG\u002B\u002BBHJRlvUNlSYj\u002BAsIdLGCjwWbYjGuBsBB54oQj4gsy9y4Ta\u002BMgZF93q/TnjKEKEcI8BIfeco\u002BEP6xEK9q/Aad9i0vTyYC9g10HYSB2meOvL5DB552DFESeT2x2nDiEuGpNagFVNkgBvoEq1tFvTWWI1PwJ/VnJ\u002BrbHdXpURudkQui16S/iGjlIgGkcmD2zLwHGrcc8ursQQ69KjcDN7XeZhpQo\u002BWR15rrCgX0w7WJ5VAZ4TZkgZ8gtpWWAV4w4utLxQxGpSjWdkIcMOfl\u002BH5ZNEXm6lV\u002BeuR7L\u002B1Q\u002BtY8uigZqP2oQj8oQmrzR1C3Or0XPcwZSveVzEsny3U7hnxs4HW/y1CAsPEFvqfrizKUw/QvOL0JI3AwhNuygXfJ7Lzuh2fa\u002BG9tlo3aE4tQqkEZkweBC02/Yg=="
-    },
-    {
-      "RequestUri": "http://gen1gen2domain1.blob.core.windows.net/test-filesystem-da9c261d-4cde-1726-7e05-de188fbe3a17?restype=container",
+      "ResponseBody": "5BW60X6gK3Nrknte9R7HVLD83z/hXZU2AF5wfXidvDTiGTi1rzWjlviS/s244NWyfkrN79ENJYZ/hNEgL637zdZGfNvmEqV6WUlGT17Ifh\u002BIvf8tz8xj1PSxNStkgmZKljD2cWT5zGylU5WIx9Yotwaxl3Kuzv4J46fnNdx6Ftbi\u002B7gt0Qy7j/GSh3w22g0diH4ls\u002Bv0nMgy7I69EZaPKzy/psse\u002BuX59geAHEaB0wiZyqxeVWPr7V/v\u002B\u002BR\u002B/X5aA1w/dzRB/46YK7zjc4CCsRmFI0fpMdXZ1LhsL/8Be/iJJhjpQVvTV8seximmB3nfbErL\u002BNo2cNKGZqN81c\u002BOlq/DWU1nmW\u002B9sct7y2qsMsw\u002BjMK1NoMeUrVGYtu4V4L7kC964q0seNPaDUYOu6Vn2jPXPUgN2WAspQaYIDaTBVlJgDo7MlAeEhTu2ig8D5cP34io4Ro57rbOTT2nk1edRwftxTpqK6jjuCo0Hv448JVuiECt6yQ/D5KDbOQSd368UZMhT0pdpbPgxCjvBc\u002B4ll2nOAsX71virbao5r7D0EGsd8xrFqFLEeKNzSb8UArCy9aHaj9ypWE3PqGUtL70HPTnQ40CTH\u002B7XCYoiSI05lyr5RvoPGUCOdJrM9j/t1wkmLEyFA18wH9Xyw4YSRs/AldE6M\u002BjDN\u002BO5Qm7lximvKXJBPFwAdJPLyWbkXFX6e\u002B2KzCBus\u002BNgYzRpC8DwChmsA5pT0UqzgCF9bipB3tuNvsaBGvnJQHWO4Nln12iTG79NeBi7pqpjFwv\u002B8UW5HkQYm0z6Ly8fooNkhPCxS\u002Bj46lKrNKaDEdhcHgPtyo8v1cJVDzvbmOyQLZVVVuH58ctjBgczDindlYl0nhErcdg0dO8uHDys3RGl2sbRLfs2omw4SsRH/MfYt3myZvrbpLv9YOIyi9WO9ij1TTMizGfOfjuk8ybTrHgnFWTDOrYWynZLE8zYw9aWaVSbUm/U9esR4\u002Bj/NrGU6bSqC7Zwy/uy3oK8l7hbNXplDkmSeFnIEl\u002B5sRaNV5PEtmpYLvhgJZ2ZKLPtGB4ytu6umigoArEa4fkW91qk5Ycu\u002BCFOAsaCBOjr\u002BQ\u002Bl2zpBRvpoHr2rnHO5PQ0/CW5DNAMsvl/85LPoLJV/fAlhdMb\u002B1bBgPMbJQxut1MX5Qvt6qMUMuVyaRKIGgDIobGAqV4gGQDP94vc8Y3sETw/uLqmZxJNEFPuqJJEOGXzUoRb7Q309swLHvIXOEFYhVjWSWJFITmeM5gLMnBui78l6J4IkSMuSsHtm0kfNdgRliI6bu4DrTFLvbp16cRbnZMz8U\u002BjT/Q0p/6gV4bwfv2/\u002BZtOMx3QIjptvNNpuWH9kf217EOJbkYtBcbwYg=="
+    },
+    {
+      "RequestUri": "https://seannsecanary.blob.core.windows.net/test-filesystem-a1ac7a94-9ed3-ef73-d64e-7edcf982bb01?restype=container",
       "RequestMethod": "DELETE",
       "RequestHeaders": {
         "Authorization": "Sanitized",
-        "traceparent": "00-0b18c30d9a7d1247bfdc6543b4e7ef53-14ea573516732e4a-00",
-        "User-Agent": [
-          "azsdk-net-Storage.Files.DataLake/12.5.0-alpha.20200908.1",
-          "(.NET Core 4.6.29130.01; Microsoft Windows 10.0.19041 )"
-        ],
-        "x-ms-client-request-id": "095aa49d-3cb7-5dad-0d97-19726892931e",
-        "x-ms-date": "Tue, 08 Sep 2020 16:09:49 GMT",
+        "traceparent": "00-14ffe895cccfa243a6c603c5048f5b99-52dc57acf2412d47-00",
+        "User-Agent": [
+          "azsdk-net-Storage.Files.DataLake/12.5.0-alpha.20200921.1",
+          "(.NET Core 4.6.29220.03; Microsoft Windows 10.0.19041 )"
+        ],
+        "x-ms-client-request-id": "63504885-73fc-d5d0-d1c1-99a66fa40f87",
+        "x-ms-date": "Mon, 21 Sep 2020 06:23:44 GMT",
         "x-ms-return-client-request-id": "true",
         "x-ms-version": "2020-02-10"
       },
@@ -388,26 +378,20 @@
       "StatusCode": 202,
       "ResponseHeaders": {
         "Content-Length": "0",
-        "Date": "Tue, 08 Sep 2020 16:09:49 GMT",
-        "Server": [
-          "Windows-Azure-Blob/1.0",
-          "Microsoft-HTTPAPI/2.0"
-        ],
-<<<<<<< HEAD
-        "x-ms-client-request-id": "2af67822-44d9-8525-08bb-3f6a8fe5f712",
-        "x-ms-request-id": "b21bedd5-b01e-0082-6f1c-5bd03c000000",
-        "x-ms-version": "2020-02-10"
-=======
-        "x-ms-client-request-id": "095aa49d-3cb7-5dad-0d97-19726892931e",
-        "x-ms-request-id": "b8e049b1-601e-00cb-54fa-85f574000000",
-        "x-ms-version": "2019-12-12"
->>>>>>> 548336e6
+        "Date": "Mon, 21 Sep 2020 06:23:43 GMT",
+        "Server": [
+          "Windows-Azure-Blob/1.0",
+          "Microsoft-HTTPAPI/2.0"
+        ],
+        "x-ms-client-request-id": "63504885-73fc-d5d0-d1c1-99a66fa40f87",
+        "x-ms-request-id": "8e1f4e0e-a01e-0052-2fdf-8f3148000000",
+        "x-ms-version": "2020-02-10"
       },
       "ResponseBody": []
     }
   ],
   "Variables": {
-    "RandomSeed": "955145871",
-    "Storage_TestConfigHierarchicalNamespace": "NamespaceTenant\ngen1gen2domain1\nU2FuaXRpemVk\nhttp://gen1gen2domain1.blob.core.windows.net\nhttp://gen1gen2domain1.file.core.windows.net\nhttp://gen1gen2domain1.queue.core.windows.net\nhttp://gen1gen2domain1.table.core.windows.net\n\n\n\n\nhttp://gen1gen2domain1-secondary.blob.core.windows.net\nhttp://gen1gen2domain1-secondary.file.core.windows.net\nhttp://gen1gen2domain1-secondary.queue.core.windows.net\nhttp://gen1gen2domain1-secondary.table.core.windows.net\nc6b5fe1a-9b59-4975-92c4-d9f728c3c371\nSanitized\n72f988bf-86f1-41af-91ab-2d7cd011db47\nhttps://login.microsoftonline.com/\nCloud\nBlobEndpoint=http://gen1gen2domain1.blob.core.windows.net/;QueueEndpoint=http://gen1gen2domain1.queue.core.windows.net/;FileEndpoint=http://gen1gen2domain1.file.core.windows.net/;BlobSecondaryEndpoint=http://gen1gen2domain1-secondary.blob.core.windows.net/;QueueSecondaryEndpoint=http://gen1gen2domain1-secondary.queue.core.windows.net/;FileSecondaryEndpoint=http://gen1gen2domain1-secondary.file.core.windows.net/;AccountName=gen1gen2domain1;AccountKey=Sanitized\n"
+    "RandomSeed": "1788763182",
+    "Storage_TestConfigHierarchicalNamespace": "NamespaceTenant\nseannsecanary\nU2FuaXRpemVk\nhttps://seannsecanary.blob.core.windows.net\nhttps://seannsecanary.file.core.windows.net\nhttps://seannsecanary.queue.core.windows.net\nhttps://seannsecanary.table.core.windows.net\n\n\n\n\nhttps://seannsecanary-secondary.blob.core.windows.net\nhttps://seannsecanary-secondary.file.core.windows.net\nhttps://seannsecanary-secondary.queue.core.windows.net\nhttps://seannsecanary-secondary.table.core.windows.net\n68390a19-a643-458b-b726-408abf67b4fc\nSanitized\n72f988bf-86f1-41af-91ab-2d7cd011db47\nhttps://login.microsoftonline.com/\nCloud\nBlobEndpoint=https://seannsecanary.blob.core.windows.net/;QueueEndpoint=https://seannsecanary.queue.core.windows.net/;FileEndpoint=https://seannsecanary.file.core.windows.net/;BlobSecondaryEndpoint=https://seannsecanary-secondary.blob.core.windows.net/;QueueSecondaryEndpoint=https://seannsecanary-secondary.queue.core.windows.net/;FileSecondaryEndpoint=https://seannsecanary-secondary.file.core.windows.net/;AccountName=seannsecanary;AccountKey=Sanitized\n"
   }
 }