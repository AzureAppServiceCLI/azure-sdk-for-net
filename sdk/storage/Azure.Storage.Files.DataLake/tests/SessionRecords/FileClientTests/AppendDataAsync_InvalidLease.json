{
  "Entries": [
    {
      "RequestUri": "http://seannsecanary.blob.core.windows.net/test-filesystem-ce8ac271-74ca-c27b-2f0d-914486c53856?restype=container",
      "RequestMethod": "PUT",
      "RequestHeaders": {
        "Authorization": "Sanitized",
        "traceparent": "00-333659e7d1218e43a2a98c5d567ba6bf-79eea496103b414f-00",
        "User-Agent": [
          "azsdk-net-Storage.Files.DataLake/12.1.0-dev.20200403.1",
          "(.NET Core 4.6.28325.01; Microsoft Windows 10.0.18362 )"
        ],
        "x-ms-blob-public-access": "container",
        "x-ms-client-request-id": "bd261bb4-26ef-3d29-9ec0-ff6183c14fe5",
        "x-ms-date": "Fri, 03 Apr 2020 20:58:52 GMT",
        "x-ms-return-client-request-id": "true",
        "x-ms-version": "2019-12-12"
      },
      "RequestBody": null,
      "StatusCode": 201,
      "ResponseHeaders": {
        "Content-Length": "0",
        "Date": "Fri, 03 Apr 2020 20:58:50 GMT",
        "ETag": "\u00220x8D7D811CFB196BD\u0022",
        "Last-Modified": "Fri, 03 Apr 2020 20:58:50 GMT",
        "Server": [
          "Windows-Azure-Blob/1.0",
          "Microsoft-HTTPAPI/2.0"
        ],
        "x-ms-client-request-id": "bd261bb4-26ef-3d29-9ec0-ff6183c14fe5",
<<<<<<< HEAD
        "x-ms-request-id": "4281d860-601e-003f-1a3b-f35a98000000",
=======
        "x-ms-request-id": "9621f6b5-f01e-0012-73fa-093670000000",
>>>>>>> 8d420312
        "x-ms-version": "2019-12-12"
      },
      "ResponseBody": []
    },
    {
      "RequestUri": "http://seannsecanary.dfs.core.windows.net/test-filesystem-ce8ac271-74ca-c27b-2f0d-914486c53856/test-file-57403e04-71cf-2bbb-0d54-47b5bef26953?resource=file",
      "RequestMethod": "PUT",
      "RequestHeaders": {
        "Authorization": "Sanitized",
        "traceparent": "00-ceb88b5b1431304c8e9b509e45485b3e-320b35478c0bdb40-00",
        "User-Agent": [
          "azsdk-net-Storage.Files.DataLake/12.1.0-dev.20200403.1",
          "(.NET Core 4.6.28325.01; Microsoft Windows 10.0.18362 )"
        ],
        "x-ms-client-request-id": "1b84cfc5-969b-422d-5ffb-b09bde737eab",
        "x-ms-date": "Fri, 03 Apr 2020 20:58:52 GMT",
        "x-ms-return-client-request-id": "true",
        "x-ms-version": "2019-12-12"
      },
      "RequestBody": null,
      "StatusCode": 201,
      "ResponseHeaders": {
        "Content-Length": "0",
        "Date": "Fri, 03 Apr 2020 20:58:50 GMT",
        "ETag": "\u00220x8D7D811CFC10DD1\u0022",
        "Last-Modified": "Fri, 03 Apr 2020 20:58:50 GMT",
        "Server": [
          "Windows-Azure-HDFS/1.0",
          "Microsoft-HTTPAPI/2.0"
        ],
        "x-ms-client-request-id": "1b84cfc5-969b-422d-5ffb-b09bde737eab",
<<<<<<< HEAD
        "x-ms-request-id": "b8ff4a1a-d01f-0015-223b-f38588000000",
=======
        "x-ms-request-id": "fa43febc-201f-0097-18fa-091bad000000",
>>>>>>> 8d420312
        "x-ms-version": "2019-12-12"
      },
      "ResponseBody": []
    },
    {
      "RequestUri": "http://seannsecanary.dfs.core.windows.net/test-filesystem-ce8ac271-74ca-c27b-2f0d-914486c53856/test-file-57403e04-71cf-2bbb-0d54-47b5bef26953?action=append\u0026position=0",
      "RequestMethod": "PATCH",
      "RequestHeaders": {
        "Authorization": "Sanitized",
        "Content-Length": "4096",
        "traceparent": "00-3562738c8c8443458dfb5ccb340e05b8-d45965235d55354b-00",
        "User-Agent": [
          "azsdk-net-Storage.Files.DataLake/12.1.0-dev.20200403.1",
          "(.NET Core 4.6.28325.01; Microsoft Windows 10.0.18362 )"
        ],
        "x-ms-client-request-id": "60f56e67-3667-aae4-74e7-603c0dcb4f19",
        "x-ms-date": "Fri, 03 Apr 2020 20:58:52 GMT",
        "x-ms-lease-id": "c81c5858-1ca6-0493-23fc-19333ff31b4b",
        "x-ms-return-client-request-id": "true",
        "x-ms-version": "2019-12-12"
      },
      "RequestBody": "V6xB7jHkR4nXCcp3Ul7muaCC8O5uTbeJZ00LosrLVxnZcgWZEsST4Yj6RJLLtfABFfb6XIOQPQn0t4bk2KS\u002BDLKwnt9ZTKbc7w9mcwklvbFdCo3T0PuWSDX7pVo\u002BrwjjPDjgGxcQqMhQHmx0KckAzvnUh84W6ju2GlWqXadMnkAGgzfRRaKaTGLFg7KOIR9s\u002B9ZgaSc6zFH8KQHCZkogA4AsbqaRLohXOjpsUWeJKPg1PWLR6zQYy7bm1Byh2OYXpH8xYbN528xNCS7tznvpcwEIjCjoTxhLFKLvqlpstmJUVKznV8ZEu2KVg\u002BEGKv06/GEamEu9L1Vn5k0RiTBy4FPMmXnOAhs6xNDGUss2RemktK74UR0XliRXgHF5MjEyI6OOOZGDa/pG39R69t2JMKBjbdWBeY41tQJVd4GpwZGelC4oqAtXIEizsnFJnKBHzVDRFcVcsKkUWISPLvN4nB5C3GGuYYeUC0yMzscc7BhhDqox2KzMQeSFFE\u002BGyPFVOxVTB8A\u002BmGvIPAl40OLh92xsLSBJR8RxdZp9KU03DUNbN5KxyeVYI3U/aJuiVHACoxzjGprQC/RR4ZElwW4dkC/GHJlPLy6HEwqqCd4ozyEpeoYwVPKoiiueYOdTMmIHIdds3DfXs3PuXAeQJQIWKBJw/Ebn7Dw8HZJusc9HM\u002BCno\u002BgGvPPpUscTQvfrF2QpiDfU4zYcHzSbL76laAKjpygm6YIaD2sfhqp\u002B1KpFUQUtRSiXclCqi4Sza401ROnFb5vOxS7iD3jLtVyMnUqKVd64eCPZDDTYe13\u002BZqTe6UHBuGUOdozXSjawy7z0Hu05KBWufMzF7GNm9knQ5KjU7csayuXle95S4S3tKUB4411wxT2OL211\u002B8wBqIBCBmaN297w2VMIU603XJue2MMi7RLsYB9qRr1epc8Y5NNeD9rHX01ihwoJaHKQV9PS1iIJ37ptVqZGI5UgkjSD72/Z2EzA13l1wGUI4vit2u7qjM6tDwUY8Lk0gDu4QfXWhXgDtn6GEf\u002BolB5UZXOtmUmmNgZm1uBqweiTi1Y9vH9wMV1/qiNvZHrOBHvmw4pGhubyEQrvcK\u002BXmPWW8oapa9ef5DMWLe8lNtKLl9Flg/1eTQRvS6t0gMGt6BEt2XHzJJmkRt9WL1n3zNo4Y9jdMhX4OKWBOR8rK2NxaEXe\u002BF1gl3I4wTwdBx2reH7QOxzp0LX7NaHMcup5eBt75McTGNR92MtlpXHY2jCH1cGhWu9HiJiP4sK7lCWHvkghoiNWmGCpU2NRhCpEI1pxRJwp1x0rNFwugzURwkOm3eYotzgNMT1h9weM9QNtS79nSlCJXuYr9W3GJxQql5Egq6ZEG2wiYxJeyOAWnz5YwTh2qnfyHH///cHKRgkpN192bEpdKS9TROY9KpYGFVYvbmbctO0ZLY4nRB6qWB0JNZCAnzLz\u002B5cIImWRtfLo\u002Behrm9iiTIJxXD\u002B8NeQRqezINPUFhXUjO3PP1JGIh3icP0s1PrxEZugODkPzN8Wy93l4yYD943NzSGBl03jw6dXGIPaZ22ovg84M93cxLwOtHN0YD773n1vXwvZc35JwHSVtLBfPGRsOSEWx8Oz8QRhct7eb2NkWzoGawRhz06M8m9lRxALs3gLBCcZ5Rq5v24Hd/yja1UVLV12WNFgDmnWhdVUSqn0WcNm02s4TnYjSKuaXltN7YcaUBm2kVamqvW5R2NBZXTAEx49PJvp2OLnVwwlxbASiJRSOfaMQcRsvChxfwcW3ec21ks5DLDvLHs6zz5KfOFFqrrK8yt\u002BN9FV0HxveF3bzHUk8vNk2XvnZwl/VXKKIkNHK9RIT\u002B6/tKJ55zwwf7AdYv7FIYnt4NFC44weAt5ey649JFCFj4CGaT5Q6vI7sudZYfZzwQC1VUcHCWhinbHAGxuR91djl9N\u002BQrRPmPXfBzCkxKDr7wath9MJgoYYJ8uIkM/aqb\u002BT9coi9YJIZbxNJAY7vdkM1CwQ4G\u002BEVhFNYh7oxwgqBFl1EM7WxPWEYSISuF6D4GXye7ifxcVMC6O41ZNnX6KwJyOoxqkKNhM6jINNcZm2yYG0\u002BktTij6QJQkrHe9iHQWDYpU61xm86EGlZTlGApoGAggNsmVXYJzlFJ2j3xgn1G99yhMEf/Zr\u002BA4JqiUFTiZvJR/jVG6cL/30VcJ8HQkpgZDJyDSLAYYVpbpXSbp748p7MLn4QIAA3Z4RDCY369sE3CSUO4Xt5COZya60ROJHfHX0AOhPLUEMxOqadfFf4bnfTmmV56REjUiWYnbRTJS/yY\u002BwP\u002BrytbLjh3abV24yOevw2Pp0sZjRs3ejuM7KP3hR2qxhq6XS7Ji6slwxqTXaZCSO3HeeSxv24ohzTvzgGUf\u002BSXjBzI5CHexdugM4nAo9xVSmP18As5OUbskZY52b2pUYM1\u002B9GJeaSMKLQJEUukKCNYmoPdno\u002BZnpLV3FKL5OweNqIGiqgKy9D/KceXMCf7SGly4T85i7LznF0\u002B811SAAOH6trpXV17Dc6zHrTIAm6rGpPpGQPtJGrvUy5Ky9izrSmDz0UNEesL95NwRq0\u002BK5nuk9iJaSc/2sav\u002BgpvMAH2P7GLBDMpncio3SGwfJ298SeUXHg/6gQChDS\u002BXRfgnMdRekc7sudmxPXQIIvFj14o8gji2tPJtlVtiIA\u002BqwDwyABaHsIWgj5ALZdCb4m4PTSWVWrO/cIzh8PxjipnaBm03xhLq3Bb0m/Koq08RwaL9UuLqFXV4go\u002BJpc\u002BZPQT2MV9jZCxLFGEOkL6xBsU9wC9Zdiem7/D3v0OTUTZXa279onnvrm2Gsj5x23S2t3u6W9WQP7bdX0Fue6TYt8M6tyVfw1RbTiHB0sPpNRR8QPfH2QVQtzuoEFMogTK4rfp7NxRfVvQnbw2z3mzy9Co88iqtEO7N6g/5p7LxIsz/CSTJff3wLOoDoGn3rNjOtSw4\u002B48IG40brV0UVb9BJjxAxNU4KXY8PNUwmXB0xj0nOuKGyCc95v2nvcCQ28c6wno9tufzhpumDM65x3Icpucv7SrMum4FAt3nkHu1m1EeBdb2Rx9VI6RW4LtohB97iwbpcP6cbhgcKLQKG/Yv8GFtq8GbFl/HyrmGddmirH7ObAVkzCpicZfO6i5rWxeuJuBZ\u002BuhN0HS3IaY1Ffg\u002BeXw1O7/wyyQ3Cyo53CwxXG\u002Bh2E7pSKGWcIuArap0PWuvgHCiJh9nvWvMEv\u002B\u002BFARIdcU2gz2pVSDarrskYB15ws3Oiku7nzZQShrjHTWh2GyHOCflPaot9jtfx4dUM11eQlAh74m4nOaO5jkixjfrKMZerSflhIUjoIQQW8eu/BbNhMrlj/jSzqsxVldxCz/zZK7BBZY1eM3LDk8FmDEu7/oiZTFtBajdi958pC49opVEHPco7fZwiBwNGnGp3SZqEnZdTqYOlm7183nHuMSfnVu5sYtKBgIDsd0VX\u002BsnM76oEoG30GP/RYaIIvp8qN9HfX0l4CurIBx0WZzI6TZz3s/LL6Yy18znumwEwdMHhwj93dJ\u002BAUOS/OJ1Q3bXJmxABFQ6sYk5FKWwPjW/pm45bNKTyxtkBd18OCKzvZRGEJQPtL2O3MV/xLk8zcMN01aES9akQ1tA6/52volWdVcBah2hv\u002BGgqoANFAZSJ0gKflTcL3HNod04vti/CC5MGU9iK1O1bCNk46FWpy9U/rS2fDAkilXVQ8hAaQEY4ZJRwPq27/vkVQIxd0vQdwqt07AUCJvuF575nOebZPMSTAIO9OYkng7Iwhc98wMaBNzNkpVBBNj2Y6lrzVMUWOAfHztJwXIkiTWxS0aEsCSL74ga3dJt0TcpCIE8uNC7tGknLtPX0DNaqRlfn7mCcbOE7\u002B3a\u002BYsdoT30EMjw58BlBZbtXZFApA9UsDTJHkF9lobNt9jy4LruGX2l479qabFI\u002BpoipSQiREvehklGRJL8dnpCIz/nYiTb/zQTmsBf6kZzcCO3WvFSq2OdJFphl9TquW01KDaBUYh1RrXwHql7jpvy0sR/NSuI74fMWk3KeldvOOFTGrIf8i6bQgQ7YpzKEZW\u002BfsUQa3QxrEi\u002BtQc6qtxekOW4KGPp4tCl0\u002BMnXXz7AjioDAuSTs19EW5pUU0XYJcn7NGnAfkx1Iv0apeBGl7bw7LOgq7QzEIYSwb1gIGTjnNb/2CbQ/BPdid/neQ17AcPnZ2aWN3oVxCfjsbiPFQKUOwUNRruQH\u002ByfxyHYS5t4l8P9fLkCTWVY6hf\u002B7U5bTnTdUz4Ebb8EU0t19nBYPXyMax34kZRFlemjsFinkTKiRHSo\u002BvhZdCoA9SlxiFr0/KybboYwXrzcm7lUZLliYMIY163/s0KANvL395xu0A2SrreoDCKocem3yGM/BRNsopRrWLCo\u002BU1uFzuTPGcgccevwbYFtlCfbGXER\u002BbfQTHjh1UIB3tY6bVmPfTrGTWCl1qfk0NZauhDy\u002BhO4LFmjtYJr7USGGpIUtgAn3hftFMwQayMQ63uihhoxD\u002BPDgUAA68i3Wl8cH7sVzxrVMtz5BeZGp8E1kskGyWYpVAuuUTTAJ/JONbps9Etn\u002BxxhzFM\u002BOAn9fNl\u002Byln/sZD488uwZn7lFQvpqs8r2bN1zpetpP0S6hsBsNVaQVyZT4QpdACAt5SdfLdIVY460qImCPzBUQyT5gmvrrWpi9OvUFpLAmWy9RcCDyhGypSNx94yNDhg1/13lY730Qjf9PDjmAUz7s89cxPkv0LjTRt0IufWd1eaTnhd02zXuiMOIxo3YjGPWdgP9MAlexi6lEdyg64hCH2ZSUqM1htiZbnv1pwnq\u002Bvp5MkOx4KWddJgoj4kZDZ17RqdnRnnA4K8rI4GNaV8k\u002BhciZ/lEkD7A9N3LDTcPQGCeuiBig7RAuBGURvzkEAt4w5WyNuXj9raoppFb9ZO4G6NhLq8\u002Bwjaioa\u002Bn8AlB3KTSkglhnUl6\u002BsOpuhzjJIK\u002BHGtZQyFcOgGfD1U2PAZtZonsSWOKFr4Z5jPrlQgZv70tKdPd6JmDtlgHwk40RP79PFOS9pte88XtP1ztsKT5RY\u002BYCNIyj33wKNLLQhQv5aF1Lli0hokhjjXN8Ok81gXzDrz\u002BnDvsiq0Voo2IU7GxvVm7uIIMRP7GtnqcZJ6U81LNGHOXcUmlSGPrnyQ7WXqEHHNPQR1Dpsm\u002BOCWBUCXOQO86u3s92kvQFnAeIKXaix0AGAhrBXJ1SXFp2Tlj4/h93R40wJ4/RgHnv2rtZYYj42zIgXfdo3t8xTHJ08ESrHJ34ENHpcp/AJIGQ4YHSCPrBjXMWyKAYHnit/tsNbIAlNL4dYUC3H1iiYCl1x/1db0OHo3LRlEPt4AJpO4O0ssfxe7zDxJeqGm4qZFiGkkaLQJ\u002BXdckNU5B6L4FOXdPU/a1hhFxAmZqr7YkUtz/rZ0273erkLUz\u002B5BgcWZUWW7yKRXa7FR36Srb065g/\u002BKxgjsgzkn/44NBgYpA0JEAA==",
      "StatusCode": 412,
      "ResponseHeaders": {
        "Content-Length": "176",
        "Content-Type": "application/json; charset=utf-8",
        "Date": "Fri, 03 Apr 2020 20:58:50 GMT",
        "Server": [
          "Windows-Azure-HDFS/1.0",
          "Microsoft-HTTPAPI/2.0"
        ],
        "x-ms-client-request-id": "60f56e67-3667-aae4-74e7-603c0dcb4f19",
        "x-ms-error-code": "LeaseNotPresent",
<<<<<<< HEAD
        "x-ms-request-id": "b8ff4a1b-d01f-0015-233b-f38588000000",
=======
        "x-ms-request-id": "fa43febd-201f-0097-19fa-091bad000000",
>>>>>>> 8d420312
        "x-ms-version": "2019-12-12"
      },
      "ResponseBody": {
        "error": {
          "code": "LeaseNotPresent",
          "message": "There is currently no lease on the resource.\nRequestId:fa43febd-201f-0097-19fa-091bad000000\nTime:2020-04-03T20:58:50.8554327Z"
        }
      }
    },
    {
      "RequestUri": "http://seannsecanary.blob.core.windows.net/test-filesystem-ce8ac271-74ca-c27b-2f0d-914486c53856?restype=container",
      "RequestMethod": "DELETE",
      "RequestHeaders": {
        "Authorization": "Sanitized",
        "traceparent": "00-204438f034df4a499459388dddb25605-b9c3b1db649f9c48-00",
        "User-Agent": [
          "azsdk-net-Storage.Files.DataLake/12.1.0-dev.20200403.1",
          "(.NET Core 4.6.28325.01; Microsoft Windows 10.0.18362 )"
        ],
        "x-ms-client-request-id": "d0cbb720-bafe-b8e4-d311-49c56def86fd",
        "x-ms-date": "Fri, 03 Apr 2020 20:58:52 GMT",
        "x-ms-return-client-request-id": "true",
        "x-ms-version": "2019-12-12"
      },
      "RequestBody": null,
      "StatusCode": 202,
      "ResponseHeaders": {
        "Content-Length": "0",
        "Date": "Fri, 03 Apr 2020 20:58:50 GMT",
        "Server": [
          "Windows-Azure-Blob/1.0",
          "Microsoft-HTTPAPI/2.0"
        ],
        "x-ms-client-request-id": "d0cbb720-bafe-b8e4-d311-49c56def86fd",
<<<<<<< HEAD
        "x-ms-request-id": "4281d86c-601e-003f-213b-f35a98000000",
=======
        "x-ms-request-id": "9621f6d5-f01e-0012-0dfa-093670000000",
>>>>>>> 8d420312
        "x-ms-version": "2019-12-12"
      },
      "ResponseBody": []
    }
  ],
  "Variables": {
    "RandomSeed": "570923991",
    "Storage_TestConfigHierarchicalNamespace": "NamespaceTenant\nseannsecanary\nU2FuaXRpemVk\nhttp://seannsecanary.blob.core.windows.net\nhttp://seannsecanary.file.core.windows.net\nhttp://seannsecanary.queue.core.windows.net\nhttp://seannsecanary.table.core.windows.net\n\n\n\n\nhttp://seannsecanary-secondary.blob.core.windows.net\nhttp://seannsecanary-secondary.file.core.windows.net\nhttp://seannsecanary-secondary.queue.core.windows.net\nhttp://seannsecanary-secondary.table.core.windows.net\n68390a19-a643-458b-b726-408abf67b4fc\nSanitized\n72f988bf-86f1-41af-91ab-2d7cd011db47\nhttps://login.microsoftonline.com/\nCloud\nBlobEndpoint=http://seannsecanary.blob.core.windows.net/;QueueEndpoint=http://seannsecanary.queue.core.windows.net/;FileEndpoint=http://seannsecanary.file.core.windows.net/;BlobSecondaryEndpoint=http://seannsecanary-secondary.blob.core.windows.net/;QueueSecondaryEndpoint=http://seannsecanary-secondary.queue.core.windows.net/;FileSecondaryEndpoint=http://seannsecanary-secondary.file.core.windows.net/;AccountName=seannsecanary;AccountKey=Sanitized\n"
  }
}<|MERGE_RESOLUTION|>--- conflicted
+++ resolved
@@ -28,11 +28,7 @@
           "Microsoft-HTTPAPI/2.0"
         ],
         "x-ms-client-request-id": "bd261bb4-26ef-3d29-9ec0-ff6183c14fe5",
-<<<<<<< HEAD
-        "x-ms-request-id": "4281d860-601e-003f-1a3b-f35a98000000",
-=======
         "x-ms-request-id": "9621f6b5-f01e-0012-73fa-093670000000",
->>>>>>> 8d420312
         "x-ms-version": "2019-12-12"
       },
       "ResponseBody": []
@@ -64,11 +60,7 @@
           "Microsoft-HTTPAPI/2.0"
         ],
         "x-ms-client-request-id": "1b84cfc5-969b-422d-5ffb-b09bde737eab",
-<<<<<<< HEAD
-        "x-ms-request-id": "b8ff4a1a-d01f-0015-223b-f38588000000",
-=======
         "x-ms-request-id": "fa43febc-201f-0097-18fa-091bad000000",
->>>>>>> 8d420312
         "x-ms-version": "2019-12-12"
       },
       "ResponseBody": []
@@ -102,11 +94,7 @@
         ],
         "x-ms-client-request-id": "60f56e67-3667-aae4-74e7-603c0dcb4f19",
         "x-ms-error-code": "LeaseNotPresent",
-<<<<<<< HEAD
-        "x-ms-request-id": "b8ff4a1b-d01f-0015-233b-f38588000000",
-=======
         "x-ms-request-id": "fa43febd-201f-0097-19fa-091bad000000",
->>>>>>> 8d420312
         "x-ms-version": "2019-12-12"
       },
       "ResponseBody": {
@@ -141,11 +129,7 @@
           "Microsoft-HTTPAPI/2.0"
         ],
         "x-ms-client-request-id": "d0cbb720-bafe-b8e4-d311-49c56def86fd",
-<<<<<<< HEAD
-        "x-ms-request-id": "4281d86c-601e-003f-213b-f35a98000000",
-=======
         "x-ms-request-id": "9621f6d5-f01e-0012-0dfa-093670000000",
->>>>>>> 8d420312
         "x-ms-version": "2019-12-12"
       },
       "ResponseBody": []
