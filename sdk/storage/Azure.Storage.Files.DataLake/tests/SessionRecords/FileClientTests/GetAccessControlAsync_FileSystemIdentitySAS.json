--- conflicted
+++ resolved
@@ -28,11 +28,7 @@
           "Microsoft-HTTPAPI/2.0"
         ],
         "x-ms-client-request-id": "072e9db5-960c-6f92-1834-f18428f84f1b",
-<<<<<<< HEAD
-        "x-ms-request-id": "80e450c2-901e-0138-6bae-5586b3000000",
-=======
         "x-ms-request-id": "767db09d-901e-0059-5b7c-88ca23000000",
->>>>>>> 365f255a
         "x-ms-version": "2020-02-10"
       },
       "ResponseBody": []
@@ -64,11 +60,7 @@
           "Microsoft-HTTPAPI/2.0"
         ],
         "x-ms-client-request-id": "dab0af13-91fb-cc4f-02d5-823fd4f9e2c2",
-<<<<<<< HEAD
-        "x-ms-request-id": "5b0fcb88-401f-013a-4cae-558449000000",
-=======
         "x-ms-request-id": "22470cd2-f01f-004f-0f7c-883cf4000000",
->>>>>>> 365f255a
         "x-ms-version": "2020-02-10"
       },
       "ResponseBody": []
@@ -99,11 +91,7 @@
           "Microsoft-HTTPAPI/2.0"
         ],
         "x-ms-client-request-id": "7971ae69-7447-bf20-1852-af375fe00042",
-<<<<<<< HEAD
-        "x-ms-request-id": "5b0fcb89-401f-013a-4dae-558449000000",
-=======
         "x-ms-request-id": "22470cd3-f01f-004f-107c-883cf4000000",
->>>>>>> 365f255a
         "x-ms-version": "2020-02-10"
       },
       "ResponseBody": []
@@ -135,21 +123,13 @@
         ],
         "Transfer-Encoding": "chunked",
         "x-ms-client-request-id": "25d5db44-6888-977b-801c-987b31ff739d",
-<<<<<<< HEAD
-        "x-ms-request-id": "129f84fe-501e-00c4-5cae-55fe79000000",
-=======
         "x-ms-request-id": "23de9346-f01e-0070-497c-88f457000000",
->>>>>>> 365f255a
         "x-ms-version": "2020-02-10"
       },
       "ResponseBody": "\uFEFF\u003C?xml version=\u00221.0\u0022 encoding=\u0022utf-8\u0022?\u003E\u003CUserDelegationKey\u003E\u003CSignedOid\u003Ec4f48289-bb84-4086-b250-6f94a8f64cee\u003C/SignedOid\u003E\u003CSignedTid\u003E72f988bf-86f1-41af-91ab-2d7cd011db47\u003C/SignedTid\u003E\u003CSignedStart\u003E2020-09-11T20:46:22Z\u003C/SignedStart\u003E\u003CSignedExpiry\u003E2020-09-11T21:46:21Z\u003C/SignedExpiry\u003E\u003CSignedService\u003Eb\u003C/SignedService\u003E\u003CSignedVersion\u003E2020-02-10\u003C/SignedVersion\u003E\u003CValue\u003E0ijJAn8QMN5LOiJAFjluYLPD0QAk9rYNSjMQjr8VtPo=\u003C/Value\u003E\u003C/UserDelegationKey\u003E"
     },
     {
-<<<<<<< HEAD
-      "RequestUri": "https://storagedotnetdatalake.dfs.core.windows.net/test-filesystem-01231a27-db15-da6d-9633-30c9c2c8f66c/test-directory-1f18b60a-1c2a-c75e-45e9-c38147527e93/test-file-60bcba9a-9bd9-e39d-2ea5-f3667829985b?skoid=fdc49f93-5f8d-4904-8fd9-665911996ae1\u0026sktid=72f988bf-86f1-41af-91ab-2d7cd011db47\u0026skt=2020-07-09T05%3A05%3A24Z\u0026ske=2020-07-09T06%3A05%3A24Z\u0026sks=b\u0026skv=2019-12-12\u0026sv=2020-02-10\u0026st=2020-07-09T04%3A05%3A24Z\u0026se=2020-07-09T06%3A05%3A24Z\u0026sr=c\u0026sp=racwdl\u0026sig=Sanitized\u0026action=getAccessControl",
-=======
       "RequestUri": "https://seannsecanary.dfs.core.windows.net/test-filesystem-01231a27-db15-da6d-9633-30c9c2c8f66c/test-directory-1f18b60a-1c2a-c75e-45e9-c38147527e93/test-file-60bcba9a-9bd9-e39d-2ea5-f3667829985b?skoid=c4f48289-bb84-4086-b250-6f94a8f64cee\u0026sktid=72f988bf-86f1-41af-91ab-2d7cd011db47\u0026skt=2020-09-11T20%3A46%3A22Z\u0026ske=2020-09-11T21%3A46%3A21Z\u0026sks=b\u0026skv=2020-02-10\u0026sv=2020-02-10\u0026st=2020-09-11T19%3A46%3A21Z\u0026se=2020-09-11T21%3A46%3A21Z\u0026sr=c\u0026sp=racwdl\u0026sig=Sanitized\u0026action=getAccessControl",
->>>>>>> 365f255a
       "RequestMethod": "HEAD",
       "RequestHeaders": {
         "traceparent": "00-69830a8bb389cd4da4ba9fe53c1e9871-329fa7605113e546-00",
@@ -176,11 +156,7 @@
         "x-ms-group": "$superuser",
         "x-ms-owner": "$superuser",
         "x-ms-permissions": "rw-r-----",
-<<<<<<< HEAD
-        "x-ms-request-id": "9f078c05-701f-00be-47ae-559434000000",
-=======
         "x-ms-request-id": "f651ed18-601f-0086-557c-888119000000",
->>>>>>> 365f255a
         "x-ms-version": "2020-02-10"
       },
       "ResponseBody": []
@@ -210,11 +186,7 @@
           "Microsoft-HTTPAPI/2.0"
         ],
         "x-ms-client-request-id": "70047322-ee0b-7d93-cf26-a7c99399cc41",
-<<<<<<< HEAD
-        "x-ms-request-id": "80e45541-901e-0138-26ae-5586b3000000",
-=======
         "x-ms-request-id": "23de93b1-f01e-0070-107c-88f457000000",
->>>>>>> 365f255a
         "x-ms-version": "2020-02-10"
       },
       "ResponseBody": []
