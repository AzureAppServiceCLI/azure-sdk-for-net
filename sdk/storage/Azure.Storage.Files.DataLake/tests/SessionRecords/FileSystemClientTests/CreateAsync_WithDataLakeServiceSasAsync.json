--- conflicted
+++ resolved
@@ -1,11 +1,7 @@
 {
   "Entries": [
     {
-<<<<<<< HEAD
-      "RequestUri": "https://seanstagehierarchical.blob.core.windows.net/test-filesystem-a4109302-227e-5ca7-ee9f-501617a6ea1a?sv=2019-12-12\u0026st=2020-03-05T21%3A43%3A17Z\u0026se=2020-03-05T23%3A43%3A17Z\u0026sr=c\u0026sp=racwdl\u0026sig=Sanitized\u0026restype=container",
-=======
       "RequestUri": "https://seannsecanary.blob.core.windows.net/test-filesystem-7ad9ce5d-548e-ae9b-d400-5ef0a13e704b?sv=2019-12-12\u0026st=2020-06-01T19%3A26%3A42Z\u0026se=2020-06-01T21%3A26%3A42Z\u0026sr=c\u0026sp=racwdl\u0026sig=Sanitized\u0026restype=container",
->>>>>>> 8d420312
       "RequestMethod": "PUT",
       "RequestHeaders": {
         "traceparent": "00-7c7ec02f85994749b443a180e27451f0-46c31a0262a99045-00",
@@ -29,11 +25,7 @@
         ],
         "x-ms-client-request-id": "00b89186-a1d4-71c8-7754-04d6be609494",
         "x-ms-error-code": "AuthorizationFailure",
-<<<<<<< HEAD
-        "x-ms-request-id": "35984b98-201e-0001-063f-f3cde7000000",
-=======
         "x-ms-request-id": "e6aa42b5-401e-0028-4c52-382c08000000",
->>>>>>> 8d420312
         "x-ms-version": "2019-12-12"
       },
       "ResponseBody": [
