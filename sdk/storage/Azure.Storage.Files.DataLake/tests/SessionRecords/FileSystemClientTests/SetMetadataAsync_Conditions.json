{
  "Entries": [
    {
      "RequestUri": "http://seannsecanary.blob.core.windows.net/test-filesystem-b48db38b-ae90-e11b-dc22-ae05ce5b00ea?restype=container",
      "RequestMethod": "PUT",
      "RequestHeaders": {
        "Authorization": "Sanitized",
        "traceparent": "00-04a5737ba7a2ae48b3d3707590a17349-f007ecc9a5b44043-00",
        "User-Agent": [
          "azsdk-net-Storage.Files.DataLake/12.1.0-dev.20200403.1",
          "(.NET Core 4.6.28325.01; Microsoft Windows 10.0.18362 )"
        ],
        "x-ms-client-request-id": "db0d3b4c-5693-96a0-15a3-c26fe098513f",
        "x-ms-date": "Fri, 03 Apr 2020 21:04:46 GMT",
        "x-ms-return-client-request-id": "true",
        "x-ms-version": "2019-12-12"
      },
      "RequestBody": null,
      "StatusCode": 201,
      "ResponseHeaders": {
        "Content-Length": "0",
        "Date": "Fri, 03 Apr 2020 21:04:44 GMT",
        "ETag": "\u00220x8D7D812A2B69219\u0022",
        "Last-Modified": "Fri, 03 Apr 2020 21:04:44 GMT",
        "Server": [
          "Windows-Azure-Blob/1.0",
          "Microsoft-HTTPAPI/2.0"
        ],
        "x-ms-client-request-id": "db0d3b4c-5693-96a0-15a3-c26fe098513f",
<<<<<<< HEAD
        "x-ms-request-id": "1b76bfc0-e01e-001e-2f39-f37ee3000000",
=======
        "x-ms-request-id": "96229aa5-f01e-0012-12fb-093670000000",
>>>>>>> 8d420312
        "x-ms-version": "2019-12-12"
      },
      "ResponseBody": []
    },
    {
      "RequestUri": "http://seannsecanary.blob.core.windows.net/test-filesystem-b48db38b-ae90-e11b-dc22-ae05ce5b00ea?restype=container\u0026comp=metadata",
      "RequestMethod": "PUT",
      "RequestHeaders": {
        "Authorization": "Sanitized",
        "traceparent": "00-a5bcf43f65402a45b42a68d0558c7c8a-66d564cd2cd68446-00",
        "User-Agent": [
          "azsdk-net-Storage.Files.DataLake/12.1.0-dev.20200403.1",
          "(.NET Core 4.6.28325.01; Microsoft Windows 10.0.18362 )"
        ],
        "x-ms-client-request-id": "93b9dcab-244d-e557-533a-f5dfabc1acaf",
        "x-ms-date": "Fri, 03 Apr 2020 21:04:46 GMT",
        "x-ms-meta-Capital": "letter",
        "x-ms-meta-foo": "bar",
        "x-ms-meta-meta": "data",
        "x-ms-meta-UPPER": "case",
        "x-ms-return-client-request-id": "true",
        "x-ms-version": "2019-12-12"
      },
      "RequestBody": null,
      "StatusCode": 200,
      "ResponseHeaders": {
        "Content-Length": "0",
        "Date": "Fri, 03 Apr 2020 21:04:44 GMT",
        "ETag": "\u00220x8D7D812A2CBFBDA\u0022",
        "Last-Modified": "Fri, 03 Apr 2020 21:04:44 GMT",
        "Server": [
          "Windows-Azure-Blob/1.0",
          "Microsoft-HTTPAPI/2.0"
        ],
        "x-ms-client-request-id": "93b9dcab-244d-e557-533a-f5dfabc1acaf",
<<<<<<< HEAD
        "x-ms-request-id": "1b76bfc7-e01e-001e-3339-f37ee3000000",
=======
        "x-ms-request-id": "96229ab1-f01e-0012-1cfb-093670000000",
>>>>>>> 8d420312
        "x-ms-version": "2019-12-12"
      },
      "ResponseBody": []
    },
    {
      "RequestUri": "http://seannsecanary.blob.core.windows.net/test-filesystem-b48db38b-ae90-e11b-dc22-ae05ce5b00ea?restype=container",
      "RequestMethod": "DELETE",
      "RequestHeaders": {
        "Authorization": "Sanitized",
        "traceparent": "00-118d183c83a9ff4988f0d18261553cad-f1dde4f375d8d846-00",
        "User-Agent": [
          "azsdk-net-Storage.Files.DataLake/12.1.0-dev.20200403.1",
          "(.NET Core 4.6.28325.01; Microsoft Windows 10.0.18362 )"
        ],
        "x-ms-client-request-id": "03c33e6f-bede-9ff1-ecdc-a3eb24bb71c1",
        "x-ms-date": "Fri, 03 Apr 2020 21:04:46 GMT",
        "x-ms-return-client-request-id": "true",
        "x-ms-version": "2019-12-12"
      },
      "RequestBody": null,
      "StatusCode": 202,
      "ResponseHeaders": {
        "Content-Length": "0",
        "Date": "Fri, 03 Apr 2020 21:04:44 GMT",
        "Server": [
          "Windows-Azure-Blob/1.0",
          "Microsoft-HTTPAPI/2.0"
        ],
        "x-ms-client-request-id": "03c33e6f-bede-9ff1-ecdc-a3eb24bb71c1",
<<<<<<< HEAD
        "x-ms-request-id": "1b76bfc9-e01e-001e-3539-f37ee3000000",
=======
        "x-ms-request-id": "96229ab8-f01e-0012-22fb-093670000000",
>>>>>>> 8d420312
        "x-ms-version": "2019-12-12"
      },
      "ResponseBody": []
    },
    {
      "RequestUri": "http://seannsecanary.blob.core.windows.net/test-filesystem-df16bd54-ca58-2cec-3187-f25dcbc3fb5d?restype=container",
      "RequestMethod": "PUT",
      "RequestHeaders": {
        "Authorization": "Sanitized",
        "traceparent": "00-4641e9a4eb366a478983f0a3ee47f87c-84c67e22012fdc43-00",
        "User-Agent": [
          "azsdk-net-Storage.Files.DataLake/12.1.0-dev.20200403.1",
          "(.NET Core 4.6.28325.01; Microsoft Windows 10.0.18362 )"
        ],
        "x-ms-client-request-id": "2b3f977f-0fdf-a4e4-5197-d257cc94d428",
        "x-ms-date": "Fri, 03 Apr 2020 21:04:46 GMT",
        "x-ms-return-client-request-id": "true",
        "x-ms-version": "2019-12-12"
      },
      "RequestBody": null,
      "StatusCode": 201,
      "ResponseHeaders": {
        "Content-Length": "0",
        "Date": "Fri, 03 Apr 2020 21:04:44 GMT",
        "ETag": "\u00220x8D7D812A2F1D166\u0022",
        "Last-Modified": "Fri, 03 Apr 2020 21:04:45 GMT",
        "Server": [
          "Windows-Azure-Blob/1.0",
          "Microsoft-HTTPAPI/2.0"
        ],
        "x-ms-client-request-id": "2b3f977f-0fdf-a4e4-5197-d257cc94d428",
<<<<<<< HEAD
        "x-ms-request-id": "9c495818-601e-0000-3339-f3923b000000",
=======
        "x-ms-request-id": "96229acf-f01e-0012-30fb-093670000000",
>>>>>>> 8d420312
        "x-ms-version": "2019-12-12"
      },
      "ResponseBody": []
    },
    {
      "RequestUri": "http://seannsecanary.blob.core.windows.net/test-filesystem-df16bd54-ca58-2cec-3187-f25dcbc3fb5d?restype=container\u0026comp=metadata",
      "RequestMethod": "PUT",
      "RequestHeaders": {
        "Authorization": "Sanitized",
        "If-Modified-Since": "Thu, 02 Apr 2020 21:04:46 GMT",
        "traceparent": "00-14f9fb142c984e4c85725beec367199f-e01c04f375736e4a-00",
        "User-Agent": [
          "azsdk-net-Storage.Files.DataLake/12.1.0-dev.20200403.1",
          "(.NET Core 4.6.28325.01; Microsoft Windows 10.0.18362 )"
        ],
        "x-ms-client-request-id": "33dd0e79-cf84-3c7e-d4cb-1c65d6780943",
        "x-ms-date": "Fri, 03 Apr 2020 21:04:46 GMT",
        "x-ms-meta-Capital": "letter",
        "x-ms-meta-foo": "bar",
        "x-ms-meta-meta": "data",
        "x-ms-meta-UPPER": "case",
        "x-ms-return-client-request-id": "true",
        "x-ms-version": "2019-12-12"
      },
      "RequestBody": null,
      "StatusCode": 200,
      "ResponseHeaders": {
        "Content-Length": "0",
        "Date": "Fri, 03 Apr 2020 21:04:44 GMT",
        "ETag": "\u00220x8D7D812A310D998\u0022",
        "Last-Modified": "Fri, 03 Apr 2020 21:04:45 GMT",
        "Server": [
          "Windows-Azure-Blob/1.0",
          "Microsoft-HTTPAPI/2.0"
        ],
        "x-ms-client-request-id": "33dd0e79-cf84-3c7e-d4cb-1c65d6780943",
<<<<<<< HEAD
        "x-ms-request-id": "9c49581c-601e-0000-3439-f3923b000000",
=======
        "x-ms-request-id": "96229aee-f01e-0012-46fb-093670000000",
>>>>>>> 8d420312
        "x-ms-version": "2019-12-12"
      },
      "ResponseBody": []
    },
    {
      "RequestUri": "http://seannsecanary.blob.core.windows.net/test-filesystem-df16bd54-ca58-2cec-3187-f25dcbc3fb5d?restype=container",
      "RequestMethod": "DELETE",
      "RequestHeaders": {
        "Authorization": "Sanitized",
        "traceparent": "00-9c91b52b328a1440b65c560c198de8d5-bf55994619e07c43-00",
        "User-Agent": [
          "azsdk-net-Storage.Files.DataLake/12.1.0-dev.20200403.1",
          "(.NET Core 4.6.28325.01; Microsoft Windows 10.0.18362 )"
        ],
        "x-ms-client-request-id": "bdde6147-a0b6-11a3-c763-9780e75ed574",
        "x-ms-date": "Fri, 03 Apr 2020 21:04:46 GMT",
        "x-ms-return-client-request-id": "true",
        "x-ms-version": "2019-12-12"
      },
      "RequestBody": null,
      "StatusCode": 202,
      "ResponseHeaders": {
        "Content-Length": "0",
        "Date": "Fri, 03 Apr 2020 21:04:44 GMT",
        "Server": [
          "Windows-Azure-Blob/1.0",
          "Microsoft-HTTPAPI/2.0"
        ],
        "x-ms-client-request-id": "bdde6147-a0b6-11a3-c763-9780e75ed574",
<<<<<<< HEAD
        "x-ms-request-id": "9c49581d-601e-0000-3539-f3923b000000",
=======
        "x-ms-request-id": "96229afa-f01e-0012-4efb-093670000000",
>>>>>>> 8d420312
        "x-ms-version": "2019-12-12"
      },
      "ResponseBody": []
    },
    {
      "RequestUri": "http://seannsecanary.blob.core.windows.net/test-filesystem-f76cc537-b959-d751-7561-60f090e03567?restype=container",
      "RequestMethod": "PUT",
      "RequestHeaders": {
        "Authorization": "Sanitized",
        "traceparent": "00-1f1b04da53a2e0489a3357a8b3bcb251-f02f0a7821e8a44c-00",
        "User-Agent": [
          "azsdk-net-Storage.Files.DataLake/12.1.0-dev.20200403.1",
          "(.NET Core 4.6.28325.01; Microsoft Windows 10.0.18362 )"
        ],
        "x-ms-client-request-id": "4166cabe-60ff-8ec5-1006-485540b281e6",
        "x-ms-date": "Fri, 03 Apr 2020 21:04:46 GMT",
        "x-ms-return-client-request-id": "true",
        "x-ms-version": "2019-12-12"
      },
      "RequestBody": null,
      "StatusCode": 201,
      "ResponseHeaders": {
        "Content-Length": "0",
        "Date": "Fri, 03 Apr 2020 21:04:45 GMT",
        "ETag": "\u00220x8D7D812A3304598\u0022",
        "Last-Modified": "Fri, 03 Apr 2020 21:04:45 GMT",
        "Server": [
          "Windows-Azure-Blob/1.0",
          "Microsoft-HTTPAPI/2.0"
        ],
        "x-ms-client-request-id": "4166cabe-60ff-8ec5-1006-485540b281e6",
<<<<<<< HEAD
        "x-ms-request-id": "4a11b7e9-c01e-0026-6539-f3da23000000",
=======
        "x-ms-request-id": "96229b03-f01e-0012-55fb-093670000000",
>>>>>>> 8d420312
        "x-ms-version": "2019-12-12"
      },
      "ResponseBody": []
    },
    {
      "RequestUri": "http://seannsecanary.blob.core.windows.net/test-filesystem-f76cc537-b959-d751-7561-60f090e03567?restype=container\u0026comp=metadata",
      "RequestMethod": "PUT",
      "RequestHeaders": {
        "Authorization": "Sanitized",
        "traceparent": "00-88b23df7b5333540a7057ab3525925f4-255a8438cab8294c-00",
        "User-Agent": [
          "azsdk-net-Storage.Files.DataLake/12.1.0-dev.20200403.1",
          "(.NET Core 4.6.28325.01; Microsoft Windows 10.0.18362 )"
        ],
        "x-ms-client-request-id": "c631ebcc-f37a-1268-378f-649302362bff",
        "x-ms-date": "Fri, 03 Apr 2020 21:04:47 GMT",
        "x-ms-meta-Capital": "letter",
        "x-ms-meta-foo": "bar",
        "x-ms-meta-meta": "data",
        "x-ms-meta-UPPER": "case",
        "x-ms-return-client-request-id": "true",
        "x-ms-version": "2019-12-12"
      },
      "RequestBody": null,
      "StatusCode": 200,
      "ResponseHeaders": {
        "Content-Length": "0",
        "Date": "Fri, 03 Apr 2020 21:04:45 GMT",
        "ETag": "\u00220x8D7D812A33E3363\u0022",
        "Last-Modified": "Fri, 03 Apr 2020 21:04:45 GMT",
        "Server": [
          "Windows-Azure-Blob/1.0",
          "Microsoft-HTTPAPI/2.0"
        ],
        "x-ms-client-request-id": "c631ebcc-f37a-1268-378f-649302362bff",
<<<<<<< HEAD
        "x-ms-request-id": "4a11b7f4-c01e-0026-6a39-f3da23000000",
=======
        "x-ms-request-id": "96229b12-f01e-0012-62fb-093670000000",
>>>>>>> 8d420312
        "x-ms-version": "2019-12-12"
      },
      "ResponseBody": []
    },
    {
      "RequestUri": "http://seannsecanary.blob.core.windows.net/test-filesystem-f76cc537-b959-d751-7561-60f090e03567?restype=container",
      "RequestMethod": "DELETE",
      "RequestHeaders": {
        "Authorization": "Sanitized",
        "traceparent": "00-19940ea5a34a604bb7595a85902f81aa-70437dba063eae4a-00",
        "User-Agent": [
          "azsdk-net-Storage.Files.DataLake/12.1.0-dev.20200403.1",
          "(.NET Core 4.6.28325.01; Microsoft Windows 10.0.18362 )"
        ],
        "x-ms-client-request-id": "5489ec38-ba80-3a6c-c7fa-b2b0fc46e902",
        "x-ms-date": "Fri, 03 Apr 2020 21:04:47 GMT",
        "x-ms-return-client-request-id": "true",
        "x-ms-version": "2019-12-12"
      },
      "RequestBody": null,
      "StatusCode": 202,
      "ResponseHeaders": {
        "Content-Length": "0",
        "Date": "Fri, 03 Apr 2020 21:04:45 GMT",
        "Server": [
          "Windows-Azure-Blob/1.0",
          "Microsoft-HTTPAPI/2.0"
        ],
        "x-ms-client-request-id": "5489ec38-ba80-3a6c-c7fa-b2b0fc46e902",
<<<<<<< HEAD
        "x-ms-request-id": "4a11b7f5-c01e-0026-6b39-f3da23000000",
=======
        "x-ms-request-id": "96229b1e-f01e-0012-6bfb-093670000000",
>>>>>>> 8d420312
        "x-ms-version": "2019-12-12"
      },
      "ResponseBody": []
    },
    {
      "RequestUri": "http://seannsecanary.blob.core.windows.net/test-filesystem-014b45d5-f307-2151-b6d3-d600eb69f703?restype=container",
      "RequestMethod": "PUT",
      "RequestHeaders": {
        "Authorization": "Sanitized",
        "traceparent": "00-a49533a4da5dc240aae93be6aeeb1fac-837c40c88b240349-00",
        "User-Agent": [
          "azsdk-net-Storage.Files.DataLake/12.1.0-dev.20200403.1",
          "(.NET Core 4.6.28325.01; Microsoft Windows 10.0.18362 )"
        ],
        "x-ms-client-request-id": "d5280590-a3e9-4474-9b68-9eade46b4e5e",
        "x-ms-date": "Fri, 03 Apr 2020 21:04:47 GMT",
        "x-ms-return-client-request-id": "true",
        "x-ms-version": "2019-12-12"
      },
      "RequestBody": null,
      "StatusCode": 201,
      "ResponseHeaders": {
        "Content-Length": "0",
        "Date": "Fri, 03 Apr 2020 21:04:45 GMT",
        "ETag": "\u00220x8D7D812A3625B70\u0022",
        "Last-Modified": "Fri, 03 Apr 2020 21:04:45 GMT",
        "Server": [
          "Windows-Azure-Blob/1.0",
          "Microsoft-HTTPAPI/2.0"
        ],
        "x-ms-client-request-id": "d5280590-a3e9-4474-9b68-9eade46b4e5e",
<<<<<<< HEAD
        "x-ms-request-id": "958326ed-601e-0010-3739-f35753000000",
=======
        "x-ms-request-id": "96229b2f-f01e-0012-78fb-093670000000",
>>>>>>> 8d420312
        "x-ms-version": "2019-12-12"
      },
      "ResponseBody": []
    },
    {
      "RequestUri": "http://seannsecanary.blob.core.windows.net/test-filesystem-014b45d5-f307-2151-b6d3-d600eb69f703?comp=lease\u0026restype=container",
      "RequestMethod": "PUT",
      "RequestHeaders": {
        "Authorization": "Sanitized",
        "traceparent": "00-430c60b46cd5494d9c04ce164fbda9b4-f470f250ee9caf4c-00",
        "User-Agent": [
          "azsdk-net-Storage.Files.DataLake/12.1.0-dev.20200403.1",
          "(.NET Core 4.6.28325.01; Microsoft Windows 10.0.18362 )"
        ],
        "x-ms-client-request-id": "480fb404-4fbe-bdbd-b029-0d291fc0635b",
        "x-ms-date": "Fri, 03 Apr 2020 21:04:47 GMT",
        "x-ms-lease-action": "acquire",
        "x-ms-lease-duration": "-1",
        "x-ms-proposed-lease-id": "13c5af02-d3eb-ff55-c7bf-84b3e13f2832",
        "x-ms-return-client-request-id": "true",
        "x-ms-version": "2019-12-12"
      },
      "RequestBody": null,
      "StatusCode": 201,
      "ResponseHeaders": {
        "Content-Length": "0",
        "Date": "Fri, 03 Apr 2020 21:04:45 GMT",
        "ETag": "\u00220x8D7D812A3625B70\u0022",
        "Last-Modified": "Fri, 03 Apr 2020 21:04:45 GMT",
        "Server": [
          "Windows-Azure-Blob/1.0",
          "Microsoft-HTTPAPI/2.0"
        ],
        "x-ms-client-request-id": "480fb404-4fbe-bdbd-b029-0d291fc0635b",
        "x-ms-lease-id": "13c5af02-d3eb-ff55-c7bf-84b3e13f2832",
<<<<<<< HEAD
        "x-ms-request-id": "958326f4-601e-0010-3b39-f35753000000",
=======
        "x-ms-request-id": "96229b39-f01e-0012-7ffb-093670000000",
>>>>>>> 8d420312
        "x-ms-version": "2019-12-12"
      },
      "ResponseBody": []
    },
    {
      "RequestUri": "http://seannsecanary.blob.core.windows.net/test-filesystem-014b45d5-f307-2151-b6d3-d600eb69f703?restype=container\u0026comp=metadata",
      "RequestMethod": "PUT",
      "RequestHeaders": {
        "Authorization": "Sanitized",
        "traceparent": "00-09fb56bc6d7bd547a1fd4d1e53e82340-9a1058b592d7e34a-00",
        "User-Agent": [
          "azsdk-net-Storage.Files.DataLake/12.1.0-dev.20200403.1",
          "(.NET Core 4.6.28325.01; Microsoft Windows 10.0.18362 )"
        ],
        "x-ms-client-request-id": "2daf7318-df30-2173-6fb2-351714ef28b3",
        "x-ms-date": "Fri, 03 Apr 2020 21:04:47 GMT",
        "x-ms-lease-id": "13c5af02-d3eb-ff55-c7bf-84b3e13f2832",
        "x-ms-meta-Capital": "letter",
        "x-ms-meta-foo": "bar",
        "x-ms-meta-meta": "data",
        "x-ms-meta-UPPER": "case",
        "x-ms-return-client-request-id": "true",
        "x-ms-version": "2019-12-12"
      },
      "RequestBody": null,
      "StatusCode": 200,
      "ResponseHeaders": {
        "Content-Length": "0",
        "Date": "Fri, 03 Apr 2020 21:04:45 GMT",
        "ETag": "\u00220x8D7D812A37C5920\u0022",
        "Last-Modified": "Fri, 03 Apr 2020 21:04:46 GMT",
        "Server": [
          "Windows-Azure-Blob/1.0",
          "Microsoft-HTTPAPI/2.0"
        ],
        "x-ms-client-request-id": "2daf7318-df30-2173-6fb2-351714ef28b3",
<<<<<<< HEAD
        "x-ms-request-id": "958326f7-601e-0010-3e39-f35753000000",
=======
        "x-ms-request-id": "96229b40-f01e-0012-06fb-093670000000",
>>>>>>> 8d420312
        "x-ms-version": "2019-12-12"
      },
      "ResponseBody": []
    },
    {
      "RequestUri": "http://seannsecanary.blob.core.windows.net/test-filesystem-014b45d5-f307-2151-b6d3-d600eb69f703?restype=container",
      "RequestMethod": "DELETE",
      "RequestHeaders": {
        "Authorization": "Sanitized",
        "traceparent": "00-5ab8ccba7ee9f241af967e7a38d7c486-e73a021f02709e45-00",
        "User-Agent": [
          "azsdk-net-Storage.Files.DataLake/12.1.0-dev.20200403.1",
          "(.NET Core 4.6.28325.01; Microsoft Windows 10.0.18362 )"
        ],
        "x-ms-client-request-id": "ab111761-3510-5f2b-f91b-484a3305cba6",
        "x-ms-date": "Fri, 03 Apr 2020 21:04:47 GMT",
        "x-ms-lease-id": "13c5af02-d3eb-ff55-c7bf-84b3e13f2832",
        "x-ms-return-client-request-id": "true",
        "x-ms-version": "2019-12-12"
      },
      "RequestBody": null,
      "StatusCode": 202,
      "ResponseHeaders": {
        "Content-Length": "0",
        "Date": "Fri, 03 Apr 2020 21:04:45 GMT",
        "Server": [
          "Windows-Azure-Blob/1.0",
          "Microsoft-HTTPAPI/2.0"
        ],
        "x-ms-client-request-id": "ab111761-3510-5f2b-f91b-484a3305cba6",
<<<<<<< HEAD
        "x-ms-request-id": "958326fb-601e-0010-4239-f35753000000",
=======
        "x-ms-request-id": "96229b5d-f01e-0012-1cfb-093670000000",
>>>>>>> 8d420312
        "x-ms-version": "2019-12-12"
      },
      "ResponseBody": []
    }
  ],
  "Variables": {
    "DateTimeOffsetNow": "2020-04-03T14:04:46.1539636-07:00",
    "RandomSeed": "492073396",
    "Storage_TestConfigHierarchicalNamespace": "NamespaceTenant\nseannsecanary\nU2FuaXRpemVk\nhttp://seannsecanary.blob.core.windows.net\nhttp://seannsecanary.file.core.windows.net\nhttp://seannsecanary.queue.core.windows.net\nhttp://seannsecanary.table.core.windows.net\n\n\n\n\nhttp://seannsecanary-secondary.blob.core.windows.net\nhttp://seannsecanary-secondary.file.core.windows.net\nhttp://seannsecanary-secondary.queue.core.windows.net\nhttp://seannsecanary-secondary.table.core.windows.net\n68390a19-a643-458b-b726-408abf67b4fc\nSanitized\n72f988bf-86f1-41af-91ab-2d7cd011db47\nhttps://login.microsoftonline.com/\nCloud\nBlobEndpoint=http://seannsecanary.blob.core.windows.net/;QueueEndpoint=http://seannsecanary.queue.core.windows.net/;FileEndpoint=http://seannsecanary.file.core.windows.net/;BlobSecondaryEndpoint=http://seannsecanary-secondary.blob.core.windows.net/;QueueSecondaryEndpoint=http://seannsecanary-secondary.queue.core.windows.net/;FileSecondaryEndpoint=http://seannsecanary-secondary.file.core.windows.net/;AccountName=seannsecanary;AccountKey=Sanitized\n"
  }
}<|MERGE_RESOLUTION|>--- conflicted
+++ resolved
@@ -27,11 +27,7 @@
           "Microsoft-HTTPAPI/2.0"
         ],
         "x-ms-client-request-id": "db0d3b4c-5693-96a0-15a3-c26fe098513f",
-<<<<<<< HEAD
-        "x-ms-request-id": "1b76bfc0-e01e-001e-2f39-f37ee3000000",
-=======
         "x-ms-request-id": "96229aa5-f01e-0012-12fb-093670000000",
->>>>>>> 8d420312
         "x-ms-version": "2019-12-12"
       },
       "ResponseBody": []
@@ -67,11 +63,7 @@
           "Microsoft-HTTPAPI/2.0"
         ],
         "x-ms-client-request-id": "93b9dcab-244d-e557-533a-f5dfabc1acaf",
-<<<<<<< HEAD
-        "x-ms-request-id": "1b76bfc7-e01e-001e-3339-f37ee3000000",
-=======
         "x-ms-request-id": "96229ab1-f01e-0012-1cfb-093670000000",
->>>>>>> 8d420312
         "x-ms-version": "2019-12-12"
       },
       "ResponseBody": []
@@ -101,11 +93,7 @@
           "Microsoft-HTTPAPI/2.0"
         ],
         "x-ms-client-request-id": "03c33e6f-bede-9ff1-ecdc-a3eb24bb71c1",
-<<<<<<< HEAD
-        "x-ms-request-id": "1b76bfc9-e01e-001e-3539-f37ee3000000",
-=======
         "x-ms-request-id": "96229ab8-f01e-0012-22fb-093670000000",
->>>>>>> 8d420312
         "x-ms-version": "2019-12-12"
       },
       "ResponseBody": []
@@ -137,11 +125,7 @@
           "Microsoft-HTTPAPI/2.0"
         ],
         "x-ms-client-request-id": "2b3f977f-0fdf-a4e4-5197-d257cc94d428",
-<<<<<<< HEAD
-        "x-ms-request-id": "9c495818-601e-0000-3339-f3923b000000",
-=======
         "x-ms-request-id": "96229acf-f01e-0012-30fb-093670000000",
->>>>>>> 8d420312
         "x-ms-version": "2019-12-12"
       },
       "ResponseBody": []
@@ -178,11 +162,7 @@
           "Microsoft-HTTPAPI/2.0"
         ],
         "x-ms-client-request-id": "33dd0e79-cf84-3c7e-d4cb-1c65d6780943",
-<<<<<<< HEAD
-        "x-ms-request-id": "9c49581c-601e-0000-3439-f3923b000000",
-=======
         "x-ms-request-id": "96229aee-f01e-0012-46fb-093670000000",
->>>>>>> 8d420312
         "x-ms-version": "2019-12-12"
       },
       "ResponseBody": []
@@ -212,11 +192,7 @@
           "Microsoft-HTTPAPI/2.0"
         ],
         "x-ms-client-request-id": "bdde6147-a0b6-11a3-c763-9780e75ed574",
-<<<<<<< HEAD
-        "x-ms-request-id": "9c49581d-601e-0000-3539-f3923b000000",
-=======
         "x-ms-request-id": "96229afa-f01e-0012-4efb-093670000000",
->>>>>>> 8d420312
         "x-ms-version": "2019-12-12"
       },
       "ResponseBody": []
@@ -248,11 +224,7 @@
           "Microsoft-HTTPAPI/2.0"
         ],
         "x-ms-client-request-id": "4166cabe-60ff-8ec5-1006-485540b281e6",
-<<<<<<< HEAD
-        "x-ms-request-id": "4a11b7e9-c01e-0026-6539-f3da23000000",
-=======
         "x-ms-request-id": "96229b03-f01e-0012-55fb-093670000000",
->>>>>>> 8d420312
         "x-ms-version": "2019-12-12"
       },
       "ResponseBody": []
@@ -288,11 +260,7 @@
           "Microsoft-HTTPAPI/2.0"
         ],
         "x-ms-client-request-id": "c631ebcc-f37a-1268-378f-649302362bff",
-<<<<<<< HEAD
-        "x-ms-request-id": "4a11b7f4-c01e-0026-6a39-f3da23000000",
-=======
         "x-ms-request-id": "96229b12-f01e-0012-62fb-093670000000",
->>>>>>> 8d420312
         "x-ms-version": "2019-12-12"
       },
       "ResponseBody": []
@@ -322,11 +290,7 @@
           "Microsoft-HTTPAPI/2.0"
         ],
         "x-ms-client-request-id": "5489ec38-ba80-3a6c-c7fa-b2b0fc46e902",
-<<<<<<< HEAD
-        "x-ms-request-id": "4a11b7f5-c01e-0026-6b39-f3da23000000",
-=======
         "x-ms-request-id": "96229b1e-f01e-0012-6bfb-093670000000",
->>>>>>> 8d420312
         "x-ms-version": "2019-12-12"
       },
       "ResponseBody": []
@@ -358,11 +322,7 @@
           "Microsoft-HTTPAPI/2.0"
         ],
         "x-ms-client-request-id": "d5280590-a3e9-4474-9b68-9eade46b4e5e",
-<<<<<<< HEAD
-        "x-ms-request-id": "958326ed-601e-0010-3739-f35753000000",
-=======
         "x-ms-request-id": "96229b2f-f01e-0012-78fb-093670000000",
->>>>>>> 8d420312
         "x-ms-version": "2019-12-12"
       },
       "ResponseBody": []
@@ -398,11 +358,7 @@
         ],
         "x-ms-client-request-id": "480fb404-4fbe-bdbd-b029-0d291fc0635b",
         "x-ms-lease-id": "13c5af02-d3eb-ff55-c7bf-84b3e13f2832",
-<<<<<<< HEAD
-        "x-ms-request-id": "958326f4-601e-0010-3b39-f35753000000",
-=======
         "x-ms-request-id": "96229b39-f01e-0012-7ffb-093670000000",
->>>>>>> 8d420312
         "x-ms-version": "2019-12-12"
       },
       "ResponseBody": []
@@ -439,11 +395,7 @@
           "Microsoft-HTTPAPI/2.0"
         ],
         "x-ms-client-request-id": "2daf7318-df30-2173-6fb2-351714ef28b3",
-<<<<<<< HEAD
-        "x-ms-request-id": "958326f7-601e-0010-3e39-f35753000000",
-=======
         "x-ms-request-id": "96229b40-f01e-0012-06fb-093670000000",
->>>>>>> 8d420312
         "x-ms-version": "2019-12-12"
       },
       "ResponseBody": []
@@ -474,11 +426,7 @@
           "Microsoft-HTTPAPI/2.0"
         ],
         "x-ms-client-request-id": "ab111761-3510-5f2b-f91b-484a3305cba6",
-<<<<<<< HEAD
-        "x-ms-request-id": "958326fb-601e-0010-4239-f35753000000",
-=======
         "x-ms-request-id": "96229b5d-f01e-0012-1cfb-093670000000",
->>>>>>> 8d420312
         "x-ms-version": "2019-12-12"
       },
       "ResponseBody": []
