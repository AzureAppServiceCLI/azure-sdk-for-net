{
  "Entries": [
    {
      "RequestUri": "http://seannsecanary.blob.core.windows.net/test-filesystem-1a170340-b343-b6a7-234a-79398e3406cf?restype=container\u0026comp=metadata",
      "RequestMethod": "PUT",
      "RequestHeaders": {
        "Authorization": "Sanitized",
        "traceparent": "00-d071c3dd02065c45bba8b2e5b2fc2171-582651dc1a0e1e4a-00",
        "User-Agent": [
          "azsdk-net-Storage.Files.DataLake/12.1.0-dev.20200403.1",
          "(.NET Core 4.6.28325.01; Microsoft Windows 10.0.18362 )"
        ],
        "x-ms-client-request-id": "d61b074b-1312-d042-aa80-7c3562b1a40a",
        "x-ms-date": "Fri, 03 Apr 2020 21:04:48 GMT",
        "x-ms-meta-Capital": "letter",
        "x-ms-meta-foo": "bar",
        "x-ms-meta-meta": "data",
        "x-ms-meta-UPPER": "case",
        "x-ms-return-client-request-id": "true",
        "x-ms-version": "2019-12-12"
      },
      "RequestBody": null,
      "StatusCode": 404,
      "ResponseHeaders": {
        "Content-Length": "225",
        "Content-Type": "application/xml",
        "Date": "Fri, 03 Apr 2020 21:04:46 GMT",
        "Server": [
          "Windows-Azure-Blob/1.0",
          "Microsoft-HTTPAPI/2.0"
        ],
        "x-ms-client-request-id": "d61b074b-1312-d042-aa80-7c3562b1a40a",
        "x-ms-error-code": "ContainerNotFound",
<<<<<<< HEAD
        "x-ms-request-id": "84b2971c-f01e-003d-1139-f3e420000000",
=======
        "x-ms-request-id": "96229ba2-f01e-0012-52fb-093670000000",
>>>>>>> 8d420312
        "x-ms-version": "2019-12-12"
      },
      "ResponseBody": [
        "\uFEFF\u003C?xml version=\u00221.0\u0022 encoding=\u0022utf-8\u0022?\u003E\u003CError\u003E\u003CCode\u003EContainerNotFound\u003C/Code\u003E\u003CMessage\u003EThe specified container does not exist.\n",
        "RequestId:96229ba2-f01e-0012-52fb-093670000000\n",
        "Time:2020-04-03T21:04:46.8735177Z\u003C/Message\u003E\u003C/Error\u003E"
      ]
    }
  ],
  "Variables": {
    "RandomSeed": "174707447",
    "Storage_TestConfigHierarchicalNamespace": "NamespaceTenant\nseannsecanary\nU2FuaXRpemVk\nhttp://seannsecanary.blob.core.windows.net\nhttp://seannsecanary.file.core.windows.net\nhttp://seannsecanary.queue.core.windows.net\nhttp://seannsecanary.table.core.windows.net\n\n\n\n\nhttp://seannsecanary-secondary.blob.core.windows.net\nhttp://seannsecanary-secondary.file.core.windows.net\nhttp://seannsecanary-secondary.queue.core.windows.net\nhttp://seannsecanary-secondary.table.core.windows.net\n68390a19-a643-458b-b726-408abf67b4fc\nSanitized\n72f988bf-86f1-41af-91ab-2d7cd011db47\nhttps://login.microsoftonline.com/\nCloud\nBlobEndpoint=http://seannsecanary.blob.core.windows.net/;QueueEndpoint=http://seannsecanary.queue.core.windows.net/;FileEndpoint=http://seannsecanary.file.core.windows.net/;BlobSecondaryEndpoint=http://seannsecanary-secondary.blob.core.windows.net/;QueueSecondaryEndpoint=http://seannsecanary-secondary.queue.core.windows.net/;FileSecondaryEndpoint=http://seannsecanary-secondary.file.core.windows.net/;AccountName=seannsecanary;AccountKey=Sanitized\n"
  }
}<|MERGE_RESOLUTION|>--- conflicted
+++ resolved
@@ -31,11 +31,7 @@
         ],
         "x-ms-client-request-id": "d61b074b-1312-d042-aa80-7c3562b1a40a",
         "x-ms-error-code": "ContainerNotFound",
-<<<<<<< HEAD
-        "x-ms-request-id": "84b2971c-f01e-003d-1139-f3e420000000",
-=======
         "x-ms-request-id": "96229ba2-f01e-0012-52fb-093670000000",
->>>>>>> 8d420312
         "x-ms-version": "2019-12-12"
       },
       "ResponseBody": [
