--- conflicted
+++ resolved
@@ -28,11 +28,7 @@
           "Microsoft-HTTPAPI/2.0"
         ],
         "x-ms-client-request-id": "bc14165c-cbe3-3095-044d-fc6377d3119c",
-<<<<<<< HEAD
-        "x-ms-request-id": "beed0345-601e-002f-7339-f39ff0000000",
-=======
         "x-ms-request-id": "9622a12d-f01e-0012-62fb-093670000000",
->>>>>>> 8d420312
         "x-ms-version": "2019-12-12"
       },
       "ResponseBody": []
@@ -66,11 +62,7 @@
           "Microsoft-HTTPAPI/2.0"
         ],
         "x-ms-client-request-id": "4d84d87a-82f6-cc30-eb11-c14203df0217",
-<<<<<<< HEAD
-        "x-ms-request-id": "5895a09a-d01f-003a-7e39-f38843000000",
-=======
         "x-ms-request-id": "fa440400-201f-0097-53fb-091bad000000",
->>>>>>> 8d420312
         "x-ms-version": "2019-12-12"
       },
       "ResponseBody": []
@@ -104,11 +96,7 @@
         "x-ms-group": "$superuser",
         "x-ms-owner": "$superuser",
         "x-ms-permissions": "rwx-w----",
-<<<<<<< HEAD
-        "x-ms-request-id": "5895a09b-d01f-003a-7f39-f38843000000",
-=======
         "x-ms-request-id": "fa440401-201f-0097-54fb-091bad000000",
->>>>>>> 8d420312
         "x-ms-version": "2019-12-12"
       },
       "ResponseBody": []
@@ -138,11 +126,7 @@
           "Microsoft-HTTPAPI/2.0"
         ],
         "x-ms-client-request-id": "a8b50010-aca3-a9af-5641-f860bb51fd13",
-<<<<<<< HEAD
-        "x-ms-request-id": "beed035b-601e-002f-0439-f39ff0000000",
-=======
         "x-ms-request-id": "9622a14c-f01e-0012-7bfb-093670000000",
->>>>>>> 8d420312
         "x-ms-version": "2019-12-12"
       },
       "ResponseBody": []
