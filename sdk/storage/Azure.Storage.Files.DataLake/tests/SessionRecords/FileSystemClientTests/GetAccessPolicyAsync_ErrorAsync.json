{
  "Entries": [
    {
      "RequestUri": "http://seannsecanary.blob.core.windows.net/test-filesystem-61d0ec23-52bb-7646-1676-1bb33a9f6608?restype=container\u0026comp=acl",
      "RequestMethod": "GET",
      "RequestHeaders": {
        "Authorization": "Sanitized",
        "traceparent": "00-c12c3dd14c6aca41a9a0e3188bf8c33a-c23f2f6421847c49-00",
        "User-Agent": [
          "azsdk-net-Storage.Files.DataLake/12.1.0-dev.20200403.1",
          "(.NET Core 4.6.28325.01; Microsoft Windows 10.0.18362 )"
        ],
        "x-ms-client-request-id": "dee1ca8d-184b-d12b-374f-b8001b5658a8",
        "x-ms-date": "Fri, 03 Apr 2020 21:05:08 GMT",
        "x-ms-return-client-request-id": "true",
        "x-ms-version": "2019-12-12"
      },
      "RequestBody": null,
      "StatusCode": 404,
      "ResponseHeaders": {
        "Content-Length": "225",
        "Content-Type": "application/xml",
        "Date": "Fri, 03 Apr 2020 21:05:06 GMT",
        "Server": [
          "Windows-Azure-Blob/1.0",
          "Microsoft-HTTPAPI/2.0"
        ],
        "x-ms-client-request-id": "dee1ca8d-184b-d12b-374f-b8001b5658a8",
        "x-ms-error-code": "ContainerNotFound",
<<<<<<< HEAD
        "x-ms-request-id": "a8f4a736-c01e-0019-2839-f31280000000",
=======
        "x-ms-request-id": "9622a672-f01e-0012-4efb-093670000000",
>>>>>>> 8d420312
        "x-ms-version": "2019-12-12"
      },
      "ResponseBody": [
        "\uFEFF\u003C?xml version=\u00221.0\u0022 encoding=\u0022utf-8\u0022?\u003E\u003CError\u003E\u003CCode\u003EContainerNotFound\u003C/Code\u003E\u003CMessage\u003EThe specified container does not exist.\n",
        "RequestId:9622a672-f01e-0012-4efb-093670000000\n",
        "Time:2020-04-03T21:05:07.1251793Z\u003C/Message\u003E\u003C/Error\u003E"
      ]
    }
  ],
  "Variables": {
    "RandomSeed": "1319686444",
    "Storage_TestConfigHierarchicalNamespace": "NamespaceTenant\nseannsecanary\nU2FuaXRpemVk\nhttp://seannsecanary.blob.core.windows.net\nhttp://seannsecanary.file.core.windows.net\nhttp://seannsecanary.queue.core.windows.net\nhttp://seannsecanary.table.core.windows.net\n\n\n\n\nhttp://seannsecanary-secondary.blob.core.windows.net\nhttp://seannsecanary-secondary.file.core.windows.net\nhttp://seannsecanary-secondary.queue.core.windows.net\nhttp://seannsecanary-secondary.table.core.windows.net\n68390a19-a643-458b-b726-408abf67b4fc\nSanitized\n72f988bf-86f1-41af-91ab-2d7cd011db47\nhttps://login.microsoftonline.com/\nCloud\nBlobEndpoint=http://seannsecanary.blob.core.windows.net/;QueueEndpoint=http://seannsecanary.queue.core.windows.net/;FileEndpoint=http://seannsecanary.file.core.windows.net/;BlobSecondaryEndpoint=http://seannsecanary-secondary.blob.core.windows.net/;QueueSecondaryEndpoint=http://seannsecanary-secondary.queue.core.windows.net/;FileSecondaryEndpoint=http://seannsecanary-secondary.file.core.windows.net/;AccountName=seannsecanary;AccountKey=Sanitized\n"
  }
}<|MERGE_RESOLUTION|>--- conflicted
+++ resolved
@@ -27,11 +27,7 @@
         ],
         "x-ms-client-request-id": "dee1ca8d-184b-d12b-374f-b8001b5658a8",
         "x-ms-error-code": "ContainerNotFound",
-<<<<<<< HEAD
-        "x-ms-request-id": "a8f4a736-c01e-0019-2839-f31280000000",
-=======
         "x-ms-request-id": "9622a672-f01e-0012-4efb-093670000000",
->>>>>>> 8d420312
         "x-ms-version": "2019-12-12"
       },
       "ResponseBody": [
