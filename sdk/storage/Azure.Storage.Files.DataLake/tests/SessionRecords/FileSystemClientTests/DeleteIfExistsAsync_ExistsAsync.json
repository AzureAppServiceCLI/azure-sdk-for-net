--- conflicted
+++ resolved
@@ -1,19 +1,10 @@
 {
   "Entries": [
     {
-      "RequestUri": "https://seanstagehierarchical.blob.core.windows.net/test-filesystem-465f412b-303c-620f-644f-326dd5bad6de?restype=container",
+      "RequestUri": "http://seannse.blob.core.windows.net/test-filesystem-465f412b-303c-620f-644f-326dd5bad6de?restype=container",
       "RequestMethod": "PUT",
       "RequestHeaders": {
         "Authorization": "Sanitized",
-<<<<<<< HEAD
-        "traceparent": "00-03f89ca0a18afa408b23bbbf18e679da-f578752a6d2e874a-00",
-        "User-Agent": [
-          "azsdk-net-Storage.Files.DataLake/12.0.0-dev.20200305.1",
-          "(.NET Core 4.6.28325.01; Microsoft Windows 10.0.18363 )"
-        ],
-        "x-ms-client-request-id": "cfdddaf9-9822-5d41-6be0-40ad98d7ff83",
-        "x-ms-date": "Thu, 05 Mar 2020 21:59:31 GMT",
-=======
         "traceparent": "00-04570dde189302438a522a915e2f1a3e-36ef54eb63db9540-00",
         "User-Agent": [
           "azsdk-net-Storage.Files.DataLake/12.1.0-dev.20200321.1",
@@ -21,52 +12,31 @@
         ],
         "x-ms-client-request-id": "cfdddaf9-9822-5d41-6be0-40ad98d7ff83",
         "x-ms-date": "Sat, 21 Mar 2020 16:43:28 GMT",
->>>>>>> c5f51d52
         "x-ms-return-client-request-id": "true",
-        "x-ms-version": "2019-12-12"
+        "x-ms-version": "2019-07-07"
       },
       "RequestBody": null,
       "StatusCode": 201,
       "ResponseHeaders": {
         "Content-Length": "0",
-<<<<<<< HEAD
-        "Date": "Thu, 05 Mar 2020 21:59:31 GMT",
-        "ETag": "\u00220x8D7C1507BCD1861\u0022",
-        "Last-Modified": "Thu, 05 Mar 2020 21:59:31 GMT",
-=======
         "Date": "Sat, 21 Mar 2020 16:43:27 GMT",
         "ETag": "\u00220x8D7CDB6FB59847E\u0022",
         "Last-Modified": "Sat, 21 Mar 2020 16:43:28 GMT",
->>>>>>> c5f51d52
         "Server": [
           "Windows-Azure-Blob/1.0",
           "Microsoft-HTTPAPI/2.0"
         ],
         "x-ms-client-request-id": "cfdddaf9-9822-5d41-6be0-40ad98d7ff83",
-<<<<<<< HEAD
-        "x-ms-request-id": "d714f5e7-d01e-003a-5e39-f38843000000",
-        "x-ms-version": "2019-12-12"
-=======
         "x-ms-request-id": "baac0944-001e-00a3-3f9f-ff1a9a000000",
         "x-ms-version": "2019-07-07"
->>>>>>> c5f51d52
       },
       "ResponseBody": []
     },
     {
-      "RequestUri": "https://seanstagehierarchical.blob.core.windows.net/test-filesystem-465f412b-303c-620f-644f-326dd5bad6de?restype=container",
+      "RequestUri": "http://seannse.blob.core.windows.net/test-filesystem-465f412b-303c-620f-644f-326dd5bad6de?restype=container",
       "RequestMethod": "DELETE",
       "RequestHeaders": {
         "Authorization": "Sanitized",
-<<<<<<< HEAD
-        "traceparent": "00-a6c3d4a278d55142b52968ff395f80b3-4cfd3cf75bd12f42-00",
-        "User-Agent": [
-          "azsdk-net-Storage.Files.DataLake/12.0.0-dev.20200305.1",
-          "(.NET Core 4.6.28325.01; Microsoft Windows 10.0.18363 )"
-        ],
-        "x-ms-client-request-id": "fb73a6fc-07dd-26bb-c09a-703eeea8b88e",
-        "x-ms-date": "Thu, 05 Mar 2020 21:59:31 GMT",
-=======
         "traceparent": "00-54a4b8114fc7c4409fd80b530cd2bafd-cfb03c38224ef140-00",
         "User-Agent": [
           "azsdk-net-Storage.Files.DataLake/12.1.0-dev.20200321.1",
@@ -74,31 +44,21 @@
         ],
         "x-ms-client-request-id": "fb73a6fc-07dd-26bb-c09a-703eeea8b88e",
         "x-ms-date": "Sat, 21 Mar 2020 16:43:28 GMT",
->>>>>>> c5f51d52
         "x-ms-return-client-request-id": "true",
-        "x-ms-version": "2019-12-12"
+        "x-ms-version": "2019-07-07"
       },
       "RequestBody": null,
       "StatusCode": 202,
       "ResponseHeaders": {
         "Content-Length": "0",
-<<<<<<< HEAD
-        "Date": "Thu, 05 Mar 2020 21:59:31 GMT",
-=======
         "Date": "Sat, 21 Mar 2020 16:43:27 GMT",
->>>>>>> c5f51d52
         "Server": [
           "Windows-Azure-Blob/1.0",
           "Microsoft-HTTPAPI/2.0"
         ],
         "x-ms-client-request-id": "fb73a6fc-07dd-26bb-c09a-703eeea8b88e",
-<<<<<<< HEAD
-        "x-ms-request-id": "d714f5ea-d01e-003a-6039-f38843000000",
-        "x-ms-version": "2019-12-12"
-=======
         "x-ms-request-id": "baac096e-001e-00a3-619f-ff1a9a000000",
         "x-ms-version": "2019-07-07"
->>>>>>> c5f51d52
       },
       "ResponseBody": []
     },
@@ -141,6 +101,6 @@
   ],
   "Variables": {
     "RandomSeed": "1050433614",
-    "Storage_TestConfigHierarchicalNamespace": "NamespaceTenant\nseanstagehierarchical\nU2FuaXRpemVk\nhttps://seanstagehierarchical.blob.core.windows.net\nhttp://seanstagehierarchical.file.core.windows.net\nhttp://seanstagehierarchical.queue.core.windows.net\nhttp://seanstagehierarchical.table.core.windows.net\n\n\n\n\nhttp://seanstagehierarchical-secondary.blob.core.windows.net\nhttp://seanstagehierarchical-secondary.file.core.windows.net\nhttp://seanstagehierarchical-secondary.queue.core.windows.net\nhttp://seanstagehierarchical-secondary.table.core.windows.net\n68390a19-a643-458b-b726-408abf67b4fc\nSanitized\n72f988bf-86f1-41af-91ab-2d7cd011db47\nhttps://login.microsoftonline.com/\nCloud\nBlobEndpoint=https://seanstagehierarchical.blob.core.windows.net/;QueueEndpoint=http://seanstagehierarchical.queue.core.windows.net/;FileEndpoint=http://seanstagehierarchical.file.core.windows.net/;BlobSecondaryEndpoint=http://seanstagehierarchical-secondary.blob.core.windows.net/;QueueSecondaryEndpoint=http://seanstagehierarchical-secondary.queue.core.windows.net/;FileSecondaryEndpoint=http://seanstagehierarchical-secondary.file.core.windows.net/;AccountName=seanstagehierarchical;AccountKey=Sanitized\n"
+    "Storage_TestConfigHierarchicalNamespace": "NamespaceTenant\nseannse\nU2FuaXRpemVk\nhttp://seannse.blob.core.windows.net\nhttp://seannse.file.core.windows.net\nhttp://seannse.queue.core.windows.net\nhttp://seannse.table.core.windows.net\n\n\n\n\nhttp://seannse-secondary.blob.core.windows.net\nhttp://seannse-secondary.file.core.windows.net\nhttp://seannse-secondary.queue.core.windows.net\nhttp://seannse-secondary.table.core.windows.net\n68390a19-a643-458b-b726-408abf67b4fc\nSanitized\n72f988bf-86f1-41af-91ab-2d7cd011db47\nhttps://login.microsoftonline.com/\nCloud\nBlobEndpoint=http://seannse.blob.core.windows.net/;QueueEndpoint=http://seannse.queue.core.windows.net/;FileEndpoint=http://seannse.file.core.windows.net/;BlobSecondaryEndpoint=http://seannse-secondary.blob.core.windows.net/;QueueSecondaryEndpoint=http://seannse-secondary.queue.core.windows.net/;FileSecondaryEndpoint=http://seannse-secondary.file.core.windows.net/;AccountName=seannse;AccountKey=Sanitized\n"
   }
 }