--- conflicted
+++ resolved
@@ -28,11 +28,7 @@
           "Microsoft-HTTPAPI/2.0"
         ],
         "x-ms-client-request-id": "9183bf68-83eb-2218-a69d-fdf58f075362",
-<<<<<<< HEAD
-        "x-ms-request-id": "fa0313e2-101e-001a-1939-f3f3e4000000",
-=======
         "x-ms-request-id": "962296c6-f01e-0012-47fb-093670000000",
->>>>>>> 8d420312
         "x-ms-version": "2019-12-12"
       },
       "ResponseBody": []
@@ -68,11 +64,7 @@
         ],
         "x-ms-client-request-id": "55634caf-d186-d066-42dd-a52beda8fe26",
         "x-ms-lease-id": "356b5ac8-98e9-a67d-ecbf-956f237f97f2",
-<<<<<<< HEAD
-        "x-ms-request-id": "fa0313e6-101e-001a-1a39-f3f3e4000000",
-=======
         "x-ms-request-id": "962296cd-f01e-0012-4cfb-093670000000",
->>>>>>> 8d420312
         "x-ms-version": "2019-12-12"
       },
       "ResponseBody": []
@@ -106,11 +98,7 @@
           "Microsoft-HTTPAPI/2.0"
         ],
         "x-ms-client-request-id": "d7c0f24e-421c-dc6c-7391-4fec0a997c15",
-<<<<<<< HEAD
-        "x-ms-request-id": "fa0313e7-101e-001a-1b39-f3f3e4000000",
-=======
         "x-ms-request-id": "962296d4-f01e-0012-51fb-093670000000",
->>>>>>> 8d420312
         "x-ms-version": "2019-12-12"
       },
       "ResponseBody": []
@@ -140,11 +128,7 @@
           "Microsoft-HTTPAPI/2.0"
         ],
         "x-ms-client-request-id": "fbddb1d4-27e8-c30a-9e69-411472ad0dfc",
-<<<<<<< HEAD
-        "x-ms-request-id": "fa0313e8-101e-001a-1c39-f3f3e4000000",
-=======
         "x-ms-request-id": "962296dc-f01e-0012-58fb-093670000000",
->>>>>>> 8d420312
         "x-ms-version": "2019-12-12"
       },
       "ResponseBody": []
@@ -177,11 +161,7 @@
           "Microsoft-HTTPAPI/2.0"
         ],
         "x-ms-client-request-id": "f7fec33c-d64c-5f79-704a-0516023840b7",
-<<<<<<< HEAD
-        "x-ms-request-id": "6ca2066d-901e-0014-4839-f3da54000000",
-=======
         "x-ms-request-id": "962296f4-f01e-0012-6cfb-093670000000",
->>>>>>> 8d420312
         "x-ms-version": "2019-12-12"
       },
       "ResponseBody": []
@@ -217,11 +197,7 @@
         ],
         "x-ms-client-request-id": "47603d08-8164-886f-83f9-c1f44463df76",
         "x-ms-lease-id": "fa8432e7-b495-0440-3557-911580f9180c",
-<<<<<<< HEAD
-        "x-ms-request-id": "6ca20677-901e-0014-4f39-f3da54000000",
-=======
         "x-ms-request-id": "96229706-f01e-0012-7afb-093670000000",
->>>>>>> 8d420312
         "x-ms-version": "2019-12-12"
       },
       "ResponseBody": []
@@ -256,11 +232,7 @@
           "Microsoft-HTTPAPI/2.0"
         ],
         "x-ms-client-request-id": "430c3199-d198-d4a8-b00c-3cefc9cd749b",
-<<<<<<< HEAD
-        "x-ms-request-id": "6ca20680-901e-0014-5839-f3da54000000",
-=======
         "x-ms-request-id": "96229710-f01e-0012-03fb-093670000000",
->>>>>>> 8d420312
         "x-ms-version": "2019-12-12"
       },
       "ResponseBody": []
@@ -290,11 +262,7 @@
           "Microsoft-HTTPAPI/2.0"
         ],
         "x-ms-client-request-id": "135aa26f-9c56-60de-51eb-339744df91a2",
-<<<<<<< HEAD
-        "x-ms-request-id": "6ca20687-901e-0014-5f39-f3da54000000",
-=======
         "x-ms-request-id": "9622971a-f01e-0012-0bfb-093670000000",
->>>>>>> 8d420312
         "x-ms-version": "2019-12-12"
       },
       "ResponseBody": []
@@ -327,11 +295,7 @@
           "Microsoft-HTTPAPI/2.0"
         ],
         "x-ms-client-request-id": "26423474-618c-6727-da9c-9fd2c74b6642",
-<<<<<<< HEAD
-        "x-ms-request-id": "8d527014-d01e-0048-7139-f38f0c000000",
-=======
         "x-ms-request-id": "9622971f-f01e-0012-10fb-093670000000",
->>>>>>> 8d420312
         "x-ms-version": "2019-12-12"
       },
       "ResponseBody": []
@@ -367,11 +331,7 @@
         ],
         "x-ms-client-request-id": "93cdee79-86dd-092e-044c-0ac39a798e7e",
         "x-ms-lease-id": "bd47149d-6a60-f52f-1bc8-c6aed85c164f",
-<<<<<<< HEAD
-        "x-ms-request-id": "8d527017-d01e-0048-7339-f38f0c000000",
-=======
         "x-ms-request-id": "96229736-f01e-0012-25fb-093670000000",
->>>>>>> 8d420312
         "x-ms-version": "2019-12-12"
       },
       "ResponseBody": []
@@ -406,11 +366,7 @@
           "Microsoft-HTTPAPI/2.0"
         ],
         "x-ms-client-request-id": "ea347e53-838e-ba71-1715-c1801ccf53e5",
-<<<<<<< HEAD
-        "x-ms-request-id": "8d527018-d01e-0048-7439-f38f0c000000",
-=======
         "x-ms-request-id": "9622973f-f01e-0012-2efb-093670000000",
->>>>>>> 8d420312
         "x-ms-version": "2019-12-12"
       },
       "ResponseBody": []
@@ -440,11 +396,7 @@
           "Microsoft-HTTPAPI/2.0"
         ],
         "x-ms-client-request-id": "1b6f6019-a445-02ef-dfd8-6a16def459b3",
-<<<<<<< HEAD
-        "x-ms-request-id": "8d52701e-d01e-0048-7939-f38f0c000000",
-=======
         "x-ms-request-id": "96229748-f01e-0012-36fb-093670000000",
->>>>>>> 8d420312
         "x-ms-version": "2019-12-12"
       },
       "ResponseBody": []
