--- conflicted
+++ resolved
@@ -28,11 +28,7 @@
           "Microsoft-HTTPAPI/2.0"
         ],
         "x-ms-client-request-id": "64002928-cf75-b914-69c3-98473c6f005c",
-<<<<<<< HEAD
-        "x-ms-request-id": "b2d5697d-501e-0034-7e39-f3a1f3000000",
-=======
         "x-ms-request-id": "96229b6f-f01e-0012-27fb-093670000000",
->>>>>>> 8d420312
         "x-ms-version": "2019-12-12"
       },
       "ResponseBody": []
@@ -69,11 +65,7 @@
         ],
         "x-ms-client-request-id": "aa2ac79f-2767-99d7-71f6-c27dfa9dc3da",
         "x-ms-error-code": "ConditionNotMet",
-<<<<<<< HEAD
-        "x-ms-request-id": "b2d56987-501e-0034-0439-f3a1f3000000",
-=======
         "x-ms-request-id": "96229b7d-f01e-0012-33fb-093670000000",
->>>>>>> 8d420312
         "x-ms-version": "2019-12-12"
       },
       "ResponseBody": [
@@ -107,11 +99,7 @@
           "Microsoft-HTTPAPI/2.0"
         ],
         "x-ms-client-request-id": "75a79bb3-5644-8df4-7663-874e2c1d5b82",
-<<<<<<< HEAD
-        "x-ms-request-id": "b2d5698e-501e-0034-0b39-f3a1f3000000",
-=======
         "x-ms-request-id": "96229b80-f01e-0012-36fb-093670000000",
->>>>>>> 8d420312
         "x-ms-version": "2019-12-12"
       },
       "ResponseBody": []
@@ -144,11 +132,7 @@
           "Microsoft-HTTPAPI/2.0"
         ],
         "x-ms-client-request-id": "5acfc24e-16ea-59ba-cf86-b8543937ab5f",
-<<<<<<< HEAD
-        "x-ms-request-id": "05091728-b01e-002c-5339-f37e94000000",
-=======
         "x-ms-request-id": "96229b89-f01e-0012-3efb-093670000000",
->>>>>>> 8d420312
         "x-ms-version": "2019-12-12"
       },
       "ResponseBody": []
@@ -185,11 +169,7 @@
         ],
         "x-ms-client-request-id": "206eabe4-1748-3a87-646f-8f6e95416f58",
         "x-ms-error-code": "LeaseNotPresentWithContainerOperation",
-<<<<<<< HEAD
-        "x-ms-request-id": "0509172d-b01e-002c-5539-f37e94000000",
-=======
         "x-ms-request-id": "96229b94-f01e-0012-46fb-093670000000",
->>>>>>> 8d420312
         "x-ms-version": "2019-12-12"
       },
       "ResponseBody": [
@@ -223,11 +203,7 @@
           "Microsoft-HTTPAPI/2.0"
         ],
         "x-ms-client-request-id": "8e6fb75b-8ac8-da17-8dc3-aae46d1e0df7",
-<<<<<<< HEAD
-        "x-ms-request-id": "0509173c-b01e-002c-6239-f37e94000000",
-=======
         "x-ms-request-id": "96229b99-f01e-0012-49fb-093670000000",
->>>>>>> 8d420312
         "x-ms-version": "2019-12-12"
       },
       "ResponseBody": []
