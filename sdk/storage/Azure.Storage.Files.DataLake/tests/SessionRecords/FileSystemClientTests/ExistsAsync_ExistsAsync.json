--- conflicted
+++ resolved
@@ -28,11 +28,7 @@
           "Microsoft-HTTPAPI/2.0"
         ],
         "x-ms-client-request-id": "3815a2c1-8de8-3847-b67a-c173aafd9725",
-<<<<<<< HEAD
-        "x-ms-request-id": "e0bcba12-301e-000d-2939-f35aef000000",
-=======
         "x-ms-request-id": "9622a58b-f01e-0012-04fb-093670000000",
->>>>>>> 8d420312
         "x-ms-version": "2019-12-12"
       },
       "ResponseBody": []
@@ -71,11 +67,7 @@
         "x-ms-has-legal-hold": "false",
         "x-ms-lease-state": "available",
         "x-ms-lease-status": "unlocked",
-<<<<<<< HEAD
-        "x-ms-request-id": "e0bcba19-301e-000d-2e39-f35aef000000",
-=======
         "x-ms-request-id": "9622a5a8-f01e-0012-1efb-093670000000",
->>>>>>> 8d420312
         "x-ms-version": "2019-12-12"
       },
       "ResponseBody": []
@@ -105,11 +97,7 @@
           "Microsoft-HTTPAPI/2.0"
         ],
         "x-ms-client-request-id": "7bb2cf02-e811-1048-e023-a7bca13a70a9",
-<<<<<<< HEAD
-        "x-ms-request-id": "e0bcba1c-301e-000d-3139-f35aef000000",
-=======
         "x-ms-request-id": "9622a5b7-f01e-0012-2cfb-093670000000",
->>>>>>> 8d420312
         "x-ms-version": "2019-12-12"
       },
       "ResponseBody": []
