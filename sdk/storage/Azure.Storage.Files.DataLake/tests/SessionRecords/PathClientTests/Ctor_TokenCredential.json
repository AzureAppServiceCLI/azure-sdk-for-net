--- conflicted
+++ resolved
@@ -28,11 +28,7 @@
           "Microsoft-HTTPAPI/2.0"
         ],
         "x-ms-client-request-id": "00d1629a-1edd-61cf-ac6f-6a9060157d87",
-<<<<<<< HEAD
-        "x-ms-request-id": "2d191110-901e-0004-4938-f31f3c000000",
-=======
         "x-ms-request-id": "9622bb5e-f01e-0012-74fb-093670000000",
->>>>>>> 8d420312
         "x-ms-version": "2019-12-12"
       },
       "ResponseBody": []
@@ -64,11 +60,7 @@
           "Microsoft-HTTPAPI/2.0"
         ],
         "x-ms-client-request-id": "d4f714bf-c02b-9b24-b970-30f1d83399c5",
-<<<<<<< HEAD
-        "x-ms-request-id": "2677bcb8-401f-0007-6a38-f3fe58000000",
-=======
         "x-ms-request-id": "fa440475-201f-0097-23fb-091bad000000",
->>>>>>> 8d420312
         "x-ms-version": "2019-12-12"
       },
       "ResponseBody": []
@@ -180,11 +172,7 @@
           "Microsoft-HTTPAPI/2.0"
         ],
         "x-ms-client-request-id": "111744f1-4f4d-3474-418c-41554785d2a7",
-<<<<<<< HEAD
-        "x-ms-request-id": "ee93844b-101e-0047-6339-f3f960000000",
-=======
         "x-ms-request-id": "9622bc08-f01e-0012-77fb-093670000000",
->>>>>>> 8d420312
         "x-ms-version": "2019-12-12"
       },
       "ResponseBody": []
