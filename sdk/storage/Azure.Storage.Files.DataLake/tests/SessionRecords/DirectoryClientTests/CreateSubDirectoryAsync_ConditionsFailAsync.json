{
  "Entries": [
    {
      "RequestUri": "http://seannsecanary.blob.core.windows.net/test-filesystem-03cf75e2-a198-5aa9-333b-8edcf4447af8?restype=container",
      "RequestMethod": "PUT",
      "RequestHeaders": {
        "Authorization": "Sanitized",
        "traceparent": "00-f9c93161d9c51f4c8b3b05fad344b417-e32c0ac0ae71d148-00",
        "User-Agent": [
          "azsdk-net-Storage.Files.DataLake/12.1.0-dev.20200403.1",
          "(.NET Core 4.6.28325.01; Microsoft Windows 10.0.18362 )"
        ],
        "x-ms-blob-public-access": "container",
        "x-ms-client-request-id": "cc3087e8-a64f-e051-715d-a172b8c5293a",
        "x-ms-date": "Fri, 03 Apr 2020 20:56:37 GMT",
        "x-ms-return-client-request-id": "true",
        "x-ms-version": "2019-12-12"
      },
      "RequestBody": null,
      "StatusCode": 201,
      "ResponseHeaders": {
        "Content-Length": "0",
        "Date": "Fri, 03 Apr 2020 20:56:36 GMT",
        "ETag": "\u00220x8D7D8117FAF2FA3\u0022",
        "Last-Modified": "Fri, 03 Apr 2020 20:56:36 GMT",
        "Server": [
          "Windows-Azure-Blob/1.0",
          "Microsoft-HTTPAPI/2.0"
        ],
        "x-ms-client-request-id": "cc3087e8-a64f-e051-715d-a172b8c5293a",
<<<<<<< HEAD
        "x-ms-request-id": "81609064-d01e-002a-543b-f34d2b000000",
=======
        "x-ms-request-id": "9621b772-f01e-0012-3efa-093670000000",
>>>>>>> 8d420312
        "x-ms-version": "2019-12-12"
      },
      "ResponseBody": []
    },
    {
      "RequestUri": "http://seannsecanary.dfs.core.windows.net/test-filesystem-03cf75e2-a198-5aa9-333b-8edcf4447af8/test-directory-cd931623-7570-4f0d-ad5f-e88e5129fc63?resource=directory",
      "RequestMethod": "PUT",
      "RequestHeaders": {
        "Authorization": "Sanitized",
        "traceparent": "00-e110cca94c16274ea52b19aeee251c7a-076d0da4f114f243-00",
        "User-Agent": [
          "azsdk-net-Storage.Files.DataLake/12.1.0-dev.20200403.1",
          "(.NET Core 4.6.28325.01; Microsoft Windows 10.0.18362 )"
        ],
        "x-ms-client-request-id": "475c15e0-c93b-72d5-79e0-1ff0bdc28e48",
        "x-ms-date": "Fri, 03 Apr 2020 20:56:38 GMT",
        "x-ms-return-client-request-id": "true",
        "x-ms-version": "2019-12-12"
      },
      "RequestBody": null,
      "StatusCode": 201,
      "ResponseHeaders": {
        "Content-Length": "0",
        "Date": "Fri, 03 Apr 2020 20:56:36 GMT",
        "ETag": "\u00220x8D7D8117FC28291\u0022",
        "Last-Modified": "Fri, 03 Apr 2020 20:56:36 GMT",
        "Server": [
          "Windows-Azure-HDFS/1.0",
          "Microsoft-HTTPAPI/2.0"
        ],
        "x-ms-client-request-id": "475c15e0-c93b-72d5-79e0-1ff0bdc28e48",
<<<<<<< HEAD
        "x-ms-request-id": "f1e759ed-901f-0004-173b-f31f3c000000",
=======
        "x-ms-request-id": "fa43fd12-201f-0097-40fa-091bad000000",
>>>>>>> 8d420312
        "x-ms-version": "2019-12-12"
      },
      "ResponseBody": []
    },
    {
      "RequestUri": "http://seannsecanary.dfs.core.windows.net/test-filesystem-03cf75e2-a198-5aa9-333b-8edcf4447af8/test-directory-cd931623-7570-4f0d-ad5f-e88e5129fc63/test-directory-70ce3d61-bcd2-7526-6cc2-e352a7f75e57?resource=directory",
      "RequestMethod": "PUT",
      "RequestHeaders": {
        "Authorization": "Sanitized",
        "User-Agent": [
          "azsdk-net-Storage.Files.DataLake/12.1.0-dev.20200403.1",
          "(.NET Core 4.6.28325.01; Microsoft Windows 10.0.18362 )"
        ],
        "x-ms-client-request-id": "b3b4868f-4787-2382-efe7-da78e683cb82",
        "x-ms-date": "Fri, 03 Apr 2020 20:56:38 GMT",
        "x-ms-return-client-request-id": "true",
        "x-ms-version": "2019-12-12"
      },
      "RequestBody": null,
      "StatusCode": 201,
      "ResponseHeaders": {
        "Content-Length": "0",
        "Date": "Fri, 03 Apr 2020 20:56:36 GMT",
        "ETag": "\u00220x8D7D8117FD00731\u0022",
        "Last-Modified": "Fri, 03 Apr 2020 20:56:36 GMT",
        "Server": [
          "Windows-Azure-HDFS/1.0",
          "Microsoft-HTTPAPI/2.0"
        ],
        "x-ms-client-request-id": "b3b4868f-4787-2382-efe7-da78e683cb82",
<<<<<<< HEAD
        "x-ms-request-id": "f1e759ee-901f-0004-183b-f31f3c000000",
=======
        "x-ms-request-id": "fa43fd13-201f-0097-41fa-091bad000000",
>>>>>>> 8d420312
        "x-ms-version": "2019-12-12"
      },
      "ResponseBody": []
    },
    {
      "RequestUri": "http://seannsecanary.dfs.core.windows.net/test-filesystem-03cf75e2-a198-5aa9-333b-8edcf4447af8/test-directory-cd931623-7570-4f0d-ad5f-e88e5129fc63/test-directory-70ce3d61-bcd2-7526-6cc2-e352a7f75e57?resource=directory",
      "RequestMethod": "PUT",
      "RequestHeaders": {
        "Authorization": "Sanitized",
        "If-Modified-Since": "Sat, 04 Apr 2020 20:56:37 GMT",
        "User-Agent": [
          "azsdk-net-Storage.Files.DataLake/12.1.0-dev.20200403.1",
          "(.NET Core 4.6.28325.01; Microsoft Windows 10.0.18362 )"
        ],
        "x-ms-client-request-id": "20c2bcaf-ab42-5fd0-118a-4ce5daaff3ed",
        "x-ms-date": "Fri, 03 Apr 2020 20:56:38 GMT",
        "x-ms-return-client-request-id": "true",
        "x-ms-version": "2019-12-12"
      },
      "RequestBody": null,
      "StatusCode": 412,
      "ResponseHeaders": {
        "Content-Length": "200",
        "Content-Type": "application/json; charset=utf-8",
        "Date": "Fri, 03 Apr 2020 20:56:36 GMT",
        "Server": [
          "Windows-Azure-HDFS/1.0",
          "Microsoft-HTTPAPI/2.0"
        ],
        "x-ms-client-request-id": "20c2bcaf-ab42-5fd0-118a-4ce5daaff3ed",
        "x-ms-error-code": "ConditionNotMet",
<<<<<<< HEAD
        "x-ms-request-id": "f1e759ef-901f-0004-193b-f31f3c000000",
=======
        "x-ms-request-id": "fa43fd14-201f-0097-42fa-091bad000000",
>>>>>>> 8d420312
        "x-ms-version": "2019-12-12"
      },
      "ResponseBody": {
        "error": {
          "code": "ConditionNotMet",
          "message": "The condition specified using HTTP conditional header(s) is not met.\nRequestId:fa43fd14-201f-0097-42fa-091bad000000\nTime:2020-04-03T20:56:36.7380673Z"
        }
      }
    },
    {
      "RequestUri": "http://seannsecanary.blob.core.windows.net/test-filesystem-03cf75e2-a198-5aa9-333b-8edcf4447af8?restype=container",
      "RequestMethod": "DELETE",
      "RequestHeaders": {
        "Authorization": "Sanitized",
        "traceparent": "00-1cfd5acf67b08543a4e4b9f5f27cba35-c76a03adac093446-00",
        "User-Agent": [
          "azsdk-net-Storage.Files.DataLake/12.1.0-dev.20200403.1",
          "(.NET Core 4.6.28325.01; Microsoft Windows 10.0.18362 )"
        ],
        "x-ms-client-request-id": "2ac92700-aac1-d740-f7e9-188a0695d265",
        "x-ms-date": "Fri, 03 Apr 2020 20:56:38 GMT",
        "x-ms-return-client-request-id": "true",
        "x-ms-version": "2019-12-12"
      },
      "RequestBody": null,
      "StatusCode": 202,
      "ResponseHeaders": {
        "Content-Length": "0",
        "Date": "Fri, 03 Apr 2020 20:56:36 GMT",
        "Server": [
          "Windows-Azure-Blob/1.0",
          "Microsoft-HTTPAPI/2.0"
        ],
        "x-ms-client-request-id": "2ac92700-aac1-d740-f7e9-188a0695d265",
<<<<<<< HEAD
        "x-ms-request-id": "8160906b-d01e-002a-573b-f34d2b000000",
=======
        "x-ms-request-id": "9621b79b-f01e-0012-60fa-093670000000",
>>>>>>> 8d420312
        "x-ms-version": "2019-12-12"
      },
      "ResponseBody": []
    },
    {
      "RequestUri": "http://seannsecanary.blob.core.windows.net/test-filesystem-599c1100-1f44-c642-a986-15390d3d17e1?restype=container",
      "RequestMethod": "PUT",
      "RequestHeaders": {
        "Authorization": "Sanitized",
        "traceparent": "00-40ce183201723342b2f25de361c439fd-30c7fe30f70d4144-00",
        "User-Agent": [
          "azsdk-net-Storage.Files.DataLake/12.1.0-dev.20200403.1",
          "(.NET Core 4.6.28325.01; Microsoft Windows 10.0.18362 )"
        ],
        "x-ms-blob-public-access": "container",
        "x-ms-client-request-id": "37923836-ff93-e1b6-e402-803a9407c9b9",
        "x-ms-date": "Fri, 03 Apr 2020 20:56:38 GMT",
        "x-ms-return-client-request-id": "true",
        "x-ms-version": "2019-12-12"
      },
      "RequestBody": null,
      "StatusCode": 201,
      "ResponseHeaders": {
        "Content-Length": "0",
        "Date": "Fri, 03 Apr 2020 20:56:36 GMT",
        "ETag": "\u00220x8D7D8117FF60986\u0022",
        "Last-Modified": "Fri, 03 Apr 2020 20:56:36 GMT",
        "Server": [
          "Windows-Azure-Blob/1.0",
          "Microsoft-HTTPAPI/2.0"
        ],
        "x-ms-client-request-id": "37923836-ff93-e1b6-e402-803a9407c9b9",
<<<<<<< HEAD
        "x-ms-request-id": "581db6e7-101e-000a-053b-f3368c000000",
=======
        "x-ms-request-id": "9621b7a4-f01e-0012-68fa-093670000000",
>>>>>>> 8d420312
        "x-ms-version": "2019-12-12"
      },
      "ResponseBody": []
    },
    {
      "RequestUri": "http://seannsecanary.dfs.core.windows.net/test-filesystem-599c1100-1f44-c642-a986-15390d3d17e1/test-directory-b45a36d1-1fb0-387f-e492-2a6b4ebbf422?resource=directory",
      "RequestMethod": "PUT",
      "RequestHeaders": {
        "Authorization": "Sanitized",
        "traceparent": "00-eec56e9d8eea3646a2ddf88554f30b18-dea456c76fa7234f-00",
        "User-Agent": [
          "azsdk-net-Storage.Files.DataLake/12.1.0-dev.20200403.1",
          "(.NET Core 4.6.28325.01; Microsoft Windows 10.0.18362 )"
        ],
        "x-ms-client-request-id": "9ab6160f-812c-17c5-b85a-5300d54b9229",
        "x-ms-date": "Fri, 03 Apr 2020 20:56:38 GMT",
        "x-ms-return-client-request-id": "true",
        "x-ms-version": "2019-12-12"
      },
      "RequestBody": null,
      "StatusCode": 201,
      "ResponseHeaders": {
        "Content-Length": "0",
        "Date": "Fri, 03 Apr 2020 20:56:36 GMT",
        "ETag": "\u00220x8D7D8118004ADD6\u0022",
        "Last-Modified": "Fri, 03 Apr 2020 20:56:37 GMT",
        "Server": [
          "Windows-Azure-HDFS/1.0",
          "Microsoft-HTTPAPI/2.0"
        ],
        "x-ms-client-request-id": "9ab6160f-812c-17c5-b85a-5300d54b9229",
<<<<<<< HEAD
        "x-ms-request-id": "24a7b167-e01f-0021-073b-f3b640000000",
=======
        "x-ms-request-id": "fa43fd15-201f-0097-43fa-091bad000000",
>>>>>>> 8d420312
        "x-ms-version": "2019-12-12"
      },
      "ResponseBody": []
    },
    {
      "RequestUri": "http://seannsecanary.dfs.core.windows.net/test-filesystem-599c1100-1f44-c642-a986-15390d3d17e1/test-directory-b45a36d1-1fb0-387f-e492-2a6b4ebbf422/test-directory-f4eb5d0d-f404-f10e-e92a-19ac509beff2?resource=directory",
      "RequestMethod": "PUT",
      "RequestHeaders": {
        "Authorization": "Sanitized",
        "User-Agent": [
          "azsdk-net-Storage.Files.DataLake/12.1.0-dev.20200403.1",
          "(.NET Core 4.6.28325.01; Microsoft Windows 10.0.18362 )"
        ],
        "x-ms-client-request-id": "ead5a471-8006-1a23-07c4-b1026819c61d",
        "x-ms-date": "Fri, 03 Apr 2020 20:56:38 GMT",
        "x-ms-return-client-request-id": "true",
        "x-ms-version": "2019-12-12"
      },
      "RequestBody": null,
      "StatusCode": 201,
      "ResponseHeaders": {
        "Content-Length": "0",
        "Date": "Fri, 03 Apr 2020 20:56:36 GMT",
        "ETag": "\u00220x8D7D8118010C449\u0022",
        "Last-Modified": "Fri, 03 Apr 2020 20:56:37 GMT",
        "Server": [
          "Windows-Azure-HDFS/1.0",
          "Microsoft-HTTPAPI/2.0"
        ],
        "x-ms-client-request-id": "ead5a471-8006-1a23-07c4-b1026819c61d",
<<<<<<< HEAD
        "x-ms-request-id": "24a7b168-e01f-0021-083b-f3b640000000",
=======
        "x-ms-request-id": "fa43fd16-201f-0097-44fa-091bad000000",
>>>>>>> 8d420312
        "x-ms-version": "2019-12-12"
      },
      "ResponseBody": []
    },
    {
      "RequestUri": "http://seannsecanary.dfs.core.windows.net/test-filesystem-599c1100-1f44-c642-a986-15390d3d17e1/test-directory-b45a36d1-1fb0-387f-e492-2a6b4ebbf422/test-directory-f4eb5d0d-f404-f10e-e92a-19ac509beff2?resource=directory",
      "RequestMethod": "PUT",
      "RequestHeaders": {
        "Authorization": "Sanitized",
        "If-Unmodified-Since": "Thu, 02 Apr 2020 20:56:37 GMT",
        "User-Agent": [
          "azsdk-net-Storage.Files.DataLake/12.1.0-dev.20200403.1",
          "(.NET Core 4.6.28325.01; Microsoft Windows 10.0.18362 )"
        ],
        "x-ms-client-request-id": "ac3bc9ce-05c5-9ceb-de41-313fa8f365c1",
        "x-ms-date": "Fri, 03 Apr 2020 20:56:38 GMT",
        "x-ms-return-client-request-id": "true",
        "x-ms-version": "2019-12-12"
      },
      "RequestBody": null,
      "StatusCode": 412,
      "ResponseHeaders": {
        "Content-Length": "200",
        "Content-Type": "application/json; charset=utf-8",
        "Date": "Fri, 03 Apr 2020 20:56:36 GMT",
        "Server": [
          "Windows-Azure-HDFS/1.0",
          "Microsoft-HTTPAPI/2.0"
        ],
        "x-ms-client-request-id": "ac3bc9ce-05c5-9ceb-de41-313fa8f365c1",
        "x-ms-error-code": "ConditionNotMet",
<<<<<<< HEAD
        "x-ms-request-id": "24a7b169-e01f-0021-093b-f3b640000000",
=======
        "x-ms-request-id": "fa43fd17-201f-0097-45fa-091bad000000",
>>>>>>> 8d420312
        "x-ms-version": "2019-12-12"
      },
      "ResponseBody": {
        "error": {
          "code": "ConditionNotMet",
          "message": "The condition specified using HTTP conditional header(s) is not met.\nRequestId:fa43fd17-201f-0097-45fa-091bad000000\nTime:2020-04-03T20:56:37.1733735Z"
        }
      }
    },
    {
      "RequestUri": "http://seannsecanary.blob.core.windows.net/test-filesystem-599c1100-1f44-c642-a986-15390d3d17e1?restype=container",
      "RequestMethod": "DELETE",
      "RequestHeaders": {
        "Authorization": "Sanitized",
        "traceparent": "00-c11d92262470bb4b9cd1d47e1cfcc30b-c3e0e2d9206da745-00",
        "User-Agent": [
          "azsdk-net-Storage.Files.DataLake/12.1.0-dev.20200403.1",
          "(.NET Core 4.6.28325.01; Microsoft Windows 10.0.18362 )"
        ],
        "x-ms-client-request-id": "9e341460-1ade-6557-7446-f3ae28e40a74",
        "x-ms-date": "Fri, 03 Apr 2020 20:56:38 GMT",
        "x-ms-return-client-request-id": "true",
        "x-ms-version": "2019-12-12"
      },
      "RequestBody": null,
      "StatusCode": 202,
      "ResponseHeaders": {
        "Content-Length": "0",
        "Date": "Fri, 03 Apr 2020 20:56:36 GMT",
        "Server": [
          "Windows-Azure-Blob/1.0",
          "Microsoft-HTTPAPI/2.0"
        ],
        "x-ms-client-request-id": "9e341460-1ade-6557-7446-f3ae28e40a74",
<<<<<<< HEAD
        "x-ms-request-id": "581db6ea-101e-000a-063b-f3368c000000",
=======
        "x-ms-request-id": "9621b7dc-f01e-0012-16fa-093670000000",
>>>>>>> 8d420312
        "x-ms-version": "2019-12-12"
      },
      "ResponseBody": []
    },
    {
      "RequestUri": "http://seannsecanary.blob.core.windows.net/test-filesystem-d8f258b7-37d7-4533-6924-2ba3820235d3?restype=container",
      "RequestMethod": "PUT",
      "RequestHeaders": {
        "Authorization": "Sanitized",
        "traceparent": "00-85bcf6d70eda03468063c74f05edb69c-6126e7508935c54c-00",
        "User-Agent": [
          "azsdk-net-Storage.Files.DataLake/12.1.0-dev.20200403.1",
          "(.NET Core 4.6.28325.01; Microsoft Windows 10.0.18362 )"
        ],
        "x-ms-blob-public-access": "container",
        "x-ms-client-request-id": "0f320e17-6a18-2971-e1ee-35baeeb4e272",
        "x-ms-date": "Fri, 03 Apr 2020 20:56:38 GMT",
        "x-ms-return-client-request-id": "true",
        "x-ms-version": "2019-12-12"
      },
      "RequestBody": null,
      "StatusCode": 201,
      "ResponseHeaders": {
        "Content-Length": "0",
        "Date": "Fri, 03 Apr 2020 20:56:37 GMT",
        "ETag": "\u00220x8D7D811803A71EE\u0022",
        "Last-Modified": "Fri, 03 Apr 2020 20:56:37 GMT",
        "Server": [
          "Windows-Azure-Blob/1.0",
          "Microsoft-HTTPAPI/2.0"
        ],
        "x-ms-client-request-id": "0f320e17-6a18-2971-e1ee-35baeeb4e272",
<<<<<<< HEAD
        "x-ms-request-id": "9d526062-c01e-0044-5f3b-f31804000000",
=======
        "x-ms-request-id": "9621b7e4-f01e-0012-1efa-093670000000",
>>>>>>> 8d420312
        "x-ms-version": "2019-12-12"
      },
      "ResponseBody": []
    },
    {
      "RequestUri": "http://seannsecanary.dfs.core.windows.net/test-filesystem-d8f258b7-37d7-4533-6924-2ba3820235d3/test-directory-41b02011-7605-f0b5-74e7-31568010b0b7?resource=directory",
      "RequestMethod": "PUT",
      "RequestHeaders": {
        "Authorization": "Sanitized",
        "traceparent": "00-0e5791c99151ee4ba1999be9518c20d6-12eea083c4bca14d-00",
        "User-Agent": [
          "azsdk-net-Storage.Files.DataLake/12.1.0-dev.20200403.1",
          "(.NET Core 4.6.28325.01; Microsoft Windows 10.0.18362 )"
        ],
        "x-ms-client-request-id": "7411449e-ac02-a096-5941-9a31391ba9d1",
        "x-ms-date": "Fri, 03 Apr 2020 20:56:38 GMT",
        "x-ms-return-client-request-id": "true",
        "x-ms-version": "2019-12-12"
      },
      "RequestBody": null,
      "StatusCode": 201,
      "ResponseHeaders": {
        "Content-Length": "0",
        "Date": "Fri, 03 Apr 2020 20:56:37 GMT",
        "ETag": "\u00220x8D7D8118048AEB5\u0022",
        "Last-Modified": "Fri, 03 Apr 2020 20:56:37 GMT",
        "Server": [
          "Windows-Azure-HDFS/1.0",
          "Microsoft-HTTPAPI/2.0"
        ],
        "x-ms-client-request-id": "7411449e-ac02-a096-5941-9a31391ba9d1",
<<<<<<< HEAD
        "x-ms-request-id": "d35d3265-201f-003e-2b3b-f30544000000",
=======
        "x-ms-request-id": "fa43fd18-201f-0097-46fa-091bad000000",
>>>>>>> 8d420312
        "x-ms-version": "2019-12-12"
      },
      "ResponseBody": []
    },
    {
      "RequestUri": "http://seannsecanary.dfs.core.windows.net/test-filesystem-d8f258b7-37d7-4533-6924-2ba3820235d3/test-directory-41b02011-7605-f0b5-74e7-31568010b0b7/test-directory-5e847e3d-6e27-eba3-661c-cb4fc4e45f4b?resource=directory",
      "RequestMethod": "PUT",
      "RequestHeaders": {
        "Authorization": "Sanitized",
        "User-Agent": [
          "azsdk-net-Storage.Files.DataLake/12.1.0-dev.20200403.1",
          "(.NET Core 4.6.28325.01; Microsoft Windows 10.0.18362 )"
        ],
        "x-ms-client-request-id": "1292e00c-bea4-30cb-a125-0ee5e147db74",
        "x-ms-date": "Fri, 03 Apr 2020 20:56:38 GMT",
        "x-ms-return-client-request-id": "true",
        "x-ms-version": "2019-12-12"
      },
      "RequestBody": null,
      "StatusCode": 201,
      "ResponseHeaders": {
        "Content-Length": "0",
        "Date": "Fri, 03 Apr 2020 20:56:37 GMT",
        "ETag": "\u00220x8D7D8118054DA38\u0022",
        "Last-Modified": "Fri, 03 Apr 2020 20:56:37 GMT",
        "Server": [
          "Windows-Azure-HDFS/1.0",
          "Microsoft-HTTPAPI/2.0"
        ],
        "x-ms-client-request-id": "1292e00c-bea4-30cb-a125-0ee5e147db74",
<<<<<<< HEAD
        "x-ms-request-id": "d35d3266-201f-003e-2c3b-f30544000000",
=======
        "x-ms-request-id": "fa43fd19-201f-0097-47fa-091bad000000",
>>>>>>> 8d420312
        "x-ms-version": "2019-12-12"
      },
      "ResponseBody": []
    },
    {
      "RequestUri": "http://seannsecanary.dfs.core.windows.net/test-filesystem-d8f258b7-37d7-4533-6924-2ba3820235d3/test-directory-41b02011-7605-f0b5-74e7-31568010b0b7/test-directory-5e847e3d-6e27-eba3-661c-cb4fc4e45f4b?resource=directory",
      "RequestMethod": "PUT",
      "RequestHeaders": {
        "Authorization": "Sanitized",
        "If-Match": "\u0022garbage\u0022",
        "User-Agent": [
          "azsdk-net-Storage.Files.DataLake/12.1.0-dev.20200403.1",
          "(.NET Core 4.6.28325.01; Microsoft Windows 10.0.18362 )"
        ],
        "x-ms-client-request-id": "e34271c1-4c51-0ca6-7287-99d92ccfa8b2",
        "x-ms-date": "Fri, 03 Apr 2020 20:56:39 GMT",
        "x-ms-return-client-request-id": "true",
        "x-ms-version": "2019-12-12"
      },
      "RequestBody": null,
      "StatusCode": 412,
      "ResponseHeaders": {
        "Content-Length": "200",
        "Content-Type": "application/json; charset=utf-8",
        "Date": "Fri, 03 Apr 2020 20:56:37 GMT",
        "Server": [
          "Windows-Azure-HDFS/1.0",
          "Microsoft-HTTPAPI/2.0"
        ],
        "x-ms-client-request-id": "e34271c1-4c51-0ca6-7287-99d92ccfa8b2",
        "x-ms-error-code": "ConditionNotMet",
<<<<<<< HEAD
        "x-ms-request-id": "d35d3267-201f-003e-2d3b-f30544000000",
=======
        "x-ms-request-id": "fa43fd1a-201f-0097-48fa-091bad000000",
>>>>>>> 8d420312
        "x-ms-version": "2019-12-12"
      },
      "ResponseBody": {
        "error": {
          "code": "ConditionNotMet",
          "message": "The condition specified using HTTP conditional header(s) is not met.\nRequestId:fa43fd1a-201f-0097-48fa-091bad000000\nTime:2020-04-03T20:56:37.6066787Z"
        }
      }
    },
    {
      "RequestUri": "http://seannsecanary.blob.core.windows.net/test-filesystem-d8f258b7-37d7-4533-6924-2ba3820235d3?restype=container",
      "RequestMethod": "DELETE",
      "RequestHeaders": {
        "Authorization": "Sanitized",
        "traceparent": "00-ee3135870a080f4498d948b3396ae28d-ae2f0fc3dccfd640-00",
        "User-Agent": [
          "azsdk-net-Storage.Files.DataLake/12.1.0-dev.20200403.1",
          "(.NET Core 4.6.28325.01; Microsoft Windows 10.0.18362 )"
        ],
        "x-ms-client-request-id": "6f2431c6-f704-9523-a75a-89ddd3f8d5f9",
        "x-ms-date": "Fri, 03 Apr 2020 20:56:39 GMT",
        "x-ms-return-client-request-id": "true",
        "x-ms-version": "2019-12-12"
      },
      "RequestBody": null,
      "StatusCode": 202,
      "ResponseHeaders": {
        "Content-Length": "0",
        "Date": "Fri, 03 Apr 2020 20:56:37 GMT",
        "Server": [
          "Windows-Azure-Blob/1.0",
          "Microsoft-HTTPAPI/2.0"
        ],
        "x-ms-client-request-id": "6f2431c6-f704-9523-a75a-89ddd3f8d5f9",
<<<<<<< HEAD
        "x-ms-request-id": "9d52607a-c01e-0044-6e3b-f31804000000",
=======
        "x-ms-request-id": "9621b808-f01e-0012-3ffa-093670000000",
>>>>>>> 8d420312
        "x-ms-version": "2019-12-12"
      },
      "ResponseBody": []
    },
    {
      "RequestUri": "http://seannsecanary.blob.core.windows.net/test-filesystem-ac2bb252-2167-61ba-7ca3-d4c002fcb2e2?restype=container",
      "RequestMethod": "PUT",
      "RequestHeaders": {
        "Authorization": "Sanitized",
        "traceparent": "00-dd9b42c8d02df544a19c59f64f2e8e47-2b4f5dadaf363440-00",
        "User-Agent": [
          "azsdk-net-Storage.Files.DataLake/12.1.0-dev.20200403.1",
          "(.NET Core 4.6.28325.01; Microsoft Windows 10.0.18362 )"
        ],
        "x-ms-blob-public-access": "container",
        "x-ms-client-request-id": "a7574fbb-2f64-a525-76c2-f261226292aa",
        "x-ms-date": "Fri, 03 Apr 2020 20:56:39 GMT",
        "x-ms-return-client-request-id": "true",
        "x-ms-version": "2019-12-12"
      },
      "RequestBody": null,
      "StatusCode": 201,
      "ResponseHeaders": {
        "Content-Length": "0",
        "Date": "Fri, 03 Apr 2020 20:56:37 GMT",
        "ETag": "\u00220x8D7D811807B7E5E\u0022",
        "Last-Modified": "Fri, 03 Apr 2020 20:56:37 GMT",
        "Server": [
          "Windows-Azure-Blob/1.0",
          "Microsoft-HTTPAPI/2.0"
        ],
        "x-ms-client-request-id": "a7574fbb-2f64-a525-76c2-f261226292aa",
<<<<<<< HEAD
        "x-ms-request-id": "9c4978c5-601e-0000-5c3b-f3923b000000",
=======
        "x-ms-request-id": "9621b80d-f01e-0012-44fa-093670000000",
>>>>>>> 8d420312
        "x-ms-version": "2019-12-12"
      },
      "ResponseBody": []
    },
    {
      "RequestUri": "http://seannsecanary.dfs.core.windows.net/test-filesystem-ac2bb252-2167-61ba-7ca3-d4c002fcb2e2/test-directory-c632a6a7-dae6-194f-0412-29508bf38b64?resource=directory",
      "RequestMethod": "PUT",
      "RequestHeaders": {
        "Authorization": "Sanitized",
        "traceparent": "00-2a3f4d62f5599b4cbcf8686e3683018c-e89fb5e6acca0743-00",
        "User-Agent": [
          "azsdk-net-Storage.Files.DataLake/12.1.0-dev.20200403.1",
          "(.NET Core 4.6.28325.01; Microsoft Windows 10.0.18362 )"
        ],
        "x-ms-client-request-id": "2f1feb85-05e5-e030-003d-a25106d41a83",
        "x-ms-date": "Fri, 03 Apr 2020 20:56:39 GMT",
        "x-ms-return-client-request-id": "true",
        "x-ms-version": "2019-12-12"
      },
      "RequestBody": null,
      "StatusCode": 201,
      "ResponseHeaders": {
        "Content-Length": "0",
        "Date": "Fri, 03 Apr 2020 20:56:37 GMT",
        "ETag": "\u00220x8D7D8118089916B\u0022",
        "Last-Modified": "Fri, 03 Apr 2020 20:56:37 GMT",
        "Server": [
          "Windows-Azure-HDFS/1.0",
          "Microsoft-HTTPAPI/2.0"
        ],
        "x-ms-client-request-id": "2f1feb85-05e5-e030-003d-a25106d41a83",
<<<<<<< HEAD
        "x-ms-request-id": "b8ff49a9-d01f-0015-653b-f38588000000",
=======
        "x-ms-request-id": "fa43fd1b-201f-0097-49fa-091bad000000",
>>>>>>> 8d420312
        "x-ms-version": "2019-12-12"
      },
      "ResponseBody": []
    },
    {
      "RequestUri": "http://seannsecanary.dfs.core.windows.net/test-filesystem-ac2bb252-2167-61ba-7ca3-d4c002fcb2e2/test-directory-c632a6a7-dae6-194f-0412-29508bf38b64/test-directory-648a8d36-df5c-9c05-28b8-de795667d2b7?resource=directory",
      "RequestMethod": "PUT",
      "RequestHeaders": {
        "Authorization": "Sanitized",
        "User-Agent": [
          "azsdk-net-Storage.Files.DataLake/12.1.0-dev.20200403.1",
          "(.NET Core 4.6.28325.01; Microsoft Windows 10.0.18362 )"
        ],
        "x-ms-client-request-id": "b8b10052-91c2-a5c3-e683-072c26b78a99",
        "x-ms-date": "Fri, 03 Apr 2020 20:56:39 GMT",
        "x-ms-return-client-request-id": "true",
        "x-ms-version": "2019-12-12"
      },
      "RequestBody": null,
      "StatusCode": 201,
      "ResponseHeaders": {
        "Content-Length": "0",
        "Date": "Fri, 03 Apr 2020 20:56:37 GMT",
        "ETag": "\u00220x8D7D8118095ADF2\u0022",
        "Last-Modified": "Fri, 03 Apr 2020 20:56:37 GMT",
        "Server": [
          "Windows-Azure-HDFS/1.0",
          "Microsoft-HTTPAPI/2.0"
        ],
        "x-ms-client-request-id": "b8b10052-91c2-a5c3-e683-072c26b78a99",
<<<<<<< HEAD
        "x-ms-request-id": "b8ff49aa-d01f-0015-663b-f38588000000",
=======
        "x-ms-request-id": "fa43fd1c-201f-0097-4afa-091bad000000",
>>>>>>> 8d420312
        "x-ms-version": "2019-12-12"
      },
      "ResponseBody": []
    },
    {
      "RequestUri": "http://seannsecanary.blob.core.windows.net/test-filesystem-ac2bb252-2167-61ba-7ca3-d4c002fcb2e2/test-directory-c632a6a7-dae6-194f-0412-29508bf38b64/test-directory-648a8d36-df5c-9c05-28b8-de795667d2b7",
      "RequestMethod": "HEAD",
      "RequestHeaders": {
        "Authorization": "Sanitized",
        "User-Agent": [
          "azsdk-net-Storage.Files.DataLake/12.1.0-dev.20200403.1",
          "(.NET Core 4.6.28325.01; Microsoft Windows 10.0.18362 )"
        ],
        "x-ms-client-request-id": "5526cc44-1ab5-8cf5-4525-b94f5552acd6",
        "x-ms-date": "Fri, 03 Apr 2020 20:56:39 GMT",
        "x-ms-return-client-request-id": "true",
        "x-ms-version": "2019-12-12"
      },
      "RequestBody": null,
      "StatusCode": 200,
      "ResponseHeaders": {
        "Accept-Ranges": "bytes",
        "Content-Length": "0",
        "Content-Type": "application/octet-stream",
        "Date": "Fri, 03 Apr 2020 20:56:37 GMT",
        "ETag": "\u00220x8D7D8118095ADF2\u0022",
        "Last-Modified": "Fri, 03 Apr 2020 20:56:37 GMT",
        "Server": [
          "Windows-Azure-Blob/1.0",
          "Microsoft-HTTPAPI/2.0"
        ],
        "x-ms-access-tier": "Hot",
        "x-ms-access-tier-inferred": "true",
        "x-ms-blob-type": "BlockBlob",
        "x-ms-client-request-id": "5526cc44-1ab5-8cf5-4525-b94f5552acd6",
        "x-ms-creation-time": "Fri, 03 Apr 2020 20:56:37 GMT",
        "x-ms-lease-state": "available",
        "x-ms-lease-status": "unlocked",
        "x-ms-meta-hdi_isfolder": "true",
        "x-ms-request-id": "9621b831-f01e-0012-61fa-093670000000",
        "x-ms-server-encrypted": "true",
        "x-ms-version": "2019-12-12"
      },
      "ResponseBody": []
    },
    {
      "RequestUri": "http://seannsecanary.dfs.core.windows.net/test-filesystem-ac2bb252-2167-61ba-7ca3-d4c002fcb2e2/test-directory-c632a6a7-dae6-194f-0412-29508bf38b64/test-directory-648a8d36-df5c-9c05-28b8-de795667d2b7?resource=directory",
      "RequestMethod": "PUT",
      "RequestHeaders": {
        "Authorization": "Sanitized",
        "If-None-Match": "\u00220x8D7D8118095ADF2\u0022",
        "User-Agent": [
          "azsdk-net-Storage.Files.DataLake/12.1.0-dev.20200403.1",
          "(.NET Core 4.6.28325.01; Microsoft Windows 10.0.18362 )"
        ],
        "x-ms-client-request-id": "59e80c50-3490-50e3-f5a8-b7e4c16085bb",
        "x-ms-date": "Fri, 03 Apr 2020 20:56:39 GMT",
        "x-ms-return-client-request-id": "true",
        "x-ms-version": "2019-12-12"
      },
      "RequestBody": null,
      "StatusCode": 412,
      "ResponseHeaders": {
        "Content-Length": "200",
        "Content-Type": "application/json; charset=utf-8",
        "Date": "Fri, 03 Apr 2020 20:56:37 GMT",
        "Server": [
          "Windows-Azure-HDFS/1.0",
          "Microsoft-HTTPAPI/2.0"
        ],
        "x-ms-client-request-id": "59e80c50-3490-50e3-f5a8-b7e4c16085bb",
        "x-ms-error-code": "ConditionNotMet",
<<<<<<< HEAD
        "x-ms-request-id": "b8ff49ab-d01f-0015-673b-f38588000000",
=======
        "x-ms-request-id": "fa43fd1d-201f-0097-4bfa-091bad000000",
>>>>>>> 8d420312
        "x-ms-version": "2019-12-12"
      },
      "ResponseBody": {
        "error": {
          "code": "ConditionNotMet",
          "message": "The condition specified using HTTP conditional header(s) is not met.\nRequestId:fa43fd1d-201f-0097-4bfa-091bad000000\nTime:2020-04-03T20:56:38.1140356Z"
        }
      }
    },
    {
      "RequestUri": "http://seannsecanary.blob.core.windows.net/test-filesystem-ac2bb252-2167-61ba-7ca3-d4c002fcb2e2?restype=container",
      "RequestMethod": "DELETE",
      "RequestHeaders": {
        "Authorization": "Sanitized",
        "traceparent": "00-5803b1f437843244a8a180b76c494129-324d837672437049-00",
        "User-Agent": [
          "azsdk-net-Storage.Files.DataLake/12.1.0-dev.20200403.1",
          "(.NET Core 4.6.28325.01; Microsoft Windows 10.0.18362 )"
        ],
        "x-ms-client-request-id": "48ff70ab-5269-6645-35ac-8750bf2417f0",
        "x-ms-date": "Fri, 03 Apr 2020 20:56:39 GMT",
        "x-ms-return-client-request-id": "true",
        "x-ms-version": "2019-12-12"
      },
      "RequestBody": null,
      "StatusCode": 202,
      "ResponseHeaders": {
        "Content-Length": "0",
        "Date": "Fri, 03 Apr 2020 20:56:37 GMT",
        "Server": [
          "Windows-Azure-Blob/1.0",
          "Microsoft-HTTPAPI/2.0"
        ],
        "x-ms-client-request-id": "48ff70ab-5269-6645-35ac-8750bf2417f0",
<<<<<<< HEAD
        "x-ms-request-id": "9c4978d9-601e-0000-683b-f3923b000000",
=======
        "x-ms-request-id": "9621b843-f01e-0012-72fa-093670000000",
>>>>>>> 8d420312
        "x-ms-version": "2019-12-12"
      },
      "ResponseBody": []
    },
    {
      "RequestUri": "http://seannsecanary.blob.core.windows.net/test-filesystem-bafeee51-66ee-9aa9-091b-96422f04e10b?restype=container",
      "RequestMethod": "PUT",
      "RequestHeaders": {
        "Authorization": "Sanitized",
        "traceparent": "00-515215bd6fcbf04184166cb0a7625a0b-eb88b4f0ad3d5249-00",
        "User-Agent": [
          "azsdk-net-Storage.Files.DataLake/12.1.0-dev.20200403.1",
          "(.NET Core 4.6.28325.01; Microsoft Windows 10.0.18362 )"
        ],
        "x-ms-blob-public-access": "container",
        "x-ms-client-request-id": "818d1436-17eb-45ca-c664-3f4ebb023631",
        "x-ms-date": "Fri, 03 Apr 2020 20:56:39 GMT",
        "x-ms-return-client-request-id": "true",
        "x-ms-version": "2019-12-12"
      },
      "RequestBody": null,
      "StatusCode": 201,
      "ResponseHeaders": {
        "Content-Length": "0",
        "Date": "Fri, 03 Apr 2020 20:56:38 GMT",
        "ETag": "\u00220x8D7D81180C9FABF\u0022",
        "Last-Modified": "Fri, 03 Apr 2020 20:56:38 GMT",
        "Server": [
          "Windows-Azure-Blob/1.0",
          "Microsoft-HTTPAPI/2.0"
        ],
        "x-ms-client-request-id": "818d1436-17eb-45ca-c664-3f4ebb023631",
<<<<<<< HEAD
        "x-ms-request-id": "96268cd1-f01e-002d-293b-f32148000000",
=======
        "x-ms-request-id": "9621b849-f01e-0012-77fa-093670000000",
>>>>>>> 8d420312
        "x-ms-version": "2019-12-12"
      },
      "ResponseBody": []
    },
    {
      "RequestUri": "http://seannsecanary.dfs.core.windows.net/test-filesystem-bafeee51-66ee-9aa9-091b-96422f04e10b/test-directory-c07a7ccb-c6eb-148f-9c45-ffb789b56c57?resource=directory",
      "RequestMethod": "PUT",
      "RequestHeaders": {
        "Authorization": "Sanitized",
        "traceparent": "00-86157c250aa53e4a9a94847c70a6c3cc-13d0f1e2dbdb2745-00",
        "User-Agent": [
          "azsdk-net-Storage.Files.DataLake/12.1.0-dev.20200403.1",
          "(.NET Core 4.6.28325.01; Microsoft Windows 10.0.18362 )"
        ],
        "x-ms-client-request-id": "b128ab00-4d37-70b4-8578-e4a61712bb11",
        "x-ms-date": "Fri, 03 Apr 2020 20:56:39 GMT",
        "x-ms-return-client-request-id": "true",
        "x-ms-version": "2019-12-12"
      },
      "RequestBody": null,
      "StatusCode": 201,
      "ResponseHeaders": {
        "Content-Length": "0",
        "Date": "Fri, 03 Apr 2020 20:56:38 GMT",
        "ETag": "\u00220x8D7D81180DA825C\u0022",
        "Last-Modified": "Fri, 03 Apr 2020 20:56:38 GMT",
        "Server": [
          "Windows-Azure-HDFS/1.0",
          "Microsoft-HTTPAPI/2.0"
        ],
        "x-ms-client-request-id": "b128ab00-4d37-70b4-8578-e4a61712bb11",
<<<<<<< HEAD
        "x-ms-request-id": "5a9dca34-201f-0001-6b3b-f3cde7000000",
=======
        "x-ms-request-id": "fa43fd1e-201f-0097-4cfa-091bad000000",
>>>>>>> 8d420312
        "x-ms-version": "2019-12-12"
      },
      "ResponseBody": []
    },
    {
      "RequestUri": "http://seannsecanary.dfs.core.windows.net/test-filesystem-bafeee51-66ee-9aa9-091b-96422f04e10b/test-directory-c07a7ccb-c6eb-148f-9c45-ffb789b56c57/test-directory-c441e7f7-1bf6-6bba-5dba-8bf73c931799?resource=directory",
      "RequestMethod": "PUT",
      "RequestHeaders": {
        "Authorization": "Sanitized",
        "User-Agent": [
          "azsdk-net-Storage.Files.DataLake/12.1.0-dev.20200403.1",
          "(.NET Core 4.6.28325.01; Microsoft Windows 10.0.18362 )"
        ],
        "x-ms-client-request-id": "15047838-38c1-e4c1-f1bc-547cc2bc33f1",
        "x-ms-date": "Fri, 03 Apr 2020 20:56:39 GMT",
        "x-ms-return-client-request-id": "true",
        "x-ms-version": "2019-12-12"
      },
      "RequestBody": null,
      "StatusCode": 201,
      "ResponseHeaders": {
        "Content-Length": "0",
        "Date": "Fri, 03 Apr 2020 20:56:38 GMT",
        "ETag": "\u00220x8D7D81180E6EEDB\u0022",
        "Last-Modified": "Fri, 03 Apr 2020 20:56:38 GMT",
        "Server": [
          "Windows-Azure-HDFS/1.0",
          "Microsoft-HTTPAPI/2.0"
        ],
        "x-ms-client-request-id": "15047838-38c1-e4c1-f1bc-547cc2bc33f1",
<<<<<<< HEAD
        "x-ms-request-id": "5a9dca35-201f-0001-6c3b-f3cde7000000",
=======
        "x-ms-request-id": "fa43fd1f-201f-0097-4dfa-091bad000000",
>>>>>>> 8d420312
        "x-ms-version": "2019-12-12"
      },
      "ResponseBody": []
    },
    {
      "RequestUri": "http://seannsecanary.dfs.core.windows.net/test-filesystem-bafeee51-66ee-9aa9-091b-96422f04e10b/test-directory-c07a7ccb-c6eb-148f-9c45-ffb789b56c57/test-directory-c441e7f7-1bf6-6bba-5dba-8bf73c931799?resource=directory",
      "RequestMethod": "PUT",
      "RequestHeaders": {
        "Authorization": "Sanitized",
        "User-Agent": [
          "azsdk-net-Storage.Files.DataLake/12.1.0-dev.20200403.1",
          "(.NET Core 4.6.28325.01; Microsoft Windows 10.0.18362 )"
        ],
        "x-ms-client-request-id": "c4be6913-018e-0fd7-86d2-ecd066a3fd86",
        "x-ms-date": "Fri, 03 Apr 2020 20:56:40 GMT",
        "x-ms-lease-id": "d4b81b82-46ad-1da2-7e9d-0f0b086fb681",
        "x-ms-return-client-request-id": "true",
        "x-ms-version": "2019-12-12"
      },
      "RequestBody": null,
      "StatusCode": 412,
      "ResponseHeaders": {
        "Content-Length": "176",
        "Content-Type": "application/json; charset=utf-8",
        "Date": "Fri, 03 Apr 2020 20:56:38 GMT",
        "Server": [
          "Windows-Azure-HDFS/1.0",
          "Microsoft-HTTPAPI/2.0"
        ],
        "x-ms-client-request-id": "c4be6913-018e-0fd7-86d2-ecd066a3fd86",
        "x-ms-error-code": "LeaseNotPresent",
<<<<<<< HEAD
        "x-ms-request-id": "5a9dca36-201f-0001-6d3b-f3cde7000000",
=======
        "x-ms-request-id": "fa43fd20-201f-0097-4efa-091bad000000",
>>>>>>> 8d420312
        "x-ms-version": "2019-12-12"
      },
      "ResponseBody": {
        "error": {
          "code": "LeaseNotPresent",
          "message": "There is currently no lease on the resource.\nRequestId:fa43fd20-201f-0097-4efa-091bad000000\nTime:2020-04-03T20:56:38.5713573Z"
        }
      }
    },
    {
      "RequestUri": "http://seannsecanary.blob.core.windows.net/test-filesystem-bafeee51-66ee-9aa9-091b-96422f04e10b?restype=container",
      "RequestMethod": "DELETE",
      "RequestHeaders": {
        "Authorization": "Sanitized",
        "traceparent": "00-538d435bedfc8e4087da07fd322fcbe0-1978ad508f1da640-00",
        "User-Agent": [
          "azsdk-net-Storage.Files.DataLake/12.1.0-dev.20200403.1",
          "(.NET Core 4.6.28325.01; Microsoft Windows 10.0.18362 )"
        ],
        "x-ms-client-request-id": "586970cc-6ffe-5f63-734e-4888f1b4d523",
        "x-ms-date": "Fri, 03 Apr 2020 20:56:40 GMT",
        "x-ms-return-client-request-id": "true",
        "x-ms-version": "2019-12-12"
      },
      "RequestBody": null,
      "StatusCode": 202,
      "ResponseHeaders": {
        "Content-Length": "0",
        "Date": "Fri, 03 Apr 2020 20:56:38 GMT",
        "Server": [
          "Windows-Azure-Blob/1.0",
          "Microsoft-HTTPAPI/2.0"
        ],
        "x-ms-client-request-id": "586970cc-6ffe-5f63-734e-4888f1b4d523",
<<<<<<< HEAD
        "x-ms-request-id": "96268cd7-f01e-002d-2b3b-f32148000000",
=======
        "x-ms-request-id": "9621b872-f01e-0012-1afa-093670000000",
>>>>>>> 8d420312
        "x-ms-version": "2019-12-12"
      },
      "ResponseBody": []
    }
  ],
  "Variables": {
    "DateTimeOffsetNow": "2020-04-03T13:56:37.8842460-07:00",
    "RandomSeed": "193545334",
    "Storage_TestConfigHierarchicalNamespace": "NamespaceTenant\nseannsecanary\nU2FuaXRpemVk\nhttp://seannsecanary.blob.core.windows.net\nhttp://seannsecanary.file.core.windows.net\nhttp://seannsecanary.queue.core.windows.net\nhttp://seannsecanary.table.core.windows.net\n\n\n\n\nhttp://seannsecanary-secondary.blob.core.windows.net\nhttp://seannsecanary-secondary.file.core.windows.net\nhttp://seannsecanary-secondary.queue.core.windows.net\nhttp://seannsecanary-secondary.table.core.windows.net\n68390a19-a643-458b-b726-408abf67b4fc\nSanitized\n72f988bf-86f1-41af-91ab-2d7cd011db47\nhttps://login.microsoftonline.com/\nCloud\nBlobEndpoint=http://seannsecanary.blob.core.windows.net/;QueueEndpoint=http://seannsecanary.queue.core.windows.net/;FileEndpoint=http://seannsecanary.file.core.windows.net/;BlobSecondaryEndpoint=http://seannsecanary-secondary.blob.core.windows.net/;QueueSecondaryEndpoint=http://seannsecanary-secondary.queue.core.windows.net/;FileSecondaryEndpoint=http://seannsecanary-secondary.file.core.windows.net/;AccountName=seannsecanary;AccountKey=Sanitized\n"
  }
}<|MERGE_RESOLUTION|>--- conflicted
+++ resolved
@@ -28,11 +28,7 @@
           "Microsoft-HTTPAPI/2.0"
         ],
         "x-ms-client-request-id": "cc3087e8-a64f-e051-715d-a172b8c5293a",
-<<<<<<< HEAD
-        "x-ms-request-id": "81609064-d01e-002a-543b-f34d2b000000",
-=======
         "x-ms-request-id": "9621b772-f01e-0012-3efa-093670000000",
->>>>>>> 8d420312
         "x-ms-version": "2019-12-12"
       },
       "ResponseBody": []
@@ -64,11 +60,7 @@
           "Microsoft-HTTPAPI/2.0"
         ],
         "x-ms-client-request-id": "475c15e0-c93b-72d5-79e0-1ff0bdc28e48",
-<<<<<<< HEAD
-        "x-ms-request-id": "f1e759ed-901f-0004-173b-f31f3c000000",
-=======
         "x-ms-request-id": "fa43fd12-201f-0097-40fa-091bad000000",
->>>>>>> 8d420312
         "x-ms-version": "2019-12-12"
       },
       "ResponseBody": []
@@ -99,11 +91,7 @@
           "Microsoft-HTTPAPI/2.0"
         ],
         "x-ms-client-request-id": "b3b4868f-4787-2382-efe7-da78e683cb82",
-<<<<<<< HEAD
-        "x-ms-request-id": "f1e759ee-901f-0004-183b-f31f3c000000",
-=======
         "x-ms-request-id": "fa43fd13-201f-0097-41fa-091bad000000",
->>>>>>> 8d420312
         "x-ms-version": "2019-12-12"
       },
       "ResponseBody": []
@@ -135,11 +123,7 @@
         ],
         "x-ms-client-request-id": "20c2bcaf-ab42-5fd0-118a-4ce5daaff3ed",
         "x-ms-error-code": "ConditionNotMet",
-<<<<<<< HEAD
-        "x-ms-request-id": "f1e759ef-901f-0004-193b-f31f3c000000",
-=======
         "x-ms-request-id": "fa43fd14-201f-0097-42fa-091bad000000",
->>>>>>> 8d420312
         "x-ms-version": "2019-12-12"
       },
       "ResponseBody": {
@@ -174,11 +158,7 @@
           "Microsoft-HTTPAPI/2.0"
         ],
         "x-ms-client-request-id": "2ac92700-aac1-d740-f7e9-188a0695d265",
-<<<<<<< HEAD
-        "x-ms-request-id": "8160906b-d01e-002a-573b-f34d2b000000",
-=======
         "x-ms-request-id": "9621b79b-f01e-0012-60fa-093670000000",
->>>>>>> 8d420312
         "x-ms-version": "2019-12-12"
       },
       "ResponseBody": []
@@ -211,11 +191,7 @@
           "Microsoft-HTTPAPI/2.0"
         ],
         "x-ms-client-request-id": "37923836-ff93-e1b6-e402-803a9407c9b9",
-<<<<<<< HEAD
-        "x-ms-request-id": "581db6e7-101e-000a-053b-f3368c000000",
-=======
         "x-ms-request-id": "9621b7a4-f01e-0012-68fa-093670000000",
->>>>>>> 8d420312
         "x-ms-version": "2019-12-12"
       },
       "ResponseBody": []
@@ -247,11 +223,7 @@
           "Microsoft-HTTPAPI/2.0"
         ],
         "x-ms-client-request-id": "9ab6160f-812c-17c5-b85a-5300d54b9229",
-<<<<<<< HEAD
-        "x-ms-request-id": "24a7b167-e01f-0021-073b-f3b640000000",
-=======
         "x-ms-request-id": "fa43fd15-201f-0097-43fa-091bad000000",
->>>>>>> 8d420312
         "x-ms-version": "2019-12-12"
       },
       "ResponseBody": []
@@ -282,11 +254,7 @@
           "Microsoft-HTTPAPI/2.0"
         ],
         "x-ms-client-request-id": "ead5a471-8006-1a23-07c4-b1026819c61d",
-<<<<<<< HEAD
-        "x-ms-request-id": "24a7b168-e01f-0021-083b-f3b640000000",
-=======
         "x-ms-request-id": "fa43fd16-201f-0097-44fa-091bad000000",
->>>>>>> 8d420312
         "x-ms-version": "2019-12-12"
       },
       "ResponseBody": []
@@ -318,11 +286,7 @@
         ],
         "x-ms-client-request-id": "ac3bc9ce-05c5-9ceb-de41-313fa8f365c1",
         "x-ms-error-code": "ConditionNotMet",
-<<<<<<< HEAD
-        "x-ms-request-id": "24a7b169-e01f-0021-093b-f3b640000000",
-=======
         "x-ms-request-id": "fa43fd17-201f-0097-45fa-091bad000000",
->>>>>>> 8d420312
         "x-ms-version": "2019-12-12"
       },
       "ResponseBody": {
@@ -357,11 +321,7 @@
           "Microsoft-HTTPAPI/2.0"
         ],
         "x-ms-client-request-id": "9e341460-1ade-6557-7446-f3ae28e40a74",
-<<<<<<< HEAD
-        "x-ms-request-id": "581db6ea-101e-000a-063b-f3368c000000",
-=======
         "x-ms-request-id": "9621b7dc-f01e-0012-16fa-093670000000",
->>>>>>> 8d420312
         "x-ms-version": "2019-12-12"
       },
       "ResponseBody": []
@@ -394,11 +354,7 @@
           "Microsoft-HTTPAPI/2.0"
         ],
         "x-ms-client-request-id": "0f320e17-6a18-2971-e1ee-35baeeb4e272",
-<<<<<<< HEAD
-        "x-ms-request-id": "9d526062-c01e-0044-5f3b-f31804000000",
-=======
         "x-ms-request-id": "9621b7e4-f01e-0012-1efa-093670000000",
->>>>>>> 8d420312
         "x-ms-version": "2019-12-12"
       },
       "ResponseBody": []
@@ -430,11 +386,7 @@
           "Microsoft-HTTPAPI/2.0"
         ],
         "x-ms-client-request-id": "7411449e-ac02-a096-5941-9a31391ba9d1",
-<<<<<<< HEAD
-        "x-ms-request-id": "d35d3265-201f-003e-2b3b-f30544000000",
-=======
         "x-ms-request-id": "fa43fd18-201f-0097-46fa-091bad000000",
->>>>>>> 8d420312
         "x-ms-version": "2019-12-12"
       },
       "ResponseBody": []
@@ -465,11 +417,7 @@
           "Microsoft-HTTPAPI/2.0"
         ],
         "x-ms-client-request-id": "1292e00c-bea4-30cb-a125-0ee5e147db74",
-<<<<<<< HEAD
-        "x-ms-request-id": "d35d3266-201f-003e-2c3b-f30544000000",
-=======
         "x-ms-request-id": "fa43fd19-201f-0097-47fa-091bad000000",
->>>>>>> 8d420312
         "x-ms-version": "2019-12-12"
       },
       "ResponseBody": []
@@ -501,11 +449,7 @@
         ],
         "x-ms-client-request-id": "e34271c1-4c51-0ca6-7287-99d92ccfa8b2",
         "x-ms-error-code": "ConditionNotMet",
-<<<<<<< HEAD
-        "x-ms-request-id": "d35d3267-201f-003e-2d3b-f30544000000",
-=======
         "x-ms-request-id": "fa43fd1a-201f-0097-48fa-091bad000000",
->>>>>>> 8d420312
         "x-ms-version": "2019-12-12"
       },
       "ResponseBody": {
@@ -540,11 +484,7 @@
           "Microsoft-HTTPAPI/2.0"
         ],
         "x-ms-client-request-id": "6f2431c6-f704-9523-a75a-89ddd3f8d5f9",
-<<<<<<< HEAD
-        "x-ms-request-id": "9d52607a-c01e-0044-6e3b-f31804000000",
-=======
         "x-ms-request-id": "9621b808-f01e-0012-3ffa-093670000000",
->>>>>>> 8d420312
         "x-ms-version": "2019-12-12"
       },
       "ResponseBody": []
@@ -577,11 +517,7 @@
           "Microsoft-HTTPAPI/2.0"
         ],
         "x-ms-client-request-id": "a7574fbb-2f64-a525-76c2-f261226292aa",
-<<<<<<< HEAD
-        "x-ms-request-id": "9c4978c5-601e-0000-5c3b-f3923b000000",
-=======
         "x-ms-request-id": "9621b80d-f01e-0012-44fa-093670000000",
->>>>>>> 8d420312
         "x-ms-version": "2019-12-12"
       },
       "ResponseBody": []
@@ -613,11 +549,7 @@
           "Microsoft-HTTPAPI/2.0"
         ],
         "x-ms-client-request-id": "2f1feb85-05e5-e030-003d-a25106d41a83",
-<<<<<<< HEAD
-        "x-ms-request-id": "b8ff49a9-d01f-0015-653b-f38588000000",
-=======
         "x-ms-request-id": "fa43fd1b-201f-0097-49fa-091bad000000",
->>>>>>> 8d420312
         "x-ms-version": "2019-12-12"
       },
       "ResponseBody": []
@@ -648,11 +580,7 @@
           "Microsoft-HTTPAPI/2.0"
         ],
         "x-ms-client-request-id": "b8b10052-91c2-a5c3-e683-072c26b78a99",
-<<<<<<< HEAD
-        "x-ms-request-id": "b8ff49aa-d01f-0015-663b-f38588000000",
-=======
         "x-ms-request-id": "fa43fd1c-201f-0097-4afa-091bad000000",
->>>>>>> 8d420312
         "x-ms-version": "2019-12-12"
       },
       "ResponseBody": []
@@ -725,11 +653,7 @@
         ],
         "x-ms-client-request-id": "59e80c50-3490-50e3-f5a8-b7e4c16085bb",
         "x-ms-error-code": "ConditionNotMet",
-<<<<<<< HEAD
-        "x-ms-request-id": "b8ff49ab-d01f-0015-673b-f38588000000",
-=======
         "x-ms-request-id": "fa43fd1d-201f-0097-4bfa-091bad000000",
->>>>>>> 8d420312
         "x-ms-version": "2019-12-12"
       },
       "ResponseBody": {
@@ -764,11 +688,7 @@
           "Microsoft-HTTPAPI/2.0"
         ],
         "x-ms-client-request-id": "48ff70ab-5269-6645-35ac-8750bf2417f0",
-<<<<<<< HEAD
-        "x-ms-request-id": "9c4978d9-601e-0000-683b-f3923b000000",
-=======
         "x-ms-request-id": "9621b843-f01e-0012-72fa-093670000000",
->>>>>>> 8d420312
         "x-ms-version": "2019-12-12"
       },
       "ResponseBody": []
@@ -801,11 +721,7 @@
           "Microsoft-HTTPAPI/2.0"
         ],
         "x-ms-client-request-id": "818d1436-17eb-45ca-c664-3f4ebb023631",
-<<<<<<< HEAD
-        "x-ms-request-id": "96268cd1-f01e-002d-293b-f32148000000",
-=======
         "x-ms-request-id": "9621b849-f01e-0012-77fa-093670000000",
->>>>>>> 8d420312
         "x-ms-version": "2019-12-12"
       },
       "ResponseBody": []
@@ -837,11 +753,7 @@
           "Microsoft-HTTPAPI/2.0"
         ],
         "x-ms-client-request-id": "b128ab00-4d37-70b4-8578-e4a61712bb11",
-<<<<<<< HEAD
-        "x-ms-request-id": "5a9dca34-201f-0001-6b3b-f3cde7000000",
-=======
         "x-ms-request-id": "fa43fd1e-201f-0097-4cfa-091bad000000",
->>>>>>> 8d420312
         "x-ms-version": "2019-12-12"
       },
       "ResponseBody": []
@@ -872,11 +784,7 @@
           "Microsoft-HTTPAPI/2.0"
         ],
         "x-ms-client-request-id": "15047838-38c1-e4c1-f1bc-547cc2bc33f1",
-<<<<<<< HEAD
-        "x-ms-request-id": "5a9dca35-201f-0001-6c3b-f3cde7000000",
-=======
         "x-ms-request-id": "fa43fd1f-201f-0097-4dfa-091bad000000",
->>>>>>> 8d420312
         "x-ms-version": "2019-12-12"
       },
       "ResponseBody": []
@@ -908,11 +816,7 @@
         ],
         "x-ms-client-request-id": "c4be6913-018e-0fd7-86d2-ecd066a3fd86",
         "x-ms-error-code": "LeaseNotPresent",
-<<<<<<< HEAD
-        "x-ms-request-id": "5a9dca36-201f-0001-6d3b-f3cde7000000",
-=======
         "x-ms-request-id": "fa43fd20-201f-0097-4efa-091bad000000",
->>>>>>> 8d420312
         "x-ms-version": "2019-12-12"
       },
       "ResponseBody": {
@@ -947,11 +851,7 @@
           "Microsoft-HTTPAPI/2.0"
         ],
         "x-ms-client-request-id": "586970cc-6ffe-5f63-734e-4888f1b4d523",
-<<<<<<< HEAD
-        "x-ms-request-id": "96268cd7-f01e-002d-2b3b-f32148000000",
-=======
         "x-ms-request-id": "9621b872-f01e-0012-1afa-093670000000",
->>>>>>> 8d420312
         "x-ms-version": "2019-12-12"
       },
       "ResponseBody": []
