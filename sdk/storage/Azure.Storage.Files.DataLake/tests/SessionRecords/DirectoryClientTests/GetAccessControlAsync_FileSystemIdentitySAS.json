{
  "Entries": [
    {
      "RequestUri": "https://amandaadlscanary2.blob.core.windows.net/test-filesystem-edf1258b-50c0-5c5b-14ea-e7066c4227af?restype=container",
      "RequestMethod": "PUT",
      "RequestHeaders": {
        "Authorization": "Sanitized",
        "traceparent": "00-0264d7a75ed26446a958b1474d3cd99f-073f23efb98f5544-00",
        "User-Agent": [
          "azsdk-net-Storage.Files.DataLake/12.5.0-alpha.20201029.1",
          "(.NET Core 4.6.29220.03; Microsoft Windows 10.0.19042 )"
        ],
        "x-ms-blob-public-access": "container",
        "x-ms-client-request-id": "92ef45c6-aa4a-e760-7115-9fb8c9c8d900",
        "x-ms-return-client-request-id": "true",
        "x-ms-version": "2020-04-08"
      },
      "RequestBody": null,
      "StatusCode": 201,
      "ResponseHeaders": {
        "Content-Length": "0",
        "Date": "Thu, 29 Oct 2020 21:47:38 GMT",
        "ETag": "\u00220x8D87C54415813E3\u0022",
        "Last-Modified": "Thu, 29 Oct 2020 21:47:38 GMT",
        "Server": [
          "Windows-Azure-Blob/1.0",
          "Microsoft-HTTPAPI/2.0"
        ],
        "x-ms-client-request-id": "92ef45c6-aa4a-e760-7115-9fb8c9c8d900",
<<<<<<< HEAD
        "x-ms-request-id": "7bb72645-101e-0004-7fae-55743d000000",
        "x-ms-version": "2020-04-08"
=======
        "x-ms-request-id": "2c5aca00-901e-0014-6e3d-aebe4e000000",
        "x-ms-version": "2020-02-10"
>>>>>>> 6833f5c6
      },
      "ResponseBody": []
    },
    {
      "RequestUri": "https://amandaadlscanary2.dfs.core.windows.net/test-filesystem-edf1258b-50c0-5c5b-14ea-e7066c4227af/test-directory-eca61cc6-a4c4-dcb3-4e07-87938313cb8d?resource=directory",
      "RequestMethod": "PUT",
      "RequestHeaders": {
        "Authorization": "Sanitized",
        "traceparent": "00-6538497d5471424d9e1ad0f0c43a6a06-e1b22bcffd1a2f4d-00",
        "User-Agent": [
          "azsdk-net-Storage.Files.DataLake/12.5.0-alpha.20201029.1",
          "(.NET Core 4.6.29220.03; Microsoft Windows 10.0.19042 )"
        ],
        "x-ms-client-request-id": "3dccdfe6-3824-0543-7a32-917c47dd7ca9",
        "x-ms-return-client-request-id": "true",
        "x-ms-version": "2020-04-08"
      },
      "RequestBody": null,
      "StatusCode": 201,
      "ResponseHeaders": {
        "Content-Length": "0",
        "Date": "Thu, 29 Oct 2020 21:47:39 GMT",
        "ETag": "\u00220x8D87C5441B899E6\u0022",
        "Last-Modified": "Thu, 29 Oct 2020 21:47:39 GMT",
        "Server": [
          "Windows-Azure-HDFS/1.0",
          "Microsoft-HTTPAPI/2.0"
        ],
        "x-ms-client-request-id": "3dccdfe6-3824-0543-7a32-917c47dd7ca9",
<<<<<<< HEAD
        "x-ms-request-id": "f6147d01-501f-00e6-25ae-55904f000000",
        "x-ms-version": "2020-04-08"
=======
        "x-ms-request-id": "65c38ad9-701f-009a-643d-ae68f8000000",
        "x-ms-version": "2020-02-10"
>>>>>>> 6833f5c6
      },
      "ResponseBody": []
    },
    {
      "RequestUri": "https://amandaadlscanary2.blob.core.windows.net/?restype=service\u0026comp=userdelegationkey",
      "RequestMethod": "POST",
      "RequestHeaders": {
        "Authorization": "Sanitized",
        "Content-Length": "56",
        "Content-Type": "application/xml",
        "traceparent": "00-f16958b222204049aac31dafcb9d22f1-3600cfcf5c4bcf49-00",
        "User-Agent": [
          "azsdk-net-Storage.Files.DataLake/12.5.0-alpha.20201029.1",
          "(.NET Core 4.6.29220.03; Microsoft Windows 10.0.19042 )"
        ],
        "x-ms-client-request-id": "e9d1237e-9bfb-e6dc-1650-16f793a097a8",
        "x-ms-return-client-request-id": "true",
        "x-ms-version": "2020-04-08"
      },
      "RequestBody": "\u003CKeyInfo\u003E\u003CExpiry\u003E2020-10-29T22:47:39Z\u003C/Expiry\u003E\u003C/KeyInfo\u003E",
      "StatusCode": 200,
      "ResponseHeaders": {
        "Content-Type": "application/xml",
        "Date": "Thu, 29 Oct 2020 21:47:38 GMT",
        "Server": [
          "Windows-Azure-Blob/1.0",
          "Microsoft-HTTPAPI/2.0"
        ],
        "Transfer-Encoding": "chunked",
        "x-ms-client-request-id": "e9d1237e-9bfb-e6dc-1650-16f793a097a8",
<<<<<<< HEAD
        "x-ms-request-id": "7bb729d3-101e-0004-0dae-55743d000000",
        "x-ms-version": "2020-04-08"
=======
        "x-ms-request-id": "2c5acaa5-901e-0014-783d-aebe4e000000",
        "x-ms-version": "2020-02-10"
>>>>>>> 6833f5c6
      },
      "ResponseBody": "\uFEFF\u003C?xml version=\u00221.0\u0022 encoding=\u0022utf-8\u0022?\u003E\u003CUserDelegationKey\u003E\u003CSignedOid\u003Ec4f48289-bb84-4086-b250-6f94a8f64cee\u003C/SignedOid\u003E\u003CSignedTid\u003E72f988bf-86f1-41af-91ab-2d7cd011db47\u003C/SignedTid\u003E\u003CSignedStart\u003E2020-10-29T21:47:39Z\u003C/SignedStart\u003E\u003CSignedExpiry\u003E2020-10-29T22:47:39Z\u003C/SignedExpiry\u003E\u003CSignedService\u003Eb\u003C/SignedService\u003E\u003CSignedVersion\u003E2020-02-10\u003C/SignedVersion\u003E\u003CValue\u003EmsyNK79Ox2BluDAYxuBYRJtpLnWVGWjgrxc0uTgFqic=\u003C/Value\u003E\u003C/UserDelegationKey\u003E"
    },
    {
<<<<<<< HEAD
      "RequestUri": "https://storagedotnetdatalake.dfs.core.windows.net/test-filesystem-edf1258b-50c0-5c5b-14ea-e7066c4227af/test-directory-eca61cc6-a4c4-dcb3-4e07-87938313cb8d?skoid=fdc49f93-5f8d-4904-8fd9-665911996ae1\u0026sktid=72f988bf-86f1-41af-91ab-2d7cd011db47\u0026skt=2020-07-09T05%3A04%3A58Z\u0026ske=2020-07-09T06%3A04%3A58Z\u0026sks=b\u0026skv=2019-12-12\u0026sv=2020-04-08\u0026st=2020-07-09T04%3A04%3A58Z\u0026se=2020-07-09T06%3A04%3A58Z\u0026sr=c\u0026sp=racwdl\u0026sig=Sanitized\u0026action=getAccessControl",
=======
      "RequestUri": "https://amandaadlscanary2.dfs.core.windows.net/test-filesystem-edf1258b-50c0-5c5b-14ea-e7066c4227af/test-directory-eca61cc6-a4c4-dcb3-4e07-87938313cb8d?skoid=c4f48289-bb84-4086-b250-6f94a8f64cee\u0026sktid=72f988bf-86f1-41af-91ab-2d7cd011db47\u0026skt=2020-10-29T21%3A47%3A39Z\u0026ske=2020-10-29T22%3A47%3A39Z\u0026sks=b\u0026skv=2020-02-10\u0026sv=2020-02-10\u0026st=2020-10-29T20%3A47%3A39Z\u0026se=2020-10-29T22%3A47%3A39Z\u0026sr=c\u0026sp=racwdlmeop\u0026sig=Sanitized\u0026action=getAccessControl",
>>>>>>> 6833f5c6
      "RequestMethod": "HEAD",
      "RequestHeaders": {
        "traceparent": "00-ddccf7843973f14fafee61f680df8dd4-c98edb50abd64b4c-00",
        "User-Agent": [
          "azsdk-net-Storage.Files.DataLake/12.5.0-alpha.20201029.1",
          "(.NET Core 4.6.29220.03; Microsoft Windows 10.0.19042 )"
        ],
        "x-ms-client-request-id": "24fee8a6-930b-f8ad-6be4-d52b78870e86",
        "x-ms-return-client-request-id": "true",
        "x-ms-version": "2020-04-08"
      },
      "RequestBody": null,
      "StatusCode": 200,
      "ResponseHeaders": {
        "Date": "Thu, 29 Oct 2020 21:47:40 GMT",
        "ETag": "\u00220x8D87C5441B899E6\u0022",
        "Last-Modified": "Thu, 29 Oct 2020 21:47:39 GMT",
        "Server": [
          "Windows-Azure-HDFS/1.0",
          "Microsoft-HTTPAPI/2.0"
        ],
        "x-ms-acl": "user::rwx,group::r-x,other::---",
        "x-ms-client-request-id": "24fee8a6-930b-f8ad-6be4-d52b78870e86",
        "x-ms-group": "c4f48289-bb84-4086-b250-6f94a8f64cee",
        "x-ms-owner": "c4f48289-bb84-4086-b250-6f94a8f64cee",
        "x-ms-permissions": "rwxr-x---",
<<<<<<< HEAD
        "x-ms-request-id": "4b74a4fe-e01f-0011-4dae-55b6a4000000",
        "x-ms-version": "2020-04-08"
=======
        "x-ms-request-id": "a1770c1b-801f-00ec-1b3d-aee2b0000000",
        "x-ms-version": "2020-02-10"
>>>>>>> 6833f5c6
      },
      "ResponseBody": []
    },
    {
      "RequestUri": "https://amandaadlscanary2.blob.core.windows.net/test-filesystem-edf1258b-50c0-5c5b-14ea-e7066c4227af?restype=container",
      "RequestMethod": "DELETE",
      "RequestHeaders": {
        "Authorization": "Sanitized",
        "traceparent": "00-3af94aced1d29d4d86a3c578f19a8eb4-ef201ebecfdda846-00",
        "User-Agent": [
          "azsdk-net-Storage.Files.DataLake/12.5.0-alpha.20201029.1",
          "(.NET Core 4.6.29220.03; Microsoft Windows 10.0.19042 )"
        ],
        "x-ms-client-request-id": "aa51a67b-73a2-509d-23c9-a818d6d4ded9",
        "x-ms-return-client-request-id": "true",
        "x-ms-version": "2020-04-08"
      },
      "RequestBody": null,
      "StatusCode": 202,
      "ResponseHeaders": {
        "Content-Length": "0",
        "Date": "Thu, 29 Oct 2020 21:47:40 GMT",
        "Server": [
          "Windows-Azure-Blob/1.0",
          "Microsoft-HTTPAPI/2.0"
        ],
        "x-ms-client-request-id": "aa51a67b-73a2-509d-23c9-a818d6d4ded9",
<<<<<<< HEAD
        "x-ms-request-id": "7bb72e47-101e-0004-0eae-55743d000000",
        "x-ms-version": "2020-04-08"
=======
        "x-ms-request-id": "2c5acb8d-901e-0014-453d-aebe4e000000",
        "x-ms-version": "2020-02-10"
>>>>>>> 6833f5c6
      },
      "ResponseBody": []
    }
  ],
  "Variables": {
    "DateTimeOffsetNow": "2020-10-29T14:47:39.5157218-07:00",
    "RandomSeed": "166794425",
    "Storage_TestConfigHierarchicalNamespace": "NamespaceTenant\namandaadlscanary2\nU2FuaXRpemVk\nhttp://amandaadlscanary2.blob.core.windows.net\nhttp://amandaadlscanary2.file.core.windows.net\nhttp://amandaadlscanary2.queue.core.windows.net\nhttp://amandaadlscanary2.table.core.windows.net\n\n\n\n\nhttp://amandaadlscanary2-secondary.blob.core.windows.net\nhttp://amandaadlscanary2-secondary.file.core.windows.net\nhttp://amandaadlscanary2-secondary.queue.core.windows.net\n\n68390a19-a643-458b-b726-408abf67b4fc\nSanitized\n72f988bf-86f1-41af-91ab-2d7cd011db47\nhttps://login.microsoftonline.com/\nCloud\nBlobEndpoint=http://amandaadlscanary2.blob.core.windows.net/;QueueEndpoint=http://amandaadlscanary2.queue.core.windows.net/;FileEndpoint=http://amandaadlscanary2.file.core.windows.net/;BlobSecondaryEndpoint=http://amandaadlscanary2-secondary.blob.core.windows.net/;QueueSecondaryEndpoint=http://amandaadlscanary2-secondary.queue.core.windows.net/;FileSecondaryEndpoint=http://amandaadlscanary2-secondary.file.core.windows.net/;AccountName=amandaadlscanary2;AccountKey=Sanitized\n"
  }
}<|MERGE_RESOLUTION|>--- conflicted
+++ resolved
@@ -27,13 +27,8 @@
           "Microsoft-HTTPAPI/2.0"
         ],
         "x-ms-client-request-id": "92ef45c6-aa4a-e760-7115-9fb8c9c8d900",
-<<<<<<< HEAD
-        "x-ms-request-id": "7bb72645-101e-0004-7fae-55743d000000",
+        "x-ms-request-id": "2c5aca00-901e-0014-6e3d-aebe4e000000",
         "x-ms-version": "2020-04-08"
-=======
-        "x-ms-request-id": "2c5aca00-901e-0014-6e3d-aebe4e000000",
-        "x-ms-version": "2020-02-10"
->>>>>>> 6833f5c6
       },
       "ResponseBody": []
     },
@@ -63,13 +58,8 @@
           "Microsoft-HTTPAPI/2.0"
         ],
         "x-ms-client-request-id": "3dccdfe6-3824-0543-7a32-917c47dd7ca9",
-<<<<<<< HEAD
-        "x-ms-request-id": "f6147d01-501f-00e6-25ae-55904f000000",
+        "x-ms-request-id": "65c38ad9-701f-009a-643d-ae68f8000000",
         "x-ms-version": "2020-04-08"
-=======
-        "x-ms-request-id": "65c38ad9-701f-009a-643d-ae68f8000000",
-        "x-ms-version": "2020-02-10"
->>>>>>> 6833f5c6
       },
       "ResponseBody": []
     },
@@ -100,22 +90,13 @@
         ],
         "Transfer-Encoding": "chunked",
         "x-ms-client-request-id": "e9d1237e-9bfb-e6dc-1650-16f793a097a8",
-<<<<<<< HEAD
-        "x-ms-request-id": "7bb729d3-101e-0004-0dae-55743d000000",
+        "x-ms-request-id": "2c5acaa5-901e-0014-783d-aebe4e000000",
         "x-ms-version": "2020-04-08"
-=======
-        "x-ms-request-id": "2c5acaa5-901e-0014-783d-aebe4e000000",
-        "x-ms-version": "2020-02-10"
->>>>>>> 6833f5c6
       },
       "ResponseBody": "\uFEFF\u003C?xml version=\u00221.0\u0022 encoding=\u0022utf-8\u0022?\u003E\u003CUserDelegationKey\u003E\u003CSignedOid\u003Ec4f48289-bb84-4086-b250-6f94a8f64cee\u003C/SignedOid\u003E\u003CSignedTid\u003E72f988bf-86f1-41af-91ab-2d7cd011db47\u003C/SignedTid\u003E\u003CSignedStart\u003E2020-10-29T21:47:39Z\u003C/SignedStart\u003E\u003CSignedExpiry\u003E2020-10-29T22:47:39Z\u003C/SignedExpiry\u003E\u003CSignedService\u003Eb\u003C/SignedService\u003E\u003CSignedVersion\u003E2020-02-10\u003C/SignedVersion\u003E\u003CValue\u003EmsyNK79Ox2BluDAYxuBYRJtpLnWVGWjgrxc0uTgFqic=\u003C/Value\u003E\u003C/UserDelegationKey\u003E"
     },
     {
-<<<<<<< HEAD
-      "RequestUri": "https://storagedotnetdatalake.dfs.core.windows.net/test-filesystem-edf1258b-50c0-5c5b-14ea-e7066c4227af/test-directory-eca61cc6-a4c4-dcb3-4e07-87938313cb8d?skoid=fdc49f93-5f8d-4904-8fd9-665911996ae1\u0026sktid=72f988bf-86f1-41af-91ab-2d7cd011db47\u0026skt=2020-07-09T05%3A04%3A58Z\u0026ske=2020-07-09T06%3A04%3A58Z\u0026sks=b\u0026skv=2019-12-12\u0026sv=2020-04-08\u0026st=2020-07-09T04%3A04%3A58Z\u0026se=2020-07-09T06%3A04%3A58Z\u0026sr=c\u0026sp=racwdl\u0026sig=Sanitized\u0026action=getAccessControl",
-=======
-      "RequestUri": "https://amandaadlscanary2.dfs.core.windows.net/test-filesystem-edf1258b-50c0-5c5b-14ea-e7066c4227af/test-directory-eca61cc6-a4c4-dcb3-4e07-87938313cb8d?skoid=c4f48289-bb84-4086-b250-6f94a8f64cee\u0026sktid=72f988bf-86f1-41af-91ab-2d7cd011db47\u0026skt=2020-10-29T21%3A47%3A39Z\u0026ske=2020-10-29T22%3A47%3A39Z\u0026sks=b\u0026skv=2020-02-10\u0026sv=2020-02-10\u0026st=2020-10-29T20%3A47%3A39Z\u0026se=2020-10-29T22%3A47%3A39Z\u0026sr=c\u0026sp=racwdlmeop\u0026sig=Sanitized\u0026action=getAccessControl",
->>>>>>> 6833f5c6
+      "RequestUri": "https://amandaadlscanary2.dfs.core.windows.net/test-filesystem-edf1258b-50c0-5c5b-14ea-e7066c4227af/test-directory-eca61cc6-a4c4-dcb3-4e07-87938313cb8d?skoid=c4f48289-bb84-4086-b250-6f94a8f64cee\u0026sktid=72f988bf-86f1-41af-91ab-2d7cd011db47\u0026skt=2020-10-29T21%3A47%3A39Z\u0026ske=2020-10-29T22%3A47%3A39Z\u0026sks=b\u0026skv=2020-02-10\u0026sv=2020-04-08\u0026st=2020-10-29T20%3A47%3A39Z\u0026se=2020-10-29T22%3A47%3A39Z\u0026sr=c\u0026sp=racwdlmeop\u0026sig=Sanitized\u0026action=getAccessControl",
       "RequestMethod": "HEAD",
       "RequestHeaders": {
         "traceparent": "00-ddccf7843973f14fafee61f680df8dd4-c98edb50abd64b4c-00",
@@ -142,13 +123,8 @@
         "x-ms-group": "c4f48289-bb84-4086-b250-6f94a8f64cee",
         "x-ms-owner": "c4f48289-bb84-4086-b250-6f94a8f64cee",
         "x-ms-permissions": "rwxr-x---",
-<<<<<<< HEAD
-        "x-ms-request-id": "4b74a4fe-e01f-0011-4dae-55b6a4000000",
+        "x-ms-request-id": "a1770c1b-801f-00ec-1b3d-aee2b0000000",
         "x-ms-version": "2020-04-08"
-=======
-        "x-ms-request-id": "a1770c1b-801f-00ec-1b3d-aee2b0000000",
-        "x-ms-version": "2020-02-10"
->>>>>>> 6833f5c6
       },
       "ResponseBody": []
     },
@@ -176,13 +152,8 @@
           "Microsoft-HTTPAPI/2.0"
         ],
         "x-ms-client-request-id": "aa51a67b-73a2-509d-23c9-a818d6d4ded9",
-<<<<<<< HEAD
-        "x-ms-request-id": "7bb72e47-101e-0004-0eae-55743d000000",
+        "x-ms-request-id": "2c5acb8d-901e-0014-453d-aebe4e000000",
         "x-ms-version": "2020-04-08"
-=======
-        "x-ms-request-id": "2c5acb8d-901e-0014-453d-aebe4e000000",
-        "x-ms-version": "2020-02-10"
->>>>>>> 6833f5c6
       },
       "ResponseBody": []
     }
