--- conflicted
+++ resolved
@@ -28,11 +28,7 @@
           "Microsoft-HTTPAPI/2.0"
         ],
         "x-ms-client-request-id": "2efc8d1c-9432-4da8-7c34-94aff0a7c5eb",
-<<<<<<< HEAD
-        "x-ms-request-id": "728c27c3-801e-0018-603a-f34d5c000000",
-=======
         "x-ms-request-id": "96216cbf-f01e-0012-26f9-093670000000",
->>>>>>> 8d420312
         "x-ms-version": "2019-12-12"
       },
       "ResponseBody": []
@@ -64,11 +60,7 @@
           "Microsoft-HTTPAPI/2.0"
         ],
         "x-ms-client-request-id": "37765542-d8c7-65c4-0d51-b77eb4556912",
-<<<<<<< HEAD
-        "x-ms-request-id": "725e615c-501f-0046-613a-f3a6bc000000",
-=======
         "x-ms-request-id": "fa43fb59-201f-0097-08f9-091bad000000",
->>>>>>> 8d420312
         "x-ms-version": "2019-12-12"
       },
       "ResponseBody": []
@@ -139,11 +131,7 @@
           "Microsoft-HTTPAPI/2.0"
         ],
         "x-ms-client-request-id": "05c6d516-dc44-681d-ccdc-d0787d0cfa01",
-<<<<<<< HEAD
-        "x-ms-request-id": "728c27cf-801e-0018-663a-f34d5c000000",
-=======
         "x-ms-request-id": "96216ce1-f01e-0012-3ff9-093670000000",
->>>>>>> 8d420312
         "x-ms-version": "2019-12-12"
       },
       "ResponseBody": []
