--- conflicted
+++ resolved
@@ -28,11 +28,7 @@
           "Microsoft-HTTPAPI/2.0"
         ],
         "x-ms-client-request-id": "7b78fd98-8cc8-b8bf-8b70-4da2d83cb143",
-<<<<<<< HEAD
-        "x-ms-request-id": "35975f4b-201e-0001-553a-f3cde7000000",
-=======
         "x-ms-request-id": "9621aaca-f01e-0012-1ffa-093670000000",
->>>>>>> 8d420312
         "x-ms-version": "2019-12-12"
       },
       "ResponseBody": []
@@ -64,11 +60,7 @@
           "Microsoft-HTTPAPI/2.0"
         ],
         "x-ms-client-request-id": "ad101f92-b542-ee76-1e2f-cf21019b3872",
-<<<<<<< HEAD
-        "x-ms-request-id": "24af881b-101f-0025-293a-f33b47000000",
-=======
         "x-ms-request-id": "fa43fc97-201f-0097-5dfa-091bad000000",
->>>>>>> 8d420312
         "x-ms-version": "2019-12-12"
       },
       "ResponseBody": []
@@ -104,11 +96,7 @@
         ],
         "x-ms-client-request-id": "29d63876-244c-e6fb-91c4-cec6ce13ef5c",
         "x-ms-lease-id": "49c28c46-ac33-4b8d-de7b-e662fec1939c",
-<<<<<<< HEAD
-        "x-ms-request-id": "35975f58-201e-0001-5f3a-f3cde7000000",
-=======
         "x-ms-request-id": "9621aad7-f01e-0012-2afa-093670000000",
->>>>>>> 8d420312
         "x-ms-version": "2019-12-12"
       },
       "ResponseBody": []
@@ -138,11 +126,7 @@
           "Microsoft-HTTPAPI/2.0"
         ],
         "x-ms-client-request-id": "c6ec5af0-69ea-1450-61ab-ce44acb85c04",
-<<<<<<< HEAD
-        "x-ms-request-id": "35975f5b-201e-0001-623a-f3cde7000000",
-=======
         "x-ms-request-id": "9621aadf-f01e-0012-32fa-093670000000",
->>>>>>> 8d420312
         "x-ms-version": "2019-12-12"
       },
       "ResponseBody": []
