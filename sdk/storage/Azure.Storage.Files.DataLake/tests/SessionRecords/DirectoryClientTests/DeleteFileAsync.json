{
  "Entries": [
    {
      "RequestUri": "https://storagedotnetdatalake.blob.core.windows.net/test-filesystem-fed2b661-43a3-15c5-89ff-2595d9906a21?restype=container",
      "RequestMethod": "PUT",
      "RequestHeaders": {
        "Authorization": "Sanitized",
        "traceparent": "00-ce65d2590073fc488cf434d300a6e8e3-b3663ac85b171244-00",
        "User-Agent": [
          "azsdk-net-Storage.Files.DataLake/12.5.0-alpha.20201001.1",
          "(.NET Core 4.6.29220.03; Microsoft Windows 10.0.19041 )"
        ],
        "x-ms-blob-public-access": "container",
        "x-ms-client-request-id": "40c0be2d-0797-e763-3a5d-88b2c68348f1",
        "x-ms-date": "Thu, 01 Oct 2020 23:14:22 GMT",
        "x-ms-return-client-request-id": "true",
        "x-ms-version": "2020-02-10"
      },
      "RequestBody": null,
      "StatusCode": 201,
      "ResponseHeaders": {
        "Content-Length": "0",
        "Date": "Thu, 01 Oct 2020 23:14:22 GMT",
        "ETag": "\u00220x8D8665FBB5BA9CF\u0022",
        "Last-Modified": "Thu, 01 Oct 2020 23:14:22 GMT",
        "Server": [
          "Windows-Azure-Blob/1.0",
          "Microsoft-HTTPAPI/2.0"
        ],
        "x-ms-client-request-id": "40c0be2d-0797-e763-3a5d-88b2c68348f1",
<<<<<<< HEAD
        "x-ms-request-id": "9621618a-f01e-0012-11f9-093670000000",
=======
        "x-ms-request-id": "9cbd20be-001e-0032-5748-98d96f000000",
>>>>>>> 365f255a
        "x-ms-version": "2020-02-10"
      },
      "ResponseBody": []
    },
    {
      "RequestUri": "https://storagedotnetdatalake.dfs.core.windows.net/test-filesystem-fed2b661-43a3-15c5-89ff-2595d9906a21/test-directory-a0fee781-3d53-fa9b-4cc2-632e896df6c8?resource=directory",
      "RequestMethod": "PUT",
      "RequestHeaders": {
        "Authorization": "Sanitized",
        "traceparent": "00-3519a7562daca8438cc5920f01b23c17-b613f101bb7faf43-00",
        "User-Agent": [
          "azsdk-net-Storage.Files.DataLake/12.5.0-alpha.20201001.1",
          "(.NET Core 4.6.29220.03; Microsoft Windows 10.0.19041 )"
        ],
        "x-ms-client-request-id": "37d5c82c-fdc2-f0e9-22c5-f4d5a4355dcc",
        "x-ms-date": "Thu, 01 Oct 2020 23:14:22 GMT",
        "x-ms-return-client-request-id": "true",
        "x-ms-version": "2020-02-10"
      },
      "RequestBody": null,
      "StatusCode": 201,
      "ResponseHeaders": {
        "Content-Length": "0",
        "Date": "Thu, 01 Oct 2020 23:14:22 GMT",
        "ETag": "\u00220x8D8665FBB85052A\u0022",
        "Last-Modified": "Thu, 01 Oct 2020 23:14:22 GMT",
        "Server": [
          "Windows-Azure-HDFS/1.0",
          "Microsoft-HTTPAPI/2.0"
        ],
        "x-ms-client-request-id": "37d5c82c-fdc2-f0e9-22c5-f4d5a4355dcc",
<<<<<<< HEAD
        "x-ms-request-id": "fa43fb0c-201f-0097-43f9-091bad000000",
=======
        "x-ms-request-id": "6f279d95-601f-0066-4448-9833e5000000",
>>>>>>> 365f255a
        "x-ms-version": "2020-02-10"
      },
      "ResponseBody": []
    },
    {
      "RequestUri": "https://storagedotnetdatalake.dfs.core.windows.net/test-filesystem-fed2b661-43a3-15c5-89ff-2595d9906a21/test-directory-a0fee781-3d53-fa9b-4cc2-632e896df6c8/test-file-de51c067-2c1b-5721-5d14-70f0449d1d94?resource=file",
      "RequestMethod": "PUT",
      "RequestHeaders": {
        "Authorization": "Sanitized",
        "If-None-Match": "*",
        "User-Agent": [
          "azsdk-net-Storage.Files.DataLake/12.5.0-alpha.20201001.1",
          "(.NET Core 4.6.29220.03; Microsoft Windows 10.0.19041 )"
        ],
        "x-ms-client-request-id": "1d962b05-6b66-fffb-a77e-daae8df8ab85",
        "x-ms-date": "Thu, 01 Oct 2020 23:14:22 GMT",
        "x-ms-return-client-request-id": "true",
        "x-ms-version": "2020-02-10"
      },
      "RequestBody": null,
      "StatusCode": 201,
      "ResponseHeaders": {
        "Content-Length": "0",
        "Date": "Thu, 01 Oct 2020 23:14:22 GMT",
        "ETag": "\u00220x8D8665FBB96BF91\u0022",
        "Last-Modified": "Thu, 01 Oct 2020 23:14:22 GMT",
        "Server": [
          "Windows-Azure-HDFS/1.0",
          "Microsoft-HTTPAPI/2.0"
        ],
        "x-ms-client-request-id": "1d962b05-6b66-fffb-a77e-daae8df8ab85",
<<<<<<< HEAD
        "x-ms-request-id": "fa43fb0d-201f-0097-44f9-091bad000000",
=======
        "x-ms-request-id": "6f279d96-601f-0066-4548-9833e5000000",
>>>>>>> 365f255a
        "x-ms-version": "2020-02-10"
      },
      "ResponseBody": []
    },
    {
      "RequestUri": "https://storagedotnetdatalake.dfs.core.windows.net/test-filesystem-fed2b661-43a3-15c5-89ff-2595d9906a21/test-directory-a0fee781-3d53-fa9b-4cc2-632e896df6c8/test-file-de51c067-2c1b-5721-5d14-70f0449d1d94",
      "RequestMethod": "DELETE",
      "RequestHeaders": {
        "Authorization": "Sanitized",
        "User-Agent": [
          "azsdk-net-Storage.Files.DataLake/12.5.0-alpha.20201001.1",
          "(.NET Core 4.6.29220.03; Microsoft Windows 10.0.19041 )"
        ],
        "x-ms-client-request-id": "18eb74cd-0006-0c2e-5002-1919e457d506",
        "x-ms-date": "Thu, 01 Oct 2020 23:14:22 GMT",
        "x-ms-return-client-request-id": "true",
        "x-ms-version": "2020-02-10"
      },
      "RequestBody": null,
      "StatusCode": 200,
      "ResponseHeaders": {
        "Content-Length": "0",
        "Date": "Thu, 01 Oct 2020 23:14:22 GMT",
        "Server": [
          "Windows-Azure-HDFS/1.0",
          "Microsoft-HTTPAPI/2.0"
        ],
        "x-ms-client-request-id": "18eb74cd-0006-0c2e-5002-1919e457d506",
<<<<<<< HEAD
        "x-ms-request-id": "fa43fb0e-201f-0097-45f9-091bad000000",
=======
        "x-ms-request-id": "6f279d97-601f-0066-4648-9833e5000000",
>>>>>>> 365f255a
        "x-ms-version": "2020-02-10"
      },
      "ResponseBody": []
    },
    {
      "RequestUri": "https://storagedotnetdatalake.blob.core.windows.net/test-filesystem-fed2b661-43a3-15c5-89ff-2595d9906a21?restype=container",
      "RequestMethod": "DELETE",
      "RequestHeaders": {
        "Authorization": "Sanitized",
        "traceparent": "00-811cbaddc54edb47bce608fb30bd12ff-c044a41c6a428b4d-00",
        "User-Agent": [
          "azsdk-net-Storage.Files.DataLake/12.5.0-alpha.20201001.1",
          "(.NET Core 4.6.29220.03; Microsoft Windows 10.0.19041 )"
        ],
        "x-ms-client-request-id": "18e0315d-920d-a77f-3050-0631831bc462",
        "x-ms-date": "Thu, 01 Oct 2020 23:14:22 GMT",
        "x-ms-return-client-request-id": "true",
        "x-ms-version": "2020-02-10"
      },
      "RequestBody": null,
      "StatusCode": 202,
      "ResponseHeaders": {
        "Content-Length": "0",
        "Date": "Thu, 01 Oct 2020 23:14:22 GMT",
        "Server": [
          "Windows-Azure-Blob/1.0",
          "Microsoft-HTTPAPI/2.0"
        ],
        "x-ms-client-request-id": "18e0315d-920d-a77f-3050-0631831bc462",
<<<<<<< HEAD
        "x-ms-request-id": "962161ae-f01e-0012-2ef9-093670000000",
=======
        "x-ms-request-id": "9cbd22ce-001e-0032-3148-98d96f000000",
>>>>>>> 365f255a
        "x-ms-version": "2020-02-10"
      },
      "ResponseBody": []
    }
  ],
  "Variables": {
    "RandomSeed": "1133347771",
    "Storage_TestConfigHierarchicalNamespace": "NamespaceTenant\nstoragedotnetdatalake\nU2FuaXRpemVk\nhttps://storagedotnetdatalake.blob.core.windows.net\nhttps://storagedotnetdatalake.file.core.windows.net\nhttps://storagedotnetdatalake.queue.core.windows.net\nhttps://storagedotnetdatalake.table.core.windows.net\n\n\n\n\nhttps://storagedotnetdatalake-secondary.blob.core.windows.net\nhttps://storagedotnetdatalake-secondary.file.core.windows.net\nhttps://storagedotnetdatalake-secondary.queue.core.windows.net\nhttps://storagedotnetdatalake-secondary.table.core.windows.net\n183fee76-3bc8-488e-866f-b6562a249293\nSanitized\n72f988bf-86f1-41af-91ab-2d7cd011db47\nhttps://login.microsoftonline.com/\nCloud\nBlobEndpoint=https://storagedotnetdatalake.blob.core.windows.net/;QueueEndpoint=https://storagedotnetdatalake.queue.core.windows.net/;FileEndpoint=https://storagedotnetdatalake.file.core.windows.net/;BlobSecondaryEndpoint=https://storagedotnetdatalake-secondary.blob.core.windows.net/;QueueSecondaryEndpoint=https://storagedotnetdatalake-secondary.queue.core.windows.net/;FileSecondaryEndpoint=https://storagedotnetdatalake-secondary.file.core.windows.net/;AccountName=storagedotnetdatalake;AccountKey=Sanitized\n"
  }
}<|MERGE_RESOLUTION|>--- conflicted
+++ resolved
@@ -28,11 +28,7 @@
           "Microsoft-HTTPAPI/2.0"
         ],
         "x-ms-client-request-id": "40c0be2d-0797-e763-3a5d-88b2c68348f1",
-<<<<<<< HEAD
-        "x-ms-request-id": "9621618a-f01e-0012-11f9-093670000000",
-=======
         "x-ms-request-id": "9cbd20be-001e-0032-5748-98d96f000000",
->>>>>>> 365f255a
         "x-ms-version": "2020-02-10"
       },
       "ResponseBody": []
@@ -64,11 +60,7 @@
           "Microsoft-HTTPAPI/2.0"
         ],
         "x-ms-client-request-id": "37d5c82c-fdc2-f0e9-22c5-f4d5a4355dcc",
-<<<<<<< HEAD
-        "x-ms-request-id": "fa43fb0c-201f-0097-43f9-091bad000000",
-=======
         "x-ms-request-id": "6f279d95-601f-0066-4448-9833e5000000",
->>>>>>> 365f255a
         "x-ms-version": "2020-02-10"
       },
       "ResponseBody": []
@@ -100,11 +92,7 @@
           "Microsoft-HTTPAPI/2.0"
         ],
         "x-ms-client-request-id": "1d962b05-6b66-fffb-a77e-daae8df8ab85",
-<<<<<<< HEAD
-        "x-ms-request-id": "fa43fb0d-201f-0097-44f9-091bad000000",
-=======
         "x-ms-request-id": "6f279d96-601f-0066-4548-9833e5000000",
->>>>>>> 365f255a
         "x-ms-version": "2020-02-10"
       },
       "ResponseBody": []
@@ -133,11 +121,7 @@
           "Microsoft-HTTPAPI/2.0"
         ],
         "x-ms-client-request-id": "18eb74cd-0006-0c2e-5002-1919e457d506",
-<<<<<<< HEAD
-        "x-ms-request-id": "fa43fb0e-201f-0097-45f9-091bad000000",
-=======
         "x-ms-request-id": "6f279d97-601f-0066-4648-9833e5000000",
->>>>>>> 365f255a
         "x-ms-version": "2020-02-10"
       },
       "ResponseBody": []
@@ -167,11 +151,7 @@
           "Microsoft-HTTPAPI/2.0"
         ],
         "x-ms-client-request-id": "18e0315d-920d-a77f-3050-0631831bc462",
-<<<<<<< HEAD
-        "x-ms-request-id": "962161ae-f01e-0012-2ef9-093670000000",
-=======
         "x-ms-request-id": "9cbd22ce-001e-0032-3148-98d96f000000",
->>>>>>> 365f255a
         "x-ms-version": "2020-02-10"
       },
       "ResponseBody": []
