{
  "Entries": [
    {
      "RequestUri": "http://seannsecanary.blob.core.windows.net/test-filesystem-3a44d8b1-13e9-ea56-4fef-194b54417690?restype=container",
      "RequestMethod": "PUT",
      "RequestHeaders": {
        "Authorization": "Sanitized",
        "traceparent": "00-83c94772a52db74a837bc95287a36cf8-8e5f2f3566b5fd4b-00",
        "User-Agent": [
          "azsdk-net-Storage.Files.DataLake/12.1.0-dev.20200403.1",
          "(.NET Core 4.6.28325.01; Microsoft Windows 10.0.18362 )"
        ],
        "x-ms-blob-public-access": "container",
        "x-ms-client-request-id": "f0cbd7e9-9ebd-0d5b-5e9a-d52d50156d7b",
        "x-ms-date": "Fri, 03 Apr 2020 20:53:04 GMT",
        "x-ms-return-client-request-id": "true",
        "x-ms-version": "2019-12-12"
      },
      "RequestBody": null,
      "StatusCode": 201,
      "ResponseHeaders": {
        "Content-Length": "0",
        "Date": "Fri, 03 Apr 2020 20:53:02 GMT",
        "ETag": "\u00220x8D7D8110055B455\u0022",
        "Last-Modified": "Fri, 03 Apr 2020 20:53:02 GMT",
        "Server": [
          "Windows-Azure-Blob/1.0",
          "Microsoft-HTTPAPI/2.0"
        ],
        "x-ms-client-request-id": "f0cbd7e9-9ebd-0d5b-5e9a-d52d50156d7b",
<<<<<<< HEAD
        "x-ms-request-id": "8d52a698-d01e-0048-4f3a-f38f0c000000",
=======
        "x-ms-request-id": "9621556c-f01e-0012-45f9-093670000000",
>>>>>>> 8d420312
        "x-ms-version": "2019-12-12"
      },
      "ResponseBody": []
    },
    {
      "RequestUri": "http://seannsecanary.blob.core.windows.net/test-filesystem-3a44d8b1-13e9-ea56-4fef-194b54417690/test-directory-790aedbe-664e-836b-25f1-a2a9f5d60210?comp=lease",
      "RequestMethod": "PUT",
      "RequestHeaders": {
        "Authorization": "Sanitized",
        "traceparent": "00-4b9a5be3b91c194c9b3a4e7e9db4a47f-cc8110fa0e1c0845-00",
        "User-Agent": [
          "azsdk-net-Storage.Files.DataLake/12.1.0-dev.20200403.1",
          "(.NET Core 4.6.28325.01; Microsoft Windows 10.0.18362 )"
        ],
        "x-ms-client-request-id": "51d71fee-0816-d4dc-d7de-0f2dba05fa27",
        "x-ms-date": "Fri, 03 Apr 2020 20:53:04 GMT",
        "x-ms-lease-action": "change",
        "x-ms-lease-id": "7c62d125-8675-f6d2-d9bf-e8b658850282",
        "x-ms-proposed-lease-id": "fac0a3d2-5033-83f9-6c48-cbccfcb21887",
        "x-ms-return-client-request-id": "true",
        "x-ms-version": "2019-12-12"
      },
      "RequestBody": null,
      "StatusCode": 404,
      "ResponseHeaders": {
        "Content-Length": "215",
        "Content-Type": "application/xml",
        "Date": "Fri, 03 Apr 2020 20:53:02 GMT",
        "Server": [
          "Windows-Azure-Blob/1.0",
          "Microsoft-HTTPAPI/2.0"
        ],
        "x-ms-client-request-id": "51d71fee-0816-d4dc-d7de-0f2dba05fa27",
        "x-ms-error-code": "BlobNotFound",
<<<<<<< HEAD
        "x-ms-request-id": "8d52a69e-d01e-0048-513a-f38f0c000000",
=======
        "x-ms-request-id": "96215574-f01e-0012-4cf9-093670000000",
>>>>>>> 8d420312
        "x-ms-version": "2019-12-12"
      },
      "ResponseBody": [
        "\uFEFF\u003C?xml version=\u00221.0\u0022 encoding=\u0022utf-8\u0022?\u003E\u003CError\u003E\u003CCode\u003EBlobNotFound\u003C/Code\u003E\u003CMessage\u003EThe specified blob does not exist.\n",
        "RequestId:96215574-f01e-0012-4cf9-093670000000\n",
        "Time:2020-04-03T20:53:02.8875613Z\u003C/Message\u003E\u003C/Error\u003E"
      ]
    },
    {
      "RequestUri": "http://seannsecanary.blob.core.windows.net/test-filesystem-3a44d8b1-13e9-ea56-4fef-194b54417690?restype=container",
      "RequestMethod": "DELETE",
      "RequestHeaders": {
        "Authorization": "Sanitized",
        "traceparent": "00-ec589026da766c4b84c32b89114d986e-4c998abe34b7504a-00",
        "User-Agent": [
          "azsdk-net-Storage.Files.DataLake/12.1.0-dev.20200403.1",
          "(.NET Core 4.6.28325.01; Microsoft Windows 10.0.18362 )"
        ],
        "x-ms-client-request-id": "dcde2b1d-c6da-8f71-e833-a7d4e1d77d14",
        "x-ms-date": "Fri, 03 Apr 2020 20:53:04 GMT",
        "x-ms-return-client-request-id": "true",
        "x-ms-version": "2019-12-12"
      },
      "RequestBody": null,
      "StatusCode": 202,
      "ResponseHeaders": {
        "Content-Length": "0",
        "Date": "Fri, 03 Apr 2020 20:53:02 GMT",
        "Server": [
          "Windows-Azure-Blob/1.0",
          "Microsoft-HTTPAPI/2.0"
        ],
        "x-ms-client-request-id": "dcde2b1d-c6da-8f71-e833-a7d4e1d77d14",
<<<<<<< HEAD
        "x-ms-request-id": "8d52a6a4-d01e-0048-553a-f38f0c000000",
=======
        "x-ms-request-id": "96215578-f01e-0012-50f9-093670000000",
>>>>>>> 8d420312
        "x-ms-version": "2019-12-12"
      },
      "ResponseBody": []
    }
  ],
  "Variables": {
    "RandomSeed": "1244810320",
    "Storage_TestConfigHierarchicalNamespace": "NamespaceTenant\nseannsecanary\nU2FuaXRpemVk\nhttp://seannsecanary.blob.core.windows.net\nhttp://seannsecanary.file.core.windows.net\nhttp://seannsecanary.queue.core.windows.net\nhttp://seannsecanary.table.core.windows.net\n\n\n\n\nhttp://seannsecanary-secondary.blob.core.windows.net\nhttp://seannsecanary-secondary.file.core.windows.net\nhttp://seannsecanary-secondary.queue.core.windows.net\nhttp://seannsecanary-secondary.table.core.windows.net\n68390a19-a643-458b-b726-408abf67b4fc\nSanitized\n72f988bf-86f1-41af-91ab-2d7cd011db47\nhttps://login.microsoftonline.com/\nCloud\nBlobEndpoint=http://seannsecanary.blob.core.windows.net/;QueueEndpoint=http://seannsecanary.queue.core.windows.net/;FileEndpoint=http://seannsecanary.file.core.windows.net/;BlobSecondaryEndpoint=http://seannsecanary-secondary.blob.core.windows.net/;QueueSecondaryEndpoint=http://seannsecanary-secondary.queue.core.windows.net/;FileSecondaryEndpoint=http://seannsecanary-secondary.file.core.windows.net/;AccountName=seannsecanary;AccountKey=Sanitized\n"
  }
}<|MERGE_RESOLUTION|>--- conflicted
+++ resolved
@@ -28,11 +28,7 @@
           "Microsoft-HTTPAPI/2.0"
         ],
         "x-ms-client-request-id": "f0cbd7e9-9ebd-0d5b-5e9a-d52d50156d7b",
-<<<<<<< HEAD
-        "x-ms-request-id": "8d52a698-d01e-0048-4f3a-f38f0c000000",
-=======
         "x-ms-request-id": "9621556c-f01e-0012-45f9-093670000000",
->>>>>>> 8d420312
         "x-ms-version": "2019-12-12"
       },
       "ResponseBody": []
@@ -67,11 +63,7 @@
         ],
         "x-ms-client-request-id": "51d71fee-0816-d4dc-d7de-0f2dba05fa27",
         "x-ms-error-code": "BlobNotFound",
-<<<<<<< HEAD
-        "x-ms-request-id": "8d52a69e-d01e-0048-513a-f38f0c000000",
-=======
         "x-ms-request-id": "96215574-f01e-0012-4cf9-093670000000",
->>>>>>> 8d420312
         "x-ms-version": "2019-12-12"
       },
       "ResponseBody": [
@@ -105,11 +97,7 @@
           "Microsoft-HTTPAPI/2.0"
         ],
         "x-ms-client-request-id": "dcde2b1d-c6da-8f71-e833-a7d4e1d77d14",
-<<<<<<< HEAD
-        "x-ms-request-id": "8d52a6a4-d01e-0048-553a-f38f0c000000",
-=======
         "x-ms-request-id": "96215578-f01e-0012-50f9-093670000000",
->>>>>>> 8d420312
         "x-ms-version": "2019-12-12"
       },
       "ResponseBody": []
