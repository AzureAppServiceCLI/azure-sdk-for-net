--- conflicted
+++ resolved
@@ -28,11 +28,7 @@
           "Microsoft-HTTPAPI/2.0"
         ],
         "x-ms-client-request-id": "b2a9a716-6a68-9b05-2aa7-2a2b95ff040a",
-<<<<<<< HEAD
-        "x-ms-request-id": "959f786d-b01e-003c-6f3a-f3bbfc000000",
-=======
         "x-ms-request-id": "96216265-f01e-0012-53f9-093670000000",
->>>>>>> 8d420312
         "x-ms-version": "2019-12-12"
       },
       "ResponseBody": []
@@ -62,11 +58,7 @@
         ],
         "x-ms-client-request-id": "a2509b90-064b-04fe-ec47-2b72dfa6fcb7",
         "x-ms-error-code": "AuthenticationFailed",
-<<<<<<< HEAD
-        "x-ms-request-id": "b8ff4949-d01f-0015-343a-f38588000000",
-=======
         "x-ms-request-id": "fa43fb13-201f-0097-4af9-091bad000000",
->>>>>>> 8d420312
         "x-ms-version": "2019-12-12"
       },
       "ResponseBody": {
@@ -101,11 +93,7 @@
           "Microsoft-HTTPAPI/2.0"
         ],
         "x-ms-client-request-id": "02ce77c8-cf22-fb37-f234-e7d6e735fe1d",
-<<<<<<< HEAD
-        "x-ms-request-id": "959f7873-b01e-003c-723a-f3bbfc000000",
-=======
         "x-ms-request-id": "96216283-f01e-0012-6ff9-093670000000",
->>>>>>> 8d420312
         "x-ms-version": "2019-12-12"
       },
       "ResponseBody": []
