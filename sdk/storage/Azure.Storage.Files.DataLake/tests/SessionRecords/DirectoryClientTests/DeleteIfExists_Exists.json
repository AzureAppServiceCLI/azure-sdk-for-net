{
  "Entries": [
    {
<<<<<<< HEAD
      "RequestUri": "http://seannse.blob.core.windows.net/test-filesystem-198dcb9e-47b2-ab9e-4059-de9bb95006e9?restype=container",
      "RequestMethod": "PUT",
      "RequestHeaders": {
        "Authorization": "Sanitized",
        "traceparent": "00-b48675dd8244564aa2e2d10b7623c789-753abf5ab6ecc04b-00",
        "User-Agent": [
          "azsdk-net-Storage.Files.DataLake/12.1.0-dev.20200321.1",
          "(.NET Core 4.6.28325.01; Microsoft Windows 10.0.18362 )"
        ],
        "x-ms-blob-public-access": "container",
        "x-ms-client-request-id": "a3382b17-6897-fb9a-b251-a9dfe2e71d44",
        "x-ms-date": "Sat, 21 Mar 2020 16:41:46 GMT",
=======
      "RequestUri": "http://seannsecanary.blob.core.windows.net/test-filesystem-9cd5ec80-4129-c46e-98d8-a5c37d976c46?restype=container",
      "RequestMethod": "PUT",
      "RequestHeaders": {
        "Authorization": "Sanitized",
        "traceparent": "00-367cc50893827b42a457b12eeaf10a1c-fe908ce451b1734e-00",
        "User-Agent": [
          "azsdk-net-Storage.Files.DataLake/12.1.0-dev.20200403.1",
          "(.NET Core 4.6.28325.01; Microsoft Windows 10.0.18362 )"
        ],
        "x-ms-blob-public-access": "container",
        "x-ms-client-request-id": "80a38016-4b22-9eff-11ff-c74cfe6c3280",
        "x-ms-date": "Sat, 04 Apr 2020 01:53:48 GMT",
>>>>>>> 8d420312
        "x-ms-return-client-request-id": "true",
        "x-ms-version": "2019-12-12"
      },
      "RequestBody": null,
      "StatusCode": 201,
      "ResponseHeaders": {
        "Content-Length": "0",
<<<<<<< HEAD
        "Date": "Sat, 21 Mar 2020 16:41:46 GMT",
        "ETag": "\u00220x8D7CDB6BEDC53C0\u0022",
        "Last-Modified": "Sat, 21 Mar 2020 16:41:46 GMT",
=======
        "Date": "Sat, 04 Apr 2020 01:53:47 GMT",
        "ETag": "\u00220x8D7D83B0440FDF2\u0022",
        "Last-Modified": "Sat, 04 Apr 2020 01:53:48 GMT",
>>>>>>> 8d420312
        "Server": [
          "Windows-Azure-Blob/1.0",
          "Microsoft-HTTPAPI/2.0"
        ],
<<<<<<< HEAD
        "x-ms-client-request-id": "a3382b17-6897-fb9a-b251-a9dfe2e71d44",
        "x-ms-request-id": "baab2c89-001e-00a3-5c9f-ff1a9a000000",
=======
        "x-ms-client-request-id": "80a38016-4b22-9eff-11ff-c74cfe6c3280",
        "x-ms-request-id": "42c9910d-901e-002b-6523-0acd6c000000",
>>>>>>> 8d420312
        "x-ms-version": "2019-12-12"
      },
      "ResponseBody": []
    },
    {
<<<<<<< HEAD
      "RequestUri": "http://seannse.dfs.core.windows.net/test-filesystem-198dcb9e-47b2-ab9e-4059-de9bb95006e9/test-directory-98b11777-7ce1-1dcb-71e2-b1668c397bb3?resource=directory",
      "RequestMethod": "PUT",
      "RequestHeaders": {
        "Authorization": "Sanitized",
        "traceparent": "00-ec4ff0aa57dc3e49afc967697d894e0b-214144d4102e2946-00",
        "User-Agent": [
          "azsdk-net-Storage.Files.DataLake/12.1.0-dev.20200321.1",
          "(.NET Core 4.6.28325.01; Microsoft Windows 10.0.18362 )"
        ],
        "x-ms-client-request-id": "19ee762f-2edc-9b37-601a-31b5b7336e79",
        "x-ms-date": "Sat, 21 Mar 2020 16:41:47 GMT",
=======
      "RequestUri": "http://seannsecanary.dfs.core.windows.net/test-filesystem-9cd5ec80-4129-c46e-98d8-a5c37d976c46/test-directory-1220b54c-b362-d7bc-f616-fafe7dbe52f8?resource=directory",
      "RequestMethod": "PUT",
      "RequestHeaders": {
        "Authorization": "Sanitized",
        "traceparent": "00-be2d9fbe20909745a1a6b9783d2a2dc8-d91d84be4043804c-00",
        "User-Agent": [
          "azsdk-net-Storage.Files.DataLake/12.1.0-dev.20200403.1",
          "(.NET Core 4.6.28325.01; Microsoft Windows 10.0.18362 )"
        ],
        "x-ms-client-request-id": "bd6442f8-727e-62a7-c4cc-890b50002152",
        "x-ms-date": "Sat, 04 Apr 2020 01:53:48 GMT",
>>>>>>> 8d420312
        "x-ms-return-client-request-id": "true",
        "x-ms-version": "2019-12-12"
      },
      "RequestBody": null,
      "StatusCode": 201,
      "ResponseHeaders": {
        "Content-Length": "0",
<<<<<<< HEAD
        "Date": "Sat, 21 Mar 2020 16:41:46 GMT",
        "ETag": "\u00220x8D7CDB6BF0034E7\u0022",
        "Last-Modified": "Sat, 21 Mar 2020 16:41:46 GMT",
=======
        "Date": "Sat, 04 Apr 2020 01:53:48 GMT",
        "ETag": "\u00220x8D7D83B048069EC\u0022",
        "Last-Modified": "Sat, 04 Apr 2020 01:53:48 GMT",
>>>>>>> 8d420312
        "Server": [
          "Windows-Azure-HDFS/1.0",
          "Microsoft-HTTPAPI/2.0"
        ],
<<<<<<< HEAD
        "x-ms-client-request-id": "19ee762f-2edc-9b37-601a-31b5b7336e79",
        "x-ms-request-id": "a3468307-501f-004a-439f-ffdcd0000000",
=======
        "x-ms-client-request-id": "bd6442f8-727e-62a7-c4cc-890b50002152",
        "x-ms-request-id": "64837b8e-b01f-0003-6223-0aacc4000000",
>>>>>>> 8d420312
        "x-ms-version": "2019-12-12"
      },
      "ResponseBody": []
    },
    {
<<<<<<< HEAD
      "RequestUri": "http://seannse.dfs.core.windows.net/test-filesystem-198dcb9e-47b2-ab9e-4059-de9bb95006e9/test-directory-98b11777-7ce1-1dcb-71e2-b1668c397bb3?recursive=true",
      "RequestMethod": "DELETE",
      "RequestHeaders": {
        "Authorization": "Sanitized",
        "traceparent": "00-52226b8739b9634fa8109c7087c42080-8b61af5a2f878546-00",
        "User-Agent": [
          "azsdk-net-Storage.Files.DataLake/12.1.0-dev.20200321.1",
          "(.NET Core 4.6.28325.01; Microsoft Windows 10.0.18362 )"
        ],
        "x-ms-client-request-id": "16363119-614b-62d6-8de8-2dfd319dbaf7",
        "x-ms-date": "Sat, 21 Mar 2020 16:41:47 GMT",
=======
      "RequestUri": "http://seannsecanary.dfs.core.windows.net/test-filesystem-9cd5ec80-4129-c46e-98d8-a5c37d976c46/test-directory-1220b54c-b362-d7bc-f616-fafe7dbe52f8?recursive=true",
      "RequestMethod": "DELETE",
      "RequestHeaders": {
        "Authorization": "Sanitized",
        "traceparent": "00-eba18cbde043f7438b1683e16e310d38-2df9717fa7cacc42-00",
        "User-Agent": [
          "azsdk-net-Storage.Files.DataLake/12.1.0-dev.20200403.1",
          "(.NET Core 4.6.28325.01; Microsoft Windows 10.0.18362 )"
        ],
        "x-ms-client-request-id": "3a06c457-945a-e27a-f34b-38276218f77c",
        "x-ms-date": "Sat, 04 Apr 2020 01:53:48 GMT",
>>>>>>> 8d420312
        "x-ms-return-client-request-id": "true",
        "x-ms-version": "2019-12-12"
      },
      "RequestBody": null,
      "StatusCode": 200,
      "ResponseHeaders": {
        "Content-Length": "0",
<<<<<<< HEAD
        "Date": "Sat, 21 Mar 2020 16:41:46 GMT",
=======
        "Date": "Sat, 04 Apr 2020 01:53:48 GMT",
>>>>>>> 8d420312
        "Server": [
          "Windows-Azure-HDFS/1.0",
          "Microsoft-HTTPAPI/2.0"
        ],
<<<<<<< HEAD
        "x-ms-client-request-id": "16363119-614b-62d6-8de8-2dfd319dbaf7",
        "x-ms-request-id": "a346830b-501f-004a-479f-ffdcd0000000",
=======
        "x-ms-client-request-id": "3a06c457-945a-e27a-f34b-38276218f77c",
        "x-ms-request-id": "64837b8f-b01f-0003-6323-0aacc4000000",
>>>>>>> 8d420312
        "x-ms-version": "2019-12-12"
      },
      "ResponseBody": []
    },
    {
<<<<<<< HEAD
      "RequestUri": "http://seannse.dfs.core.windows.net/test-filesystem-198dcb9e-47b2-ab9e-4059-de9bb95006e9/test-directory-98b11777-7ce1-1dcb-71e2-b1668c397bb3?recursive=true",
      "RequestMethod": "DELETE",
      "RequestHeaders": {
        "Authorization": "Sanitized",
        "traceparent": "00-1d1740d60dbf1f4f92975b86dbf116c1-06062e86b4ad3348-00",
        "User-Agent": [
          "azsdk-net-Storage.Files.DataLake/12.1.0-dev.20200321.1",
          "(.NET Core 4.6.28325.01; Microsoft Windows 10.0.18362 )"
        ],
        "x-ms-client-request-id": "869b3cd4-58fd-742e-20ea-907a612fe227",
        "x-ms-date": "Sat, 21 Mar 2020 16:41:47 GMT",
=======
      "RequestUri": "http://seannsecanary.dfs.core.windows.net/test-filesystem-9cd5ec80-4129-c46e-98d8-a5c37d976c46/test-directory-1220b54c-b362-d7bc-f616-fafe7dbe52f8?recursive=true",
      "RequestMethod": "DELETE",
      "RequestHeaders": {
        "Authorization": "Sanitized",
        "traceparent": "00-1ec6113b4708014096431fd7f1b314cc-692577e6ef9b0540-00",
        "User-Agent": [
          "azsdk-net-Storage.Files.DataLake/12.1.0-dev.20200403.1",
          "(.NET Core 4.6.28325.01; Microsoft Windows 10.0.18362 )"
        ],
        "x-ms-client-request-id": "8cb43cd7-e6fa-18f8-5416-7073fd66fd78",
        "x-ms-date": "Sat, 04 Apr 2020 01:53:48 GMT",
>>>>>>> 8d420312
        "x-ms-return-client-request-id": "true",
        "x-ms-version": "2019-12-12"
      },
      "RequestBody": null,
      "StatusCode": 404,
      "ResponseHeaders": {
        "Content-Length": "163",
        "Content-Type": "application/json; charset=utf-8",
<<<<<<< HEAD
        "Date": "Sat, 21 Mar 2020 16:41:46 GMT",
=======
        "Date": "Sat, 04 Apr 2020 01:53:48 GMT",
>>>>>>> 8d420312
        "Server": [
          "Windows-Azure-HDFS/1.0",
          "Microsoft-HTTPAPI/2.0"
        ],
<<<<<<< HEAD
        "x-ms-client-request-id": "869b3cd4-58fd-742e-20ea-907a612fe227",
        "x-ms-error-code": "PathNotFound",
        "x-ms-request-id": "a346830d-501f-004a-499f-ffdcd0000000",
=======
        "x-ms-client-request-id": "8cb43cd7-e6fa-18f8-5416-7073fd66fd78",
        "x-ms-error-code": "PathNotFound",
        "x-ms-request-id": "64837b90-b01f-0003-6423-0aacc4000000",
>>>>>>> 8d420312
        "x-ms-version": "2019-12-12"
      },
      "ResponseBody": {
        "error": {
          "code": "PathNotFound",
<<<<<<< HEAD
          "message": "The specified path does not exist.\nRequestId:a346830d-501f-004a-499f-ffdcd0000000\nTime:2020-03-21T16:41:46.8750709Z"
        }
      }
    },
    {
      "RequestUri": "http://seannse.blob.core.windows.net/test-filesystem-198dcb9e-47b2-ab9e-4059-de9bb95006e9?restype=container",
      "RequestMethod": "DELETE",
      "RequestHeaders": {
        "Authorization": "Sanitized",
        "traceparent": "00-9c987f1706a8fb4c8a0c2e8ec3fe4240-644ac702ab3a6f47-00",
        "User-Agent": [
          "azsdk-net-Storage.Files.DataLake/12.1.0-dev.20200321.1",
          "(.NET Core 4.6.28325.01; Microsoft Windows 10.0.18362 )"
        ],
        "x-ms-client-request-id": "f42886d5-3401-86fa-4bc6-c0431aa13f1a",
        "x-ms-date": "Sat, 21 Mar 2020 16:41:47 GMT",
=======
          "message": "The specified path does not exist.\nRequestId:64837b90-b01f-0003-6423-0aacc4000000\nTime:2020-04-04T01:53:49.0364732Z"
        }
      }
    },
    {
      "RequestUri": "http://seannsecanary.blob.core.windows.net/test-filesystem-9cd5ec80-4129-c46e-98d8-a5c37d976c46?restype=container",
      "RequestMethod": "DELETE",
      "RequestHeaders": {
        "Authorization": "Sanitized",
        "traceparent": "00-74e6867c5bdc114085dbee6128e1a37c-1526714e908a5741-00",
        "User-Agent": [
          "azsdk-net-Storage.Files.DataLake/12.1.0-dev.20200403.1",
          "(.NET Core 4.6.28325.01; Microsoft Windows 10.0.18362 )"
        ],
        "x-ms-client-request-id": "254f0d51-6a63-2981-005b-bf99eb04c54f",
        "x-ms-date": "Sat, 04 Apr 2020 01:53:49 GMT",
>>>>>>> 8d420312
        "x-ms-return-client-request-id": "true",
        "x-ms-version": "2019-12-12"
      },
      "RequestBody": null,
      "StatusCode": 202,
      "ResponseHeaders": {
        "Content-Length": "0",
<<<<<<< HEAD
        "Date": "Sat, 21 Mar 2020 16:41:46 GMT",
=======
        "Date": "Sat, 04 Apr 2020 01:53:48 GMT",
>>>>>>> 8d420312
        "Server": [
          "Windows-Azure-Blob/1.0",
          "Microsoft-HTTPAPI/2.0"
        ],
<<<<<<< HEAD
        "x-ms-client-request-id": "f42886d5-3401-86fa-4bc6-c0431aa13f1a",
        "x-ms-request-id": "baab2d29-001e-00a3-6a9f-ff1a9a000000",
=======
        "x-ms-client-request-id": "254f0d51-6a63-2981-005b-bf99eb04c54f",
        "x-ms-request-id": "42c99193-901e-002b-4b23-0acd6c000000",
>>>>>>> 8d420312
        "x-ms-version": "2019-12-12"
      },
      "ResponseBody": []
    }
  ],
  "Variables": {
<<<<<<< HEAD
    "RandomSeed": "113489349",
    "Storage_TestConfigHierarchicalNamespace": "NamespaceTenant\nseannse\nU2FuaXRpemVk\nhttp://seannse.blob.core.windows.net\nhttp://seannse.file.core.windows.net\nhttp://seannse.queue.core.windows.net\nhttp://seannse.table.core.windows.net\n\n\n\n\nhttp://seannse-secondary.blob.core.windows.net\nhttp://seannse-secondary.file.core.windows.net\nhttp://seannse-secondary.queue.core.windows.net\nhttp://seannse-secondary.table.core.windows.net\n68390a19-a643-458b-b726-408abf67b4fc\nSanitized\n72f988bf-86f1-41af-91ab-2d7cd011db47\nhttps://login.microsoftonline.com/\nCloud\nBlobEndpoint=http://seannse.blob.core.windows.net/;QueueEndpoint=http://seannse.queue.core.windows.net/;FileEndpoint=http://seannse.file.core.windows.net/;BlobSecondaryEndpoint=http://seannse-secondary.blob.core.windows.net/;QueueSecondaryEndpoint=http://seannse-secondary.queue.core.windows.net/;FileSecondaryEndpoint=http://seannse-secondary.file.core.windows.net/;AccountName=seannse;AccountKey=Sanitized\n"
=======
    "RandomSeed": "2102916733",
    "Storage_TestConfigHierarchicalNamespace": "NamespaceTenant\nseannsecanary\nU2FuaXRpemVk\nhttp://seannsecanary.blob.core.windows.net\nhttp://seannsecanary.file.core.windows.net\nhttp://seannsecanary.queue.core.windows.net\nhttp://seannsecanary.table.core.windows.net\n\n\n\n\nhttp://seannsecanary-secondary.blob.core.windows.net\nhttp://seannsecanary-secondary.file.core.windows.net\nhttp://seannsecanary-secondary.queue.core.windows.net\nhttp://seannsecanary-secondary.table.core.windows.net\n68390a19-a643-458b-b726-408abf67b4fc\nSanitized\n72f988bf-86f1-41af-91ab-2d7cd011db47\nhttps://login.microsoftonline.com/\nCloud\nBlobEndpoint=http://seannsecanary.blob.core.windows.net/;QueueEndpoint=http://seannsecanary.queue.core.windows.net/;FileEndpoint=http://seannsecanary.file.core.windows.net/;BlobSecondaryEndpoint=http://seannsecanary-secondary.blob.core.windows.net/;QueueSecondaryEndpoint=http://seannsecanary-secondary.queue.core.windows.net/;FileSecondaryEndpoint=http://seannsecanary-secondary.file.core.windows.net/;AccountName=seannsecanary;AccountKey=Sanitized\n"
>>>>>>> 8d420312
  }
}<|MERGE_RESOLUTION|>--- conflicted
+++ resolved
@@ -1,20 +1,6 @@
 {
   "Entries": [
     {
-<<<<<<< HEAD
-      "RequestUri": "http://seannse.blob.core.windows.net/test-filesystem-198dcb9e-47b2-ab9e-4059-de9bb95006e9?restype=container",
-      "RequestMethod": "PUT",
-      "RequestHeaders": {
-        "Authorization": "Sanitized",
-        "traceparent": "00-b48675dd8244564aa2e2d10b7623c789-753abf5ab6ecc04b-00",
-        "User-Agent": [
-          "azsdk-net-Storage.Files.DataLake/12.1.0-dev.20200321.1",
-          "(.NET Core 4.6.28325.01; Microsoft Windows 10.0.18362 )"
-        ],
-        "x-ms-blob-public-access": "container",
-        "x-ms-client-request-id": "a3382b17-6897-fb9a-b251-a9dfe2e71d44",
-        "x-ms-date": "Sat, 21 Mar 2020 16:41:46 GMT",
-=======
       "RequestUri": "http://seannsecanary.blob.core.windows.net/test-filesystem-9cd5ec80-4129-c46e-98d8-a5c37d976c46?restype=container",
       "RequestMethod": "PUT",
       "RequestHeaders": {
@@ -27,7 +13,6 @@
         "x-ms-blob-public-access": "container",
         "x-ms-client-request-id": "80a38016-4b22-9eff-11ff-c74cfe6c3280",
         "x-ms-date": "Sat, 04 Apr 2020 01:53:48 GMT",
->>>>>>> 8d420312
         "x-ms-return-client-request-id": "true",
         "x-ms-version": "2019-12-12"
       },
@@ -35,44 +20,20 @@
       "StatusCode": 201,
       "ResponseHeaders": {
         "Content-Length": "0",
-<<<<<<< HEAD
-        "Date": "Sat, 21 Mar 2020 16:41:46 GMT",
-        "ETag": "\u00220x8D7CDB6BEDC53C0\u0022",
-        "Last-Modified": "Sat, 21 Mar 2020 16:41:46 GMT",
-=======
         "Date": "Sat, 04 Apr 2020 01:53:47 GMT",
         "ETag": "\u00220x8D7D83B0440FDF2\u0022",
         "Last-Modified": "Sat, 04 Apr 2020 01:53:48 GMT",
->>>>>>> 8d420312
         "Server": [
           "Windows-Azure-Blob/1.0",
           "Microsoft-HTTPAPI/2.0"
         ],
-<<<<<<< HEAD
-        "x-ms-client-request-id": "a3382b17-6897-fb9a-b251-a9dfe2e71d44",
-        "x-ms-request-id": "baab2c89-001e-00a3-5c9f-ff1a9a000000",
-=======
         "x-ms-client-request-id": "80a38016-4b22-9eff-11ff-c74cfe6c3280",
         "x-ms-request-id": "42c9910d-901e-002b-6523-0acd6c000000",
->>>>>>> 8d420312
         "x-ms-version": "2019-12-12"
       },
       "ResponseBody": []
     },
     {
-<<<<<<< HEAD
-      "RequestUri": "http://seannse.dfs.core.windows.net/test-filesystem-198dcb9e-47b2-ab9e-4059-de9bb95006e9/test-directory-98b11777-7ce1-1dcb-71e2-b1668c397bb3?resource=directory",
-      "RequestMethod": "PUT",
-      "RequestHeaders": {
-        "Authorization": "Sanitized",
-        "traceparent": "00-ec4ff0aa57dc3e49afc967697d894e0b-214144d4102e2946-00",
-        "User-Agent": [
-          "azsdk-net-Storage.Files.DataLake/12.1.0-dev.20200321.1",
-          "(.NET Core 4.6.28325.01; Microsoft Windows 10.0.18362 )"
-        ],
-        "x-ms-client-request-id": "19ee762f-2edc-9b37-601a-31b5b7336e79",
-        "x-ms-date": "Sat, 21 Mar 2020 16:41:47 GMT",
-=======
       "RequestUri": "http://seannsecanary.dfs.core.windows.net/test-filesystem-9cd5ec80-4129-c46e-98d8-a5c37d976c46/test-directory-1220b54c-b362-d7bc-f616-fafe7dbe52f8?resource=directory",
       "RequestMethod": "PUT",
       "RequestHeaders": {
@@ -84,7 +45,6 @@
         ],
         "x-ms-client-request-id": "bd6442f8-727e-62a7-c4cc-890b50002152",
         "x-ms-date": "Sat, 04 Apr 2020 01:53:48 GMT",
->>>>>>> 8d420312
         "x-ms-return-client-request-id": "true",
         "x-ms-version": "2019-12-12"
       },
@@ -92,44 +52,20 @@
       "StatusCode": 201,
       "ResponseHeaders": {
         "Content-Length": "0",
-<<<<<<< HEAD
-        "Date": "Sat, 21 Mar 2020 16:41:46 GMT",
-        "ETag": "\u00220x8D7CDB6BF0034E7\u0022",
-        "Last-Modified": "Sat, 21 Mar 2020 16:41:46 GMT",
-=======
         "Date": "Sat, 04 Apr 2020 01:53:48 GMT",
         "ETag": "\u00220x8D7D83B048069EC\u0022",
         "Last-Modified": "Sat, 04 Apr 2020 01:53:48 GMT",
->>>>>>> 8d420312
         "Server": [
           "Windows-Azure-HDFS/1.0",
           "Microsoft-HTTPAPI/2.0"
         ],
-<<<<<<< HEAD
-        "x-ms-client-request-id": "19ee762f-2edc-9b37-601a-31b5b7336e79",
-        "x-ms-request-id": "a3468307-501f-004a-439f-ffdcd0000000",
-=======
         "x-ms-client-request-id": "bd6442f8-727e-62a7-c4cc-890b50002152",
         "x-ms-request-id": "64837b8e-b01f-0003-6223-0aacc4000000",
->>>>>>> 8d420312
         "x-ms-version": "2019-12-12"
       },
       "ResponseBody": []
     },
     {
-<<<<<<< HEAD
-      "RequestUri": "http://seannse.dfs.core.windows.net/test-filesystem-198dcb9e-47b2-ab9e-4059-de9bb95006e9/test-directory-98b11777-7ce1-1dcb-71e2-b1668c397bb3?recursive=true",
-      "RequestMethod": "DELETE",
-      "RequestHeaders": {
-        "Authorization": "Sanitized",
-        "traceparent": "00-52226b8739b9634fa8109c7087c42080-8b61af5a2f878546-00",
-        "User-Agent": [
-          "azsdk-net-Storage.Files.DataLake/12.1.0-dev.20200321.1",
-          "(.NET Core 4.6.28325.01; Microsoft Windows 10.0.18362 )"
-        ],
-        "x-ms-client-request-id": "16363119-614b-62d6-8de8-2dfd319dbaf7",
-        "x-ms-date": "Sat, 21 Mar 2020 16:41:47 GMT",
-=======
       "RequestUri": "http://seannsecanary.dfs.core.windows.net/test-filesystem-9cd5ec80-4129-c46e-98d8-a5c37d976c46/test-directory-1220b54c-b362-d7bc-f616-fafe7dbe52f8?recursive=true",
       "RequestMethod": "DELETE",
       "RequestHeaders": {
@@ -141,7 +77,6 @@
         ],
         "x-ms-client-request-id": "3a06c457-945a-e27a-f34b-38276218f77c",
         "x-ms-date": "Sat, 04 Apr 2020 01:53:48 GMT",
->>>>>>> 8d420312
         "x-ms-return-client-request-id": "true",
         "x-ms-version": "2019-12-12"
       },
@@ -149,40 +84,18 @@
       "StatusCode": 200,
       "ResponseHeaders": {
         "Content-Length": "0",
-<<<<<<< HEAD
-        "Date": "Sat, 21 Mar 2020 16:41:46 GMT",
-=======
         "Date": "Sat, 04 Apr 2020 01:53:48 GMT",
->>>>>>> 8d420312
         "Server": [
           "Windows-Azure-HDFS/1.0",
           "Microsoft-HTTPAPI/2.0"
         ],
-<<<<<<< HEAD
-        "x-ms-client-request-id": "16363119-614b-62d6-8de8-2dfd319dbaf7",
-        "x-ms-request-id": "a346830b-501f-004a-479f-ffdcd0000000",
-=======
         "x-ms-client-request-id": "3a06c457-945a-e27a-f34b-38276218f77c",
         "x-ms-request-id": "64837b8f-b01f-0003-6323-0aacc4000000",
->>>>>>> 8d420312
         "x-ms-version": "2019-12-12"
       },
       "ResponseBody": []
     },
     {
-<<<<<<< HEAD
-      "RequestUri": "http://seannse.dfs.core.windows.net/test-filesystem-198dcb9e-47b2-ab9e-4059-de9bb95006e9/test-directory-98b11777-7ce1-1dcb-71e2-b1668c397bb3?recursive=true",
-      "RequestMethod": "DELETE",
-      "RequestHeaders": {
-        "Authorization": "Sanitized",
-        "traceparent": "00-1d1740d60dbf1f4f92975b86dbf116c1-06062e86b4ad3348-00",
-        "User-Agent": [
-          "azsdk-net-Storage.Files.DataLake/12.1.0-dev.20200321.1",
-          "(.NET Core 4.6.28325.01; Microsoft Windows 10.0.18362 )"
-        ],
-        "x-ms-client-request-id": "869b3cd4-58fd-742e-20ea-907a612fe227",
-        "x-ms-date": "Sat, 21 Mar 2020 16:41:47 GMT",
-=======
       "RequestUri": "http://seannsecanary.dfs.core.windows.net/test-filesystem-9cd5ec80-4129-c46e-98d8-a5c37d976c46/test-directory-1220b54c-b362-d7bc-f616-fafe7dbe52f8?recursive=true",
       "RequestMethod": "DELETE",
       "RequestHeaders": {
@@ -194,7 +107,6 @@
         ],
         "x-ms-client-request-id": "8cb43cd7-e6fa-18f8-5416-7073fd66fd78",
         "x-ms-date": "Sat, 04 Apr 2020 01:53:48 GMT",
->>>>>>> 8d420312
         "x-ms-return-client-request-id": "true",
         "x-ms-version": "2019-12-12"
       },
@@ -203,47 +115,19 @@
       "ResponseHeaders": {
         "Content-Length": "163",
         "Content-Type": "application/json; charset=utf-8",
-<<<<<<< HEAD
-        "Date": "Sat, 21 Mar 2020 16:41:46 GMT",
-=======
         "Date": "Sat, 04 Apr 2020 01:53:48 GMT",
->>>>>>> 8d420312
         "Server": [
           "Windows-Azure-HDFS/1.0",
           "Microsoft-HTTPAPI/2.0"
         ],
-<<<<<<< HEAD
-        "x-ms-client-request-id": "869b3cd4-58fd-742e-20ea-907a612fe227",
-        "x-ms-error-code": "PathNotFound",
-        "x-ms-request-id": "a346830d-501f-004a-499f-ffdcd0000000",
-=======
         "x-ms-client-request-id": "8cb43cd7-e6fa-18f8-5416-7073fd66fd78",
         "x-ms-error-code": "PathNotFound",
         "x-ms-request-id": "64837b90-b01f-0003-6423-0aacc4000000",
->>>>>>> 8d420312
         "x-ms-version": "2019-12-12"
       },
       "ResponseBody": {
         "error": {
           "code": "PathNotFound",
-<<<<<<< HEAD
-          "message": "The specified path does not exist.\nRequestId:a346830d-501f-004a-499f-ffdcd0000000\nTime:2020-03-21T16:41:46.8750709Z"
-        }
-      }
-    },
-    {
-      "RequestUri": "http://seannse.blob.core.windows.net/test-filesystem-198dcb9e-47b2-ab9e-4059-de9bb95006e9?restype=container",
-      "RequestMethod": "DELETE",
-      "RequestHeaders": {
-        "Authorization": "Sanitized",
-        "traceparent": "00-9c987f1706a8fb4c8a0c2e8ec3fe4240-644ac702ab3a6f47-00",
-        "User-Agent": [
-          "azsdk-net-Storage.Files.DataLake/12.1.0-dev.20200321.1",
-          "(.NET Core 4.6.28325.01; Microsoft Windows 10.0.18362 )"
-        ],
-        "x-ms-client-request-id": "f42886d5-3401-86fa-4bc6-c0431aa13f1a",
-        "x-ms-date": "Sat, 21 Mar 2020 16:41:47 GMT",
-=======
           "message": "The specified path does not exist.\nRequestId:64837b90-b01f-0003-6423-0aacc4000000\nTime:2020-04-04T01:53:49.0364732Z"
         }
       }
@@ -260,7 +144,6 @@
         ],
         "x-ms-client-request-id": "254f0d51-6a63-2981-005b-bf99eb04c54f",
         "x-ms-date": "Sat, 04 Apr 2020 01:53:49 GMT",
->>>>>>> 8d420312
         "x-ms-return-client-request-id": "true",
         "x-ms-version": "2019-12-12"
       },
@@ -268,34 +151,20 @@
       "StatusCode": 202,
       "ResponseHeaders": {
         "Content-Length": "0",
-<<<<<<< HEAD
-        "Date": "Sat, 21 Mar 2020 16:41:46 GMT",
-=======
         "Date": "Sat, 04 Apr 2020 01:53:48 GMT",
->>>>>>> 8d420312
         "Server": [
           "Windows-Azure-Blob/1.0",
           "Microsoft-HTTPAPI/2.0"
         ],
-<<<<<<< HEAD
-        "x-ms-client-request-id": "f42886d5-3401-86fa-4bc6-c0431aa13f1a",
-        "x-ms-request-id": "baab2d29-001e-00a3-6a9f-ff1a9a000000",
-=======
         "x-ms-client-request-id": "254f0d51-6a63-2981-005b-bf99eb04c54f",
         "x-ms-request-id": "42c99193-901e-002b-4b23-0acd6c000000",
->>>>>>> 8d420312
         "x-ms-version": "2019-12-12"
       },
       "ResponseBody": []
     }
   ],
   "Variables": {
-<<<<<<< HEAD
-    "RandomSeed": "113489349",
-    "Storage_TestConfigHierarchicalNamespace": "NamespaceTenant\nseannse\nU2FuaXRpemVk\nhttp://seannse.blob.core.windows.net\nhttp://seannse.file.core.windows.net\nhttp://seannse.queue.core.windows.net\nhttp://seannse.table.core.windows.net\n\n\n\n\nhttp://seannse-secondary.blob.core.windows.net\nhttp://seannse-secondary.file.core.windows.net\nhttp://seannse-secondary.queue.core.windows.net\nhttp://seannse-secondary.table.core.windows.net\n68390a19-a643-458b-b726-408abf67b4fc\nSanitized\n72f988bf-86f1-41af-91ab-2d7cd011db47\nhttps://login.microsoftonline.com/\nCloud\nBlobEndpoint=http://seannse.blob.core.windows.net/;QueueEndpoint=http://seannse.queue.core.windows.net/;FileEndpoint=http://seannse.file.core.windows.net/;BlobSecondaryEndpoint=http://seannse-secondary.blob.core.windows.net/;QueueSecondaryEndpoint=http://seannse-secondary.queue.core.windows.net/;FileSecondaryEndpoint=http://seannse-secondary.file.core.windows.net/;AccountName=seannse;AccountKey=Sanitized\n"
-=======
     "RandomSeed": "2102916733",
     "Storage_TestConfigHierarchicalNamespace": "NamespaceTenant\nseannsecanary\nU2FuaXRpemVk\nhttp://seannsecanary.blob.core.windows.net\nhttp://seannsecanary.file.core.windows.net\nhttp://seannsecanary.queue.core.windows.net\nhttp://seannsecanary.table.core.windows.net\n\n\n\n\nhttp://seannsecanary-secondary.blob.core.windows.net\nhttp://seannsecanary-secondary.file.core.windows.net\nhttp://seannsecanary-secondary.queue.core.windows.net\nhttp://seannsecanary-secondary.table.core.windows.net\n68390a19-a643-458b-b726-408abf67b4fc\nSanitized\n72f988bf-86f1-41af-91ab-2d7cd011db47\nhttps://login.microsoftonline.com/\nCloud\nBlobEndpoint=http://seannsecanary.blob.core.windows.net/;QueueEndpoint=http://seannsecanary.queue.core.windows.net/;FileEndpoint=http://seannsecanary.file.core.windows.net/;BlobSecondaryEndpoint=http://seannsecanary-secondary.blob.core.windows.net/;QueueSecondaryEndpoint=http://seannsecanary-secondary.queue.core.windows.net/;FileSecondaryEndpoint=http://seannsecanary-secondary.file.core.windows.net/;AccountName=seannsecanary;AccountKey=Sanitized\n"
->>>>>>> 8d420312
   }
 }