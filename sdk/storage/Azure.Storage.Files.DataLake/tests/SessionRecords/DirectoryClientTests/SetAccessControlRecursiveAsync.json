--- conflicted
+++ resolved
@@ -14,7 +14,7 @@
         "x-ms-client-request-id": "4801f2cc-7b27-70ae-771e-144a878259d4",
         "x-ms-date": "Thu, 02 Apr 2020 16:49:42 GMT",
         "x-ms-return-client-request-id": "true",
-        "x-ms-version": "2019-12-12"
+        "x-ms-version": "2019-10-10"
       },
       "RequestBody": null,
       "StatusCode": 201,
@@ -28,13 +28,8 @@
         ],
         "Transfer-Encoding": "chunked",
         "x-ms-client-request-id": "4801f2cc-7b27-70ae-771e-144a878259d4",
-<<<<<<< HEAD
-        "x-ms-request-id": "7e70e7b8-701e-0002-6913-f788f4000000",
-        "x-ms-version": "2019-12-12"
-=======
         "x-ms-request-id": "53e2f58b-b01e-001d-370e-093bf0000000",
         "x-ms-version": "2019-10-10"
->>>>>>> 1e01f370
       },
       "ResponseBody": []
     },
@@ -51,7 +46,7 @@
         "x-ms-client-request-id": "9ef3cdc6-69de-7c2a-aefd-24a52670e71b",
         "x-ms-date": "Thu, 02 Apr 2020 16:49:42 GMT",
         "x-ms-return-client-request-id": "true",
-        "x-ms-version": "2019-12-12"
+        "x-ms-version": "2019-10-10"
       },
       "RequestBody": null,
       "StatusCode": 201,
@@ -65,13 +60,8 @@
           "Microsoft-HTTPAPI/2.0"
         ],
         "x-ms-client-request-id": "9ef3cdc6-69de-7c2a-aefd-24a52670e71b",
-<<<<<<< HEAD
-        "x-ms-request-id": "e25f593e-301f-005e-4813-f7ddac000000",
-        "x-ms-version": "2019-12-12"
-=======
         "x-ms-request-id": "a7f87cae-801f-0039-440e-09cd50000000",
         "x-ms-version": "2019-10-10"
->>>>>>> 1e01f370
       },
       "ResponseBody": []
     },
@@ -87,7 +77,7 @@
         "x-ms-client-request-id": "abc39046-7213-8f9f-0198-8f6b8c4fd72b",
         "x-ms-date": "Thu, 02 Apr 2020 16:49:43 GMT",
         "x-ms-return-client-request-id": "true",
-        "x-ms-version": "2019-12-12"
+        "x-ms-version": "2019-10-10"
       },
       "RequestBody": null,
       "StatusCode": 201,
@@ -101,13 +91,8 @@
           "Microsoft-HTTPAPI/2.0"
         ],
         "x-ms-client-request-id": "abc39046-7213-8f9f-0198-8f6b8c4fd72b",
-<<<<<<< HEAD
-        "x-ms-request-id": "e25f593f-301f-005e-4913-f7ddac000000",
-        "x-ms-version": "2019-12-12"
-=======
         "x-ms-request-id": "a7f87caf-801f-0039-450e-09cd50000000",
         "x-ms-version": "2019-10-10"
->>>>>>> 1e01f370
       },
       "ResponseBody": []
     },
@@ -123,7 +108,7 @@
         "x-ms-client-request-id": "646447c7-032c-1b5a-de47-dff34ad6cb41",
         "x-ms-date": "Thu, 02 Apr 2020 16:49:43 GMT",
         "x-ms-return-client-request-id": "true",
-        "x-ms-version": "2019-12-12"
+        "x-ms-version": "2019-10-10"
       },
       "RequestBody": null,
       "StatusCode": 201,
@@ -137,13 +122,8 @@
           "Microsoft-HTTPAPI/2.0"
         ],
         "x-ms-client-request-id": "646447c7-032c-1b5a-de47-dff34ad6cb41",
-<<<<<<< HEAD
-        "x-ms-request-id": "e25f5940-301f-005e-4a13-f7ddac000000",
-        "x-ms-version": "2019-12-12"
-=======
         "x-ms-request-id": "a7f87cb0-801f-0039-460e-09cd50000000",
         "x-ms-version": "2019-10-10"
->>>>>>> 1e01f370
       },
       "ResponseBody": []
     },
@@ -159,7 +139,7 @@
         "x-ms-client-request-id": "eb19791c-50f4-048f-da68-4aafd847abfd",
         "x-ms-date": "Thu, 02 Apr 2020 16:49:43 GMT",
         "x-ms-return-client-request-id": "true",
-        "x-ms-version": "2019-12-12"
+        "x-ms-version": "2019-10-10"
       },
       "RequestBody": null,
       "StatusCode": 201,
@@ -173,13 +153,8 @@
           "Microsoft-HTTPAPI/2.0"
         ],
         "x-ms-client-request-id": "eb19791c-50f4-048f-da68-4aafd847abfd",
-<<<<<<< HEAD
-        "x-ms-request-id": "e25f5941-301f-005e-4b13-f7ddac000000",
-        "x-ms-version": "2019-12-12"
-=======
         "x-ms-request-id": "a7f87cb1-801f-0039-470e-09cd50000000",
         "x-ms-version": "2019-10-10"
->>>>>>> 1e01f370
       },
       "ResponseBody": []
     },
@@ -195,7 +170,7 @@
         "x-ms-client-request-id": "edb938cc-24e1-cd01-94df-40b47a4c77e5",
         "x-ms-date": "Thu, 02 Apr 2020 16:49:43 GMT",
         "x-ms-return-client-request-id": "true",
-        "x-ms-version": "2019-12-12"
+        "x-ms-version": "2019-10-10"
       },
       "RequestBody": null,
       "StatusCode": 201,
@@ -209,13 +184,8 @@
           "Microsoft-HTTPAPI/2.0"
         ],
         "x-ms-client-request-id": "edb938cc-24e1-cd01-94df-40b47a4c77e5",
-<<<<<<< HEAD
-        "x-ms-request-id": "e25f5943-301f-005e-4c13-f7ddac000000",
-        "x-ms-version": "2019-12-12"
-=======
         "x-ms-request-id": "a7f87cb2-801f-0039-480e-09cd50000000",
         "x-ms-version": "2019-10-10"
->>>>>>> 1e01f370
       },
       "ResponseBody": []
     },
@@ -231,7 +201,7 @@
         "x-ms-client-request-id": "f8bbbc85-35ea-1794-0299-1e36062821a2",
         "x-ms-date": "Thu, 02 Apr 2020 16:49:43 GMT",
         "x-ms-return-client-request-id": "true",
-        "x-ms-version": "2019-12-12"
+        "x-ms-version": "2019-10-10"
       },
       "RequestBody": null,
       "StatusCode": 201,
@@ -245,13 +215,8 @@
           "Microsoft-HTTPAPI/2.0"
         ],
         "x-ms-client-request-id": "f8bbbc85-35ea-1794-0299-1e36062821a2",
-<<<<<<< HEAD
-        "x-ms-request-id": "e25f5944-301f-005e-4d13-f7ddac000000",
-        "x-ms-version": "2019-12-12"
-=======
         "x-ms-request-id": "a7f87cb3-801f-0039-490e-09cd50000000",
         "x-ms-version": "2019-10-10"
->>>>>>> 1e01f370
       },
       "ResponseBody": []
     },
@@ -267,7 +232,7 @@
         "x-ms-client-request-id": "1a10bf06-7829-622a-12c6-edef016bc4b4",
         "x-ms-date": "Thu, 02 Apr 2020 16:49:43 GMT",
         "x-ms-return-client-request-id": "true",
-        "x-ms-version": "2019-12-12"
+        "x-ms-version": "2019-10-10"
       },
       "RequestBody": null,
       "StatusCode": 201,
@@ -281,13 +246,8 @@
           "Microsoft-HTTPAPI/2.0"
         ],
         "x-ms-client-request-id": "1a10bf06-7829-622a-12c6-edef016bc4b4",
-<<<<<<< HEAD
-        "x-ms-request-id": "e25f5945-301f-005e-4e13-f7ddac000000",
-        "x-ms-version": "2019-12-12"
-=======
         "x-ms-request-id": "a7f87cb4-801f-0039-4a0e-09cd50000000",
         "x-ms-version": "2019-10-10"
->>>>>>> 1e01f370
       },
       "ResponseBody": []
     },
@@ -304,7 +264,7 @@
         "x-ms-client-request-id": "94220b38-a63d-314c-f2f0-dd7022234df0",
         "x-ms-date": "Thu, 02 Apr 2020 16:49:43 GMT",
         "x-ms-return-client-request-id": "true",
-        "x-ms-version": "2019-12-12"
+        "x-ms-version": "2019-10-10"
       },
       "RequestBody": null,
       "StatusCode": 200,
@@ -317,13 +277,8 @@
         "Transfer-Encoding": "chunked",
         "x-ms-client-request-id": "94220b38-a63d-314c-f2f0-dd7022234df0",
         "x-ms-namespace-enabled": "true",
-<<<<<<< HEAD
-        "x-ms-request-id": "e25f5946-301f-005e-4f13-f7ddac000000",
-        "x-ms-version": "2019-12-12"
-=======
         "x-ms-request-id": "a7f87cb5-801f-0039-4b0e-09cd50000000",
         "x-ms-version": "2019-10-10"
->>>>>>> 1e01f370
       },
       "ResponseBody": "eyJkaXJlY3Rvcmllc1N1Y2Nlc3NmdWwiOjMsImZhaWxlZEVudHJpZXMiOltdLCJmYWlsdXJlQ291bnQiOjAsImZpbGVzU3VjY2Vzc2Z1bCI6NH0K"
     },
@@ -340,7 +295,7 @@
         "x-ms-client-request-id": "f6b6ddf6-3049-3176-5b5b-f6e454fba30c",
         "x-ms-date": "Thu, 02 Apr 2020 16:49:43 GMT",
         "x-ms-return-client-request-id": "true",
-        "x-ms-version": "2019-12-12"
+        "x-ms-version": "2019-10-10"
       },
       "RequestBody": null,
       "StatusCode": 202,
@@ -352,13 +307,8 @@
         ],
         "Transfer-Encoding": "chunked",
         "x-ms-client-request-id": "f6b6ddf6-3049-3176-5b5b-f6e454fba30c",
-<<<<<<< HEAD
-        "x-ms-request-id": "7e70e7bb-701e-0002-6a13-f788f4000000",
-        "x-ms-version": "2019-12-12"
-=======
         "x-ms-request-id": "53e2f58f-b01e-001d-380e-093bf0000000",
         "x-ms-version": "2019-10-10"
->>>>>>> 1e01f370
       },
       "ResponseBody": []
     }
