{
  "Entries": [
    {
      "RequestUri": "https://seannsecanary.blob.core.windows.net/test-filesystem-eeca8b69-650f-aacb-0bcd-e16a6ae6be99?restype=container",
      "RequestMethod": "PUT",
      "RequestHeaders": {
        "Authorization": "Sanitized",
        "traceparent": "00-8aa5a6ade2ab41479789f6e5c8444203-eabd835ee77aa540-00",
        "User-Agent": [
          "azsdk-net-Storage.Files.DataLake/12.3.0-dev.20200601.1",
          "(.NET Core 4.6.28619.01; Microsoft Windows 10.0.18362 )"
        ],
        "x-ms-blob-public-access": "container",
        "x-ms-client-request-id": "06eb8999-ae54-72f9-e232-1effa2e56a8d",
        "x-ms-date": "Mon, 01 Jun 2020 20:25:15 GMT",
        "x-ms-return-client-request-id": "true",
        "x-ms-version": "2019-12-12"
      },
      "RequestBody": null,
      "StatusCode": 201,
      "ResponseHeaders": {
        "Content-Length": "0",
        "Date": "Mon, 01 Jun 2020 20:25:16 GMT",
        "ETag": "\u00220x8D80669E5A505F7\u0022",
        "Last-Modified": "Mon, 01 Jun 2020 20:25:16 GMT",
        "Server": [
          "Windows-Azure-Blob/1.0",
          "Microsoft-HTTPAPI/2.0"
        ],
        "x-ms-client-request-id": "06eb8999-ae54-72f9-e232-1effa2e56a8d",
<<<<<<< HEAD
        "x-ms-request-id": "50f881a5-701e-0041-533e-f3cadf000000",
=======
        "x-ms-request-id": "95739069-301e-0022-4352-3888bf000000",
>>>>>>> 8d420312
        "x-ms-version": "2019-12-12"
      },
      "ResponseBody": []
    },
    {
      "RequestUri": "https://seannsecanary.dfs.core.windows.net/test-filesystem-eeca8b69-650f-aacb-0bcd-e16a6ae6be99/test-directory-1d996bcf-0925-fab8-0b53-aa1640633cbd?resource=directory",
      "RequestMethod": "PUT",
      "RequestHeaders": {
        "Authorization": "Sanitized",
        "traceparent": "00-6d9d4b20e5af9e4eb4fd879f3bb7bd40-c5c8783a4f45f44e-00",
        "User-Agent": [
          "azsdk-net-Storage.Files.DataLake/12.3.0-dev.20200601.1",
          "(.NET Core 4.6.28619.01; Microsoft Windows 10.0.18362 )"
        ],
        "x-ms-client-request-id": "222ce2da-edc7-be69-5555-7ca0b0e21ad5",
        "x-ms-date": "Mon, 01 Jun 2020 20:25:15 GMT",
        "x-ms-return-client-request-id": "true",
        "x-ms-version": "2019-12-12"
      },
      "RequestBody": null,
      "StatusCode": 201,
      "ResponseHeaders": {
        "Content-Length": "0",
        "Date": "Mon, 01 Jun 2020 20:25:16 GMT",
        "ETag": "\u00220x8D80669E5CB8BC8\u0022",
        "Last-Modified": "Mon, 01 Jun 2020 20:25:16 GMT",
        "Server": [
          "Windows-Azure-HDFS/1.0",
          "Microsoft-HTTPAPI/2.0"
        ],
        "x-ms-client-request-id": "222ce2da-edc7-be69-5555-7ca0b0e21ad5",
<<<<<<< HEAD
        "x-ms-request-id": "66a94064-b01f-0003-7f3e-f3735f000000",
=======
        "x-ms-request-id": "a393098f-a01f-0089-5d52-38f775000000",
>>>>>>> 8d420312
        "x-ms-version": "2019-12-12"
      },
      "ResponseBody": []
    },
    {
      "RequestUri": "https://seannsecanary.blob.core.windows.net/test-filesystem-eeca8b69-650f-aacb-0bcd-e16a6ae6be99?restype=container\u0026comp=acl",
      "RequestMethod": "PUT",
      "RequestHeaders": {
        "Authorization": "Sanitized",
        "Content-Length": "249",
        "Content-Type": "application/xml",
        "traceparent": "00-ea2d5bba54f27642916b361ce178c59b-dfb77cbc374b6442-00",
        "User-Agent": [
          "azsdk-net-Storage.Files.DataLake/12.3.0-dev.20200601.1",
          "(.NET Core 4.6.28619.01; Microsoft Windows 10.0.18362 )"
        ],
        "x-ms-client-request-id": "bf24673e-47b9-81c6-1591-937e71c12d03",
        "x-ms-date": "Mon, 01 Jun 2020 20:25:16 GMT",
        "x-ms-return-client-request-id": "true",
        "x-ms-version": "2019-12-12"
      },
      "RequestBody": "\u003CSignedIdentifiers\u003E\u003CSignedIdentifier\u003E\u003CId\u003Epbiivprwcpdisnyjadqr\u003C/Id\u003E\u003CAccessPolicy\u003E\u003CStart\u003E2020-06-01T19:25:16.0506770Z\u003C/Start\u003E\u003CExpiry\u003E2020-06-01T21:25:16.0506770Z\u003C/Expiry\u003E\u003CPermission\u003Erw\u003C/Permission\u003E\u003C/AccessPolicy\u003E\u003C/SignedIdentifier\u003E\u003C/SignedIdentifiers\u003E",
      "StatusCode": 200,
      "ResponseHeaders": {
        "Content-Length": "0",
        "Date": "Mon, 01 Jun 2020 20:25:16 GMT",
        "ETag": "\u00220x8D80669E5D50E79\u0022",
        "Last-Modified": "Mon, 01 Jun 2020 20:25:17 GMT",
        "Server": [
          "Windows-Azure-Blob/1.0",
          "Microsoft-HTTPAPI/2.0"
        ],
        "x-ms-client-request-id": "bf24673e-47b9-81c6-1591-937e71c12d03",
<<<<<<< HEAD
        "x-ms-request-id": "50f881b7-701e-0041-623e-f3cadf000000",
=======
        "x-ms-request-id": "95739086-301e-0022-5952-3888bf000000",
>>>>>>> 8d420312
        "x-ms-version": "2019-12-12"
      },
      "ResponseBody": []
    },
    {
<<<<<<< HEAD
      "RequestUri": "https://seanstagehierarchical.blob.core.windows.net/test-filesystem-eeca8b69-650f-aacb-0bcd-e16a6ae6be99/test-directory-1d996bcf-0925-fab8-0b53-aa1640633cbd?sv=2019-12-12\u0026si=pbiivprwcpdisnyjadqr\u0026sr=c\u0026sig=Sanitized",
=======
      "RequestUri": "https://seannsecanary.blob.core.windows.net/test-filesystem-eeca8b69-650f-aacb-0bcd-e16a6ae6be99/test-directory-1d996bcf-0925-fab8-0b53-aa1640633cbd?sv=2019-12-12\u0026si=pbiivprwcpdisnyjadqr\u0026sr=c\u0026sig=Sanitized",
>>>>>>> 8d420312
      "RequestMethod": "HEAD",
      "RequestHeaders": {
        "User-Agent": [
          "azsdk-net-Storage.Files.DataLake/12.3.0-dev.20200601.1",
          "(.NET Core 4.6.28619.01; Microsoft Windows 10.0.18362 )"
        ],
        "x-ms-client-request-id": "4862192d-5abd-031b-16b6-fd42b57c3a65",
        "x-ms-return-client-request-id": "true",
        "x-ms-version": "2019-12-12"
      },
      "RequestBody": null,
      "StatusCode": 200,
      "ResponseHeaders": {
        "Accept-Ranges": "bytes",
        "Content-Length": "0",
        "Content-Type": "application/octet-stream",
        "Date": "Mon, 01 Jun 2020 20:25:17 GMT",
        "ETag": "\u00220x8D80669E5CB8BC8\u0022",
        "Last-Modified": "Mon, 01 Jun 2020 20:25:16 GMT",
        "Server": [
          "Windows-Azure-Blob/1.0",
          "Microsoft-HTTPAPI/2.0"
        ],
        "x-ms-access-tier": "Hot",
        "x-ms-access-tier-inferred": "true",
        "x-ms-blob-type": "BlockBlob",
        "x-ms-client-request-id": "4862192d-5abd-031b-16b6-fd42b57c3a65",
        "x-ms-creation-time": "Mon, 01 Jun 2020 20:25:16 GMT",
        "x-ms-lease-state": "available",
        "x-ms-lease-status": "unlocked",
        "x-ms-meta-hdi_isfolder": "true",
        "x-ms-request-id": "7b06b15f-c01e-008f-3552-38c4ca000000",
        "x-ms-server-encrypted": "true",
        "x-ms-version": "2019-12-12"
      },
      "ResponseBody": []
    },
    {
      "RequestUri": "https://seannsecanary.blob.core.windows.net/test-filesystem-eeca8b69-650f-aacb-0bcd-e16a6ae6be99?restype=container",
      "RequestMethod": "DELETE",
      "RequestHeaders": {
        "Authorization": "Sanitized",
        "traceparent": "00-332fb32760d68a468308bb8d3efe1e71-4bd1be871c116f46-00",
        "User-Agent": [
          "azsdk-net-Storage.Files.DataLake/12.3.0-dev.20200601.1",
          "(.NET Core 4.6.28619.01; Microsoft Windows 10.0.18362 )"
        ],
        "x-ms-client-request-id": "5750c850-e45f-e545-3f1f-5690e5a0db6a",
        "x-ms-date": "Mon, 01 Jun 2020 20:25:16 GMT",
        "x-ms-return-client-request-id": "true",
        "x-ms-version": "2019-12-12"
      },
      "RequestBody": null,
      "StatusCode": 202,
      "ResponseHeaders": {
        "Content-Length": "0",
        "Date": "Mon, 01 Jun 2020 20:25:16 GMT",
        "Server": [
          "Windows-Azure-Blob/1.0",
          "Microsoft-HTTPAPI/2.0"
        ],
        "x-ms-client-request-id": "5750c850-e45f-e545-3f1f-5690e5a0db6a",
<<<<<<< HEAD
        "x-ms-request-id": "50f881cf-701e-0041-783e-f3cadf000000",
=======
        "x-ms-request-id": "957390a7-301e-0022-7252-3888bf000000",
>>>>>>> 8d420312
        "x-ms-version": "2019-12-12"
      },
      "ResponseBody": []
    }
  ],
  "Variables": {
    "DateTimeOffsetNow": "2020-06-01T15:25:16.0506770-05:00",
    "RandomSeed": "435379721",
    "Storage_TestConfigHierarchicalNamespace": "NamespaceTenant\nseannsecanary\nU2FuaXRpemVk\nhttps://seannsecanary.blob.core.windows.net\nhttps://seannsecanary.file.core.windows.net\nhttps://seannsecanary.queue.core.windows.net\nhttps://seannsecanary.table.core.windows.net\n\n\n\n\nhttps://seannsecanary-secondary.blob.core.windows.net\nhttps://seannsecanary-secondary.file.core.windows.net\nhttps://seannsecanary-secondary.queue.core.windows.net\nhttps://seannsecanary-secondary.table.core.windows.net\n68390a19-a643-458b-b726-408abf67b4fc\nSanitized\n72f988bf-86f1-41af-91ab-2d7cd011db47\nhttps://login.microsoftonline.com/\nCloud\nBlobEndpoint=https://seannsecanary.blob.core.windows.net/;QueueEndpoint=https://seannsecanary.queue.core.windows.net/;FileEndpoint=https://seannsecanary.file.core.windows.net/;BlobSecondaryEndpoint=https://seannsecanary-secondary.blob.core.windows.net/;QueueSecondaryEndpoint=https://seannsecanary-secondary.queue.core.windows.net/;FileSecondaryEndpoint=https://seannsecanary-secondary.file.core.windows.net/;AccountName=seannsecanary;AccountKey=Sanitized\n"
  }
}<|MERGE_RESOLUTION|>--- conflicted
+++ resolved
@@ -28,11 +28,7 @@
           "Microsoft-HTTPAPI/2.0"
         ],
         "x-ms-client-request-id": "06eb8999-ae54-72f9-e232-1effa2e56a8d",
-<<<<<<< HEAD
-        "x-ms-request-id": "50f881a5-701e-0041-533e-f3cadf000000",
-=======
         "x-ms-request-id": "95739069-301e-0022-4352-3888bf000000",
->>>>>>> 8d420312
         "x-ms-version": "2019-12-12"
       },
       "ResponseBody": []
@@ -64,11 +60,7 @@
           "Microsoft-HTTPAPI/2.0"
         ],
         "x-ms-client-request-id": "222ce2da-edc7-be69-5555-7ca0b0e21ad5",
-<<<<<<< HEAD
-        "x-ms-request-id": "66a94064-b01f-0003-7f3e-f3735f000000",
-=======
         "x-ms-request-id": "a393098f-a01f-0089-5d52-38f775000000",
->>>>>>> 8d420312
         "x-ms-version": "2019-12-12"
       },
       "ResponseBody": []
@@ -102,21 +94,13 @@
           "Microsoft-HTTPAPI/2.0"
         ],
         "x-ms-client-request-id": "bf24673e-47b9-81c6-1591-937e71c12d03",
-<<<<<<< HEAD
-        "x-ms-request-id": "50f881b7-701e-0041-623e-f3cadf000000",
-=======
         "x-ms-request-id": "95739086-301e-0022-5952-3888bf000000",
->>>>>>> 8d420312
         "x-ms-version": "2019-12-12"
       },
       "ResponseBody": []
     },
     {
-<<<<<<< HEAD
-      "RequestUri": "https://seanstagehierarchical.blob.core.windows.net/test-filesystem-eeca8b69-650f-aacb-0bcd-e16a6ae6be99/test-directory-1d996bcf-0925-fab8-0b53-aa1640633cbd?sv=2019-12-12\u0026si=pbiivprwcpdisnyjadqr\u0026sr=c\u0026sig=Sanitized",
-=======
       "RequestUri": "https://seannsecanary.blob.core.windows.net/test-filesystem-eeca8b69-650f-aacb-0bcd-e16a6ae6be99/test-directory-1d996bcf-0925-fab8-0b53-aa1640633cbd?sv=2019-12-12\u0026si=pbiivprwcpdisnyjadqr\u0026sr=c\u0026sig=Sanitized",
->>>>>>> 8d420312
       "RequestMethod": "HEAD",
       "RequestHeaders": {
         "User-Agent": [
@@ -179,11 +163,7 @@
           "Microsoft-HTTPAPI/2.0"
         ],
         "x-ms-client-request-id": "5750c850-e45f-e545-3f1f-5690e5a0db6a",
-<<<<<<< HEAD
-        "x-ms-request-id": "50f881cf-701e-0041-783e-f3cadf000000",
-=======
         "x-ms-request-id": "957390a7-301e-0022-7252-3888bf000000",
->>>>>>> 8d420312
         "x-ms-version": "2019-12-12"
       },
       "ResponseBody": []
