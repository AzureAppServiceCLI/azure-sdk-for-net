--- conflicted
+++ resolved
@@ -27,11 +27,7 @@
           "Microsoft-HTTPAPI/2.0"
         ],
         "x-ms-client-request-id": "25872f66-358e-85f0-bc4f-f6ab27ad0600",
-<<<<<<< HEAD
-        "x-ms-request-id": "ffab5011-301e-0040-693b-f39503000000",
-=======
         "x-ms-request-id": "5699d4ef-501e-0079-78fc-09b184000000",
->>>>>>> 8d420312
         "x-ms-version": "2019-12-12"
       },
       "ResponseBody": []
@@ -59,13 +55,8 @@
         ],
         "Transfer-Encoding": "chunked",
         "x-ms-client-request-id": "2ce056fb-8e55-57ad-c638-2ad912338aa6",
-<<<<<<< HEAD
-        "x-ms-error-code": "NoAuthenticationInformation",
-        "x-ms-request-id": "36ca07ad-201e-003e-473b-f30544000000",
-=======
         "x-ms-error-code": "ResourceNotFound",
         "x-ms-request-id": "5699d4f6-501e-0079-7dfc-09b184000000",
->>>>>>> 8d420312
         "x-ms-version": "2019-12-12"
       },
       "ResponseBody": []
@@ -95,11 +86,7 @@
           "Microsoft-HTTPAPI/2.0"
         ],
         "x-ms-client-request-id": "a4c11cff-1635-a244-2fcc-208fb8a3bb04",
-<<<<<<< HEAD
-        "x-ms-request-id": "ffab5016-301e-0040-6b3b-f39503000000",
-=======
         "x-ms-request-id": "5699d50c-501e-0079-12fc-09b184000000",
->>>>>>> 8d420312
         "x-ms-version": "2019-12-12"
       },
       "ResponseBody": []
