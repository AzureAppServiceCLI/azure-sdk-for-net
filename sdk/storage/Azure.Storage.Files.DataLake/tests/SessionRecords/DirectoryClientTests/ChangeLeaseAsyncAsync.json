--- conflicted
+++ resolved
@@ -28,11 +28,7 @@
           "Microsoft-HTTPAPI/2.0"
         ],
         "x-ms-client-request-id": "a108d87c-0c87-a4ca-454b-1243d0709bba",
-<<<<<<< HEAD
-        "x-ms-request-id": "8d52bd87-d01e-0048-143a-f38f0c000000",
-=======
         "x-ms-request-id": "9621af01-f01e-0012-18fa-093670000000",
->>>>>>> 8d420312
         "x-ms-version": "2019-12-12"
       },
       "ResponseBody": []
@@ -64,11 +60,7 @@
           "Microsoft-HTTPAPI/2.0"
         ],
         "x-ms-client-request-id": "f6506c61-87cc-e5ae-ff81-3167a0bbc302",
-<<<<<<< HEAD
-        "x-ms-request-id": "d35d3248-201f-003e-183a-f30544000000",
-=======
         "x-ms-request-id": "fa43fcb0-201f-0097-73fa-091bad000000",
->>>>>>> 8d420312
         "x-ms-version": "2019-12-12"
       },
       "ResponseBody": []
@@ -104,11 +96,7 @@
         ],
         "x-ms-client-request-id": "aba5d408-4f0e-ca10-6a95-a3b7cc900ace",
         "x-ms-lease-id": "6228d70f-b3a1-8d64-e525-08e3ce47795c",
-<<<<<<< HEAD
-        "x-ms-request-id": "8d52bd8b-d01e-0048-173a-f38f0c000000",
-=======
         "x-ms-request-id": "9621af1e-f01e-0012-31fa-093670000000",
->>>>>>> 8d420312
         "x-ms-version": "2019-12-12"
       },
       "ResponseBody": []
@@ -144,11 +132,7 @@
         ],
         "x-ms-client-request-id": "afcb2fd2-7871-093f-b6b6-cb55591fe177",
         "x-ms-lease-id": "74acf4c1-45f2-936d-bfe9-e7d38317234d",
-<<<<<<< HEAD
-        "x-ms-request-id": "8d52bd8c-d01e-0048-183a-f38f0c000000",
-=======
         "x-ms-request-id": "9621af27-f01e-0012-3afa-093670000000",
->>>>>>> 8d420312
         "x-ms-version": "2019-12-12"
       },
       "ResponseBody": []
@@ -178,11 +162,7 @@
           "Microsoft-HTTPAPI/2.0"
         ],
         "x-ms-client-request-id": "9ce4ae80-5ac5-895c-7b82-5010791c6bfe",
-<<<<<<< HEAD
-        "x-ms-request-id": "8d52bd8d-d01e-0048-193a-f38f0c000000",
-=======
         "x-ms-request-id": "9621af33-f01e-0012-43fa-093670000000",
->>>>>>> 8d420312
         "x-ms-version": "2019-12-12"
       },
       "ResponseBody": []
