{
  "Entries": [
    {
      "RequestUri": "http://aclcbn06stf.blob.core.windows.net/test-filesystem-c74b8798-c1f2-6a3d-f91c-fe037e22403f?restype=container",
      "RequestMethod": "PUT",
      "RequestHeaders": {
        "Authorization": "Sanitized",
        "traceparent": "00-f7b5767454d6b245b73ab03a7aad8f3c-67c8f44b1fe8ed4e-00",
        "User-Agent": [
          "azsdk-net-Storage.Files.DataLake/12.1.0-dev.20200402.1",
          "(.NET Framework 4.8.4150.0; Microsoft Windows 10.0.18363 )"
        ],
        "x-ms-blob-public-access": "container",
        "x-ms-client-request-id": "0de6d447-df24-ef19-0177-a9154d910854",
        "x-ms-date": "Thu, 02 Apr 2020 16:50:03 GMT",
        "x-ms-return-client-request-id": "true",
        "x-ms-version": "2019-12-12"
      },
      "RequestBody": null,
      "StatusCode": 201,
      "ResponseHeaders": {
        "Date": "Thu, 02 Apr 2020 16:50:03 GMT",
        "ETag": "\u00220x8D7D725E3FEEB9C\u0022",
        "Last-Modified": "Thu, 02 Apr 2020 16:50:03 GMT",
        "Server": [
          "Windows-Azure-Blob/1.0",
          "Microsoft-HTTPAPI/2.0"
        ],
        "Transfer-Encoding": "chunked",
        "x-ms-client-request-id": "0de6d447-df24-ef19-0177-a9154d910854",
<<<<<<< HEAD
        "x-ms-request-id": "7e70e74e-701e-0002-3d13-f788f4000000",
        "x-ms-version": "2019-12-12"
=======
        "x-ms-request-id": "9245488c-001e-0027-190e-092188000000",
        "x-ms-version": "2019-10-10"
>>>>>>> 1e01f370
      },
      "ResponseBody": []
    },
    {
      "RequestUri": "http://aclcbn06stf.dfs.core.windows.net/test-filesystem-c74b8798-c1f2-6a3d-f91c-fe037e22403f/test-directory-93b66418-d5ca-348e-8610-d4674e19b023?resource=directory",
      "RequestMethod": "PUT",
      "RequestHeaders": {
        "Authorization": "Sanitized",
        "traceparent": "00-90d936cf27b54a4ea25859f36d430990-336eac9ecc68d74e-00",
        "User-Agent": [
          "azsdk-net-Storage.Files.DataLake/12.1.0-dev.20200402.1",
          "(.NET Framework 4.8.4150.0; Microsoft Windows 10.0.18363 )"
        ],
        "x-ms-client-request-id": "540b1e82-e720-71bb-46b1-87140bb1a1e7",
        "x-ms-date": "Thu, 02 Apr 2020 16:50:03 GMT",
        "x-ms-return-client-request-id": "true",
        "x-ms-version": "2019-12-12"
      },
      "RequestBody": null,
      "StatusCode": 201,
      "ResponseHeaders": {
        "Content-Length": "0",
        "Date": "Thu, 02 Apr 2020 16:50:03 GMT",
        "ETag": "\u00220x8D7D725E430EF51\u0022",
        "Last-Modified": "Thu, 02 Apr 2020 16:50:03 GMT",
        "Server": [
          "Windows-Azure-HDFS/1.0",
          "Microsoft-HTTPAPI/2.0"
        ],
        "x-ms-client-request-id": "540b1e82-e720-71bb-46b1-87140bb1a1e7",
<<<<<<< HEAD
        "x-ms-request-id": "e25f58d1-301f-005e-6613-f7ddac000000",
        "x-ms-version": "2019-12-12"
=======
        "x-ms-request-id": "ead71aa8-701f-0012-230e-094d9c000000",
        "x-ms-version": "2019-10-10"
>>>>>>> 1e01f370
      },
      "ResponseBody": []
    },
    {
      "RequestUri": "http://aclcbn06stf.dfs.core.windows.net/test-filesystem-c74b8798-c1f2-6a3d-f91c-fe037e22403f/test-directory-93b66418-d5ca-348e-8610-d4674e19b023/test-directory-d47486c6-5ed5-e518-4917-c87305967a9b?resource=directory",
      "RequestMethod": "PUT",
      "RequestHeaders": {
        "Authorization": "Sanitized",
        "User-Agent": [
          "azsdk-net-Storage.Files.DataLake/12.1.0-dev.20200402.1",
          "(.NET Framework 4.8.4150.0; Microsoft Windows 10.0.18363 )"
        ],
        "x-ms-client-request-id": "3431e9b6-1876-238c-0526-0b081f476caf",
        "x-ms-date": "Thu, 02 Apr 2020 16:50:03 GMT",
        "x-ms-return-client-request-id": "true",
        "x-ms-version": "2019-12-12"
      },
      "RequestBody": null,
      "StatusCode": 201,
      "ResponseHeaders": {
        "Content-Length": "0",
        "Date": "Thu, 02 Apr 2020 16:50:03 GMT",
        "ETag": "\u00220x8D7D725E43E8C70\u0022",
        "Last-Modified": "Thu, 02 Apr 2020 16:50:03 GMT",
        "Server": [
          "Windows-Azure-HDFS/1.0",
          "Microsoft-HTTPAPI/2.0"
        ],
        "x-ms-client-request-id": "3431e9b6-1876-238c-0526-0b081f476caf",
<<<<<<< HEAD
        "x-ms-request-id": "e25f58d2-301f-005e-6713-f7ddac000000",
        "x-ms-version": "2019-12-12"
=======
        "x-ms-request-id": "ead71aa9-701f-0012-240e-094d9c000000",
        "x-ms-version": "2019-10-10"
>>>>>>> 1e01f370
      },
      "ResponseBody": []
    },
    {
      "RequestUri": "http://aclcbn06stf.dfs.core.windows.net/test-filesystem-c74b8798-c1f2-6a3d-f91c-fe037e22403f/test-directory-93b66418-d5ca-348e-8610-d4674e19b023/test-directory-d47486c6-5ed5-e518-4917-c87305967a9b/test-file-98f1eb37-70cc-6ad8-82bb-178afb8e3943?resource=file",
      "RequestMethod": "PUT",
      "RequestHeaders": {
        "Authorization": "Sanitized",
        "User-Agent": [
          "azsdk-net-Storage.Files.DataLake/12.1.0-dev.20200402.1",
          "(.NET Framework 4.8.4150.0; Microsoft Windows 10.0.18363 )"
        ],
        "x-ms-client-request-id": "c052b4de-fa14-454d-10c7-b1ba01022877",
        "x-ms-date": "Thu, 02 Apr 2020 16:50:04 GMT",
        "x-ms-return-client-request-id": "true",
        "x-ms-version": "2019-12-12"
      },
      "RequestBody": null,
      "StatusCode": 201,
      "ResponseHeaders": {
        "Content-Length": "0",
        "Date": "Thu, 02 Apr 2020 16:50:03 GMT",
        "ETag": "\u00220x8D7D725E4524246\u0022",
        "Last-Modified": "Thu, 02 Apr 2020 16:50:04 GMT",
        "Server": [
          "Windows-Azure-HDFS/1.0",
          "Microsoft-HTTPAPI/2.0"
        ],
        "x-ms-client-request-id": "c052b4de-fa14-454d-10c7-b1ba01022877",
<<<<<<< HEAD
        "x-ms-request-id": "e25f58d3-301f-005e-6813-f7ddac000000",
        "x-ms-version": "2019-12-12"
=======
        "x-ms-request-id": "ead71aaa-701f-0012-250e-094d9c000000",
        "x-ms-version": "2019-10-10"
>>>>>>> 1e01f370
      },
      "ResponseBody": []
    },
    {
      "RequestUri": "http://aclcbn06stf.dfs.core.windows.net/test-filesystem-c74b8798-c1f2-6a3d-f91c-fe037e22403f/test-directory-93b66418-d5ca-348e-8610-d4674e19b023/test-directory-d47486c6-5ed5-e518-4917-c87305967a9b/test-file-7084c7ec-508a-f149-c7e7-b20a45f01988?resource=file",
      "RequestMethod": "PUT",
      "RequestHeaders": {
        "Authorization": "Sanitized",
        "User-Agent": [
          "azsdk-net-Storage.Files.DataLake/12.1.0-dev.20200402.1",
          "(.NET Framework 4.8.4150.0; Microsoft Windows 10.0.18363 )"
        ],
        "x-ms-client-request-id": "88fbb399-2875-8deb-6a61-f92c4843ff20",
        "x-ms-date": "Thu, 02 Apr 2020 16:50:04 GMT",
        "x-ms-return-client-request-id": "true",
        "x-ms-version": "2019-12-12"
      },
      "RequestBody": null,
      "StatusCode": 201,
      "ResponseHeaders": {
        "Content-Length": "0",
        "Date": "Thu, 02 Apr 2020 16:50:03 GMT",
        "ETag": "\u00220x8D7D725E45BC05B\u0022",
        "Last-Modified": "Thu, 02 Apr 2020 16:50:04 GMT",
        "Server": [
          "Windows-Azure-HDFS/1.0",
          "Microsoft-HTTPAPI/2.0"
        ],
        "x-ms-client-request-id": "88fbb399-2875-8deb-6a61-f92c4843ff20",
<<<<<<< HEAD
        "x-ms-request-id": "e25f58d4-301f-005e-6913-f7ddac000000",
        "x-ms-version": "2019-12-12"
=======
        "x-ms-request-id": "ead71aab-701f-0012-260e-094d9c000000",
        "x-ms-version": "2019-10-10"
>>>>>>> 1e01f370
      },
      "ResponseBody": []
    },
    {
      "RequestUri": "http://aclcbn06stf.dfs.core.windows.net/test-filesystem-c74b8798-c1f2-6a3d-f91c-fe037e22403f/test-directory-93b66418-d5ca-348e-8610-d4674e19b023/test-directory-5f9829ad-e156-733b-98fb-0f1245ab5c5d?resource=directory",
      "RequestMethod": "PUT",
      "RequestHeaders": {
        "Authorization": "Sanitized",
        "User-Agent": [
          "azsdk-net-Storage.Files.DataLake/12.1.0-dev.20200402.1",
          "(.NET Framework 4.8.4150.0; Microsoft Windows 10.0.18363 )"
        ],
        "x-ms-client-request-id": "6bf1eb77-a9d1-b78d-7888-f07a18d848bf",
        "x-ms-date": "Thu, 02 Apr 2020 16:50:04 GMT",
        "x-ms-return-client-request-id": "true",
        "x-ms-version": "2019-12-12"
      },
      "RequestBody": null,
      "StatusCode": 201,
      "ResponseHeaders": {
        "Content-Length": "0",
        "Date": "Thu, 02 Apr 2020 16:50:03 GMT",
        "ETag": "\u00220x8D7D725E4637BBF\u0022",
        "Last-Modified": "Thu, 02 Apr 2020 16:50:04 GMT",
        "Server": [
          "Windows-Azure-HDFS/1.0",
          "Microsoft-HTTPAPI/2.0"
        ],
        "x-ms-client-request-id": "6bf1eb77-a9d1-b78d-7888-f07a18d848bf",
<<<<<<< HEAD
        "x-ms-request-id": "e25f58d5-301f-005e-6a13-f7ddac000000",
        "x-ms-version": "2019-12-12"
=======
        "x-ms-request-id": "ead71aac-701f-0012-270e-094d9c000000",
        "x-ms-version": "2019-10-10"
>>>>>>> 1e01f370
      },
      "ResponseBody": []
    },
    {
      "RequestUri": "http://aclcbn06stf.dfs.core.windows.net/test-filesystem-c74b8798-c1f2-6a3d-f91c-fe037e22403f/test-directory-93b66418-d5ca-348e-8610-d4674e19b023/test-directory-5f9829ad-e156-733b-98fb-0f1245ab5c5d/test-file-7a4d9b04-6ed2-1c2b-169d-a9370560f396?resource=file",
      "RequestMethod": "PUT",
      "RequestHeaders": {
        "Authorization": "Sanitized",
        "User-Agent": [
          "azsdk-net-Storage.Files.DataLake/12.1.0-dev.20200402.1",
          "(.NET Framework 4.8.4150.0; Microsoft Windows 10.0.18363 )"
        ],
        "x-ms-client-request-id": "e4d61cd6-c6b4-094b-bfd4-5533ff56b218",
        "x-ms-date": "Thu, 02 Apr 2020 16:50:04 GMT",
        "x-ms-return-client-request-id": "true",
        "x-ms-version": "2019-12-12"
      },
      "RequestBody": null,
      "StatusCode": 201,
      "ResponseHeaders": {
        "Content-Length": "0",
        "Date": "Thu, 02 Apr 2020 16:50:03 GMT",
        "ETag": "\u00220x8D7D725E46BCFEA\u0022",
        "Last-Modified": "Thu, 02 Apr 2020 16:50:04 GMT",
        "Server": [
          "Windows-Azure-HDFS/1.0",
          "Microsoft-HTTPAPI/2.0"
        ],
        "x-ms-client-request-id": "e4d61cd6-c6b4-094b-bfd4-5533ff56b218",
<<<<<<< HEAD
        "x-ms-request-id": "e25f58d6-301f-005e-6b13-f7ddac000000",
        "x-ms-version": "2019-12-12"
=======
        "x-ms-request-id": "ead71aad-701f-0012-280e-094d9c000000",
        "x-ms-version": "2019-10-10"
>>>>>>> 1e01f370
      },
      "ResponseBody": []
    },
    {
      "RequestUri": "http://aclcbn06stf.dfs.core.windows.net/test-filesystem-c74b8798-c1f2-6a3d-f91c-fe037e22403f/test-directory-93b66418-d5ca-348e-8610-d4674e19b023/test-file-27c05995-ed3d-1405-0f17-3a1a54bf7b7f?resource=file",
      "RequestMethod": "PUT",
      "RequestHeaders": {
        "Authorization": "Sanitized",
        "User-Agent": [
          "azsdk-net-Storage.Files.DataLake/12.1.0-dev.20200402.1",
          "(.NET Framework 4.8.4150.0; Microsoft Windows 10.0.18363 )"
        ],
        "x-ms-client-request-id": "47d60106-bad7-e8a0-17c1-d59d8c30b400",
        "x-ms-date": "Thu, 02 Apr 2020 16:50:04 GMT",
        "x-ms-return-client-request-id": "true",
        "x-ms-version": "2019-12-12"
      },
      "RequestBody": null,
      "StatusCode": 201,
      "ResponseHeaders": {
        "Content-Length": "0",
        "Date": "Thu, 02 Apr 2020 16:50:03 GMT",
        "ETag": "\u00220x8D7D725E474E441\u0022",
        "Last-Modified": "Thu, 02 Apr 2020 16:50:04 GMT",
        "Server": [
          "Windows-Azure-HDFS/1.0",
          "Microsoft-HTTPAPI/2.0"
        ],
        "x-ms-client-request-id": "47d60106-bad7-e8a0-17c1-d59d8c30b400",
<<<<<<< HEAD
        "x-ms-request-id": "e25f58d7-301f-005e-6c13-f7ddac000000",
        "x-ms-version": "2019-12-12"
=======
        "x-ms-request-id": "ead71aae-701f-0012-290e-094d9c000000",
        "x-ms-version": "2019-10-10"
>>>>>>> 1e01f370
      },
      "ResponseBody": []
    },
    {
      "RequestUri": "http://aclcbn06stf.dfs.core.windows.net/test-filesystem-c74b8798-c1f2-6a3d-f91c-fe037e22403f/test-directory-93b66418-d5ca-348e-8610-d4674e19b023?action=setAccessControlRecursive\u0026mode=modify\u0026maxRecords=2",
      "RequestMethod": "PATCH",
      "RequestHeaders": {
        "Authorization": "Sanitized",
        "User-Agent": [
          "azsdk-net-Storage.Files.DataLake/12.1.0-dev.20200402.1",
          "(.NET Framework 4.8.4150.0; Microsoft Windows 10.0.18363 )"
        ],
        "x-ms-acl": "user::rwx,group::r--,other::---,mask::rwx",
        "x-ms-client-request-id": "531450e1-34e8-02a7-2b77-d1c839446775",
        "x-ms-date": "Thu, 02 Apr 2020 16:50:04 GMT",
        "x-ms-return-client-request-id": "true",
        "x-ms-version": "2019-12-12"
      },
      "RequestBody": null,
      "StatusCode": 200,
      "ResponseHeaders": {
        "Date": "Thu, 02 Apr 2020 16:50:03 GMT",
        "Server": [
          "Windows-Azure-HDFS/1.0",
          "Microsoft-HTTPAPI/2.0"
        ],
        "Transfer-Encoding": "chunked",
        "x-ms-client-request-id": "531450e1-34e8-02a7-2b77-d1c839446775",
        "x-ms-continuation": "VBbb6OP\u002B0p7azqwBGIACGPoBL2FjbGNibjA2c3RmATAxRDVEN0UzRENFQzZCRTAvdGVzdC1maWxlc3lzdGVtLWM3NGI4Nzk4LWMxZjItNmEzZC1mOTFjLWZlMDM3ZTIyNDAzZgEwMUQ2MDkwRUMxODgwNkRCL3Rlc3QtZGlyZWN0b3J5LTkzYjY2NDE4LWQ1Y2EtMzQ4ZS04NjEwLWQ0Njc0ZTE5YjAyMy90ZXN0LWRpcmVjdG9yeS01Zjk4MjlhZC1lMTU2LTczM2ItOThmYi0wZjEyNDVhYjVjNWQvdGVzdC1maWxlLTdhNGQ5YjA0LTZlZDItMWMyYi0xNjlkLWE5MzcwNTYwZjM5NhYAAAA=",
        "x-ms-namespace-enabled": "true",
<<<<<<< HEAD
        "x-ms-request-id": "e25f58d8-301f-005e-6d13-f7ddac000000",
        "x-ms-version": "2019-12-12"
=======
        "x-ms-request-id": "ead71aaf-701f-0012-2a0e-094d9c000000",
        "x-ms-version": "2019-10-10"
>>>>>>> 1e01f370
      },
      "ResponseBody": "eyJkaXJlY3Rvcmllc1N1Y2Nlc3NmdWwiOjIsImZhaWxlZEVudHJpZXMiOltdLCJmYWlsdXJlQ291bnQiOjAsImZpbGVzU3VjY2Vzc2Z1bCI6MH0K"
    },
    {
      "RequestUri": "http://aclcbn06stf.dfs.core.windows.net/test-filesystem-c74b8798-c1f2-6a3d-f91c-fe037e22403f/test-directory-93b66418-d5ca-348e-8610-d4674e19b023?action=setAccessControlRecursive\u0026mode=modify\u0026continuation=VBbb6OP%2B0p7azqwBGIACGPoBL2FjbGNibjA2c3RmATAxRDVEN0UzRENFQzZCRTAvdGVzdC1maWxlc3lzdGVtLWM3NGI4Nzk4LWMxZjItNmEzZC1mOTFjLWZlMDM3ZTIyNDAzZgEwMUQ2MDkwRUMxODgwNkRCL3Rlc3QtZGlyZWN0b3J5LTkzYjY2NDE4LWQ1Y2EtMzQ4ZS04NjEwLWQ0Njc0ZTE5YjAyMy90ZXN0LWRpcmVjdG9yeS01Zjk4MjlhZC1lMTU2LTczM2ItOThmYi0wZjEyNDVhYjVjNWQvdGVzdC1maWxlLTdhNGQ5YjA0LTZlZDItMWMyYi0xNjlkLWE5MzcwNTYwZjM5NhYAAAA%3D\u0026maxRecords=2",
      "RequestMethod": "PATCH",
      "RequestHeaders": {
        "Authorization": "Sanitized",
        "User-Agent": [
          "azsdk-net-Storage.Files.DataLake/12.1.0-dev.20200402.1",
          "(.NET Framework 4.8.4150.0; Microsoft Windows 10.0.18363 )"
        ],
        "x-ms-acl": "user::rwx,group::r--,other::---,mask::rwx",
        "x-ms-client-request-id": "3cbc1e49-601c-2517-2e74-087ef6c54d34",
        "x-ms-date": "Thu, 02 Apr 2020 16:50:04 GMT",
        "x-ms-return-client-request-id": "true",
        "x-ms-version": "2019-12-12"
      },
      "RequestBody": null,
      "StatusCode": 200,
      "ResponseHeaders": {
        "Date": "Thu, 02 Apr 2020 16:50:03 GMT",
        "Server": [
          "Windows-Azure-HDFS/1.0",
          "Microsoft-HTTPAPI/2.0"
        ],
        "Transfer-Encoding": "chunked",
        "x-ms-client-request-id": "3cbc1e49-601c-2517-2e74-087ef6c54d34",
        "x-ms-continuation": "VBakv5uSwOidqwUYgAIY\u002BgEvYWNsY2JuMDZzdGYBMDFENUQ3RTNEQ0VDNkJFMC90ZXN0LWZpbGVzeXN0ZW0tYzc0Yjg3OTgtYzFmMi02YTNkLWY5MWMtZmUwMzdlMjI0MDNmATAxRDYwOTBFQzE4ODA2REIvdGVzdC1kaXJlY3RvcnktOTNiNjY0MTgtZDVjYS0zNDhlLTg2MTAtZDQ2NzRlMTliMDIzL3Rlc3QtZGlyZWN0b3J5LWQ0NzQ4NmM2LTVlZDUtZTUxOC00OTE3LWM4NzMwNTk2N2E5Yi90ZXN0LWZpbGUtNzA4NGM3ZWMtNTA4YS1mMTQ5LWM3ZTctYjIwYTQ1ZjAxOTg4FgAAAA==",
        "x-ms-namespace-enabled": "true",
<<<<<<< HEAD
        "x-ms-request-id": "e25f58d9-301f-005e-6e13-f7ddac000000",
        "x-ms-version": "2019-12-12"
=======
        "x-ms-request-id": "ead71ab0-701f-0012-2b0e-094d9c000000",
        "x-ms-version": "2019-10-10"
>>>>>>> 1e01f370
      },
      "ResponseBody": "eyJkaXJlY3Rvcmllc1N1Y2Nlc3NmdWwiOjEsImZhaWxlZEVudHJpZXMiOltdLCJmYWlsdXJlQ291bnQiOjAsImZpbGVzU3VjY2Vzc2Z1bCI6MX0K"
    },
    {
      "RequestUri": "http://aclcbn06stf.dfs.core.windows.net/test-filesystem-c74b8798-c1f2-6a3d-f91c-fe037e22403f/test-directory-93b66418-d5ca-348e-8610-d4674e19b023?action=setAccessControlRecursive\u0026mode=modify\u0026continuation=VBakv5uSwOidqwUYgAIY%2BgEvYWNsY2JuMDZzdGYBMDFENUQ3RTNEQ0VDNkJFMC90ZXN0LWZpbGVzeXN0ZW0tYzc0Yjg3OTgtYzFmMi02YTNkLWY5MWMtZmUwMzdlMjI0MDNmATAxRDYwOTBFQzE4ODA2REIvdGVzdC1kaXJlY3RvcnktOTNiNjY0MTgtZDVjYS0zNDhlLTg2MTAtZDQ2NzRlMTliMDIzL3Rlc3QtZGlyZWN0b3J5LWQ0NzQ4NmM2LTVlZDUtZTUxOC00OTE3LWM4NzMwNTk2N2E5Yi90ZXN0LWZpbGUtNzA4NGM3ZWMtNTA4YS1mMTQ5LWM3ZTctYjIwYTQ1ZjAxOTg4FgAAAA%3D%3D\u0026maxRecords=2",
      "RequestMethod": "PATCH",
      "RequestHeaders": {
        "Authorization": "Sanitized",
        "User-Agent": [
          "azsdk-net-Storage.Files.DataLake/12.1.0-dev.20200402.1",
          "(.NET Framework 4.8.4150.0; Microsoft Windows 10.0.18363 )"
        ],
        "x-ms-acl": "user::rwx,group::r--,other::---,mask::rwx",
        "x-ms-client-request-id": "1a7fdae2-2b87-7c59-8266-976efa7546ae",
        "x-ms-date": "Thu, 02 Apr 2020 16:50:04 GMT",
        "x-ms-return-client-request-id": "true",
        "x-ms-version": "2019-12-12"
      },
      "RequestBody": null,
      "StatusCode": 200,
      "ResponseHeaders": {
        "Date": "Thu, 02 Apr 2020 16:50:04 GMT",
        "Server": [
          "Windows-Azure-HDFS/1.0",
          "Microsoft-HTTPAPI/2.0"
        ],
        "Transfer-Encoding": "chunked",
        "x-ms-client-request-id": "1a7fdae2-2b87-7c59-8266-976efa7546ae",
        "x-ms-continuation": "VBa3wLCBx\u002BSK8AoYzAEYxgEvYWNsY2JuMDZzdGYBMDFENUQ3RTNEQ0VDNkJFMC90ZXN0LWZpbGVzeXN0ZW0tYzc0Yjg3OTgtYzFmMi02YTNkLWY5MWMtZmUwMzdlMjI0MDNmATAxRDYwOTBFQzE4ODA2REIvdGVzdC1kaXJlY3RvcnktOTNiNjY0MTgtZDVjYS0zNDhlLTg2MTAtZDQ2NzRlMTliMDIzL3Rlc3QtZmlsZS0yN2MwNTk5NS1lZDNkLTE0MDUtMGYxNy0zYTFhNTRiZjdiN2YWAAAA",
        "x-ms-namespace-enabled": "true",
<<<<<<< HEAD
        "x-ms-request-id": "e25f58da-301f-005e-6f13-f7ddac000000",
        "x-ms-version": "2019-12-12"
=======
        "x-ms-request-id": "ead71ab1-701f-0012-2c0e-094d9c000000",
        "x-ms-version": "2019-10-10"
>>>>>>> 1e01f370
      },
      "ResponseBody": "eyJkaXJlY3Rvcmllc1N1Y2Nlc3NmdWwiOjAsImZhaWxlZEVudHJpZXMiOltdLCJmYWlsdXJlQ291bnQiOjAsImZpbGVzU3VjY2Vzc2Z1bCI6Mn0K"
    },
    {
      "RequestUri": "http://aclcbn06stf.dfs.core.windows.net/test-filesystem-c74b8798-c1f2-6a3d-f91c-fe037e22403f/test-directory-93b66418-d5ca-348e-8610-d4674e19b023?action=setAccessControlRecursive\u0026mode=modify\u0026continuation=VBa3wLCBx%2BSK8AoYzAEYxgEvYWNsY2JuMDZzdGYBMDFENUQ3RTNEQ0VDNkJFMC90ZXN0LWZpbGVzeXN0ZW0tYzc0Yjg3OTgtYzFmMi02YTNkLWY5MWMtZmUwMzdlMjI0MDNmATAxRDYwOTBFQzE4ODA2REIvdGVzdC1kaXJlY3RvcnktOTNiNjY0MTgtZDVjYS0zNDhlLTg2MTAtZDQ2NzRlMTliMDIzL3Rlc3QtZmlsZS0yN2MwNTk5NS1lZDNkLTE0MDUtMGYxNy0zYTFhNTRiZjdiN2YWAAAA\u0026maxRecords=2",
      "RequestMethod": "PATCH",
      "RequestHeaders": {
        "Authorization": "Sanitized",
        "User-Agent": [
          "azsdk-net-Storage.Files.DataLake/12.1.0-dev.20200402.1",
          "(.NET Framework 4.8.4150.0; Microsoft Windows 10.0.18363 )"
        ],
        "x-ms-acl": "user::rwx,group::r--,other::---,mask::rwx",
        "x-ms-client-request-id": "1c9bd0aa-3346-38ac-b252-372e1b65e4e6",
        "x-ms-date": "Thu, 02 Apr 2020 16:50:04 GMT",
        "x-ms-return-client-request-id": "true",
        "x-ms-version": "2019-12-12"
      },
      "RequestBody": null,
      "StatusCode": 200,
      "ResponseHeaders": {
        "Date": "Thu, 02 Apr 2020 16:50:04 GMT",
        "Server": [
          "Windows-Azure-HDFS/1.0",
          "Microsoft-HTTPAPI/2.0"
        ],
        "Transfer-Encoding": "chunked",
        "x-ms-client-request-id": "1c9bd0aa-3346-38ac-b252-372e1b65e4e6",
        "x-ms-namespace-enabled": "true",
<<<<<<< HEAD
        "x-ms-request-id": "e25f58db-301f-005e-7013-f7ddac000000",
        "x-ms-version": "2019-12-12"
=======
        "x-ms-request-id": "ead71ab2-701f-0012-2d0e-094d9c000000",
        "x-ms-version": "2019-10-10"
>>>>>>> 1e01f370
      },
      "ResponseBody": "eyJkaXJlY3Rvcmllc1N1Y2Nlc3NmdWwiOjAsImZhaWxlZEVudHJpZXMiOltdLCJmYWlsdXJlQ291bnQiOjAsImZpbGVzU3VjY2Vzc2Z1bCI6MX0K"
    },
    {
      "RequestUri": "http://aclcbn06stf.blob.core.windows.net/test-filesystem-c74b8798-c1f2-6a3d-f91c-fe037e22403f?restype=container",
      "RequestMethod": "DELETE",
      "RequestHeaders": {
        "Authorization": "Sanitized",
        "traceparent": "00-8cf301b7ea4a8a45b16fc3c98ef1a0b0-be1f8fc8dda82642-00",
        "User-Agent": [
          "azsdk-net-Storage.Files.DataLake/12.1.0-dev.20200402.1",
          "(.NET Framework 4.8.4150.0; Microsoft Windows 10.0.18363 )"
        ],
        "x-ms-client-request-id": "29c306a5-2ada-cf67-ee6f-7bd3a3347ae5",
        "x-ms-date": "Thu, 02 Apr 2020 16:50:04 GMT",
        "x-ms-return-client-request-id": "true",
        "x-ms-version": "2019-12-12"
      },
      "RequestBody": null,
      "StatusCode": 202,
      "ResponseHeaders": {
        "Date": "Thu, 02 Apr 2020 16:50:04 GMT",
        "Server": [
          "Windows-Azure-Blob/1.0",
          "Microsoft-HTTPAPI/2.0"
        ],
        "Transfer-Encoding": "chunked",
        "x-ms-client-request-id": "29c306a5-2ada-cf67-ee6f-7bd3a3347ae5",
<<<<<<< HEAD
        "x-ms-request-id": "7e70e752-701e-0002-3e13-f788f4000000",
        "x-ms-version": "2019-12-12"
=======
        "x-ms-request-id": "92454890-001e-0027-1a0e-092188000000",
        "x-ms-version": "2019-10-10"
>>>>>>> 1e01f370
      },
      "ResponseBody": []
    }
  ],
  "Variables": {
    "RandomSeed": "1738218493",
    "Storage_TestConfigHierarchicalNamespace": "NamespaceTenant\naclcbn06stf\nU2FuaXRpemVk\nhttp://aclcbn06stf.blob.core.windows.net\nhttp://aclcbn06stf.file.core.windows.net\nhttp://aclcbn06stf.queue.core.windows.net\nhttp://aclcbn06stf.table.core.windows.net\n\n\n\n\nhttp://aclcbn06stf-secondary.blob.core.windows.net\nhttp://aclcbn06stf-secondary.file.core.windows.net\nhttp://aclcbn06stf-secondary.queue.core.windows.net\nhttp://aclcbn06stf-secondary.table.core.windows.net\n68390a19-a643-458b-b726-408abf67b4fc\nSanitized\n72f988bf-86f1-41af-91ab-2d7cd011db47\nhttps://login.microsoftonline.com/\nCloud\nBlobEndpoint=http://aclcbn06stf.blob.core.windows.net/;QueueEndpoint=http://aclcbn06stf.queue.core.windows.net/;FileEndpoint=http://aclcbn06stf.file.core.windows.net/;BlobSecondaryEndpoint=http://aclcbn06stf-secondary.blob.core.windows.net/;QueueSecondaryEndpoint=http://aclcbn06stf-secondary.queue.core.windows.net/;FileSecondaryEndpoint=http://aclcbn06stf-secondary.file.core.windows.net/;AccountName=aclcbn06stf;AccountKey=Sanitized\n"
  }
}<|MERGE_RESOLUTION|>--- conflicted
+++ resolved
@@ -14,7 +14,7 @@
         "x-ms-client-request-id": "0de6d447-df24-ef19-0177-a9154d910854",
         "x-ms-date": "Thu, 02 Apr 2020 16:50:03 GMT",
         "x-ms-return-client-request-id": "true",
-        "x-ms-version": "2019-12-12"
+        "x-ms-version": "2019-10-10"
       },
       "RequestBody": null,
       "StatusCode": 201,
@@ -28,13 +28,8 @@
         ],
         "Transfer-Encoding": "chunked",
         "x-ms-client-request-id": "0de6d447-df24-ef19-0177-a9154d910854",
-<<<<<<< HEAD
-        "x-ms-request-id": "7e70e74e-701e-0002-3d13-f788f4000000",
-        "x-ms-version": "2019-12-12"
-=======
         "x-ms-request-id": "9245488c-001e-0027-190e-092188000000",
         "x-ms-version": "2019-10-10"
->>>>>>> 1e01f370
       },
       "ResponseBody": []
     },
@@ -51,7 +46,7 @@
         "x-ms-client-request-id": "540b1e82-e720-71bb-46b1-87140bb1a1e7",
         "x-ms-date": "Thu, 02 Apr 2020 16:50:03 GMT",
         "x-ms-return-client-request-id": "true",
-        "x-ms-version": "2019-12-12"
+        "x-ms-version": "2019-10-10"
       },
       "RequestBody": null,
       "StatusCode": 201,
@@ -65,13 +60,8 @@
           "Microsoft-HTTPAPI/2.0"
         ],
         "x-ms-client-request-id": "540b1e82-e720-71bb-46b1-87140bb1a1e7",
-<<<<<<< HEAD
-        "x-ms-request-id": "e25f58d1-301f-005e-6613-f7ddac000000",
-        "x-ms-version": "2019-12-12"
-=======
         "x-ms-request-id": "ead71aa8-701f-0012-230e-094d9c000000",
         "x-ms-version": "2019-10-10"
->>>>>>> 1e01f370
       },
       "ResponseBody": []
     },
@@ -87,7 +77,7 @@
         "x-ms-client-request-id": "3431e9b6-1876-238c-0526-0b081f476caf",
         "x-ms-date": "Thu, 02 Apr 2020 16:50:03 GMT",
         "x-ms-return-client-request-id": "true",
-        "x-ms-version": "2019-12-12"
+        "x-ms-version": "2019-10-10"
       },
       "RequestBody": null,
       "StatusCode": 201,
@@ -101,13 +91,8 @@
           "Microsoft-HTTPAPI/2.0"
         ],
         "x-ms-client-request-id": "3431e9b6-1876-238c-0526-0b081f476caf",
-<<<<<<< HEAD
-        "x-ms-request-id": "e25f58d2-301f-005e-6713-f7ddac000000",
-        "x-ms-version": "2019-12-12"
-=======
         "x-ms-request-id": "ead71aa9-701f-0012-240e-094d9c000000",
         "x-ms-version": "2019-10-10"
->>>>>>> 1e01f370
       },
       "ResponseBody": []
     },
@@ -123,7 +108,7 @@
         "x-ms-client-request-id": "c052b4de-fa14-454d-10c7-b1ba01022877",
         "x-ms-date": "Thu, 02 Apr 2020 16:50:04 GMT",
         "x-ms-return-client-request-id": "true",
-        "x-ms-version": "2019-12-12"
+        "x-ms-version": "2019-10-10"
       },
       "RequestBody": null,
       "StatusCode": 201,
@@ -137,13 +122,8 @@
           "Microsoft-HTTPAPI/2.0"
         ],
         "x-ms-client-request-id": "c052b4de-fa14-454d-10c7-b1ba01022877",
-<<<<<<< HEAD
-        "x-ms-request-id": "e25f58d3-301f-005e-6813-f7ddac000000",
-        "x-ms-version": "2019-12-12"
-=======
         "x-ms-request-id": "ead71aaa-701f-0012-250e-094d9c000000",
         "x-ms-version": "2019-10-10"
->>>>>>> 1e01f370
       },
       "ResponseBody": []
     },
@@ -159,7 +139,7 @@
         "x-ms-client-request-id": "88fbb399-2875-8deb-6a61-f92c4843ff20",
         "x-ms-date": "Thu, 02 Apr 2020 16:50:04 GMT",
         "x-ms-return-client-request-id": "true",
-        "x-ms-version": "2019-12-12"
+        "x-ms-version": "2019-10-10"
       },
       "RequestBody": null,
       "StatusCode": 201,
@@ -173,13 +153,8 @@
           "Microsoft-HTTPAPI/2.0"
         ],
         "x-ms-client-request-id": "88fbb399-2875-8deb-6a61-f92c4843ff20",
-<<<<<<< HEAD
-        "x-ms-request-id": "e25f58d4-301f-005e-6913-f7ddac000000",
-        "x-ms-version": "2019-12-12"
-=======
         "x-ms-request-id": "ead71aab-701f-0012-260e-094d9c000000",
         "x-ms-version": "2019-10-10"
->>>>>>> 1e01f370
       },
       "ResponseBody": []
     },
@@ -195,7 +170,7 @@
         "x-ms-client-request-id": "6bf1eb77-a9d1-b78d-7888-f07a18d848bf",
         "x-ms-date": "Thu, 02 Apr 2020 16:50:04 GMT",
         "x-ms-return-client-request-id": "true",
-        "x-ms-version": "2019-12-12"
+        "x-ms-version": "2019-10-10"
       },
       "RequestBody": null,
       "StatusCode": 201,
@@ -209,13 +184,8 @@
           "Microsoft-HTTPAPI/2.0"
         ],
         "x-ms-client-request-id": "6bf1eb77-a9d1-b78d-7888-f07a18d848bf",
-<<<<<<< HEAD
-        "x-ms-request-id": "e25f58d5-301f-005e-6a13-f7ddac000000",
-        "x-ms-version": "2019-12-12"
-=======
         "x-ms-request-id": "ead71aac-701f-0012-270e-094d9c000000",
         "x-ms-version": "2019-10-10"
->>>>>>> 1e01f370
       },
       "ResponseBody": []
     },
@@ -231,7 +201,7 @@
         "x-ms-client-request-id": "e4d61cd6-c6b4-094b-bfd4-5533ff56b218",
         "x-ms-date": "Thu, 02 Apr 2020 16:50:04 GMT",
         "x-ms-return-client-request-id": "true",
-        "x-ms-version": "2019-12-12"
+        "x-ms-version": "2019-10-10"
       },
       "RequestBody": null,
       "StatusCode": 201,
@@ -245,13 +215,8 @@
           "Microsoft-HTTPAPI/2.0"
         ],
         "x-ms-client-request-id": "e4d61cd6-c6b4-094b-bfd4-5533ff56b218",
-<<<<<<< HEAD
-        "x-ms-request-id": "e25f58d6-301f-005e-6b13-f7ddac000000",
-        "x-ms-version": "2019-12-12"
-=======
         "x-ms-request-id": "ead71aad-701f-0012-280e-094d9c000000",
         "x-ms-version": "2019-10-10"
->>>>>>> 1e01f370
       },
       "ResponseBody": []
     },
@@ -267,7 +232,7 @@
         "x-ms-client-request-id": "47d60106-bad7-e8a0-17c1-d59d8c30b400",
         "x-ms-date": "Thu, 02 Apr 2020 16:50:04 GMT",
         "x-ms-return-client-request-id": "true",
-        "x-ms-version": "2019-12-12"
+        "x-ms-version": "2019-10-10"
       },
       "RequestBody": null,
       "StatusCode": 201,
@@ -281,13 +246,8 @@
           "Microsoft-HTTPAPI/2.0"
         ],
         "x-ms-client-request-id": "47d60106-bad7-e8a0-17c1-d59d8c30b400",
-<<<<<<< HEAD
-        "x-ms-request-id": "e25f58d7-301f-005e-6c13-f7ddac000000",
-        "x-ms-version": "2019-12-12"
-=======
         "x-ms-request-id": "ead71aae-701f-0012-290e-094d9c000000",
         "x-ms-version": "2019-10-10"
->>>>>>> 1e01f370
       },
       "ResponseBody": []
     },
@@ -304,7 +264,7 @@
         "x-ms-client-request-id": "531450e1-34e8-02a7-2b77-d1c839446775",
         "x-ms-date": "Thu, 02 Apr 2020 16:50:04 GMT",
         "x-ms-return-client-request-id": "true",
-        "x-ms-version": "2019-12-12"
+        "x-ms-version": "2019-10-10"
       },
       "RequestBody": null,
       "StatusCode": 200,
@@ -318,13 +278,8 @@
         "x-ms-client-request-id": "531450e1-34e8-02a7-2b77-d1c839446775",
         "x-ms-continuation": "VBbb6OP\u002B0p7azqwBGIACGPoBL2FjbGNibjA2c3RmATAxRDVEN0UzRENFQzZCRTAvdGVzdC1maWxlc3lzdGVtLWM3NGI4Nzk4LWMxZjItNmEzZC1mOTFjLWZlMDM3ZTIyNDAzZgEwMUQ2MDkwRUMxODgwNkRCL3Rlc3QtZGlyZWN0b3J5LTkzYjY2NDE4LWQ1Y2EtMzQ4ZS04NjEwLWQ0Njc0ZTE5YjAyMy90ZXN0LWRpcmVjdG9yeS01Zjk4MjlhZC1lMTU2LTczM2ItOThmYi0wZjEyNDVhYjVjNWQvdGVzdC1maWxlLTdhNGQ5YjA0LTZlZDItMWMyYi0xNjlkLWE5MzcwNTYwZjM5NhYAAAA=",
         "x-ms-namespace-enabled": "true",
-<<<<<<< HEAD
-        "x-ms-request-id": "e25f58d8-301f-005e-6d13-f7ddac000000",
-        "x-ms-version": "2019-12-12"
-=======
         "x-ms-request-id": "ead71aaf-701f-0012-2a0e-094d9c000000",
         "x-ms-version": "2019-10-10"
->>>>>>> 1e01f370
       },
       "ResponseBody": "eyJkaXJlY3Rvcmllc1N1Y2Nlc3NmdWwiOjIsImZhaWxlZEVudHJpZXMiOltdLCJmYWlsdXJlQ291bnQiOjAsImZpbGVzU3VjY2Vzc2Z1bCI6MH0K"
     },
@@ -341,7 +296,7 @@
         "x-ms-client-request-id": "3cbc1e49-601c-2517-2e74-087ef6c54d34",
         "x-ms-date": "Thu, 02 Apr 2020 16:50:04 GMT",
         "x-ms-return-client-request-id": "true",
-        "x-ms-version": "2019-12-12"
+        "x-ms-version": "2019-10-10"
       },
       "RequestBody": null,
       "StatusCode": 200,
@@ -355,13 +310,8 @@
         "x-ms-client-request-id": "3cbc1e49-601c-2517-2e74-087ef6c54d34",
         "x-ms-continuation": "VBakv5uSwOidqwUYgAIY\u002BgEvYWNsY2JuMDZzdGYBMDFENUQ3RTNEQ0VDNkJFMC90ZXN0LWZpbGVzeXN0ZW0tYzc0Yjg3OTgtYzFmMi02YTNkLWY5MWMtZmUwMzdlMjI0MDNmATAxRDYwOTBFQzE4ODA2REIvdGVzdC1kaXJlY3RvcnktOTNiNjY0MTgtZDVjYS0zNDhlLTg2MTAtZDQ2NzRlMTliMDIzL3Rlc3QtZGlyZWN0b3J5LWQ0NzQ4NmM2LTVlZDUtZTUxOC00OTE3LWM4NzMwNTk2N2E5Yi90ZXN0LWZpbGUtNzA4NGM3ZWMtNTA4YS1mMTQ5LWM3ZTctYjIwYTQ1ZjAxOTg4FgAAAA==",
         "x-ms-namespace-enabled": "true",
-<<<<<<< HEAD
-        "x-ms-request-id": "e25f58d9-301f-005e-6e13-f7ddac000000",
-        "x-ms-version": "2019-12-12"
-=======
         "x-ms-request-id": "ead71ab0-701f-0012-2b0e-094d9c000000",
         "x-ms-version": "2019-10-10"
->>>>>>> 1e01f370
       },
       "ResponseBody": "eyJkaXJlY3Rvcmllc1N1Y2Nlc3NmdWwiOjEsImZhaWxlZEVudHJpZXMiOltdLCJmYWlsdXJlQ291bnQiOjAsImZpbGVzU3VjY2Vzc2Z1bCI6MX0K"
     },
@@ -378,7 +328,7 @@
         "x-ms-client-request-id": "1a7fdae2-2b87-7c59-8266-976efa7546ae",
         "x-ms-date": "Thu, 02 Apr 2020 16:50:04 GMT",
         "x-ms-return-client-request-id": "true",
-        "x-ms-version": "2019-12-12"
+        "x-ms-version": "2019-10-10"
       },
       "RequestBody": null,
       "StatusCode": 200,
@@ -392,13 +342,8 @@
         "x-ms-client-request-id": "1a7fdae2-2b87-7c59-8266-976efa7546ae",
         "x-ms-continuation": "VBa3wLCBx\u002BSK8AoYzAEYxgEvYWNsY2JuMDZzdGYBMDFENUQ3RTNEQ0VDNkJFMC90ZXN0LWZpbGVzeXN0ZW0tYzc0Yjg3OTgtYzFmMi02YTNkLWY5MWMtZmUwMzdlMjI0MDNmATAxRDYwOTBFQzE4ODA2REIvdGVzdC1kaXJlY3RvcnktOTNiNjY0MTgtZDVjYS0zNDhlLTg2MTAtZDQ2NzRlMTliMDIzL3Rlc3QtZmlsZS0yN2MwNTk5NS1lZDNkLTE0MDUtMGYxNy0zYTFhNTRiZjdiN2YWAAAA",
         "x-ms-namespace-enabled": "true",
-<<<<<<< HEAD
-        "x-ms-request-id": "e25f58da-301f-005e-6f13-f7ddac000000",
-        "x-ms-version": "2019-12-12"
-=======
         "x-ms-request-id": "ead71ab1-701f-0012-2c0e-094d9c000000",
         "x-ms-version": "2019-10-10"
->>>>>>> 1e01f370
       },
       "ResponseBody": "eyJkaXJlY3Rvcmllc1N1Y2Nlc3NmdWwiOjAsImZhaWxlZEVudHJpZXMiOltdLCJmYWlsdXJlQ291bnQiOjAsImZpbGVzU3VjY2Vzc2Z1bCI6Mn0K"
     },
@@ -415,7 +360,7 @@
         "x-ms-client-request-id": "1c9bd0aa-3346-38ac-b252-372e1b65e4e6",
         "x-ms-date": "Thu, 02 Apr 2020 16:50:04 GMT",
         "x-ms-return-client-request-id": "true",
-        "x-ms-version": "2019-12-12"
+        "x-ms-version": "2019-10-10"
       },
       "RequestBody": null,
       "StatusCode": 200,
@@ -428,13 +373,8 @@
         "Transfer-Encoding": "chunked",
         "x-ms-client-request-id": "1c9bd0aa-3346-38ac-b252-372e1b65e4e6",
         "x-ms-namespace-enabled": "true",
-<<<<<<< HEAD
-        "x-ms-request-id": "e25f58db-301f-005e-7013-f7ddac000000",
-        "x-ms-version": "2019-12-12"
-=======
         "x-ms-request-id": "ead71ab2-701f-0012-2d0e-094d9c000000",
         "x-ms-version": "2019-10-10"
->>>>>>> 1e01f370
       },
       "ResponseBody": "eyJkaXJlY3Rvcmllc1N1Y2Nlc3NmdWwiOjAsImZhaWxlZEVudHJpZXMiOltdLCJmYWlsdXJlQ291bnQiOjAsImZpbGVzU3VjY2Vzc2Z1bCI6MX0K"
     },
@@ -451,7 +391,7 @@
         "x-ms-client-request-id": "29c306a5-2ada-cf67-ee6f-7bd3a3347ae5",
         "x-ms-date": "Thu, 02 Apr 2020 16:50:04 GMT",
         "x-ms-return-client-request-id": "true",
-        "x-ms-version": "2019-12-12"
+        "x-ms-version": "2019-10-10"
       },
       "RequestBody": null,
       "StatusCode": 202,
@@ -463,13 +403,8 @@
         ],
         "Transfer-Encoding": "chunked",
         "x-ms-client-request-id": "29c306a5-2ada-cf67-ee6f-7bd3a3347ae5",
-<<<<<<< HEAD
-        "x-ms-request-id": "7e70e752-701e-0002-3e13-f788f4000000",
-        "x-ms-version": "2019-12-12"
-=======
         "x-ms-request-id": "92454890-001e-0027-1a0e-092188000000",
         "x-ms-version": "2019-10-10"
->>>>>>> 1e01f370
       },
       "ResponseBody": []
     }
