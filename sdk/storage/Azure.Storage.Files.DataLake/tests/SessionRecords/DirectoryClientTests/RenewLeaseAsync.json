{
  "Entries": [
    {
      "RequestUri": "http://seannsecanary.blob.core.windows.net/test-filesystem-5cbe515c-be4a-5f68-ae4b-d140c69e98a2?restype=container",
      "RequestMethod": "PUT",
      "RequestHeaders": {
        "Authorization": "Sanitized",
        "traceparent": "00-66d2b18cd9d91a43bb82c827880a2f8d-6dd1a379edf8c841-00",
        "User-Agent": [
          "azsdk-net-Storage.Files.DataLake/12.1.0-dev.20200403.1",
          "(.NET Core 4.6.28325.01; Microsoft Windows 10.0.18362 )"
        ],
        "x-ms-blob-public-access": "container",
        "x-ms-client-request-id": "df47c129-a0e1-4ce8-da50-b84364a17190",
        "x-ms-date": "Fri, 03 Apr 2020 20:55:42 GMT",
        "x-ms-return-client-request-id": "true",
        "x-ms-version": "2019-12-12"
      },
      "RequestBody": null,
      "StatusCode": 201,
      "ResponseHeaders": {
        "Content-Length": "0",
        "Date": "Fri, 03 Apr 2020 20:55:40 GMT",
        "ETag": "\u00220x8D7D8115E7F7962\u0022",
        "Last-Modified": "Fri, 03 Apr 2020 20:55:40 GMT",
        "Server": [
          "Windows-Azure-Blob/1.0",
          "Microsoft-HTTPAPI/2.0"
        ],
        "x-ms-client-request-id": "df47c129-a0e1-4ce8-da50-b84364a17190",
<<<<<<< HEAD
        "x-ms-request-id": "4281bfd6-601e-003f-773a-f35a98000000",
=======
        "x-ms-request-id": "96219cc7-f01e-0012-6afa-093670000000",
>>>>>>> 8d420312
        "x-ms-version": "2019-12-12"
      },
      "ResponseBody": []
    },
    {
      "RequestUri": "http://seannsecanary.dfs.core.windows.net/test-filesystem-5cbe515c-be4a-5f68-ae4b-d140c69e98a2/test-directory-e58427b7-5adc-5e88-6837-352fbc392985?resource=directory",
      "RequestMethod": "PUT",
      "RequestHeaders": {
        "Authorization": "Sanitized",
        "traceparent": "00-4817d2ce0a5c584590b67f0ffbf7938f-5f6f69d43b60c044-00",
        "User-Agent": [
          "azsdk-net-Storage.Files.DataLake/12.1.0-dev.20200403.1",
          "(.NET Core 4.6.28325.01; Microsoft Windows 10.0.18362 )"
        ],
        "x-ms-client-request-id": "0e7671aa-bca4-cfdb-38e9-76a96ab990a0",
        "x-ms-date": "Fri, 03 Apr 2020 20:55:42 GMT",
        "x-ms-return-client-request-id": "true",
        "x-ms-version": "2019-12-12"
      },
      "RequestBody": null,
      "StatusCode": 201,
      "ResponseHeaders": {
        "Content-Length": "0",
        "Date": "Fri, 03 Apr 2020 20:55:40 GMT",
        "ETag": "\u00220x8D7D8115E8E5D91\u0022",
        "Last-Modified": "Fri, 03 Apr 2020 20:55:40 GMT",
        "Server": [
          "Windows-Azure-HDFS/1.0",
          "Microsoft-HTTPAPI/2.0"
        ],
        "x-ms-client-request-id": "0e7671aa-bca4-cfdb-38e9-76a96ab990a0",
<<<<<<< HEAD
        "x-ms-request-id": "8a0a229b-701f-0041-3d3a-f3cadf000000",
=======
        "x-ms-request-id": "fa43fc31-201f-0097-03fa-091bad000000",
>>>>>>> 8d420312
        "x-ms-version": "2019-12-12"
      },
      "ResponseBody": []
    },
    {
      "RequestUri": "http://seannsecanary.blob.core.windows.net/test-filesystem-5cbe515c-be4a-5f68-ae4b-d140c69e98a2/test-directory-e58427b7-5adc-5e88-6837-352fbc392985?comp=lease",
      "RequestMethod": "PUT",
      "RequestHeaders": {
        "Authorization": "Sanitized",
        "traceparent": "00-c0bb243070b7e74eb140625dad3f3f9f-a6eb52566e9fc146-00",
        "User-Agent": [
          "azsdk-net-Storage.Files.DataLake/12.1.0-dev.20200403.1",
          "(.NET Core 4.6.28325.01; Microsoft Windows 10.0.18362 )"
        ],
        "x-ms-client-request-id": "136fc2ad-d70c-3dfa-3778-a8cff73dd845",
        "x-ms-date": "Fri, 03 Apr 2020 20:55:42 GMT",
        "x-ms-lease-action": "acquire",
        "x-ms-lease-duration": "15",
        "x-ms-proposed-lease-id": "4a993326-6c8a-fe3a-66d4-c49ef6f317c3",
        "x-ms-return-client-request-id": "true",
        "x-ms-version": "2019-12-12"
      },
      "RequestBody": null,
      "StatusCode": 201,
      "ResponseHeaders": {
        "Content-Length": "0",
        "Date": "Fri, 03 Apr 2020 20:55:40 GMT",
        "ETag": "\u00220x8D7D8115E8E5D91\u0022",
        "Last-Modified": "Fri, 03 Apr 2020 20:55:40 GMT",
        "Server": [
          "Windows-Azure-Blob/1.0",
          "Microsoft-HTTPAPI/2.0"
        ],
        "x-ms-client-request-id": "136fc2ad-d70c-3dfa-3778-a8cff73dd845",
        "x-ms-lease-id": "4a993326-6c8a-fe3a-66d4-c49ef6f317c3",
<<<<<<< HEAD
        "x-ms-request-id": "4281bfde-601e-003f-7b3a-f35a98000000",
=======
        "x-ms-request-id": "96219ce2-f01e-0012-74fa-093670000000",
>>>>>>> 8d420312
        "x-ms-version": "2019-12-12"
      },
      "ResponseBody": []
    },
    {
      "RequestUri": "http://seannsecanary.blob.core.windows.net/test-filesystem-5cbe515c-be4a-5f68-ae4b-d140c69e98a2/test-directory-e58427b7-5adc-5e88-6837-352fbc392985?comp=lease",
      "RequestMethod": "PUT",
      "RequestHeaders": {
        "Authorization": "Sanitized",
        "traceparent": "00-60c5b3f191890941a46f5d59617fbe66-a6b38ab63421aa45-00",
        "User-Agent": [
          "azsdk-net-Storage.Files.DataLake/12.1.0-dev.20200403.1",
          "(.NET Core 4.6.28325.01; Microsoft Windows 10.0.18362 )"
        ],
        "x-ms-client-request-id": "33f05d90-0383-3eb7-b547-124a7210f400",
        "x-ms-date": "Fri, 03 Apr 2020 20:55:42 GMT",
        "x-ms-lease-action": "renew",
        "x-ms-lease-id": "4a993326-6c8a-fe3a-66d4-c49ef6f317c3",
        "x-ms-return-client-request-id": "true",
        "x-ms-version": "2019-12-12"
      },
      "RequestBody": null,
      "StatusCode": 200,
      "ResponseHeaders": {
        "Content-Length": "0",
        "Date": "Fri, 03 Apr 2020 20:55:40 GMT",
        "ETag": "\u00220x8D7D8115E8E5D91\u0022",
        "Last-Modified": "Fri, 03 Apr 2020 20:55:40 GMT",
        "Server": [
          "Windows-Azure-Blob/1.0",
          "Microsoft-HTTPAPI/2.0"
        ],
        "x-ms-client-request-id": "33f05d90-0383-3eb7-b547-124a7210f400",
        "x-ms-lease-id": "4a993326-6c8a-fe3a-66d4-c49ef6f317c3",
<<<<<<< HEAD
        "x-ms-request-id": "4281bfdf-601e-003f-7c3a-f35a98000000",
=======
        "x-ms-request-id": "96219ce7-f01e-0012-77fa-093670000000",
>>>>>>> 8d420312
        "x-ms-version": "2019-12-12"
      },
      "ResponseBody": []
    },
    {
      "RequestUri": "http://seannsecanary.blob.core.windows.net/test-filesystem-5cbe515c-be4a-5f68-ae4b-d140c69e98a2?restype=container",
      "RequestMethod": "DELETE",
      "RequestHeaders": {
        "Authorization": "Sanitized",
        "traceparent": "00-9086063807c0d54892237de16b3ed041-aa3df1100f725146-00",
        "User-Agent": [
          "azsdk-net-Storage.Files.DataLake/12.1.0-dev.20200403.1",
          "(.NET Core 4.6.28325.01; Microsoft Windows 10.0.18362 )"
        ],
        "x-ms-client-request-id": "9a3f59bd-a44c-cec1-fb55-05ec33939841",
        "x-ms-date": "Fri, 03 Apr 2020 20:55:42 GMT",
        "x-ms-return-client-request-id": "true",
        "x-ms-version": "2019-12-12"
      },
      "RequestBody": null,
      "StatusCode": 202,
      "ResponseHeaders": {
        "Content-Length": "0",
        "Date": "Fri, 03 Apr 2020 20:55:40 GMT",
        "Server": [
          "Windows-Azure-Blob/1.0",
          "Microsoft-HTTPAPI/2.0"
        ],
        "x-ms-client-request-id": "9a3f59bd-a44c-cec1-fb55-05ec33939841",
<<<<<<< HEAD
        "x-ms-request-id": "4281bfe1-601e-003f-7e3a-f35a98000000",
=======
        "x-ms-request-id": "96219cf2-f01e-0012-80fa-093670000000",
>>>>>>> 8d420312
        "x-ms-version": "2019-12-12"
      },
      "ResponseBody": []
    }
  ],
  "Variables": {
    "RandomSeed": "1353979993",
    "Storage_TestConfigHierarchicalNamespace": "NamespaceTenant\nseannsecanary\nU2FuaXRpemVk\nhttp://seannsecanary.blob.core.windows.net\nhttp://seannsecanary.file.core.windows.net\nhttp://seannsecanary.queue.core.windows.net\nhttp://seannsecanary.table.core.windows.net\n\n\n\n\nhttp://seannsecanary-secondary.blob.core.windows.net\nhttp://seannsecanary-secondary.file.core.windows.net\nhttp://seannsecanary-secondary.queue.core.windows.net\nhttp://seannsecanary-secondary.table.core.windows.net\n68390a19-a643-458b-b726-408abf67b4fc\nSanitized\n72f988bf-86f1-41af-91ab-2d7cd011db47\nhttps://login.microsoftonline.com/\nCloud\nBlobEndpoint=http://seannsecanary.blob.core.windows.net/;QueueEndpoint=http://seannsecanary.queue.core.windows.net/;FileEndpoint=http://seannsecanary.file.core.windows.net/;BlobSecondaryEndpoint=http://seannsecanary-secondary.blob.core.windows.net/;QueueSecondaryEndpoint=http://seannsecanary-secondary.queue.core.windows.net/;FileSecondaryEndpoint=http://seannsecanary-secondary.file.core.windows.net/;AccountName=seannsecanary;AccountKey=Sanitized\n"
  }
}<|MERGE_RESOLUTION|>--- conflicted
+++ resolved
@@ -28,11 +28,7 @@
           "Microsoft-HTTPAPI/2.0"
         ],
         "x-ms-client-request-id": "df47c129-a0e1-4ce8-da50-b84364a17190",
-<<<<<<< HEAD
-        "x-ms-request-id": "4281bfd6-601e-003f-773a-f35a98000000",
-=======
         "x-ms-request-id": "96219cc7-f01e-0012-6afa-093670000000",
->>>>>>> 8d420312
         "x-ms-version": "2019-12-12"
       },
       "ResponseBody": []
@@ -64,11 +60,7 @@
           "Microsoft-HTTPAPI/2.0"
         ],
         "x-ms-client-request-id": "0e7671aa-bca4-cfdb-38e9-76a96ab990a0",
-<<<<<<< HEAD
-        "x-ms-request-id": "8a0a229b-701f-0041-3d3a-f3cadf000000",
-=======
         "x-ms-request-id": "fa43fc31-201f-0097-03fa-091bad000000",
->>>>>>> 8d420312
         "x-ms-version": "2019-12-12"
       },
       "ResponseBody": []
@@ -104,11 +96,7 @@
         ],
         "x-ms-client-request-id": "136fc2ad-d70c-3dfa-3778-a8cff73dd845",
         "x-ms-lease-id": "4a993326-6c8a-fe3a-66d4-c49ef6f317c3",
-<<<<<<< HEAD
-        "x-ms-request-id": "4281bfde-601e-003f-7b3a-f35a98000000",
-=======
         "x-ms-request-id": "96219ce2-f01e-0012-74fa-093670000000",
->>>>>>> 8d420312
         "x-ms-version": "2019-12-12"
       },
       "ResponseBody": []
@@ -143,11 +131,7 @@
         ],
         "x-ms-client-request-id": "33f05d90-0383-3eb7-b547-124a7210f400",
         "x-ms-lease-id": "4a993326-6c8a-fe3a-66d4-c49ef6f317c3",
-<<<<<<< HEAD
-        "x-ms-request-id": "4281bfdf-601e-003f-7c3a-f35a98000000",
-=======
         "x-ms-request-id": "96219ce7-f01e-0012-77fa-093670000000",
->>>>>>> 8d420312
         "x-ms-version": "2019-12-12"
       },
       "ResponseBody": []
@@ -177,11 +161,7 @@
           "Microsoft-HTTPAPI/2.0"
         ],
         "x-ms-client-request-id": "9a3f59bd-a44c-cec1-fb55-05ec33939841",
-<<<<<<< HEAD
-        "x-ms-request-id": "4281bfe1-601e-003f-7e3a-f35a98000000",
-=======
         "x-ms-request-id": "96219cf2-f01e-0012-80fa-093670000000",
->>>>>>> 8d420312
         "x-ms-version": "2019-12-12"
       },
       "ResponseBody": []
