{
  "Entries": [
    {
      "RequestUri": "http://seannsecanary.blob.core.windows.net/test-filesystem-fa512d1e-3407-f69e-424c-4a7893c68d83?restype=container",
      "RequestMethod": "PUT",
      "RequestHeaders": {
        "Authorization": "Sanitized",
        "traceparent": "00-f7cb5670eaac26478184c12b5d99d38d-19330c0337755c47-00",
        "User-Agent": [
          "azsdk-net-Storage.Files.DataLake/12.1.0-dev.20200403.1",
          "(.NET Core 4.6.28325.01; Microsoft Windows 10.0.18362 )"
        ],
        "x-ms-blob-public-access": "container",
        "x-ms-client-request-id": "95ad28f0-d417-4a78-c115-0eb8bea64d1e",
        "x-ms-date": "Fri, 03 Apr 2020 20:55:27 GMT",
        "x-ms-return-client-request-id": "true",
        "x-ms-version": "2019-12-12"
      },
      "RequestBody": null,
      "StatusCode": 201,
      "ResponseHeaders": {
        "Content-Length": "0",
        "Date": "Fri, 03 Apr 2020 20:55:25 GMT",
        "ETag": "\u00220x8D7D81155B530AC\u0022",
        "Last-Modified": "Fri, 03 Apr 2020 20:55:26 GMT",
        "Server": [
          "Windows-Azure-Blob/1.0",
          "Microsoft-HTTPAPI/2.0"
        ],
        "x-ms-client-request-id": "95ad28f0-d417-4a78-c115-0eb8bea64d1e",
<<<<<<< HEAD
        "x-ms-request-id": "d522ad71-301e-0022-513a-f35724000000",
=======
        "x-ms-request-id": "96219653-f01e-0012-0dfa-093670000000",
>>>>>>> 8d420312
        "x-ms-version": "2019-12-12"
      },
      "ResponseBody": []
    },
    {
      "RequestUri": "http://seannsecanary.blob.core.windows.net/test-filesystem-fa512d1e-3407-f69e-424c-4a7893c68d83/test-directory-aad431e4-0c4f-5a2e-90f1-f330ef523b8e?comp=lease",
      "RequestMethod": "PUT",
      "RequestHeaders": {
        "Authorization": "Sanitized",
        "traceparent": "00-ea3e97369050e949a2ee80cc0eaa565b-eefba8d8bd890a4b-00",
        "User-Agent": [
          "azsdk-net-Storage.Files.DataLake/12.1.0-dev.20200403.1",
          "(.NET Core 4.6.28325.01; Microsoft Windows 10.0.18362 )"
        ],
        "x-ms-client-request-id": "6c607fda-e21e-ec05-c5db-5396a2c6a3ac",
        "x-ms-date": "Fri, 03 Apr 2020 20:55:27 GMT",
        "x-ms-lease-action": "renew",
        "x-ms-lease-id": "6b885158-f819-f86c-56b8-6a67b6e4a15f",
        "x-ms-return-client-request-id": "true",
        "x-ms-version": "2019-12-12"
      },
      "RequestBody": null,
      "StatusCode": 404,
      "ResponseHeaders": {
        "Content-Length": "215",
        "Content-Type": "application/xml",
        "Date": "Fri, 03 Apr 2020 20:55:26 GMT",
        "Server": [
          "Windows-Azure-Blob/1.0",
          "Microsoft-HTTPAPI/2.0"
        ],
        "x-ms-client-request-id": "6c607fda-e21e-ec05-c5db-5396a2c6a3ac",
        "x-ms-error-code": "BlobNotFound",
<<<<<<< HEAD
        "x-ms-request-id": "d522ad7d-301e-0022-5a3a-f35724000000",
=======
        "x-ms-request-id": "96219665-f01e-0012-1cfa-093670000000",
>>>>>>> 8d420312
        "x-ms-version": "2019-12-12"
      },
      "ResponseBody": [
        "\uFEFF\u003C?xml version=\u00221.0\u0022 encoding=\u0022utf-8\u0022?\u003E\u003CError\u003E\u003CCode\u003EBlobNotFound\u003C/Code\u003E\u003CMessage\u003EThe specified blob does not exist.\n",
        "RequestId:96219665-f01e-0012-1cfa-093670000000\n",
        "Time:2020-04-03T20:55:26.1506942Z\u003C/Message\u003E\u003C/Error\u003E"
      ]
    },
    {
      "RequestUri": "http://seannsecanary.blob.core.windows.net/test-filesystem-fa512d1e-3407-f69e-424c-4a7893c68d83?restype=container",
      "RequestMethod": "DELETE",
      "RequestHeaders": {
        "Authorization": "Sanitized",
        "traceparent": "00-f295358d7d26d847aa6f3060fec3b175-22e0352d584b7e47-00",
        "User-Agent": [
          "azsdk-net-Storage.Files.DataLake/12.1.0-dev.20200403.1",
          "(.NET Core 4.6.28325.01; Microsoft Windows 10.0.18362 )"
        ],
        "x-ms-client-request-id": "368cfb5d-3583-a541-217a-c503f6134133",
        "x-ms-date": "Fri, 03 Apr 2020 20:55:27 GMT",
        "x-ms-return-client-request-id": "true",
        "x-ms-version": "2019-12-12"
      },
      "RequestBody": null,
      "StatusCode": 202,
      "ResponseHeaders": {
        "Content-Length": "0",
        "Date": "Fri, 03 Apr 2020 20:55:26 GMT",
        "Server": [
          "Windows-Azure-Blob/1.0",
          "Microsoft-HTTPAPI/2.0"
        ],
        "x-ms-client-request-id": "368cfb5d-3583-a541-217a-c503f6134133",
<<<<<<< HEAD
        "x-ms-request-id": "d522ad89-301e-0022-663a-f35724000000",
=======
        "x-ms-request-id": "96219670-f01e-0012-27fa-093670000000",
>>>>>>> 8d420312
        "x-ms-version": "2019-12-12"
      },
      "ResponseBody": []
    }
  ],
  "Variables": {
    "RandomSeed": "1558603347",
    "Storage_TestConfigHierarchicalNamespace": "NamespaceTenant\nseannsecanary\nU2FuaXRpemVk\nhttp://seannsecanary.blob.core.windows.net\nhttp://seannsecanary.file.core.windows.net\nhttp://seannsecanary.queue.core.windows.net\nhttp://seannsecanary.table.core.windows.net\n\n\n\n\nhttp://seannsecanary-secondary.blob.core.windows.net\nhttp://seannsecanary-secondary.file.core.windows.net\nhttp://seannsecanary-secondary.queue.core.windows.net\nhttp://seannsecanary-secondary.table.core.windows.net\n68390a19-a643-458b-b726-408abf67b4fc\nSanitized\n72f988bf-86f1-41af-91ab-2d7cd011db47\nhttps://login.microsoftonline.com/\nCloud\nBlobEndpoint=http://seannsecanary.blob.core.windows.net/;QueueEndpoint=http://seannsecanary.queue.core.windows.net/;FileEndpoint=http://seannsecanary.file.core.windows.net/;BlobSecondaryEndpoint=http://seannsecanary-secondary.blob.core.windows.net/;QueueSecondaryEndpoint=http://seannsecanary-secondary.queue.core.windows.net/;FileSecondaryEndpoint=http://seannsecanary-secondary.file.core.windows.net/;AccountName=seannsecanary;AccountKey=Sanitized\n"
  }
}<|MERGE_RESOLUTION|>--- conflicted
+++ resolved
@@ -28,11 +28,7 @@
           "Microsoft-HTTPAPI/2.0"
         ],
         "x-ms-client-request-id": "95ad28f0-d417-4a78-c115-0eb8bea64d1e",
-<<<<<<< HEAD
-        "x-ms-request-id": "d522ad71-301e-0022-513a-f35724000000",
-=======
         "x-ms-request-id": "96219653-f01e-0012-0dfa-093670000000",
->>>>>>> 8d420312
         "x-ms-version": "2019-12-12"
       },
       "ResponseBody": []
@@ -66,11 +62,7 @@
         ],
         "x-ms-client-request-id": "6c607fda-e21e-ec05-c5db-5396a2c6a3ac",
         "x-ms-error-code": "BlobNotFound",
-<<<<<<< HEAD
-        "x-ms-request-id": "d522ad7d-301e-0022-5a3a-f35724000000",
-=======
         "x-ms-request-id": "96219665-f01e-0012-1cfa-093670000000",
->>>>>>> 8d420312
         "x-ms-version": "2019-12-12"
       },
       "ResponseBody": [
@@ -104,11 +96,7 @@
           "Microsoft-HTTPAPI/2.0"
         ],
         "x-ms-client-request-id": "368cfb5d-3583-a541-217a-c503f6134133",
-<<<<<<< HEAD
-        "x-ms-request-id": "d522ad89-301e-0022-663a-f35724000000",
-=======
         "x-ms-request-id": "96219670-f01e-0012-27fa-093670000000",
->>>>>>> 8d420312
         "x-ms-version": "2019-12-12"
       },
       "ResponseBody": []
