{
  "Entries": [
    {
      "RequestUri": "https://seannsecanary.blob.core.windows.net/test-filesystem-cc159908-6427-a6b6-49bc-009dea8bc228?restype=container",
      "RequestMethod": "PUT",
      "RequestHeaders": {
        "Authorization": "Sanitized",
        "traceparent": "00-15da692c429f04428dd0e6921f398788-4043495c0d18bb4a-00",
        "User-Agent": [
          "azsdk-net-Storage.Files.DataLake/12.2.0-dev.20200430.1",
          "(.NET Core 4.6.28325.01; Microsoft Windows 10.0.18362 )"
        ],
        "x-ms-blob-public-access": "container",
        "x-ms-client-request-id": "42a28776-8b14-d71e-383c-c0aa773e6a9b",
        "x-ms-date": "Fri, 01 May 2020 01:04:00 GMT",
        "x-ms-return-client-request-id": "true",
        "x-ms-version": "2019-12-12"
      },
      "RequestBody": null,
      "StatusCode": 201,
      "ResponseHeaders": {
        "Content-Length": "0",
        "Date": "Fri, 01 May 2020 01:04:01 GMT",
        "ETag": "\u00220x8D7ED6B891724E8\u0022",
        "Last-Modified": "Fri, 01 May 2020 01:04:01 GMT",
        "Server": [
          "Windows-Azure-Blob/1.0",
          "Microsoft-HTTPAPI/2.0"
        ],
<<<<<<< HEAD
        "x-ms-client-request-id": "a947eace-2e51-bed8-19d2-bf6ed1878f47",
        "x-ms-request-id": "b51b7ea4-501e-0046-6f3b-f3a6bc000000",
=======
        "x-ms-client-request-id": "42a28776-8b14-d71e-383c-c0aa773e6a9b",
        "x-ms-request-id": "f8853d06-901e-0076-7854-1fc7e8000000",
>>>>>>> 8d420312
        "x-ms-version": "2019-12-12"
      },
      "ResponseBody": []
    },
    {
      "RequestUri": "https://seannsecanary.blob.core.windows.net/test-filesystem-cebf0190-c932-f7df-f6db-015d0575c017?restype=container",
      "RequestMethod": "PUT",
      "RequestHeaders": {
        "Authorization": "Sanitized",
        "traceparent": "00-e44ee10c0a32f74cb1c978986037785e-10dec7b465323a4e-00",
        "User-Agent": [
          "azsdk-net-Storage.Files.DataLake/12.2.0-dev.20200430.1",
          "(.NET Core 4.6.28325.01; Microsoft Windows 10.0.18362 )"
        ],
        "x-ms-blob-public-access": "container",
        "x-ms-client-request-id": "e4b1c35f-e773-add7-a8aa-4b3889c0d1c3",
        "x-ms-date": "Fri, 01 May 2020 01:04:01 GMT",
        "x-ms-return-client-request-id": "true",
        "x-ms-version": "2019-12-12"
      },
      "RequestBody": null,
      "StatusCode": 201,
      "ResponseHeaders": {
        "Content-Length": "0",
        "Date": "Fri, 01 May 2020 01:04:02 GMT",
        "ETag": "\u00220x8D7ED6B89A5A274\u0022",
        "Last-Modified": "Fri, 01 May 2020 01:04:02 GMT",
        "Server": [
          "Windows-Azure-Blob/1.0",
          "Microsoft-HTTPAPI/2.0"
        ],
<<<<<<< HEAD
        "x-ms-client-request-id": "1fd0cb2b-53c7-94ca-593d-e5146edc656a",
        "x-ms-request-id": "d522d43e-301e-0022-053b-f35724000000",
=======
        "x-ms-client-request-id": "e4b1c35f-e773-add7-a8aa-4b3889c0d1c3",
        "x-ms-request-id": "c7703838-501e-0024-2c54-1fbb00000000",
>>>>>>> 8d420312
        "x-ms-version": "2019-12-12"
      },
      "ResponseBody": []
    },
    {
      "RequestUri": "https://seannsecanary.dfs.core.windows.net/test-filesystem-cc159908-6427-a6b6-49bc-009dea8bc228/test-directory-81a4a97c-0717-0fb2-ee99-fe28ae5ea7fe?resource=directory",
      "RequestMethod": "PUT",
      "RequestHeaders": {
        "Authorization": "Sanitized",
        "traceparent": "00-327694b14178ee409fbd26d3f111cc44-52476ce295f71541-00",
        "User-Agent": [
          "azsdk-net-Storage.Files.DataLake/12.2.0-dev.20200430.1",
          "(.NET Core 4.6.28325.01; Microsoft Windows 10.0.18362 )"
        ],
        "x-ms-client-request-id": "a7045737-3f53-5774-10a1-f6d9e9aefe49",
        "x-ms-date": "Fri, 01 May 2020 01:04:02 GMT",
        "x-ms-return-client-request-id": "true",
        "x-ms-version": "2019-12-12"
      },
      "RequestBody": null,
      "StatusCode": 201,
      "ResponseHeaders": {
        "Content-Length": "0",
        "Date": "Fri, 01 May 2020 01:04:03 GMT",
        "ETag": "\u00220x8D7ED6B8A7FEF46\u0022",
        "Last-Modified": "Fri, 01 May 2020 01:04:03 GMT",
        "Server": [
          "Windows-Azure-HDFS/1.0",
          "Microsoft-HTTPAPI/2.0"
        ],
<<<<<<< HEAD
        "x-ms-client-request-id": "f8831e24-97de-be16-3b98-81a298ffe2e8",
        "x-ms-request-id": "327ddf3e-b01f-002c-593b-f37e94000000",
=======
        "x-ms-client-request-id": "a7045737-3f53-5774-10a1-f6d9e9aefe49",
        "x-ms-request-id": "449eab5e-201f-005c-0654-1f18f8000000",
>>>>>>> 8d420312
        "x-ms-version": "2019-12-12"
      },
      "ResponseBody": []
    },
    {
      "RequestUri": "https://seannsecanary.dfs.core.windows.net/test-filesystem-cebf0190-c932-f7df-f6db-015d0575c017/test-directory-141e4c03-8ec2-9fff-0585-639d4c74da12?mode=legacy",
      "RequestMethod": "PUT",
      "RequestHeaders": {
        "Authorization": "Sanitized",
        "User-Agent": [
          "azsdk-net-Storage.Files.DataLake/12.2.0-dev.20200430.1",
          "(.NET Core 4.6.28325.01; Microsoft Windows 10.0.18362 )"
        ],
        "x-ms-client-request-id": "e83a717b-87bc-a94d-5764-a2cedcd70a9b",
        "x-ms-date": "Fri, 01 May 2020 01:04:03 GMT",
        "x-ms-rename-source": "%2Ftest-filesystem-cc159908-6427-a6b6-49bc-009dea8bc228%2Ftest-directory-81a4a97c-0717-0fb2-ee99-fe28ae5ea7fe=",
        "x-ms-return-client-request-id": "true",
        "x-ms-version": "2019-12-12"
      },
      "RequestBody": null,
      "StatusCode": 201,
      "ResponseHeaders": {
        "Content-Length": "0",
        "Date": "Fri, 01 May 2020 01:04:03 GMT",
        "Server": [
          "Windows-Azure-HDFS/1.0",
          "Microsoft-HTTPAPI/2.0"
        ],
<<<<<<< HEAD
        "x-ms-client-request-id": "fd9ee10f-0163-4c54-92fe-8f56e0071a26",
        "x-ms-request-id": "327ddf3f-b01f-002c-5a3b-f37e94000000",
=======
        "x-ms-client-request-id": "e83a717b-87bc-a94d-5764-a2cedcd70a9b",
        "x-ms-request-id": "449eab6f-201f-005c-1754-1f18f8000000",
>>>>>>> 8d420312
        "x-ms-version": "2019-12-12"
      },
      "ResponseBody": []
    },
    {
      "RequestUri": "https://seannsecanary.blob.core.windows.net/test-filesystem-cebf0190-c932-f7df-f6db-015d0575c017/test-directory-141e4c03-8ec2-9fff-0585-639d4c74da12",
      "RequestMethod": "HEAD",
      "RequestHeaders": {
        "Authorization": "Sanitized",
        "User-Agent": [
          "azsdk-net-Storage.Files.DataLake/12.2.0-dev.20200430.1",
          "(.NET Core 4.6.28325.01; Microsoft Windows 10.0.18362 )"
        ],
        "x-ms-client-request-id": "db22f350-f23a-7556-a047-fff55ddcfe29",
        "x-ms-date": "Fri, 01 May 2020 01:04:03 GMT",
        "x-ms-return-client-request-id": "true",
        "x-ms-version": "2019-12-12"
      },
      "RequestBody": null,
      "StatusCode": 200,
      "ResponseHeaders": {
        "Accept-Ranges": "bytes",
        "Content-Length": "0",
        "Content-Type": "application/octet-stream",
        "Date": "Fri, 01 May 2020 01:04:03 GMT",
        "ETag": "\u00220x8D7ED6B8A7FEF46\u0022",
        "Last-Modified": "Fri, 01 May 2020 01:04:03 GMT",
        "Server": [
          "Windows-Azure-Blob/1.0",
          "Microsoft-HTTPAPI/2.0"
        ],
        "x-ms-access-tier": "Hot",
        "x-ms-access-tier-inferred": "true",
        "x-ms-blob-type": "BlockBlob",
        "x-ms-client-request-id": "db22f350-f23a-7556-a047-fff55ddcfe29",
        "x-ms-creation-time": "Fri, 01 May 2020 01:04:03 GMT",
        "x-ms-lease-state": "available",
        "x-ms-lease-status": "unlocked",
        "x-ms-meta-hdi_isfolder": "true",
        "x-ms-request-id": "f8853e3a-901e-0076-7254-1fc7e8000000",
        "x-ms-server-encrypted": "true",
        "x-ms-version": "2019-12-12"
      },
      "ResponseBody": []
    },
    {
      "RequestUri": "https://seannsecanary.blob.core.windows.net/test-filesystem-cebf0190-c932-f7df-f6db-015d0575c017?restype=container",
      "RequestMethod": "DELETE",
      "RequestHeaders": {
        "Authorization": "Sanitized",
        "traceparent": "00-0790b5afb191934a9ae393abe8b904e9-d26c2f62b0826046-00",
        "User-Agent": [
          "azsdk-net-Storage.Files.DataLake/12.2.0-dev.20200430.1",
          "(.NET Core 4.6.28325.01; Microsoft Windows 10.0.18362 )"
        ],
        "x-ms-client-request-id": "e97d67aa-2fb5-d461-8d66-5a75a8f9a5c5",
        "x-ms-date": "Fri, 01 May 2020 01:04:03 GMT",
        "x-ms-return-client-request-id": "true",
        "x-ms-version": "2019-12-12"
      },
      "RequestBody": null,
      "StatusCode": 202,
      "ResponseHeaders": {
        "Content-Length": "0",
        "Date": "Fri, 01 May 2020 01:04:03 GMT",
        "Server": [
          "Windows-Azure-Blob/1.0",
          "Microsoft-HTTPAPI/2.0"
        ],
<<<<<<< HEAD
        "x-ms-client-request-id": "d280cb0f-5907-bfb0-0fe9-37fd4d0c9ab6",
        "x-ms-request-id": "d522d447-301e-0022-0b3b-f35724000000",
=======
        "x-ms-client-request-id": "e97d67aa-2fb5-d461-8d66-5a75a8f9a5c5",
        "x-ms-request-id": "c7703949-501e-0024-1854-1fbb00000000",
>>>>>>> 8d420312
        "x-ms-version": "2019-12-12"
      },
      "ResponseBody": []
    },
    {
      "RequestUri": "https://seannsecanary.blob.core.windows.net/test-filesystem-cc159908-6427-a6b6-49bc-009dea8bc228?restype=container",
      "RequestMethod": "DELETE",
      "RequestHeaders": {
        "Authorization": "Sanitized",
        "traceparent": "00-35f3a0c93cc9384bad8648d74ad1cdd5-abc88c211177514d-00",
        "User-Agent": [
          "azsdk-net-Storage.Files.DataLake/12.2.0-dev.20200430.1",
          "(.NET Core 4.6.28325.01; Microsoft Windows 10.0.18362 )"
        ],
        "x-ms-client-request-id": "f64a85fb-145e-6d73-3587-7587de3b2b87",
        "x-ms-date": "Fri, 01 May 2020 01:04:03 GMT",
        "x-ms-return-client-request-id": "true",
        "x-ms-version": "2019-12-12"
      },
      "RequestBody": null,
      "StatusCode": 202,
      "ResponseHeaders": {
        "Content-Length": "0",
        "Date": "Fri, 01 May 2020 01:04:04 GMT",
        "Server": [
          "Windows-Azure-Blob/1.0",
          "Microsoft-HTTPAPI/2.0"
        ],
<<<<<<< HEAD
        "x-ms-client-request-id": "0ddeb495-fa60-9f83-7959-6f763c5373da",
        "x-ms-request-id": "b51b7eb1-501e-0046-773b-f3a6bc000000",
=======
        "x-ms-client-request-id": "f64a85fb-145e-6d73-3587-7587de3b2b87",
        "x-ms-request-id": "f8853e78-901e-0076-2654-1fc7e8000000",
>>>>>>> 8d420312
        "x-ms-version": "2019-12-12"
      },
      "ResponseBody": []
    }
  ],
  "Variables": {
    "RandomSeed": "842741717",
    "Storage_TestConfigHierarchicalNamespace": "NamespaceTenant\nseannsecanary\nU2FuaXRpemVk\nhttps://seannsecanary.blob.core.windows.net\nhttps://seannsecanary.file.core.windows.net\nhttps://seannsecanary.queue.core.windows.net\nhttps://seannsecanary.table.core.windows.net\n\n\n\n\nhttps://seannsecanary-secondary.blob.core.windows.net\nhttps://seannsecanary-secondary.file.core.windows.net\nhttps://seannsecanary-secondary.queue.core.windows.net\nhttps://seannsecanary-secondary.table.core.windows.net\n68390a19-a643-458b-b726-408abf67b4fc\nSanitized\n72f988bf-86f1-41af-91ab-2d7cd011db47\nhttps://login.microsoftonline.com/\nCloud\nBlobEndpoint=https://seannsecanary.blob.core.windows.net/;QueueEndpoint=https://seannsecanary.queue.core.windows.net/;FileEndpoint=https://seannsecanary.file.core.windows.net/;BlobSecondaryEndpoint=https://seannsecanary-secondary.blob.core.windows.net/;QueueSecondaryEndpoint=https://seannsecanary-secondary.queue.core.windows.net/;FileSecondaryEndpoint=https://seannsecanary-secondary.file.core.windows.net/;AccountName=seannsecanary;AccountKey=Sanitized\n"
  }
}<|MERGE_RESOLUTION|>--- conflicted
+++ resolved
@@ -27,13 +27,8 @@
           "Windows-Azure-Blob/1.0",
           "Microsoft-HTTPAPI/2.0"
         ],
-<<<<<<< HEAD
-        "x-ms-client-request-id": "a947eace-2e51-bed8-19d2-bf6ed1878f47",
-        "x-ms-request-id": "b51b7ea4-501e-0046-6f3b-f3a6bc000000",
-=======
         "x-ms-client-request-id": "42a28776-8b14-d71e-383c-c0aa773e6a9b",
         "x-ms-request-id": "f8853d06-901e-0076-7854-1fc7e8000000",
->>>>>>> 8d420312
         "x-ms-version": "2019-12-12"
       },
       "ResponseBody": []
@@ -65,13 +60,8 @@
           "Windows-Azure-Blob/1.0",
           "Microsoft-HTTPAPI/2.0"
         ],
-<<<<<<< HEAD
-        "x-ms-client-request-id": "1fd0cb2b-53c7-94ca-593d-e5146edc656a",
-        "x-ms-request-id": "d522d43e-301e-0022-053b-f35724000000",
-=======
         "x-ms-client-request-id": "e4b1c35f-e773-add7-a8aa-4b3889c0d1c3",
         "x-ms-request-id": "c7703838-501e-0024-2c54-1fbb00000000",
->>>>>>> 8d420312
         "x-ms-version": "2019-12-12"
       },
       "ResponseBody": []
@@ -102,13 +92,8 @@
           "Windows-Azure-HDFS/1.0",
           "Microsoft-HTTPAPI/2.0"
         ],
-<<<<<<< HEAD
-        "x-ms-client-request-id": "f8831e24-97de-be16-3b98-81a298ffe2e8",
-        "x-ms-request-id": "327ddf3e-b01f-002c-593b-f37e94000000",
-=======
         "x-ms-client-request-id": "a7045737-3f53-5774-10a1-f6d9e9aefe49",
         "x-ms-request-id": "449eab5e-201f-005c-0654-1f18f8000000",
->>>>>>> 8d420312
         "x-ms-version": "2019-12-12"
       },
       "ResponseBody": []
@@ -137,13 +122,8 @@
           "Windows-Azure-HDFS/1.0",
           "Microsoft-HTTPAPI/2.0"
         ],
-<<<<<<< HEAD
-        "x-ms-client-request-id": "fd9ee10f-0163-4c54-92fe-8f56e0071a26",
-        "x-ms-request-id": "327ddf3f-b01f-002c-5a3b-f37e94000000",
-=======
         "x-ms-client-request-id": "e83a717b-87bc-a94d-5764-a2cedcd70a9b",
         "x-ms-request-id": "449eab6f-201f-005c-1754-1f18f8000000",
->>>>>>> 8d420312
         "x-ms-version": "2019-12-12"
       },
       "ResponseBody": []
@@ -213,13 +193,8 @@
           "Windows-Azure-Blob/1.0",
           "Microsoft-HTTPAPI/2.0"
         ],
-<<<<<<< HEAD
-        "x-ms-client-request-id": "d280cb0f-5907-bfb0-0fe9-37fd4d0c9ab6",
-        "x-ms-request-id": "d522d447-301e-0022-0b3b-f35724000000",
-=======
         "x-ms-client-request-id": "e97d67aa-2fb5-d461-8d66-5a75a8f9a5c5",
         "x-ms-request-id": "c7703949-501e-0024-1854-1fbb00000000",
->>>>>>> 8d420312
         "x-ms-version": "2019-12-12"
       },
       "ResponseBody": []
@@ -248,13 +223,8 @@
           "Windows-Azure-Blob/1.0",
           "Microsoft-HTTPAPI/2.0"
         ],
-<<<<<<< HEAD
-        "x-ms-client-request-id": "0ddeb495-fa60-9f83-7959-6f763c5373da",
-        "x-ms-request-id": "b51b7eb1-501e-0046-773b-f3a6bc000000",
-=======
         "x-ms-client-request-id": "f64a85fb-145e-6d73-3587-7587de3b2b87",
         "x-ms-request-id": "f8853e78-901e-0076-2654-1fc7e8000000",
->>>>>>> 8d420312
         "x-ms-version": "2019-12-12"
       },
       "ResponseBody": []
