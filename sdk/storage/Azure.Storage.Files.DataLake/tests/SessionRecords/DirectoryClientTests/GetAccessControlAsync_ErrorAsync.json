{
  "Entries": [
    {
      "RequestUri": "http://seannsecanary.blob.core.windows.net/test-filesystem-8efa31c0-dfd3-7543-25fa-67efb04b5340?restype=container",
      "RequestMethod": "PUT",
      "RequestHeaders": {
        "Authorization": "Sanitized",
        "traceparent": "00-087fcaa992e19d4fbdfa3b537b05bee9-ce8a6c45c9ae2c47-00",
        "User-Agent": [
          "azsdk-net-Storage.Files.DataLake/12.1.0-dev.20200403.1",
          "(.NET Core 4.6.28325.01; Microsoft Windows 10.0.18362 )"
        ],
        "x-ms-blob-public-access": "container",
        "x-ms-client-request-id": "dde0454e-dc96-d93e-401b-10560f03386d",
        "x-ms-date": "Fri, 03 Apr 2020 20:56:59 GMT",
        "x-ms-return-client-request-id": "true",
        "x-ms-version": "2019-12-12"
      },
      "RequestBody": null,
      "StatusCode": 201,
      "ResponseHeaders": {
        "Content-Length": "0",
        "Date": "Fri, 03 Apr 2020 20:56:58 GMT",
        "ETag": "\u00220x8D7D8118CC9EC06\u0022",
        "Last-Modified": "Fri, 03 Apr 2020 20:56:58 GMT",
        "Server": [
          "Windows-Azure-Blob/1.0",
          "Microsoft-HTTPAPI/2.0"
        ],
        "x-ms-client-request-id": "dde0454e-dc96-d93e-401b-10560f03386d",
<<<<<<< HEAD
        "x-ms-request-id": "b51b7a89-501e-0046-103b-f3a6bc000000",
=======
        "x-ms-request-id": "9621c20c-f01e-0012-6ffa-093670000000",
>>>>>>> 8d420312
        "x-ms-version": "2019-12-12"
      },
      "ResponseBody": []
    },
    {
      "RequestUri": "http://seannsecanary.dfs.core.windows.net/test-filesystem-8efa31c0-dfd3-7543-25fa-67efb04b5340/test-directory-d0af0254-fbcc-1901-6f60-3b51abc7ea85?action=getAccessControl",
      "RequestMethod": "HEAD",
      "RequestHeaders": {
        "Authorization": "Sanitized",
        "traceparent": "00-cc704e9e6406af4bb5a30bbb9d15c929-ad97e4ae5837c14d-00",
        "User-Agent": [
          "azsdk-net-Storage.Files.DataLake/12.1.0-dev.20200403.1",
          "(.NET Core 4.6.28325.01; Microsoft Windows 10.0.18362 )"
        ],
        "x-ms-client-request-id": "8827c649-36f0-520a-44c6-6d35a0ec2e78",
        "x-ms-date": "Fri, 03 Apr 2020 20:56:59 GMT",
        "x-ms-return-client-request-id": "true",
        "x-ms-version": "2019-12-12"
      },
      "RequestBody": null,
      "StatusCode": 404,
      "ResponseHeaders": {
        "Date": "Fri, 03 Apr 2020 20:56:58 GMT",
        "Server": [
          "Windows-Azure-HDFS/1.0",
          "Microsoft-HTTPAPI/2.0"
        ],
        "x-ms-client-request-id": "8827c649-36f0-520a-44c6-6d35a0ec2e78",
        "x-ms-error-code": "PathNotFound",
<<<<<<< HEAD
        "x-ms-request-id": "66a93e16-b01f-0003-4a3b-f3735f000000",
=======
        "x-ms-request-id": "fa43fd8e-201f-0097-34fa-091bad000000",
>>>>>>> 8d420312
        "x-ms-version": "2019-12-12"
      },
      "ResponseBody": []
    },
    {
      "RequestUri": "http://seannsecanary.blob.core.windows.net/test-filesystem-8efa31c0-dfd3-7543-25fa-67efb04b5340?restype=container",
      "RequestMethod": "DELETE",
      "RequestHeaders": {
        "Authorization": "Sanitized",
        "traceparent": "00-c390802f49c701448d764c3fa53d6287-b73ae07b77866648-00",
        "User-Agent": [
          "azsdk-net-Storage.Files.DataLake/12.1.0-dev.20200403.1",
          "(.NET Core 4.6.28325.01; Microsoft Windows 10.0.18362 )"
        ],
        "x-ms-client-request-id": "e408ebd6-619f-bc94-864d-26a30874bd09",
        "x-ms-date": "Fri, 03 Apr 2020 20:57:00 GMT",
        "x-ms-return-client-request-id": "true",
        "x-ms-version": "2019-12-12"
      },
      "RequestBody": null,
      "StatusCode": 202,
      "ResponseHeaders": {
        "Content-Length": "0",
        "Date": "Fri, 03 Apr 2020 20:56:58 GMT",
        "Server": [
          "Windows-Azure-Blob/1.0",
          "Microsoft-HTTPAPI/2.0"
        ],
        "x-ms-client-request-id": "e408ebd6-619f-bc94-864d-26a30874bd09",
<<<<<<< HEAD
        "x-ms-request-id": "b51b7a98-501e-0046-1d3b-f3a6bc000000",
=======
        "x-ms-request-id": "9621c221-f01e-0012-01fa-093670000000",
>>>>>>> 8d420312
        "x-ms-version": "2019-12-12"
      },
      "ResponseBody": []
    }
  ],
  "Variables": {
    "RandomSeed": "794012978",
    "Storage_TestConfigHierarchicalNamespace": "NamespaceTenant\nseannsecanary\nU2FuaXRpemVk\nhttp://seannsecanary.blob.core.windows.net\nhttp://seannsecanary.file.core.windows.net\nhttp://seannsecanary.queue.core.windows.net\nhttp://seannsecanary.table.core.windows.net\n\n\n\n\nhttp://seannsecanary-secondary.blob.core.windows.net\nhttp://seannsecanary-secondary.file.core.windows.net\nhttp://seannsecanary-secondary.queue.core.windows.net\nhttp://seannsecanary-secondary.table.core.windows.net\n68390a19-a643-458b-b726-408abf67b4fc\nSanitized\n72f988bf-86f1-41af-91ab-2d7cd011db47\nhttps://login.microsoftonline.com/\nCloud\nBlobEndpoint=http://seannsecanary.blob.core.windows.net/;QueueEndpoint=http://seannsecanary.queue.core.windows.net/;FileEndpoint=http://seannsecanary.file.core.windows.net/;BlobSecondaryEndpoint=http://seannsecanary-secondary.blob.core.windows.net/;QueueSecondaryEndpoint=http://seannsecanary-secondary.queue.core.windows.net/;FileSecondaryEndpoint=http://seannsecanary-secondary.file.core.windows.net/;AccountName=seannsecanary;AccountKey=Sanitized\n"
  }
}<|MERGE_RESOLUTION|>--- conflicted
+++ resolved
@@ -28,11 +28,7 @@
           "Microsoft-HTTPAPI/2.0"
         ],
         "x-ms-client-request-id": "dde0454e-dc96-d93e-401b-10560f03386d",
-<<<<<<< HEAD
-        "x-ms-request-id": "b51b7a89-501e-0046-103b-f3a6bc000000",
-=======
         "x-ms-request-id": "9621c20c-f01e-0012-6ffa-093670000000",
->>>>>>> 8d420312
         "x-ms-version": "2019-12-12"
       },
       "ResponseBody": []
@@ -62,11 +58,7 @@
         ],
         "x-ms-client-request-id": "8827c649-36f0-520a-44c6-6d35a0ec2e78",
         "x-ms-error-code": "PathNotFound",
-<<<<<<< HEAD
-        "x-ms-request-id": "66a93e16-b01f-0003-4a3b-f3735f000000",
-=======
         "x-ms-request-id": "fa43fd8e-201f-0097-34fa-091bad000000",
->>>>>>> 8d420312
         "x-ms-version": "2019-12-12"
       },
       "ResponseBody": []
@@ -96,11 +88,7 @@
           "Microsoft-HTTPAPI/2.0"
         ],
         "x-ms-client-request-id": "e408ebd6-619f-bc94-864d-26a30874bd09",
-<<<<<<< HEAD
-        "x-ms-request-id": "b51b7a98-501e-0046-1d3b-f3a6bc000000",
-=======
         "x-ms-request-id": "9621c221-f01e-0012-01fa-093670000000",
->>>>>>> 8d420312
         "x-ms-version": "2019-12-12"
       },
       "ResponseBody": []
