{
  "Entries": [
    {
      "RequestUri": "http://seannsecanary.blob.core.windows.net/test-filesystem-1fddbddc-199f-edef-60a5-2c7d5d516687?restype=container",
      "RequestMethod": "PUT",
      "RequestHeaders": {
        "Authorization": "Sanitized",
        "traceparent": "00-e05ffe98c7585941bd631fb9571adc32-3e608a9145d88841-00",
        "User-Agent": [
          "azsdk-net-Storage.Files.DataLake/12.1.0-dev.20200403.1",
          "(.NET Core 4.6.28325.01; Microsoft Windows 10.0.18362 )"
        ],
        "x-ms-blob-public-access": "container",
        "x-ms-client-request-id": "113f20dd-b734-05bf-69bf-cf20d3ba8d81",
        "x-ms-date": "Fri, 03 Apr 2020 20:57:57 GMT",
        "x-ms-return-client-request-id": "true",
        "x-ms-version": "2019-12-12"
      },
      "RequestBody": null,
      "StatusCode": 201,
      "ResponseHeaders": {
        "Content-Length": "0",
        "Date": "Fri, 03 Apr 2020 20:57:55 GMT",
        "ETag": "\u00220x8D7D811AEF87BDB\u0022",
        "Last-Modified": "Fri, 03 Apr 2020 20:57:55 GMT",
        "Server": [
          "Windows-Azure-Blob/1.0",
          "Microsoft-HTTPAPI/2.0"
        ],
        "x-ms-client-request-id": "113f20dd-b734-05bf-69bf-cf20d3ba8d81",
<<<<<<< HEAD
        "x-ms-request-id": "19856ba4-201e-0011-343b-f3088f000000",
=======
        "x-ms-request-id": "9621dde2-f01e-0012-36fa-093670000000",
>>>>>>> 8d420312
        "x-ms-version": "2019-12-12"
      },
      "ResponseBody": []
    },
    {
      "RequestUri": "http://seannsecanary.dfs.core.windows.net/test-filesystem-1fddbddc-199f-edef-60a5-2c7d5d516687/test-directory-1e80236a-8eb3-95e8-bea8-e709f2863120?resource=directory",
      "RequestMethod": "PUT",
      "RequestHeaders": {
        "Authorization": "Sanitized",
        "traceparent": "00-ca4fe7417e732043bb45807afa9f4e33-36bcbee0d47c154a-00",
        "User-Agent": [
          "azsdk-net-Storage.Files.DataLake/12.1.0-dev.20200403.1",
          "(.NET Core 4.6.28325.01; Microsoft Windows 10.0.18362 )"
        ],
        "x-ms-client-request-id": "99fea408-41be-4e24-37a9-538ccfb513e2",
        "x-ms-date": "Fri, 03 Apr 2020 20:57:57 GMT",
        "x-ms-return-client-request-id": "true",
        "x-ms-version": "2019-12-12"
      },
      "RequestBody": null,
      "StatusCode": 201,
      "ResponseHeaders": {
        "Content-Length": "0",
        "Date": "Fri, 03 Apr 2020 20:57:55 GMT",
        "ETag": "\u00220x8D7D811AF078EB8\u0022",
        "Last-Modified": "Fri, 03 Apr 2020 20:57:55 GMT",
        "Server": [
          "Windows-Azure-HDFS/1.0",
          "Microsoft-HTTPAPI/2.0"
        ],
        "x-ms-client-request-id": "99fea408-41be-4e24-37a9-538ccfb513e2",
<<<<<<< HEAD
        "x-ms-request-id": "5a9dca73-201f-0001-0c3b-f3cde7000000",
=======
        "x-ms-request-id": "fa43fe32-201f-0097-32fa-091bad000000",
>>>>>>> 8d420312
        "x-ms-version": "2019-12-12"
      },
      "ResponseBody": []
    },
    {
      "RequestUri": "http://seannsecanary.dfs.core.windows.net/test-filesystem-1fddbddc-199f-edef-60a5-2c7d5d516687/test-directory-1e80236a-8eb3-95e8-bea8-e709f2863120?action=setAccessControl",
      "RequestMethod": "PATCH",
      "RequestHeaders": {
        "Authorization": "Sanitized",
        "User-Agent": [
          "azsdk-net-Storage.Files.DataLake/12.1.0-dev.20200403.1",
          "(.NET Core 4.6.28325.01; Microsoft Windows 10.0.18362 )"
        ],
        "x-ms-acl": "user::rwx,group::r--,other::---,mask::rwx",
        "x-ms-client-request-id": "4d006b46-9888-0362-3050-046700c6cdff",
        "x-ms-date": "Fri, 03 Apr 2020 20:57:57 GMT",
        "x-ms-return-client-request-id": "true",
        "x-ms-version": "2019-12-12"
      },
      "RequestBody": null,
      "StatusCode": 200,
      "ResponseHeaders": {
        "Content-Length": "0",
        "Date": "Fri, 03 Apr 2020 20:57:55 GMT",
        "ETag": "\u00220x8D7D811AF078EB8\u0022",
        "Last-Modified": "Fri, 03 Apr 2020 20:57:55 GMT",
        "Server": [
          "Windows-Azure-HDFS/1.0",
          "Microsoft-HTTPAPI/2.0"
        ],
        "x-ms-client-request-id": "4d006b46-9888-0362-3050-046700c6cdff",
        "x-ms-namespace-enabled": "true",
<<<<<<< HEAD
        "x-ms-request-id": "5a9dca74-201f-0001-0d3b-f3cde7000000",
=======
        "x-ms-request-id": "fa43fe33-201f-0097-33fa-091bad000000",
>>>>>>> 8d420312
        "x-ms-version": "2019-12-12"
      },
      "ResponseBody": []
    },
    {
      "RequestUri": "http://seannsecanary.blob.core.windows.net/test-filesystem-1fddbddc-199f-edef-60a5-2c7d5d516687?restype=container",
      "RequestMethod": "DELETE",
      "RequestHeaders": {
        "Authorization": "Sanitized",
        "traceparent": "00-8bf96f1859f66045a2753fb2b98334a2-5dce5c55c2607947-00",
        "User-Agent": [
          "azsdk-net-Storage.Files.DataLake/12.1.0-dev.20200403.1",
          "(.NET Core 4.6.28325.01; Microsoft Windows 10.0.18362 )"
        ],
        "x-ms-client-request-id": "6445748b-c5b4-f559-4cd8-4dca4c08160a",
        "x-ms-date": "Fri, 03 Apr 2020 20:57:57 GMT",
        "x-ms-return-client-request-id": "true",
        "x-ms-version": "2019-12-12"
      },
      "RequestBody": null,
      "StatusCode": 202,
      "ResponseHeaders": {
        "Content-Length": "0",
        "Date": "Fri, 03 Apr 2020 20:57:55 GMT",
        "Server": [
          "Windows-Azure-Blob/1.0",
          "Microsoft-HTTPAPI/2.0"
        ],
        "x-ms-client-request-id": "6445748b-c5b4-f559-4cd8-4dca4c08160a",
<<<<<<< HEAD
        "x-ms-request-id": "19856bc4-201e-0011-503b-f3088f000000",
=======
        "x-ms-request-id": "9621ddfd-f01e-0012-4bfa-093670000000",
>>>>>>> 8d420312
        "x-ms-version": "2019-12-12"
      },
      "ResponseBody": []
    }
  ],
  "Variables": {
    "RandomSeed": "744520278",
    "Storage_TestConfigHierarchicalNamespace": "NamespaceTenant\nseannsecanary\nU2FuaXRpemVk\nhttp://seannsecanary.blob.core.windows.net\nhttp://seannsecanary.file.core.windows.net\nhttp://seannsecanary.queue.core.windows.net\nhttp://seannsecanary.table.core.windows.net\n\n\n\n\nhttp://seannsecanary-secondary.blob.core.windows.net\nhttp://seannsecanary-secondary.file.core.windows.net\nhttp://seannsecanary-secondary.queue.core.windows.net\nhttp://seannsecanary-secondary.table.core.windows.net\n68390a19-a643-458b-b726-408abf67b4fc\nSanitized\n72f988bf-86f1-41af-91ab-2d7cd011db47\nhttps://login.microsoftonline.com/\nCloud\nBlobEndpoint=http://seannsecanary.blob.core.windows.net/;QueueEndpoint=http://seannsecanary.queue.core.windows.net/;FileEndpoint=http://seannsecanary.file.core.windows.net/;BlobSecondaryEndpoint=http://seannsecanary-secondary.blob.core.windows.net/;QueueSecondaryEndpoint=http://seannsecanary-secondary.queue.core.windows.net/;FileSecondaryEndpoint=http://seannsecanary-secondary.file.core.windows.net/;AccountName=seannsecanary;AccountKey=Sanitized\n"
  }
}<|MERGE_RESOLUTION|>--- conflicted
+++ resolved
@@ -28,11 +28,7 @@
           "Microsoft-HTTPAPI/2.0"
         ],
         "x-ms-client-request-id": "113f20dd-b734-05bf-69bf-cf20d3ba8d81",
-<<<<<<< HEAD
-        "x-ms-request-id": "19856ba4-201e-0011-343b-f3088f000000",
-=======
         "x-ms-request-id": "9621dde2-f01e-0012-36fa-093670000000",
->>>>>>> 8d420312
         "x-ms-version": "2019-12-12"
       },
       "ResponseBody": []
@@ -64,11 +60,7 @@
           "Microsoft-HTTPAPI/2.0"
         ],
         "x-ms-client-request-id": "99fea408-41be-4e24-37a9-538ccfb513e2",
-<<<<<<< HEAD
-        "x-ms-request-id": "5a9dca73-201f-0001-0c3b-f3cde7000000",
-=======
         "x-ms-request-id": "fa43fe32-201f-0097-32fa-091bad000000",
->>>>>>> 8d420312
         "x-ms-version": "2019-12-12"
       },
       "ResponseBody": []
@@ -101,11 +93,7 @@
         ],
         "x-ms-client-request-id": "4d006b46-9888-0362-3050-046700c6cdff",
         "x-ms-namespace-enabled": "true",
-<<<<<<< HEAD
-        "x-ms-request-id": "5a9dca74-201f-0001-0d3b-f3cde7000000",
-=======
         "x-ms-request-id": "fa43fe33-201f-0097-33fa-091bad000000",
->>>>>>> 8d420312
         "x-ms-version": "2019-12-12"
       },
       "ResponseBody": []
@@ -135,11 +123,7 @@
           "Microsoft-HTTPAPI/2.0"
         ],
         "x-ms-client-request-id": "6445748b-c5b4-f559-4cd8-4dca4c08160a",
-<<<<<<< HEAD
-        "x-ms-request-id": "19856bc4-201e-0011-503b-f3088f000000",
-=======
         "x-ms-request-id": "9621ddfd-f01e-0012-4bfa-093670000000",
->>>>>>> 8d420312
         "x-ms-version": "2019-12-12"
       },
       "ResponseBody": []
