--- conflicted
+++ resolved
@@ -28,11 +28,7 @@
           "Microsoft-HTTPAPI/2.0"
         ],
         "x-ms-client-request-id": "57205c31-1cfb-1148-8307-bcc33af14b6d",
-<<<<<<< HEAD
-        "x-ms-request-id": "fcb36b72-001e-0039-443a-f36927000000",
-=======
         "x-ms-request-id": "9621a3a6-f01e-0012-09fa-093670000000",
->>>>>>> 8d420312
         "x-ms-version": "2019-12-12"
       },
       "ResponseBody": []
@@ -70,11 +66,7 @@
         ],
         "x-ms-client-request-id": "b88381aa-c8ab-976e-b821-e32b26d3eab4",
         "x-ms-error-code": "BlobNotFound",
-<<<<<<< HEAD
-        "x-ms-request-id": "fcb36b78-001e-0039-463a-f36927000000",
-=======
         "x-ms-request-id": "9621a3b1-f01e-0012-12fa-093670000000",
->>>>>>> 8d420312
         "x-ms-version": "2019-12-12"
       },
       "ResponseBody": [
@@ -108,11 +100,7 @@
           "Microsoft-HTTPAPI/2.0"
         ],
         "x-ms-client-request-id": "a6ca8c5d-bb4b-623c-885b-98926f1834a5",
-<<<<<<< HEAD
-        "x-ms-request-id": "fcb36b79-001e-0039-473a-f36927000000",
-=======
         "x-ms-request-id": "9621a3b9-f01e-0012-19fa-093670000000",
->>>>>>> 8d420312
         "x-ms-version": "2019-12-12"
       },
       "ResponseBody": []
