--- conflicted
+++ resolved
@@ -27,11 +27,7 @@
         ],
         "x-ms-client-request-id": "bcf53290-7cd7-dbec-b0e2-82ed9e38dfaf",
         "x-ms-error-code": "FilesystemNotFound",
-<<<<<<< HEAD
-        "x-ms-request-id": "b06eb3ee-501f-0034-4e3a-f3a1f3000000",
-=======
         "x-ms-request-id": "fa43fb0f-201f-0097-46f9-091bad000000",
->>>>>>> 8d420312
         "x-ms-version": "2019-12-12"
       },
       "ResponseBody": {
