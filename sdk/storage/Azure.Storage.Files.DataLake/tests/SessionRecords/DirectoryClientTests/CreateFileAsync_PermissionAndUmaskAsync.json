{
  "Entries": [
    {
      "RequestUri": "http://seannsecanary.blob.core.windows.net/test-filesystem-3f2fd6af-3c57-556a-6c5c-745377a4b132?restype=container",
      "RequestMethod": "PUT",
      "RequestHeaders": {
        "Authorization": "Sanitized",
        "traceparent": "00-42da35c6925f2a46a764ddbab598f84d-540cc31d9da9bc4c-00",
        "User-Agent": [
          "azsdk-net-Storage.Files.DataLake/12.1.0-dev.20200403.1",
          "(.NET Core 4.6.28325.01; Microsoft Windows 10.0.18362 )"
        ],
        "x-ms-blob-public-access": "container",
        "x-ms-client-request-id": "570a7c4f-91f6-f4b2-5467-f4ad08e7014d",
        "x-ms-date": "Fri, 03 Apr 2020 20:56:33 GMT",
        "x-ms-return-client-request-id": "true",
        "x-ms-version": "2019-12-12"
      },
      "RequestBody": null,
      "StatusCode": 201,
      "ResponseHeaders": {
        "Content-Length": "0",
        "Date": "Fri, 03 Apr 2020 20:56:31 GMT",
        "ETag": "\u00220x8D7D8117CD76F99\u0022",
        "Last-Modified": "Fri, 03 Apr 2020 20:56:31 GMT",
        "Server": [
          "Windows-Azure-Blob/1.0",
          "Microsoft-HTTPAPI/2.0"
        ],
        "x-ms-client-request-id": "570a7c4f-91f6-f4b2-5467-f4ad08e7014d",
<<<<<<< HEAD
        "x-ms-request-id": "581db662-101e-000a-1e3b-f3368c000000",
=======
        "x-ms-request-id": "9621b513-f01e-0012-37fa-093670000000",
>>>>>>> 8d420312
        "x-ms-version": "2019-12-12"
      },
      "ResponseBody": []
    },
    {
      "RequestUri": "http://seannsecanary.dfs.core.windows.net/test-filesystem-3f2fd6af-3c57-556a-6c5c-745377a4b132/test-directory-0a71ab7a-cf4f-1226-ca64-0070e9242d4c?resource=directory",
      "RequestMethod": "PUT",
      "RequestHeaders": {
        "Authorization": "Sanitized",
        "traceparent": "00-a4f25aa430db654fb06f7426aa8cddd2-2cdcfec66ce5774c-00",
        "User-Agent": [
          "azsdk-net-Storage.Files.DataLake/12.1.0-dev.20200403.1",
          "(.NET Core 4.6.28325.01; Microsoft Windows 10.0.18362 )"
        ],
        "x-ms-client-request-id": "7bcc06e5-59ae-7fe4-56f7-8d9191420b30",
        "x-ms-date": "Fri, 03 Apr 2020 20:56:33 GMT",
        "x-ms-return-client-request-id": "true",
        "x-ms-version": "2019-12-12"
      },
      "RequestBody": null,
      "StatusCode": 201,
      "ResponseHeaders": {
        "Content-Length": "0",
        "Date": "Fri, 03 Apr 2020 20:56:31 GMT",
        "ETag": "\u00220x8D7D8117CE5F188\u0022",
        "Last-Modified": "Fri, 03 Apr 2020 20:56:31 GMT",
        "Server": [
          "Windows-Azure-HDFS/1.0",
          "Microsoft-HTTPAPI/2.0"
        ],
        "x-ms-client-request-id": "7bcc06e5-59ae-7fe4-56f7-8d9191420b30",
<<<<<<< HEAD
        "x-ms-request-id": "6c25555c-a01f-0020-563b-f3e99c000000",
=======
        "x-ms-request-id": "fa43fcf5-201f-0097-24fa-091bad000000",
>>>>>>> 8d420312
        "x-ms-version": "2019-12-12"
      },
      "ResponseBody": []
    },
    {
      "RequestUri": "http://seannsecanary.dfs.core.windows.net/test-filesystem-3f2fd6af-3c57-556a-6c5c-745377a4b132/test-directory-0a71ab7a-cf4f-1226-ca64-0070e9242d4c/test-file-c7b4a83a-06e3-20b2-6e89-667847e16a6b?resource=file",
      "RequestMethod": "PUT",
      "RequestHeaders": {
        "Authorization": "Sanitized",
        "User-Agent": [
          "azsdk-net-Storage.Files.DataLake/12.1.0-dev.20200403.1",
          "(.NET Core 4.6.28325.01; Microsoft Windows 10.0.18362 )"
        ],
        "x-ms-client-request-id": "ff0b57cb-faa9-de74-53ab-0c25f26b3774",
        "x-ms-date": "Fri, 03 Apr 2020 20:56:33 GMT",
        "x-ms-permissions": "0777",
        "x-ms-return-client-request-id": "true",
        "x-ms-umask": "0057",
        "x-ms-version": "2019-12-12"
      },
      "RequestBody": null,
      "StatusCode": 201,
      "ResponseHeaders": {
        "Content-Length": "0",
        "Date": "Fri, 03 Apr 2020 20:56:31 GMT",
        "ETag": "\u00220x8D7D8117CF31692\u0022",
        "Last-Modified": "Fri, 03 Apr 2020 20:56:31 GMT",
        "Server": [
          "Windows-Azure-HDFS/1.0",
          "Microsoft-HTTPAPI/2.0"
        ],
        "x-ms-client-request-id": "ff0b57cb-faa9-de74-53ab-0c25f26b3774",
<<<<<<< HEAD
        "x-ms-request-id": "6c25555d-a01f-0020-573b-f3e99c000000",
=======
        "x-ms-request-id": "fa43fcf6-201f-0097-25fa-091bad000000",
>>>>>>> 8d420312
        "x-ms-version": "2019-12-12"
      },
      "ResponseBody": []
    },
    {
      "RequestUri": "http://seannsecanary.dfs.core.windows.net/test-filesystem-3f2fd6af-3c57-556a-6c5c-745377a4b132/test-directory-0a71ab7a-cf4f-1226-ca64-0070e9242d4c/test-file-c7b4a83a-06e3-20b2-6e89-667847e16a6b?action=getAccessControl",
      "RequestMethod": "HEAD",
      "RequestHeaders": {
        "Authorization": "Sanitized",
        "User-Agent": [
          "azsdk-net-Storage.Files.DataLake/12.1.0-dev.20200403.1",
          "(.NET Core 4.6.28325.01; Microsoft Windows 10.0.18362 )"
        ],
        "x-ms-client-request-id": "f0ad0532-6bd6-a8c1-33ab-8faca577adf0",
        "x-ms-date": "Fri, 03 Apr 2020 20:56:33 GMT",
        "x-ms-return-client-request-id": "true",
        "x-ms-version": "2019-12-12"
      },
      "RequestBody": null,
      "StatusCode": 200,
      "ResponseHeaders": {
        "Date": "Fri, 03 Apr 2020 20:56:31 GMT",
        "ETag": "\u00220x8D7D8117CF31692\u0022",
        "Last-Modified": "Fri, 03 Apr 2020 20:56:31 GMT",
        "Server": [
          "Windows-Azure-HDFS/1.0",
          "Microsoft-HTTPAPI/2.0"
        ],
        "x-ms-acl": "user::rwx,group::-w-,other::---",
        "x-ms-client-request-id": "f0ad0532-6bd6-a8c1-33ab-8faca577adf0",
        "x-ms-group": "$superuser",
        "x-ms-owner": "$superuser",
        "x-ms-permissions": "rwx-w----",
<<<<<<< HEAD
        "x-ms-request-id": "6c25555e-a01f-0020-583b-f3e99c000000",
=======
        "x-ms-request-id": "fa43fcf7-201f-0097-26fa-091bad000000",
>>>>>>> 8d420312
        "x-ms-version": "2019-12-12"
      },
      "ResponseBody": []
    },
    {
      "RequestUri": "http://seannsecanary.blob.core.windows.net/test-filesystem-3f2fd6af-3c57-556a-6c5c-745377a4b132?restype=container",
      "RequestMethod": "DELETE",
      "RequestHeaders": {
        "Authorization": "Sanitized",
        "traceparent": "00-ba5ad64500587d4190bb5d6fb3ec8b9c-b7bca6d3e2bba14d-00",
        "User-Agent": [
          "azsdk-net-Storage.Files.DataLake/12.1.0-dev.20200403.1",
          "(.NET Core 4.6.28325.01; Microsoft Windows 10.0.18362 )"
        ],
        "x-ms-client-request-id": "ecf34957-47bd-209e-6046-b50c992be292",
        "x-ms-date": "Fri, 03 Apr 2020 20:56:33 GMT",
        "x-ms-return-client-request-id": "true",
        "x-ms-version": "2019-12-12"
      },
      "RequestBody": null,
      "StatusCode": 202,
      "ResponseHeaders": {
        "Content-Length": "0",
        "Date": "Fri, 03 Apr 2020 20:56:31 GMT",
        "Server": [
          "Windows-Azure-Blob/1.0",
          "Microsoft-HTTPAPI/2.0"
        ],
        "x-ms-client-request-id": "ecf34957-47bd-209e-6046-b50c992be292",
<<<<<<< HEAD
        "x-ms-request-id": "581db66b-101e-000a-233b-f3368c000000",
=======
        "x-ms-request-id": "9621b548-f01e-0012-67fa-093670000000",
>>>>>>> 8d420312
        "x-ms-version": "2019-12-12"
      },
      "ResponseBody": []
    }
  ],
  "Variables": {
    "RandomSeed": "1405435245",
    "Storage_TestConfigHierarchicalNamespace": "NamespaceTenant\nseannsecanary\nU2FuaXRpemVk\nhttp://seannsecanary.blob.core.windows.net\nhttp://seannsecanary.file.core.windows.net\nhttp://seannsecanary.queue.core.windows.net\nhttp://seannsecanary.table.core.windows.net\n\n\n\n\nhttp://seannsecanary-secondary.blob.core.windows.net\nhttp://seannsecanary-secondary.file.core.windows.net\nhttp://seannsecanary-secondary.queue.core.windows.net\nhttp://seannsecanary-secondary.table.core.windows.net\n68390a19-a643-458b-b726-408abf67b4fc\nSanitized\n72f988bf-86f1-41af-91ab-2d7cd011db47\nhttps://login.microsoftonline.com/\nCloud\nBlobEndpoint=http://seannsecanary.blob.core.windows.net/;QueueEndpoint=http://seannsecanary.queue.core.windows.net/;FileEndpoint=http://seannsecanary.file.core.windows.net/;BlobSecondaryEndpoint=http://seannsecanary-secondary.blob.core.windows.net/;QueueSecondaryEndpoint=http://seannsecanary-secondary.queue.core.windows.net/;FileSecondaryEndpoint=http://seannsecanary-secondary.file.core.windows.net/;AccountName=seannsecanary;AccountKey=Sanitized\n"
  }
}<|MERGE_RESOLUTION|>--- conflicted
+++ resolved
@@ -28,11 +28,7 @@
           "Microsoft-HTTPAPI/2.0"
         ],
         "x-ms-client-request-id": "570a7c4f-91f6-f4b2-5467-f4ad08e7014d",
-<<<<<<< HEAD
-        "x-ms-request-id": "581db662-101e-000a-1e3b-f3368c000000",
-=======
         "x-ms-request-id": "9621b513-f01e-0012-37fa-093670000000",
->>>>>>> 8d420312
         "x-ms-version": "2019-12-12"
       },
       "ResponseBody": []
@@ -64,11 +60,7 @@
           "Microsoft-HTTPAPI/2.0"
         ],
         "x-ms-client-request-id": "7bcc06e5-59ae-7fe4-56f7-8d9191420b30",
-<<<<<<< HEAD
-        "x-ms-request-id": "6c25555c-a01f-0020-563b-f3e99c000000",
-=======
         "x-ms-request-id": "fa43fcf5-201f-0097-24fa-091bad000000",
->>>>>>> 8d420312
         "x-ms-version": "2019-12-12"
       },
       "ResponseBody": []
@@ -101,11 +93,7 @@
           "Microsoft-HTTPAPI/2.0"
         ],
         "x-ms-client-request-id": "ff0b57cb-faa9-de74-53ab-0c25f26b3774",
-<<<<<<< HEAD
-        "x-ms-request-id": "6c25555d-a01f-0020-573b-f3e99c000000",
-=======
         "x-ms-request-id": "fa43fcf6-201f-0097-25fa-091bad000000",
->>>>>>> 8d420312
         "x-ms-version": "2019-12-12"
       },
       "ResponseBody": []
@@ -139,11 +127,7 @@
         "x-ms-group": "$superuser",
         "x-ms-owner": "$superuser",
         "x-ms-permissions": "rwx-w----",
-<<<<<<< HEAD
-        "x-ms-request-id": "6c25555e-a01f-0020-583b-f3e99c000000",
-=======
         "x-ms-request-id": "fa43fcf7-201f-0097-26fa-091bad000000",
->>>>>>> 8d420312
         "x-ms-version": "2019-12-12"
       },
       "ResponseBody": []
@@ -173,11 +157,7 @@
           "Microsoft-HTTPAPI/2.0"
         ],
         "x-ms-client-request-id": "ecf34957-47bd-209e-6046-b50c992be292",
-<<<<<<< HEAD
-        "x-ms-request-id": "581db66b-101e-000a-233b-f3368c000000",
-=======
         "x-ms-request-id": "9621b548-f01e-0012-67fa-093670000000",
->>>>>>> 8d420312
         "x-ms-version": "2019-12-12"
       },
       "ResponseBody": []
