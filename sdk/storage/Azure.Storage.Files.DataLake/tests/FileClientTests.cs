--- conflicted
+++ resolved
@@ -2834,7 +2834,6 @@
 
             var data = GetRandomBuffer(Constants.KB);
 
-
             using (var stream = new MemoryStream(data))
             {
                 var path = System.IO.Path.GetTempFileName();
@@ -3012,10 +3011,7 @@
         }
 
         [Test]
-<<<<<<< HEAD
-=======
         [PlaybackOnly("Not released yet")]
->>>>>>> 994efc63
         [ServiceVersion(Min = DataLakeClientOptions.ServiceVersion.V2019_12_12)]
         public async Task ScheduleDeletionAsync_Relative()
         {
@@ -3031,11 +3027,7 @@
 
             DataLakeFileScheduleDeletionOptions options = new DataLakeFileScheduleDeletionOptions(
                 new TimeSpan(hours: 1, minutes: 0, seconds: 0),
-<<<<<<< HEAD
-                DataLakeFileExpirationOffset.Now);
-=======
                 DataLakeFileExpirationOrigin.Now);
->>>>>>> 994efc63
 
             // Act
             Response<PathInfo> expiryResponse = await file.ScheduleDeletionAsync(options);
@@ -3048,10 +3040,7 @@
         }
 
         [Test]
-<<<<<<< HEAD
-=======
         [PlaybackOnly("Not released yet")]
->>>>>>> 994efc63
         [ServiceVersion(Min = DataLakeClientOptions.ServiceVersion.V2019_12_12)]
         public async Task ScheduleDeletionAsync_RelativeToFileCreationTime()
         {
@@ -3060,11 +3049,7 @@
             DataLakeFileClient file = await test.FileSystem.CreateFileAsync(GetNewFileName());
             DataLakeFileScheduleDeletionOptions options = new DataLakeFileScheduleDeletionOptions(
                 new TimeSpan(hours: 1, minutes: 0, seconds: 0),
-<<<<<<< HEAD
-                DataLakeFileExpirationOffset.CreationTime);
-=======
                 DataLakeFileExpirationOrigin.CreationTime);
->>>>>>> 994efc63
 
             // Act
             Response <PathInfo> expiryResponse = await file.ScheduleDeletionAsync(options);
@@ -3075,10 +3060,7 @@
         }
 
         [Test]
-<<<<<<< HEAD
-=======
         [PlaybackOnly("Not released yet")]
->>>>>>> 994efc63
         [ServiceVersion(Min = DataLakeClientOptions.ServiceVersion.V2019_12_12)]
         public async Task ScheduleDeletionAsync_Error()
         {
@@ -3087,11 +3069,7 @@
             DataLakeFileClient file = InstrumentClient(test.FileSystem.GetFileClient(GetNewFileName()));
             DataLakeFileScheduleDeletionOptions options = new DataLakeFileScheduleDeletionOptions(
                 new TimeSpan(hours: 1, minutes: 0, seconds: 0),
-<<<<<<< HEAD
-                DataLakeFileExpirationOffset.Now);
-=======
                 DataLakeFileExpirationOrigin.Now);
->>>>>>> 994efc63
 
             // Act
             await TestHelper.AssertExpectedExceptionAsync<RequestFailedException>(
@@ -3101,10 +3079,7 @@
         }
 
         [Test]
-<<<<<<< HEAD
-=======
         [PlaybackOnly("Not released yet")]
->>>>>>> 994efc63
         [ServiceVersion(Min = DataLakeClientOptions.ServiceVersion.V2019_12_12)]
         public async Task ScheduleDeletionAsync_Absolute()
         {
@@ -3125,10 +3100,7 @@
         }
 
         [Test]
-<<<<<<< HEAD
-=======
         [PlaybackOnly("Not released yet")]
->>>>>>> 994efc63
         [ServiceVersion(Min = DataLakeClientOptions.ServiceVersion.V2019_12_12)]
         public async Task ScheduleDeletionAsync_RemoveExpiry()
         {
@@ -3226,28 +3198,16 @@
 
             // Act
             string query = @"SELECT _2 from BlobStorage WHERE _1 > 250;";
-
-<<<<<<< HEAD
-            DataLakeQueryCsvTextConfiguration csvTextConfiguration = new DataLakeQueryCsvTextConfiguration
-            {
-                ColumnSeparator = ",",
-                FieldQuote = '"',
-=======
             DataLakeQueryCsvTextOptions csvTextConfiguration = new DataLakeQueryCsvTextOptions
             {
                 ColumnSeparator = ",",
                 QuotationCharacter = '"',
->>>>>>> 994efc63
                 EscapeCharacter = '\\',
                 RecordSeparator = "\n",
                 HasHeaders = false
             };
 
-<<<<<<< HEAD
-            DataLakeQueryJsonTextConfiguration jsonTextConfiguration = new DataLakeQueryJsonTextConfiguration
-=======
             DataLakeQueryJsonTextOptions jsonTextConfiguration = new DataLakeQueryJsonTextOptions
->>>>>>> 994efc63
             {
                 RecordSeparator = "\n"
             };
@@ -3321,11 +3281,7 @@
             Stream stream = CreateDataStream(Constants.KB);
             await file.UploadAsync(stream);
             string query = @"SELECT * from BlobStorage;";
-<<<<<<< HEAD
-            DataLakeQueryJsonTextConfiguration jsonTextConfiguration = new DataLakeQueryJsonTextConfiguration
-=======
             DataLakeQueryJsonTextOptions jsonTextConfiguration = new DataLakeQueryJsonTextOptions
->>>>>>> 994efc63
             {
                 RecordSeparator = "\n"
             };
@@ -3381,10 +3337,6 @@
                 DataLakeRequestConditions accessConditions = BuildDataLakeRequestConditions(
                     parameters: parameters,
                     lease: true);
-<<<<<<< HEAD
-=======
-
->>>>>>> 994efc63
                 DataLakeQueryOptions options = new DataLakeQueryOptions
                 {
                     Conditions = accessConditions
