﻿// Copyright (c) Microsoft Corporation. All rights reserved.
// Licensed under the MIT License.

using System;
using System.Collections.Generic;
using System.IO;
using System.Linq;
using System.Reflection.Metadata.Ecma335;
using Azure.Storage.Files.DataLake;
using Azure.Storage.Files.DataLake.Models;
using NUnit.Framework;

namespace Azure.Storage.Files.DataLake.Samples
{
    /// <summary>
    /// Basic Azure DataLake Storage samples.
    /// </summary>
    public class Sample01a_HelloWorld : SampleTest
    {
        /// <summary>
        /// Create a DataLake File using a DataLake Filesystem.
        /// </summary>
        [Test]
        public void CreateFileClient_Filesystem()
        {
            // Make StorageSharedKeyCredential to pass to the serviceClient
            string storageAccountName = StorageAccountName;
            string storageAccountKey = StorageAccountKey;
            Uri serviceUri = StorageAccountBlobUri;

            #region Snippet:SampleSnippetDataLakeServiceClient_Create
            StorageSharedKeyCredential sharedKeyCredential = new StorageSharedKeyCredential(storageAccountName, storageAccountKey);

            // Create DataLakeServiceClient using StorageSharedKeyCredentials
            DataLakeServiceClient serviceClient = new DataLakeServiceClient(serviceUri, sharedKeyCredential);
            #endregion Snippet:SampleSnippetDataLakeServiceClient_Create

            #region Snippet:SampleSnippetDataLakeFileClient_Create
            // Create a DataLake Filesystem
            DataLakeFileSystemClient filesystem = serviceClient.GetFileSystemClient(Randomize("sample-filesystem"));
            filesystem.Create();

            // Create a DataLake file using a DataLake Filesystem
            DataLakeFileClient file = filesystem.GetFileClient(Randomize("sample-file"));
            file.Create();
            #endregion Snippet:SampleSnippetDataLakeFileClient_Create

            // Verify we created one file
            Assert.AreEqual(1, filesystem.GetPaths().Count());

            // Cleanup
            filesystem.Delete();
        }

        /// <summary>
        /// Create a DataLake File using a DataLake Directory.
        /// </summary>
        [Test]
        public void CreateFileClient_Directory()
        {
            // Make StorageSharedKeyCredential to pass to the serviceClient
            string storageAccountName = StorageAccountName;
            string storageAccountKey = StorageAccountKey;
            Uri serviceUri = StorageAccountBlobUri;

            #region Snippet:SampleSnippetDataLakeFileSystemClient_Create
            StorageSharedKeyCredential sharedKeyCredential = new StorageSharedKeyCredential(storageAccountName, storageAccountKey);

            // Create DataLakeServiceClient using StorageSharedKeyCredentials
            DataLakeServiceClient serviceClient = new DataLakeServiceClient(serviceUri, sharedKeyCredential);

            // Create a DataLake Filesystem
            DataLakeFileSystemClient filesystem = serviceClient.GetFileSystemClient(Randomize("sample-filesystem"));
            filesystem.Create();
            #endregion Snippet:SampleSnippetDataLakeFileSystemClient_Create
            #region Snippet:SampleSnippetDataLakeFileClient_Create_Directory
            // Create a DataLake Directory
            DataLakeDirectoryClient directory = filesystem.CreateDirectory(Randomize("sample-directory"));
            directory.Create();

            // Create a DataLake File using a DataLake Directory
            DataLakeFileClient file = directory.GetFileClient(Randomize("sample-file"));
            file.Create();
            #endregion Snippet:SampleSnippetDataLakeFileClient_Create_Directory

            // Verify we created one file
            Assert.AreEqual(1, filesystem.GetPaths().Count());

            // Cleanup
            filesystem.Delete();
        }

        /// <summary>
        /// Create a DataLake Directory.
        /// </summary>
        [Test]
        public void CreateDirectoryClient()
        {
            // Make StorageSharedKeyCredential to pass to the serviceClient
            string storageAccountName = StorageAccountName;
            string storageAccountKey = StorageAccountKey;
            Uri serviceUri = StorageAccountBlobUri;

            #region Snippet:SampleSnippetDataLakeDirectoryClient_Create
            StorageSharedKeyCredential sharedKeyCredential = new StorageSharedKeyCredential(storageAccountName, storageAccountKey);

            // Create DataLakeServiceClient using StorageSharedKeyCredentials
            DataLakeServiceClient serviceClient = new DataLakeServiceClient(serviceUri, sharedKeyCredential);

            // Get a reference to a filesystem named "sample-filesystem-append" and then create it
            DataLakeFileSystemClient filesystem = serviceClient.GetFileSystemClient(Randomize("sample-filesystem-append"));
            filesystem.Create();

            // Create
            DataLakeDirectoryClient directory = filesystem.GetDirectoryClient(Randomize("sample-file"));
            directory.Create();
            #endregion Snippet:SampleSnippetDataLakeDirectoryClient_Create

            // Verify we created one directory
            Assert.AreEqual(1, filesystem.GetPaths().Count());

            // Cleanup
            filesystem.Delete();
        }

        /// <summary>
        /// Upload a file to a DataLake File.
        /// </summary>
        [Test]
        public void Append_Simple()
        {
            // Create Sample File to read content from
            string sampleFilePath = CreateTempFile(SampleFileContent);

            // Make StorageSharedKeyCredential to pass to the serviceClient
            string storageAccountName = StorageAccountName;
            string storageAccountKey = StorageAccountKey;
            Uri serviceUri = StorageAccountBlobUri;

            StorageSharedKeyCredential sharedKeyCredential = new StorageSharedKeyCredential(storageAccountName, storageAccountKey);

            // Create DataLakeServiceClient using StorageSharedKeyCredentials
            DataLakeServiceClient serviceClient = new DataLakeServiceClient(serviceUri, sharedKeyCredential);

            // Get a reference to a filesystem named "sample-filesystem-append" and then create it
            DataLakeFileSystemClient filesystem = serviceClient.GetFileSystemClient(Randomize("sample-filesystem-append"));
            filesystem.Create();
            try
            {
                #region Snippet:SampleSnippetDataLakeFileClient_Append
                // Create a file
                DataLakeFileClient file = filesystem.GetFileClient(Randomize("sample-file"));
                file.Create();

                // Append data to the DataLake File
                file.Append(File.OpenRead(sampleFilePath), 0);
                file.Flush(SampleFileContent.Length);
                #endregion Snippet:SampleSnippetDataLakeFileClient_Append

                // Verify the contents of the file
                PathProperties properties = file.GetProperties();
                Assert.AreEqual(SampleFileContent.Length, properties.ContentLength);
            }
            finally
            {
                // Clean up after the test when we're finished
                filesystem.Delete();
            }
        }

        /// <summary>
        /// Upload file by created a file, and then appending each part to a DataLake File.
        /// </summary>
        [Test]
        public void Append()
        {
            // Create three temporary Lorem Ipsum files on disk that we can upload
            int contentLength = 10;
            string sampleFileContentPart1 = CreateTempFile(SampleFileContent.Substring(0, contentLength));
            string sampleFileContentPart2 = CreateTempFile(SampleFileContent.Substring(contentLength, contentLength));
            string sampleFileContentPart3 = CreateTempFile(SampleFileContent.Substring(contentLength * 2, contentLength));

            // Make StorageSharedKeyCredential to pass to the serviceClient
            string storageAccountName = StorageAccountName;
            string storageAccountKey = StorageAccountKey;
            Uri serviceUri = StorageAccountBlobUri;

            StorageSharedKeyCredential sharedKeyCredential = new StorageSharedKeyCredential(storageAccountName, storageAccountKey);

            // Create DataLakeServiceClient using StorageSharedKeyCredentials
            DataLakeServiceClient serviceClient = new DataLakeServiceClient(serviceUri, sharedKeyCredential);

            // Get a reference to a filesystem named "sample-filesystem-append" and then create it
            DataLakeFileSystemClient filesystem = serviceClient.GetFileSystemClient(Randomize("sample-filesystem-append"));
            filesystem.Create();
            try
            {
                // Get a reference to a file named "sample-file" in a filesystem
                DataLakeFileClient file = filesystem.GetFileClient(Randomize("sample-file"));

                // Create the file
                file.Create();

                // Verify we created one file
                Assert.AreEqual(1, filesystem.GetPaths().Count());

                // Append data to an existing DataLake File.  Append is currently limited to 100MB per call.
                // To upload a large file all at once, consider using Upload() instead.
                file.Append(File.OpenRead(sampleFileContentPart1), 0);
                file.Append(File.OpenRead(sampleFileContentPart2), contentLength);
                file.Append(File.OpenRead(sampleFileContentPart3), contentLength * 2);
                file.Flush(contentLength * 3);

                // Verify the contents of the file
                PathProperties properties = file.GetProperties();
                Assert.AreEqual(contentLength * 3, properties.ContentLength);
            }
            finally
            {
                // Clean up after the test when we're finished
                filesystem.Delete();
            }
        }

        /// <summary>
        /// Upload file by appending each part to a DataLake File.
        /// </summary>
        [Test]
        public void Upload()
        {
            // Create three temporary Lorem Ipsum files on disk that we can upload
            int contentLength = 10;
            string sampleFileContent = CreateTempFile(SampleFileContent.Substring(0, contentLength));

            // Make StorageSharedKeyCredential to pass to the serviceClient
            string storageAccountName = StorageAccountName;
            string storageAccountKey = StorageAccountKey;
            Uri serviceUri = StorageAccountBlobUri;

            StorageSharedKeyCredential sharedKeyCredential = new StorageSharedKeyCredential(storageAccountName, storageAccountKey);

            // Create DataLakeServiceClient using StorageSharedKeyCredentials
            DataLakeServiceClient serviceClient = new DataLakeServiceClient(serviceUri, sharedKeyCredential);

            // Get a reference to a filesystem named "sample-filesystem-append" and then create it
            DataLakeFileSystemClient filesystem = serviceClient.GetFileSystemClient(Randomize("sample-filesystem-append"));
            filesystem.Create();
            try
            {
                // Get a reference to a file named "sample-file" in a filesystem
                DataLakeFileClient file = filesystem.GetFileClient(Randomize("sample-file"));

                // Create the file
                file.Create();

                // Verify we created one file
                Assert.AreEqual(1, filesystem.GetPaths().Count());

                // Upload content to the file.  When using the Upload API, you don't need to create the file first.
                // If the file already exists, it will be overwritten.
                // For larger files, Upload() will upload the file in multiple sequential requests.
                file.Upload(File.OpenRead(sampleFileContent));

                // Verify the contents of the file
                PathProperties properties = file.GetProperties();
                Assert.AreEqual(contentLength, properties.ContentLength);
            }
            finally
            {
                // Clean up after the test when we're finished
                filesystem.Delete();
            }
        }

        /// <summary>
        /// Download a DataLake File to a file.
        /// </summary>
        [Test]
        public void Read()
        {
            // Create a temporary Lorem Ipsum file on disk that we can upload
            string originalPath = CreateTempFile(SampleFileContent);

            // Get a temporary path on disk where we can download the file
            string downloadPath = CreateTempPath();

            // Make StorageSharedKeyCredential to pass to the serviceClient
            string storageAccountName = StorageAccountName;
            string storageAccountKey = StorageAccountKey;
            Uri serviceUri = StorageAccountBlobUri;
            StorageSharedKeyCredential sharedKeyCredential = new StorageSharedKeyCredential(storageAccountName, storageAccountKey);

            // Create DataLakeServiceClient using StorageSharedKeyCredentials
            DataLakeServiceClient serviceClient = new DataLakeServiceClient(serviceUri, sharedKeyCredential);

            // Get a reference to a filesystem named "sample-filesystem-read" and then create it
            DataLakeFileSystemClient filesystem = serviceClient.GetFileSystemClient(Randomize("sample-filesystem-read"));
            filesystem.Create();
            try
            {
                // Get a reference to a file named "sample-file" in a filesystem
                DataLakeFileClient file = filesystem.GetFileClient(Randomize("sample-file"));

                // First upload something the DataLake file so we have something to download
                file.Upload(File.OpenRead(originalPath));

                // Download the DataLake file's contents and save it to a file
                // The ReadAsync() API downloads a file in a single requests.
                // For large files, it may be faster to call ReadTo()
                #region Snippet:SampleSnippetDataLakeFileClient_Read
                Response<FileDownloadInfo> fileContents = file.Read();
                #endregion Snippet:SampleSnippetDataLakeFileClient_Read
                using (FileStream stream = File.OpenWrite(downloadPath))
                {
                    fileContents.Value.Content.CopyTo(stream);
                }

                // Verify the contents
                Assert.AreEqual(SampleFileContent, File.ReadAllText(downloadPath));
            }
            finally
            {
                // Clean up after the test when we're finished
                filesystem.Delete();
            }
        }

        /// <summary>
        /// Download a DataLake File to a file.
        /// </summary>
        [Test]
        public void ReadTo()
        {
            // Create a temporary Lorem Ipsum file on disk that we can upload
            string originalPath = CreateTempFile(SampleFileContent);

            // Get a temporary path on disk where we can download the file
            string downloadPath = CreateTempPath();

            // Make StorageSharedKeyCredential to pass to the serviceClient
            string storageAccountName = StorageAccountName;
            string storageAccountKey = StorageAccountKey;
            Uri serviceUri = StorageAccountBlobUri;
            StorageSharedKeyCredential sharedKeyCredential = new StorageSharedKeyCredential(storageAccountName, storageAccountKey);

            // Create DataLakeServiceClient using StorageSharedKeyCredentials
            DataLakeServiceClient serviceClient = new DataLakeServiceClient(serviceUri, sharedKeyCredential);

            // Get a reference to a filesystem named "sample-filesystem-read" and then create it
            DataLakeFileSystemClient filesystem = serviceClient.GetFileSystemClient(Randomize("sample-filesystem-read"));
            filesystem.Create();
            try
            {
                // Get a reference to a file named "sample-file" in a filesystem
                DataLakeFileClient file = filesystem.GetFileClient(Randomize("sample-file"));

                // First upload something the DataLake file so we have something to download
                file.Upload(File.OpenRead(originalPath));

                // Download the DataLake file's directly to a file.
                // For larger files, ReadTo() will download the file in multiple sequential requests.
                #region Snippet:SampleSnippetDataLakeFileClient_ReadTo
                file.ReadTo(downloadPath);
                #endregion Snippet:SampleSnippetDataLakeFileClient_ReadTo

                // Verify the contents
                Assert.AreEqual(SampleFileContent, File.ReadAllText(downloadPath));
            }
            finally
            {
                // Clean up after the test when we're finished
                filesystem.Delete();
            }
        }

        /// <summary>
        /// List all the DataLake directories in a filesystem.
        /// </summary>
        [Test]
        public void List()
        {
            // Make StorageSharedKeyCredential to pass to the serviceClient
            string storageAccountName = StorageAccountName;
            string storageAccountKey = StorageAccountKey;
            Uri serviceUri = StorageAccountBlobUri;
            StorageSharedKeyCredential sharedKeyCredential = new StorageSharedKeyCredential(storageAccountName, storageAccountKey);

            // Create DataLakeServiceClient using StorageSharedKeyCredentials
            DataLakeServiceClient serviceClient = new DataLakeServiceClient(serviceUri, sharedKeyCredential);

            // Get a reference to a filesystem named "sample-filesystem-list" and then create it
            DataLakeFileSystemClient filesystem = serviceClient.GetFileSystemClient(Randomize("sample-filesystem-list"));
            filesystem.Create();
            try
            {
                // Upload a couple of directories so we have something to list
                filesystem.CreateDirectory("sample-directory1");
                filesystem.CreateDirectory("sample-directory2");
                filesystem.CreateDirectory("sample-directory3");

                // List all the directories
                List<string> names = new List<string>();
                #region Snippet:SampleSnippetDataLakeFileClient_List
                foreach (PathItem pathItem in filesystem.GetPaths())
                {
                    names.Add(pathItem.Name);
                }
                #endregion Snippet:SampleSnippetDataLakeFileClient_List
                Assert.AreEqual(3, names.Count);
                Assert.Contains("sample-directory1", names);
                Assert.Contains("sample-directory2", names);
                Assert.Contains("sample-directory3", names);
            }
            finally
            {
                // Clean up after the test when we're finished
                filesystem.Delete();
            }
        }

        /// <summary>
        /// Traverse the DataLake Files and DataLake Directories in a DataLake filesystem.
        /// </summary>
        [Test]
        public void Traverse()
        {
            // Create a temporary Lorem Ipsum file on disk that we can upload
            string originalPath = CreateTempFile(SampleFileContent);

            // Make StorageSharedKeyCredential to pass to the serviceClient
            string storageAccountName = StorageAccountName;
            string storageAccountKey = StorageAccountKey;
            Uri serviceUri = StorageAccountBlobUri;
            StorageSharedKeyCredential sharedKeyCredential = new StorageSharedKeyCredential(storageAccountName, storageAccountKey);

            // Create DataLakeServiceClient using StorageSharedKeyCredentials
            DataLakeServiceClient serviceClient = new DataLakeServiceClient(serviceUri, sharedKeyCredential);

            // Get a reference to a filesystem named "sample-filesystem-traverse" and then create it
            DataLakeFileSystemClient filesystem = serviceClient.GetFileSystemClient(Randomize("sample-filesystem-traverse"));

            filesystem.Create();
            try
            {
                // Create a bunch of directories and files within the directories
                DataLakeDirectoryClient first = filesystem.CreateDirectory("first");
                first.CreateSubDirectory("a");
                first.CreateSubDirectory("b");
                DataLakeDirectoryClient second = filesystem.CreateDirectory("second");
                second.CreateSubDirectory("c");
                second.CreateSubDirectory("d");
                filesystem.CreateDirectory("third");
                DataLakeDirectoryClient fourth = filesystem.CreateDirectory("fourth");
                DataLakeDirectoryClient deepest = fourth.CreateSubDirectory("e");

                // Upload a DataLake file named "file"
                DataLakeFileClient file = deepest.GetFileClient("file");
                file.Create();
                using (FileStream stream = File.OpenRead(originalPath))
                {
                    file.Append(stream, 0);
                }

                // Keep track of all the names we encounter
                List<string> names = new List<string>();
                foreach (PathItem pathItem in filesystem.GetPaths(recursive: true))
                {
                    names.Add(pathItem.Name);
                }

                // Verify we've seen everything
                Assert.AreEqual(10, names.Count);
                Assert.Contains("first", names);
                Assert.Contains("second", names);
                Assert.Contains("third", names);
                Assert.Contains("fourth", names);
                Assert.Contains("first/a", names);
                Assert.Contains("first/b", names);
                Assert.Contains("second/c", names);
                Assert.Contains("second/d", names);
                Assert.Contains("fourth/e", names);
                Assert.Contains("fourth/e/file", names);
            }
            finally
            {
                // Clean up after the test when we're finished
                filesystem.Delete();
            }
        }

        /// <summary>
        /// Trigger a recoverable error.
        /// </summary>
        [Test]
        public void Errors()
        {
            // Make StorageSharedKeyCredential to pass to the serviceClient
            string storageAccountName = StorageAccountName;
            string storageAccountKey = StorageAccountKey;
            Uri serviceUri = StorageAccountBlobUri;
            StorageSharedKeyCredential sharedKeyCredential = new StorageSharedKeyCredential(storageAccountName, storageAccountKey);

            // Create DataLakeServiceClient using StorageSharedKeyCredentials
            DataLakeServiceClient serviceClient = new DataLakeServiceClient(serviceUri, sharedKeyCredential);

            // Get a reference to a filesystem named "sample-filesystem-errors" and then create it
            DataLakeFileSystemClient filesystem = serviceClient.GetFileSystemClient(Randomize("sample-filesystem-errors"));
            filesystem.Create();
            try
            {
                // Try to create the filesystem again
                filesystem.Create();
            }
            catch (RequestFailedException ex)
                when (ex.ErrorCode == "ContainerAlreadyExists")
            {
                // Ignore any errors if the filesystem already exists
            }
            catch (RequestFailedException ex)
            {
                Assert.Fail($"Unexpected error: {ex}");
            }

            // Clean up after the test when we're finished
            filesystem.Delete();
        }


        /// <summary>
        /// Set permissions in the access control list and gets access control list on a DataLake File
        /// </summary>
        [Test]
        public void SetPermissions()
        {
            // Make StorageSharedKeyCredential to pass to the serviceClient
            string storageAccountName = NamespaceStorageAccountName;
            string storageAccountKey = NamespaceStorageAccountKey;
            Uri serviceUri = NamespaceBlobUri;
            StorageSharedKeyCredential sharedKeyCredential = new StorageSharedKeyCredential(storageAccountName, storageAccountKey);

            // Create DataLakeServiceClient using StorageSharedKeyCredentials
            DataLakeServiceClient serviceClient = new DataLakeServiceClient(serviceUri, sharedKeyCredential);

            // Get a reference to a filesystem named "sample-filesystem-acl" and then create it
            DataLakeFileSystemClient filesystem = serviceClient.GetFileSystemClient(Randomize("sample-filesystem-per"));
            filesystem.Create();
            try
            {
                #region Snippet:SampleSnippetDataLakeFileClient_SetPermissions
                // Create a DataLake file so we can set the Access Controls on the files
                DataLakeFileClient fileClient = filesystem.GetFileClient(Randomize("sample-file"));
                fileClient.Create();

                // Set the Permissions of the file
                PathPermissions pathPermissions = PathPermissions.ParseSymbolicPermissions("rwxrwxrwx");
                fileClient.SetPermissions(permissions: pathPermissions);
                #endregion Snippet:SampleSnippetDataLakeFileClient_SetPermissions

                // Get Access Control List
                PathAccessControl accessControlResponse = fileClient.GetAccessControl();

                // Check Access Control permissions
                Assert.AreEqual(pathPermissions.ToSymbolicPermissions(), accessControlResponse.Permissions.ToSymbolicPermissions());
                Assert.AreEqual(pathPermissions.ToOctalPermissions(), accessControlResponse.Permissions.ToOctalPermissions());
            }
            finally
            {
                // Clean up after the test when we're finished
                filesystem.Delete();
            }
        }

        /// <summary>
        /// Set and gets access control list on a DataLake File
        /// </summary>
        [Test]
        public void SetGetAcls()
        {
            // Make StorageSharedKeyCredential to pass to the serviceClient
            string storageAccountName = NamespaceStorageAccountName;
            string storageAccountKey = NamespaceStorageAccountKey;
            Uri serviceUri = NamespaceBlobUri;
            StorageSharedKeyCredential sharedKeyCredential = new StorageSharedKeyCredential(storageAccountName, storageAccountKey);

            // Create DataLakeServiceClient using StorageSharedKeyCredentials
            DataLakeServiceClient serviceClient = new DataLakeServiceClient(serviceUri, sharedKeyCredential);

            // Get a reference to a filesystem named "sample-filesystem-acl" and then create it
            DataLakeFileSystemClient filesystem = serviceClient.GetFileSystemClient(Randomize("sample-filesystem-acl"));
            filesystem.Create();
            try
            {
                #region Snippet:SampleSnippetDataLakeFileClient_SetAcls
                // Create a DataLake file so we can set the Access Controls on the files
                DataLakeFileClient fileClient = filesystem.GetFileClient(Randomize("sample-file"));
                fileClient.Create();

                // Set Access Control List
                IList<PathAccessControlItem> accessControlList
                    = PathAccessControlExtensions.ParseAccessControlList("user::rwx,group::r--,mask::rwx,other::---");
                fileClient.SetAccessControlList(accessControlList);
                #endregion Snippet:SampleSnippetDataLakeFileClient_SetAcls
                #region Snippet:SampleSnippetDataLakeFileClient_GetAcls
                // Get Access Control List
                PathAccessControl accessControlResponse = fileClient.GetAccessControl();
                #endregion Snippet:SampleSnippetDataLakeFileClient_GetAcls

                // Check Access Control permissions
                Assert.AreEqual(
                    PathAccessControlExtensions.ToAccessControlListString(accessControlList),
                    PathAccessControlExtensions.ToAccessControlListString(accessControlResponse.AccessControlList.ToList()));
            }
            finally
            {
                // Clean up after the test when we're finished
                filesystem.Delete();
            }
        }

        /// <summary>
        /// Set and modify access control list recursively on a DataLake directory structure
        /// </summary>
        [Test]
        public void SetModifyRemoveAclsRecursively()
        {
            // Make StorageSharedKeyCredential to pass to the serviceClient
            string storageAccountName = NamespaceStorageAccountName;
            string storageAccountKey = NamespaceStorageAccountKey;
            Uri serviceUri = NamespaceBlobUri;
            StorageSharedKeyCredential sharedKeyCredential = new StorageSharedKeyCredential(storageAccountName, storageAccountKey);

            // Create DataLakeServiceClient using StorageSharedKeyCredentials
            DataLakeServiceClient serviceClient = new DataLakeServiceClient(serviceUri, sharedKeyCredential);

            // Get a reference to a filesystem named "sample-filesystem-acl" and then create it
            DataLakeFileSystemClient filesystem = serviceClient.GetFileSystemClient(Randomize("sample-filesystem-acl"));
            filesystem.Create();
            try
            {
                #region Snippet:SampleSnippetDataLakeFileClient_SetAclsRecursively
                // Create a DataLake directory structure with files so we can set the Access Controls recursively on whole tree.
                DataLakeDirectoryClient rootDirectoryClient = filesystem.GetDirectoryClient(Randomize("sample-root"));
                rootDirectoryClient.Create();
                DataLakeFileClient rootFileClient = rootDirectoryClient.GetFileClient(Randomize("sample-file"));
                rootFileClient.Create();
                DataLakeDirectoryClient subDirectoryClient = rootDirectoryClient.GetSubDirectoryClient(Randomize("sample-subdirectory"));
                subDirectoryClient.Create();
                DataLakeFileClient fileClient = subDirectoryClient.GetFileClient(Randomize("sample-file"));
                fileClient.Create();

                // Create progress handler to observe operation and collect paths that failed to change Access Controls.
<<<<<<< HEAD
                // Customer is expected to provide own implementation.
                IProgress<Response<AccessControlRecursiveChanges>> progress = null;
=======
                IProgress<Response<AccessControlChanges>> progress = new Progress<Response<AccessControlChanges>>(
                    response =>
                    {
                        foreach (var failure in response.Value.BatchFailures)
                        {
                            Console.WriteLine($"Failed to change Access Controlls at {failure.Name}");
                        }
                    });
>>>>>>> 9ee5abe2

                // Set Access Control List Recursively
                IList<PathAccessControlItem> accessControlList
                    = PathAccessControlExtensions.ParseAccessControlList("user::rwx,user:ec3595d6-2c17-4696-8caa-7e139758d24a:rw-,group::rw-,mask::rwx,other::---");
                rootDirectoryClient.SetAccessControlRecursive(accessControlList, progress);
                #endregion Snippet:SampleSnippetDataLakeFileClient_SetAclsRecursively
                #region Snippet:SampleSnippetDataLakeFileClient_ModifyAclsRecursively
                // Modify Access Control List Recursively
                IList<PathAccessControlItem> deltaAccessControlList
                    = PathAccessControlExtensions.ParseAccessControlList("user::r--,other::-w-");
                subDirectoryClient.UpdateAccessControlRecursive(deltaAccessControlList, progress);
                #endregion Snippet:SampleSnippetDataLakeFileClient_ModifyAclsRecursively
                #region Snippet:SampleSnippetDataLakeFileClient_RemoveAclsRecursively
                // Remove Access Control List Recursively
                IList<RemovePathAccessControlItem> removeAccessControlList
                    = RemovePathAccessControlItem.ParseAccessControlList("user:ec3595d6-2c17-4696-8caa-7e139758d24a");
                subDirectoryClient.RemoveAccessControlRecursive(removeAccessControlList, progress);
                #endregion Snippet:SampleSnippetDataLakeFileClient_RemoveAclsRecursively

                PathAccessControl rootFileAccessControlResponse = rootFileClient.GetAccessControl();
                PathAccessControl fileAccessControlResponse = fileClient.GetAccessControl();
                IList<PathAccessControlItem> expectedFileAccessControlList
                    = PathAccessControlExtensions.ParseAccessControlList("user::r--,group::rw-,mask::rw-,other::-w-");

                // Check Access Control permissions
                Assert.AreEqual(
                    PathAccessControlExtensions.ToAccessControlListString(accessControlList),
                    PathAccessControlExtensions.ToAccessControlListString(rootFileAccessControlResponse.AccessControlList.ToList()));
                Assert.AreEqual(
                    PathAccessControlExtensions.ToAccessControlListString(expectedFileAccessControlList),
                    PathAccessControlExtensions.ToAccessControlListString(fileAccessControlResponse.AccessControlList.ToList()));
            }
            finally
            {
                // Clean up after the test when we're finished
                filesystem.Delete();
            }
        }

        /// <summary>
        /// Rename a DataLake file and a DataLake directory in a DataLake Filesystem.
        /// </summary>
        [Test]
        public void Rename()
        {
            // Make StorageSharedKeyCredential to pass to the serviceClient
            string storageAccountName = StorageAccountName;
            string storageAccountKey = StorageAccountKey;
            Uri serviceUri = StorageAccountBlobUri;
            StorageSharedKeyCredential sharedKeyCredential = new StorageSharedKeyCredential(storageAccountName, storageAccountKey);

            // Create DataLakeServiceClient using StorageSharedKeyCredentials
            DataLakeServiceClient serviceClient = new DataLakeServiceClient(serviceUri, sharedKeyCredential);

            // Get a reference to a filesystem named "sample-filesystem-rename" and then create it
            DataLakeFileSystemClient filesystem = serviceClient.GetFileSystemClient(Randomize("sample-filesystem-rename"));
            filesystem.Create();
            try
            {
                // Create a DataLake Directory to rename it later
                DataLakeDirectoryClient directoryClient = filesystem.GetDirectoryClient(Randomize("sample-directory"));
                directoryClient.Create();

                // Rename directory with new path/name and verify by making a service call (e.g. GetProperties)
                #region Snippet:SampleSnippetDataLakeFileClient_RenameDirectory
                DataLakeDirectoryClient renamedDirectoryClient = directoryClient.Rename("sample-directory2");
                #endregion Snippet:SampleSnippetDataLakeFileClient_RenameDirectory
                PathProperties directoryPathProperties = renamedDirectoryClient.GetProperties();

                // Delete the sample directory using the new path/name
                filesystem.DeleteDirectory("sample-directory2");

                // Create a DataLake file.
                DataLakeFileClient fileClient = filesystem.GetFileClient(Randomize("sample-file"));
                fileClient.Create();

                // Rename file with new path/name and verify by making a service call (e.g. GetProperties)
                #region Snippet:SampleSnippetDataLakeFileClient_RenameFile
                DataLakeFileClient renamedFileClient = fileClient.Rename("sample-file2");
                #endregion Snippet:SampleSnippetDataLakeFileClient_RenameFile
                PathProperties filePathProperties = renamedFileClient.GetProperties();

                // Delete the sample directory using the new path/name
                filesystem.DeleteFile("sample-file2");
            }
            finally
            {
                // Clean up after the test when we're finished
                filesystem.Delete();
            }
        }

        /// <summary>
        /// Get Properties on a DataLake File and a Directory
        /// </summary>
        [Test]
        public void GetProperties()
        {
            // Make StorageSharedKeyCredential to pass to the serviceClient
            string storageAccountName = StorageAccountName;
            string storageAccountKey = StorageAccountKey;
            Uri serviceUri = StorageAccountBlobUri;
            StorageSharedKeyCredential sharedKeyCredential = new StorageSharedKeyCredential(storageAccountName, storageAccountKey);

            // Create DataLakeServiceClient using StorageSharedKeyCredentials
            DataLakeServiceClient serviceClient = new DataLakeServiceClient(serviceUri, sharedKeyCredential);

            // Get a reference to a filesystem named "sample-filesystem-rename" and then create it
            DataLakeFileSystemClient filesystem = serviceClient.GetFileSystemClient(Randomize("sample-filesystem"));
            filesystem.Create();
            try
            {
                // Create a DataLake Directory to rename it later
                DataLakeDirectoryClient directoryClient = filesystem.GetDirectoryClient(Randomize("sample-directory"));
                directoryClient.Create();

                #region Snippet:SampleSnippetDataLakeDirectoryClient_GetProperties
                // Get Properties on a Directory
                PathProperties directoryPathProperties = directoryClient.GetProperties();
                #endregion Snippet:SampleSnippetDataLakeDirectoryClient_GetProperties

                // Create a DataLake file
                DataLakeFileClient fileClient = filesystem.GetFileClient(Randomize("sample-file"));
                fileClient.Create();

                #region Snippet:SampleSnippetDataLakeFileClient_GetProperties
                // Get Properties on a File
                PathProperties filePathProperties = fileClient.GetProperties();
                #endregion Snippet:SampleSnippetDataLakeFileClient_GetProperties
            }
            finally
            {
                // Clean up after the test when we're finished
                filesystem.Delete();
            }
        }
    }
}<|MERGE_RESOLUTION|>--- conflicted
+++ resolved
@@ -649,10 +649,6 @@
                 fileClient.Create();
 
                 // Create progress handler to observe operation and collect paths that failed to change Access Controls.
-<<<<<<< HEAD
-                // Customer is expected to provide own implementation.
-                IProgress<Response<AccessControlRecursiveChanges>> progress = null;
-=======
                 IProgress<Response<AccessControlChanges>> progress = new Progress<Response<AccessControlChanges>>(
                     response =>
                     {
@@ -661,7 +657,6 @@
                             Console.WriteLine($"Failed to change Access Controlls at {failure.Name}");
                         }
                     });
->>>>>>> 9ee5abe2
 
                 // Set Access Control List Recursively
                 IList<PathAccessControlItem> accessControlList
