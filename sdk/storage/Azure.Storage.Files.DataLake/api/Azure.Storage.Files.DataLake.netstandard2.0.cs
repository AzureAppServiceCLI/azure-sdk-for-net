namespace Azure.Storage.Files.DataLake
{
    public partial class DataLakeClientOptions : Azure.Core.ClientOptions
    {
        public DataLakeClientOptions(Azure.Storage.Files.DataLake.DataLakeClientOptions.ServiceVersion version = Azure.Storage.Files.DataLake.DataLakeClientOptions.ServiceVersion.V2019_12_12) { }
        public System.Uri GeoRedundantSecondaryUri { get { throw null; } set { } }
        public Azure.Storage.Files.DataLake.DataLakeClientOptions.ServiceVersion Version { get { throw null; } }
        public enum ServiceVersion
        {
            V2019_02_02 = 1,
            V2019_07_07 = 2,
            V2019_12_12 = 3,
        }
    }
    public partial class DataLakeDirectoryClient : Azure.Storage.Files.DataLake.DataLakePathClient
    {
        protected DataLakeDirectoryClient() { }
        public DataLakeDirectoryClient(System.Uri directoryUri) { }
        public DataLakeDirectoryClient(System.Uri directoryUri, Azure.Core.TokenCredential credential) { }
        public DataLakeDirectoryClient(System.Uri directoryUri, Azure.Core.TokenCredential credential, Azure.Storage.Files.DataLake.DataLakeClientOptions options) { }
        public DataLakeDirectoryClient(System.Uri directoryUri, Azure.Storage.Files.DataLake.DataLakeClientOptions options) { }
        public DataLakeDirectoryClient(System.Uri directoryUri, Azure.Storage.StorageSharedKeyCredential credential) { }
        public DataLakeDirectoryClient(System.Uri directoryUri, Azure.Storage.StorageSharedKeyCredential credential, Azure.Storage.Files.DataLake.DataLakeClientOptions options) { }
        public virtual Azure.Response<Azure.Storage.Files.DataLake.Models.PathInfo> Create(Azure.Storage.Files.DataLake.Models.PathHttpHeaders httpHeaders = null, System.Collections.Generic.IDictionary<string, string> metadata = null, string permissions = null, string umask = null, Azure.Storage.Files.DataLake.Models.DataLakeRequestConditions conditions = null, System.Threading.CancellationToken cancellationToken = default(System.Threading.CancellationToken)) { throw null; }
        public virtual System.Threading.Tasks.Task<Azure.Response<Azure.Storage.Files.DataLake.Models.PathInfo>> CreateAsync(Azure.Storage.Files.DataLake.Models.PathHttpHeaders httpHeaders = null, System.Collections.Generic.IDictionary<string, string> metadata = null, string permissions = null, string umask = null, Azure.Storage.Files.DataLake.Models.DataLakeRequestConditions conditions = null, System.Threading.CancellationToken cancellationToken = default(System.Threading.CancellationToken)) { throw null; }
        public virtual Azure.Response<Azure.Storage.Files.DataLake.DataLakeFileClient> CreateFile(string fileName, Azure.Storage.Files.DataLake.Models.PathHttpHeaders httpHeaders = null, System.Collections.Generic.IDictionary<string, string> metadata = null, string permissions = null, string umask = null, Azure.Storage.Files.DataLake.Models.DataLakeRequestConditions conditions = null, System.Threading.CancellationToken cancellationToken = default(System.Threading.CancellationToken)) { throw null; }
        public virtual System.Threading.Tasks.Task<Azure.Response<Azure.Storage.Files.DataLake.DataLakeFileClient>> CreateFileAsync(string fileName, Azure.Storage.Files.DataLake.Models.PathHttpHeaders httpHeaders = null, System.Collections.Generic.IDictionary<string, string> metadata = null, string permissions = null, string umask = null, Azure.Storage.Files.DataLake.Models.DataLakeRequestConditions conditions = null, System.Threading.CancellationToken cancellationToken = default(System.Threading.CancellationToken)) { throw null; }
        public virtual Azure.Response<Azure.Storage.Files.DataLake.Models.PathInfo> CreateIfNotExists(Azure.Storage.Files.DataLake.Models.PathHttpHeaders httpHeaders = null, System.Collections.Generic.IDictionary<string, string> metadata = null, string permissions = null, string umask = null, System.Threading.CancellationToken cancellationToken = default(System.Threading.CancellationToken)) { throw null; }
        public virtual System.Threading.Tasks.Task<Azure.Response<Azure.Storage.Files.DataLake.Models.PathInfo>> CreateIfNotExistsAsync(Azure.Storage.Files.DataLake.Models.PathHttpHeaders httpHeaders = null, System.Collections.Generic.IDictionary<string, string> metadata = null, string permissions = null, string umask = null, System.Threading.CancellationToken cancellationToken = default(System.Threading.CancellationToken)) { throw null; }
        public virtual Azure.Response<Azure.Storage.Files.DataLake.DataLakeDirectoryClient> CreateSubDirectory(string path, Azure.Storage.Files.DataLake.Models.PathHttpHeaders httpHeaders = null, System.Collections.Generic.IDictionary<string, string> metadata = null, string permissions = null, string umask = null, Azure.Storage.Files.DataLake.Models.DataLakeRequestConditions conditions = null, System.Threading.CancellationToken cancellationToken = default(System.Threading.CancellationToken)) { throw null; }
        public virtual System.Threading.Tasks.Task<Azure.Response<Azure.Storage.Files.DataLake.DataLakeDirectoryClient>> CreateSubDirectoryAsync(string path, Azure.Storage.Files.DataLake.Models.PathHttpHeaders httpHeaders = null, System.Collections.Generic.IDictionary<string, string> metadata = null, string permissions = null, string umask = null, Azure.Storage.Files.DataLake.Models.DataLakeRequestConditions conditions = null, System.Threading.CancellationToken cancellationToken = default(System.Threading.CancellationToken)) { throw null; }
        public virtual Azure.Response Delete(Azure.Storage.Files.DataLake.Models.DataLakeRequestConditions conditions = null, System.Threading.CancellationToken cancellationToken = default(System.Threading.CancellationToken)) { throw null; }
        public virtual System.Threading.Tasks.Task<Azure.Response> DeleteAsync(Azure.Storage.Files.DataLake.Models.DataLakeRequestConditions conditions = null, System.Threading.CancellationToken cancellationToken = default(System.Threading.CancellationToken)) { throw null; }
        public virtual Azure.Response DeleteFile(string fileName, Azure.Storage.Files.DataLake.Models.DataLakeRequestConditions conditions = null, System.Threading.CancellationToken cancellationToken = default(System.Threading.CancellationToken)) { throw null; }
        public virtual System.Threading.Tasks.Task<Azure.Response> DeleteFileAsync(string fileName, Azure.Storage.Files.DataLake.Models.DataLakeRequestConditions conditions = null, System.Threading.CancellationToken cancellationToken = default(System.Threading.CancellationToken)) { throw null; }
        public virtual Azure.Response<bool> DeleteIfExists(Azure.Storage.Files.DataLake.Models.DataLakeRequestConditions conditions = null, System.Threading.CancellationToken cancellationToken = default(System.Threading.CancellationToken)) { throw null; }
        public virtual System.Threading.Tasks.Task<Azure.Response<bool>> DeleteIfExistsAsync(Azure.Storage.Files.DataLake.Models.DataLakeRequestConditions conditions = null, System.Threading.CancellationToken cancellationToken = default(System.Threading.CancellationToken)) { throw null; }
        public virtual Azure.Response DeleteSubDirectory(string path, string continuation = null, Azure.Storage.Files.DataLake.Models.DataLakeRequestConditions conditions = null, System.Threading.CancellationToken cancellationToken = default(System.Threading.CancellationToken)) { throw null; }
        public virtual System.Threading.Tasks.Task<Azure.Response> DeleteSubDirectoryAsync(string path, string continuation = null, Azure.Storage.Files.DataLake.Models.DataLakeRequestConditions conditions = null, System.Threading.CancellationToken cancellationToken = default(System.Threading.CancellationToken)) { throw null; }
        public override Azure.Response<Azure.Storage.Files.DataLake.Models.PathAccessControl> GetAccessControl(bool? userPrincipalName = default(bool?), Azure.Storage.Files.DataLake.Models.DataLakeRequestConditions conditions = null, System.Threading.CancellationToken cancellationToken = default(System.Threading.CancellationToken)) { throw null; }
        public override System.Threading.Tasks.Task<Azure.Response<Azure.Storage.Files.DataLake.Models.PathAccessControl>> GetAccessControlAsync(bool? userPrincipalName = default(bool?), Azure.Storage.Files.DataLake.Models.DataLakeRequestConditions conditions = null, System.Threading.CancellationToken cancellationToken = default(System.Threading.CancellationToken)) { throw null; }
        public virtual Azure.Storage.Files.DataLake.DataLakeFileClient GetFileClient(string fileName) { throw null; }
        public virtual new Azure.Response<Azure.Storage.Files.DataLake.Models.PathProperties> GetProperties(Azure.Storage.Files.DataLake.Models.DataLakeRequestConditions conditions = null, System.Threading.CancellationToken cancellationToken = default(System.Threading.CancellationToken)) { throw null; }
        public override System.Threading.Tasks.Task<Azure.Response<Azure.Storage.Files.DataLake.Models.PathProperties>> GetPropertiesAsync(Azure.Storage.Files.DataLake.Models.DataLakeRequestConditions conditions = null, System.Threading.CancellationToken cancellationToken = default(System.Threading.CancellationToken)) { throw null; }
        public virtual Azure.Storage.Files.DataLake.DataLakeDirectoryClient GetSubDirectoryClient(string subdirectoryName) { throw null; }
        public virtual new Azure.Response<Azure.Storage.Files.DataLake.DataLakeDirectoryClient> Rename(string destinationPath, string destinationFileSystem = null, Azure.Storage.Files.DataLake.Models.DataLakeRequestConditions sourceConditions = null, Azure.Storage.Files.DataLake.Models.DataLakeRequestConditions destinationConditions = null, System.Threading.CancellationToken cancellationToken = default(System.Threading.CancellationToken)) { throw null; }
        public virtual new System.Threading.Tasks.Task<Azure.Response<Azure.Storage.Files.DataLake.DataLakeDirectoryClient>> RenameAsync(string destinationPath, string destinationFileSystem = null, Azure.Storage.Files.DataLake.Models.DataLakeRequestConditions sourceConditions = null, Azure.Storage.Files.DataLake.Models.DataLakeRequestConditions destinationConditions = null, System.Threading.CancellationToken cancellationToken = default(System.Threading.CancellationToken)) { throw null; }
        public override Azure.Response<Azure.Storage.Files.DataLake.Models.PathInfo> SetAccessControlList(System.Collections.Generic.IList<Azure.Storage.Files.DataLake.Models.PathAccessControlItem> accessControlList, string owner = null, string group = null, Azure.Storage.Files.DataLake.Models.DataLakeRequestConditions conditions = null, System.Threading.CancellationToken cancellationToken = default(System.Threading.CancellationToken)) { throw null; }
        public override System.Threading.Tasks.Task<Azure.Response<Azure.Storage.Files.DataLake.Models.PathInfo>> SetAccessControlListAsync(System.Collections.Generic.IList<Azure.Storage.Files.DataLake.Models.PathAccessControlItem> accessControlList, string owner = null, string group = null, Azure.Storage.Files.DataLake.Models.DataLakeRequestConditions conditions = null, System.Threading.CancellationToken cancellationToken = default(System.Threading.CancellationToken)) { throw null; }
        public override Azure.Response<Azure.Storage.Files.DataLake.Models.PathInfo> SetHttpHeaders(Azure.Storage.Files.DataLake.Models.PathHttpHeaders httpHeaders = null, Azure.Storage.Files.DataLake.Models.DataLakeRequestConditions conditions = null, System.Threading.CancellationToken cancellationToken = default(System.Threading.CancellationToken)) { throw null; }
        public override System.Threading.Tasks.Task<Azure.Response<Azure.Storage.Files.DataLake.Models.PathInfo>> SetHttpHeadersAsync(Azure.Storage.Files.DataLake.Models.PathHttpHeaders httpHeaders = null, Azure.Storage.Files.DataLake.Models.DataLakeRequestConditions conditions = null, System.Threading.CancellationToken cancellationToken = default(System.Threading.CancellationToken)) { throw null; }
        public override Azure.Response<Azure.Storage.Files.DataLake.Models.PathInfo> SetMetadata(System.Collections.Generic.IDictionary<string, string> metadata, Azure.Storage.Files.DataLake.Models.DataLakeRequestConditions conditions = null, System.Threading.CancellationToken cancellationToken = default(System.Threading.CancellationToken)) { throw null; }
        public override System.Threading.Tasks.Task<Azure.Response<Azure.Storage.Files.DataLake.Models.PathInfo>> SetMetadataAsync(System.Collections.Generic.IDictionary<string, string> metadata, Azure.Storage.Files.DataLake.Models.DataLakeRequestConditions conditions = null, System.Threading.CancellationToken cancellationToken = default(System.Threading.CancellationToken)) { throw null; }
        public override Azure.Response<Azure.Storage.Files.DataLake.Models.PathInfo> SetPermissions(Azure.Storage.Files.DataLake.Models.PathPermissions permissions, string owner = null, string group = null, Azure.Storage.Files.DataLake.Models.DataLakeRequestConditions conditions = null, System.Threading.CancellationToken cancellationToken = default(System.Threading.CancellationToken)) { throw null; }
        public override System.Threading.Tasks.Task<Azure.Response<Azure.Storage.Files.DataLake.Models.PathInfo>> SetPermissionsAsync(Azure.Storage.Files.DataLake.Models.PathPermissions permissions, string owner = null, string group = null, Azure.Storage.Files.DataLake.Models.DataLakeRequestConditions conditions = null, System.Threading.CancellationToken cancellationToken = default(System.Threading.CancellationToken)) { throw null; }
    }
    public partial class DataLakeFileClient : Azure.Storage.Files.DataLake.DataLakePathClient
    {
        protected DataLakeFileClient() { }
        public DataLakeFileClient(System.Uri fileUri) { }
        public DataLakeFileClient(System.Uri fileUri, Azure.Core.TokenCredential credential) { }
        public DataLakeFileClient(System.Uri fileUri, Azure.Core.TokenCredential credential, Azure.Storage.Files.DataLake.DataLakeClientOptions options) { }
        public DataLakeFileClient(System.Uri fileUri, Azure.Storage.Files.DataLake.DataLakeClientOptions options) { }
        public DataLakeFileClient(System.Uri fileUri, Azure.Storage.StorageSharedKeyCredential credential) { }
        public DataLakeFileClient(System.Uri fileUri, Azure.Storage.StorageSharedKeyCredential credential, Azure.Storage.Files.DataLake.DataLakeClientOptions options) { }
        public virtual int MaxUploadBytes { get { throw null; } }
        public virtual Azure.Response Append(System.IO.Stream content, long offset, byte[] contentHash = null, string leaseId = null, System.IProgress<long> progressHandler = null, System.Threading.CancellationToken cancellationToken = default(System.Threading.CancellationToken)) { throw null; }
        public virtual System.Threading.Tasks.Task<Azure.Response> AppendAsync(System.IO.Stream content, long offset, byte[] contentHash = null, string leaseId = null, System.IProgress<long> progressHandler = null, System.Threading.CancellationToken cancellationToken = default(System.Threading.CancellationToken)) { throw null; }
        public virtual Azure.Response<Azure.Storage.Files.DataLake.Models.PathInfo> Create(Azure.Storage.Files.DataLake.Models.PathHttpHeaders httpHeaders = null, System.Collections.Generic.IDictionary<string, string> metadata = null, string permissions = null, string umask = null, Azure.Storage.Files.DataLake.Models.DataLakeRequestConditions conditions = null, System.Threading.CancellationToken cancellationToken = default(System.Threading.CancellationToken)) { throw null; }
        public virtual System.Threading.Tasks.Task<Azure.Response<Azure.Storage.Files.DataLake.Models.PathInfo>> CreateAsync(Azure.Storage.Files.DataLake.Models.PathHttpHeaders httpHeaders = null, System.Collections.Generic.IDictionary<string, string> metadata = null, string permissions = null, string umask = null, Azure.Storage.Files.DataLake.Models.DataLakeRequestConditions conditions = null, System.Threading.CancellationToken cancellationToken = default(System.Threading.CancellationToken)) { throw null; }
        public virtual Azure.Response<Azure.Storage.Files.DataLake.Models.PathInfo> CreateIfNotExists(Azure.Storage.Files.DataLake.Models.PathHttpHeaders httpHeaders = null, System.Collections.Generic.IDictionary<string, string> metadata = null, string permissions = null, string umask = null, System.Threading.CancellationToken cancellationToken = default(System.Threading.CancellationToken)) { throw null; }
        public virtual System.Threading.Tasks.Task<Azure.Response<Azure.Storage.Files.DataLake.Models.PathInfo>> CreateIfNotExistsAsync(Azure.Storage.Files.DataLake.Models.PathHttpHeaders httpHeaders = null, System.Collections.Generic.IDictionary<string, string> metadata = null, string permissions = null, string umask = null, System.Threading.CancellationToken cancellationToken = default(System.Threading.CancellationToken)) { throw null; }
        public virtual Azure.Response Delete(Azure.Storage.Files.DataLake.Models.DataLakeRequestConditions conditions = null, System.Threading.CancellationToken cancellationToken = default(System.Threading.CancellationToken)) { throw null; }
        public virtual System.Threading.Tasks.Task<Azure.Response> DeleteAsync(Azure.Storage.Files.DataLake.Models.DataLakeRequestConditions conditions = null, System.Threading.CancellationToken cancellationToken = default(System.Threading.CancellationToken)) { throw null; }
        public virtual Azure.Response<bool> DeleteIfExists(Azure.Storage.Files.DataLake.Models.DataLakeRequestConditions conditions = null, System.Threading.CancellationToken cancellationToken = default(System.Threading.CancellationToken)) { throw null; }
        public virtual System.Threading.Tasks.Task<Azure.Response<bool>> DeleteIfExistsAsync(Azure.Storage.Files.DataLake.Models.DataLakeRequestConditions conditions = null, System.Threading.CancellationToken cancellationToken = default(System.Threading.CancellationToken)) { throw null; }
        public virtual Azure.Response<Azure.Storage.Files.DataLake.Models.PathInfo> Flush(long position, bool? retainUncommittedData = default(bool?), bool? close = default(bool?), Azure.Storage.Files.DataLake.Models.PathHttpHeaders httpHeaders = null, Azure.Storage.Files.DataLake.Models.DataLakeRequestConditions conditions = null, System.Threading.CancellationToken cancellationToken = default(System.Threading.CancellationToken)) { throw null; }
        public virtual System.Threading.Tasks.Task<Azure.Response<Azure.Storage.Files.DataLake.Models.PathInfo>> FlushAsync(long position, bool? retainUncommittedData = default(bool?), bool? close = default(bool?), Azure.Storage.Files.DataLake.Models.PathHttpHeaders httpHeaders = null, Azure.Storage.Files.DataLake.Models.DataLakeRequestConditions conditions = null, System.Threading.CancellationToken cancellationToken = default(System.Threading.CancellationToken)) { throw null; }
        public override Azure.Response<Azure.Storage.Files.DataLake.Models.PathAccessControl> GetAccessControl(bool? userPrincipalName = default(bool?), Azure.Storage.Files.DataLake.Models.DataLakeRequestConditions conditions = null, System.Threading.CancellationToken cancellationToken = default(System.Threading.CancellationToken)) { throw null; }
        public override System.Threading.Tasks.Task<Azure.Response<Azure.Storage.Files.DataLake.Models.PathAccessControl>> GetAccessControlAsync(bool? userPrincipalName = default(bool?), Azure.Storage.Files.DataLake.Models.DataLakeRequestConditions conditions = null, System.Threading.CancellationToken cancellationToken = default(System.Threading.CancellationToken)) { throw null; }
        public virtual new Azure.Response<Azure.Storage.Files.DataLake.Models.PathProperties> GetProperties(Azure.Storage.Files.DataLake.Models.DataLakeRequestConditions conditions = null, System.Threading.CancellationToken cancellationToken = default(System.Threading.CancellationToken)) { throw null; }
        public override System.Threading.Tasks.Task<Azure.Response<Azure.Storage.Files.DataLake.Models.PathProperties>> GetPropertiesAsync(Azure.Storage.Files.DataLake.Models.DataLakeRequestConditions conditions = null, System.Threading.CancellationToken cancellationToken = default(System.Threading.CancellationToken)) { throw null; }
        public virtual System.IO.Stream OpenRead(bool allowfileModifications, long position = (long)0, int? bufferSize = default(int?), System.Threading.CancellationToken cancellationToken = default(System.Threading.CancellationToken)) { throw null; }
        public virtual System.IO.Stream OpenRead(long position = (long)0, int? bufferSize = default(int?), Azure.Storage.Files.DataLake.Models.DataLakeRequestConditions conditions = null, System.Threading.CancellationToken cancellationToken = default(System.Threading.CancellationToken)) { throw null; }
        public virtual System.Threading.Tasks.Task<System.IO.Stream> OpenReadAsync(bool allowfileModifications, long position = (long)0, int? bufferSize = default(int?), System.Threading.CancellationToken cancellationToken = default(System.Threading.CancellationToken)) { throw null; }
        public virtual System.Threading.Tasks.Task<System.IO.Stream> OpenReadAsync(long position = (long)0, int? bufferSize = default(int?), Azure.Storage.Files.DataLake.Models.DataLakeRequestConditions conditions = null, System.Threading.CancellationToken cancellationToken = default(System.Threading.CancellationToken)) { throw null; }
        public virtual Azure.Response<Azure.Storage.Files.DataLake.Models.FileDownloadInfo> Query(string querySqlExpression, Azure.Storage.Files.DataLake.Models.DataLakeQueryOptions options = null, System.Threading.CancellationToken cancellationToken = default(System.Threading.CancellationToken)) { throw null; }
        public virtual System.Threading.Tasks.Task<Azure.Response<Azure.Storage.Files.DataLake.Models.FileDownloadInfo>> QueryAsync(string querySqlExpression, Azure.Storage.Files.DataLake.Models.DataLakeQueryOptions options = null, System.Threading.CancellationToken cancellationToken = default(System.Threading.CancellationToken)) { throw null; }
        public virtual Azure.Response<Azure.Storage.Files.DataLake.Models.FileDownloadInfo> Read() { throw null; }
        public virtual Azure.Response<Azure.Storage.Files.DataLake.Models.FileDownloadInfo> Read(Azure.HttpRange range = default(Azure.HttpRange), Azure.Storage.Files.DataLake.Models.DataLakeRequestConditions conditions = null, bool rangeGetContentHash = false, System.Threading.CancellationToken cancellationToken = default(System.Threading.CancellationToken)) { throw null; }
        public virtual Azure.Response<Azure.Storage.Files.DataLake.Models.FileDownloadInfo> Read(System.Threading.CancellationToken cancellationToken = default(System.Threading.CancellationToken)) { throw null; }
        public virtual System.Threading.Tasks.Task<Azure.Response<Azure.Storage.Files.DataLake.Models.FileDownloadInfo>> ReadAsync() { throw null; }
        public virtual System.Threading.Tasks.Task<Azure.Response<Azure.Storage.Files.DataLake.Models.FileDownloadInfo>> ReadAsync(Azure.HttpRange range = default(Azure.HttpRange), Azure.Storage.Files.DataLake.Models.DataLakeRequestConditions conditions = null, bool rangeGetContentHash = false, System.Threading.CancellationToken cancellationToken = default(System.Threading.CancellationToken)) { throw null; }
        public virtual System.Threading.Tasks.Task<Azure.Response<Azure.Storage.Files.DataLake.Models.FileDownloadInfo>> ReadAsync(System.Threading.CancellationToken cancellationToken = default(System.Threading.CancellationToken)) { throw null; }
        public virtual Azure.Response ReadTo(System.IO.Stream destination, Azure.Storage.Files.DataLake.Models.DataLakeRequestConditions conditions = null, Azure.Storage.StorageTransferOptions transferOptions = default(Azure.Storage.StorageTransferOptions), System.Threading.CancellationToken cancellationToken = default(System.Threading.CancellationToken)) { throw null; }
        public virtual Azure.Response ReadTo(string path, Azure.Storage.Files.DataLake.Models.DataLakeRequestConditions conditions = null, Azure.Storage.StorageTransferOptions transferOptions = default(Azure.Storage.StorageTransferOptions), System.Threading.CancellationToken cancellationToken = default(System.Threading.CancellationToken)) { throw null; }
        public virtual System.Threading.Tasks.Task<Azure.Response> ReadToAsync(System.IO.Stream destination, Azure.Storage.Files.DataLake.Models.DataLakeRequestConditions conditions = null, Azure.Storage.StorageTransferOptions transferOptions = default(Azure.Storage.StorageTransferOptions), System.Threading.CancellationToken cancellationToken = default(System.Threading.CancellationToken)) { throw null; }
        public virtual System.Threading.Tasks.Task<Azure.Response> ReadToAsync(string path, Azure.Storage.Files.DataLake.Models.DataLakeRequestConditions conditions = null, Azure.Storage.StorageTransferOptions transferOptions = default(Azure.Storage.StorageTransferOptions), System.Threading.CancellationToken cancellationToken = default(System.Threading.CancellationToken)) { throw null; }
        public virtual new Azure.Response<Azure.Storage.Files.DataLake.DataLakeFileClient> Rename(string destinationPath, string destinationFileSystem = null, Azure.Storage.Files.DataLake.Models.DataLakeRequestConditions sourceConditions = null, Azure.Storage.Files.DataLake.Models.DataLakeRequestConditions destinationConditions = null, System.Threading.CancellationToken cancellationToken = default(System.Threading.CancellationToken)) { throw null; }
        public virtual new System.Threading.Tasks.Task<Azure.Response<Azure.Storage.Files.DataLake.DataLakeFileClient>> RenameAsync(string destinationPath, string destinationFileSystem = null, Azure.Storage.Files.DataLake.Models.DataLakeRequestConditions sourceConditions = null, Azure.Storage.Files.DataLake.Models.DataLakeRequestConditions destinationConditions = null, System.Threading.CancellationToken cancellationToken = default(System.Threading.CancellationToken)) { throw null; }
        public override Azure.Response<Azure.Storage.Files.DataLake.Models.PathInfo> SetAccessControlList(System.Collections.Generic.IList<Azure.Storage.Files.DataLake.Models.PathAccessControlItem> accessControlList, string owner = null, string group = null, Azure.Storage.Files.DataLake.Models.DataLakeRequestConditions conditions = null, System.Threading.CancellationToken cancellationToken = default(System.Threading.CancellationToken)) { throw null; }
        public override System.Threading.Tasks.Task<Azure.Response<Azure.Storage.Files.DataLake.Models.PathInfo>> SetAccessControlListAsync(System.Collections.Generic.IList<Azure.Storage.Files.DataLake.Models.PathAccessControlItem> accessControlList, string owner = null, string group = null, Azure.Storage.Files.DataLake.Models.DataLakeRequestConditions conditions = null, System.Threading.CancellationToken cancellationToken = default(System.Threading.CancellationToken)) { throw null; }
        public override Azure.Response<Azure.Storage.Files.DataLake.Models.PathInfo> SetHttpHeaders(Azure.Storage.Files.DataLake.Models.PathHttpHeaders httpHeaders = null, Azure.Storage.Files.DataLake.Models.DataLakeRequestConditions conditions = null, System.Threading.CancellationToken cancellationToken = default(System.Threading.CancellationToken)) { throw null; }
        public override System.Threading.Tasks.Task<Azure.Response<Azure.Storage.Files.DataLake.Models.PathInfo>> SetHttpHeadersAsync(Azure.Storage.Files.DataLake.Models.PathHttpHeaders httpHeaders = null, Azure.Storage.Files.DataLake.Models.DataLakeRequestConditions conditions = null, System.Threading.CancellationToken cancellationToken = default(System.Threading.CancellationToken)) { throw null; }
        public override Azure.Response<Azure.Storage.Files.DataLake.Models.PathInfo> SetMetadata(System.Collections.Generic.IDictionary<string, string> metadata, Azure.Storage.Files.DataLake.Models.DataLakeRequestConditions conditions = null, System.Threading.CancellationToken cancellationToken = default(System.Threading.CancellationToken)) { throw null; }
        public override System.Threading.Tasks.Task<Azure.Response<Azure.Storage.Files.DataLake.Models.PathInfo>> SetMetadataAsync(System.Collections.Generic.IDictionary<string, string> metadata, Azure.Storage.Files.DataLake.Models.DataLakeRequestConditions conditions = null, System.Threading.CancellationToken cancellationToken = default(System.Threading.CancellationToken)) { throw null; }
        public override Azure.Response<Azure.Storage.Files.DataLake.Models.PathInfo> SetPermissions(Azure.Storage.Files.DataLake.Models.PathPermissions permissions, string owner = null, string group = null, Azure.Storage.Files.DataLake.Models.DataLakeRequestConditions conditions = null, System.Threading.CancellationToken cancellationToken = default(System.Threading.CancellationToken)) { throw null; }
        public override System.Threading.Tasks.Task<Azure.Response<Azure.Storage.Files.DataLake.Models.PathInfo>> SetPermissionsAsync(Azure.Storage.Files.DataLake.Models.PathPermissions permissions, string owner = null, string group = null, Azure.Storage.Files.DataLake.Models.DataLakeRequestConditions conditions = null, System.Threading.CancellationToken cancellationToken = default(System.Threading.CancellationToken)) { throw null; }
        public virtual Azure.Response<Azure.Storage.Files.DataLake.Models.PathInfo> Upload(System.IO.Stream content) { throw null; }
        public virtual Azure.Response<Azure.Storage.Files.DataLake.Models.PathInfo> Upload(System.IO.Stream content, Azure.Storage.Files.DataLake.Models.DataLakeFileUploadOptions options, System.Threading.CancellationToken cancellationToken = default(System.Threading.CancellationToken)) { throw null; }
        [System.ComponentModel.EditorBrowsableAttribute(System.ComponentModel.EditorBrowsableState.Never)]
        public virtual Azure.Response<Azure.Storage.Files.DataLake.Models.PathInfo> Upload(System.IO.Stream content, Azure.Storage.Files.DataLake.Models.PathHttpHeaders httpHeaders = null, Azure.Storage.Files.DataLake.Models.DataLakeRequestConditions conditions = null, System.IProgress<long> progressHandler = null, Azure.Storage.StorageTransferOptions transferOptions = default(Azure.Storage.StorageTransferOptions), System.Threading.CancellationToken cancellationToken = default(System.Threading.CancellationToken)) { throw null; }
        public virtual Azure.Response<Azure.Storage.Files.DataLake.Models.PathInfo> Upload(System.IO.Stream content, bool overwrite = false, System.Threading.CancellationToken cancellationToken = default(System.Threading.CancellationToken)) { throw null; }
        public virtual Azure.Response<Azure.Storage.Files.DataLake.Models.PathInfo> Upload(string path) { throw null; }
        public virtual Azure.Response<Azure.Storage.Files.DataLake.Models.PathInfo> Upload(string path, Azure.Storage.Files.DataLake.Models.DataLakeFileUploadOptions options, System.Threading.CancellationToken cancellationToken = default(System.Threading.CancellationToken)) { throw null; }
        [System.ComponentModel.EditorBrowsableAttribute(System.ComponentModel.EditorBrowsableState.Never)]
        public virtual Azure.Response<Azure.Storage.Files.DataLake.Models.PathInfo> Upload(string path, Azure.Storage.Files.DataLake.Models.PathHttpHeaders httpHeaders = null, Azure.Storage.Files.DataLake.Models.DataLakeRequestConditions conditions = null, System.IProgress<long> progressHandler = null, Azure.Storage.StorageTransferOptions transferOptions = default(Azure.Storage.StorageTransferOptions), System.Threading.CancellationToken cancellationToken = default(System.Threading.CancellationToken)) { throw null; }
        public virtual Azure.Response<Azure.Storage.Files.DataLake.Models.PathInfo> Upload(string path, bool overwrite = false, System.Threading.CancellationToken cancellationToken = default(System.Threading.CancellationToken)) { throw null; }
        public virtual System.Threading.Tasks.Task<Azure.Response<Azure.Storage.Files.DataLake.Models.PathInfo>> UploadAsync(System.IO.Stream content) { throw null; }
        public virtual System.Threading.Tasks.Task<Azure.Response<Azure.Storage.Files.DataLake.Models.PathInfo>> UploadAsync(System.IO.Stream content, Azure.Storage.Files.DataLake.Models.DataLakeFileUploadOptions options, System.Threading.CancellationToken cancellationToken = default(System.Threading.CancellationToken)) { throw null; }
        [System.ComponentModel.EditorBrowsableAttribute(System.ComponentModel.EditorBrowsableState.Never)]
        public virtual System.Threading.Tasks.Task<Azure.Response<Azure.Storage.Files.DataLake.Models.PathInfo>> UploadAsync(System.IO.Stream content, Azure.Storage.Files.DataLake.Models.PathHttpHeaders httpHeaders = null, Azure.Storage.Files.DataLake.Models.DataLakeRequestConditions conditions = null, System.IProgress<long> progressHandler = null, Azure.Storage.StorageTransferOptions transferOptions = default(Azure.Storage.StorageTransferOptions), System.Threading.CancellationToken cancellationToken = default(System.Threading.CancellationToken)) { throw null; }
        public virtual System.Threading.Tasks.Task<Azure.Response<Azure.Storage.Files.DataLake.Models.PathInfo>> UploadAsync(System.IO.Stream content, bool overwrite = false, System.Threading.CancellationToken cancellationToken = default(System.Threading.CancellationToken)) { throw null; }
        public virtual System.Threading.Tasks.Task<Azure.Response<Azure.Storage.Files.DataLake.Models.PathInfo>> UploadAsync(string path) { throw null; }
        public virtual System.Threading.Tasks.Task<Azure.Response<Azure.Storage.Files.DataLake.Models.PathInfo>> UploadAsync(string path, Azure.Storage.Files.DataLake.Models.DataLakeFileUploadOptions options, System.Threading.CancellationToken cancellationToken = default(System.Threading.CancellationToken)) { throw null; }
        [System.ComponentModel.EditorBrowsableAttribute(System.ComponentModel.EditorBrowsableState.Never)]
        public virtual System.Threading.Tasks.Task<Azure.Response<Azure.Storage.Files.DataLake.Models.PathInfo>> UploadAsync(string path, Azure.Storage.Files.DataLake.Models.PathHttpHeaders httpHeaders = null, Azure.Storage.Files.DataLake.Models.DataLakeRequestConditions conditions = null, System.IProgress<long> progressHandler = null, Azure.Storage.StorageTransferOptions transferOptions = default(Azure.Storage.StorageTransferOptions), System.Threading.CancellationToken cancellationToken = default(System.Threading.CancellationToken)) { throw null; }
        public virtual System.Threading.Tasks.Task<Azure.Response<Azure.Storage.Files.DataLake.Models.PathInfo>> UploadAsync(string path, bool overwrite = false, System.Threading.CancellationToken cancellationToken = default(System.Threading.CancellationToken)) { throw null; }
    }
    public partial class DataLakeFileSystemClient
    {
        protected DataLakeFileSystemClient() { }
        public DataLakeFileSystemClient(System.Uri fileSystemUri) { }
        public DataLakeFileSystemClient(System.Uri fileSystemUri, Azure.Core.TokenCredential credential) { }
        public DataLakeFileSystemClient(System.Uri fileSystemUri, Azure.Core.TokenCredential credential, Azure.Storage.Files.DataLake.DataLakeClientOptions options) { }
        public DataLakeFileSystemClient(System.Uri fileSystemUri, Azure.Storage.Files.DataLake.DataLakeClientOptions options) { }
        public DataLakeFileSystemClient(System.Uri fileSystemUri, Azure.Storage.StorageSharedKeyCredential credential) { }
        public DataLakeFileSystemClient(System.Uri fileSystemUri, Azure.Storage.StorageSharedKeyCredential credential, Azure.Storage.Files.DataLake.DataLakeClientOptions options) { }
        public virtual string AccountName { get { throw null; } }
        public virtual string Name { get { throw null; } }
        public virtual System.Uri Uri { get { throw null; } }
        public virtual Azure.Response<Azure.Storage.Files.DataLake.Models.FileSystemInfo> Create(Azure.Storage.Files.DataLake.Models.PublicAccessType publicAccessType = Azure.Storage.Files.DataLake.Models.PublicAccessType.None, System.Collections.Generic.IDictionary<string, string> metadata = null, System.Threading.CancellationToken cancellationToken = default(System.Threading.CancellationToken)) { throw null; }
        public virtual System.Threading.Tasks.Task<Azure.Response<Azure.Storage.Files.DataLake.Models.FileSystemInfo>> CreateAsync(Azure.Storage.Files.DataLake.Models.PublicAccessType publicAccessType = Azure.Storage.Files.DataLake.Models.PublicAccessType.None, System.Collections.Generic.IDictionary<string, string> metadata = null, System.Threading.CancellationToken cancellationToken = default(System.Threading.CancellationToken)) { throw null; }
        public virtual Azure.Response<Azure.Storage.Files.DataLake.DataLakeDirectoryClient> CreateDirectory(string path, Azure.Storage.Files.DataLake.Models.PathHttpHeaders httpHeaders = null, System.Collections.Generic.IDictionary<string, string> metadata = null, string permissions = null, string umask = null, Azure.Storage.Files.DataLake.Models.DataLakeRequestConditions conditions = null, System.Threading.CancellationToken cancellationToken = default(System.Threading.CancellationToken)) { throw null; }
        public virtual System.Threading.Tasks.Task<Azure.Response<Azure.Storage.Files.DataLake.DataLakeDirectoryClient>> CreateDirectoryAsync(string path, Azure.Storage.Files.DataLake.Models.PathHttpHeaders httpHeaders = null, System.Collections.Generic.IDictionary<string, string> metadata = null, string permissions = null, string umask = null, Azure.Storage.Files.DataLake.Models.DataLakeRequestConditions conditions = null, System.Threading.CancellationToken cancellationToken = default(System.Threading.CancellationToken)) { throw null; }
        public virtual Azure.Response<Azure.Storage.Files.DataLake.DataLakeFileClient> CreateFile(string path, Azure.Storage.Files.DataLake.Models.PathHttpHeaders httpHeaders = null, System.Collections.Generic.IDictionary<string, string> metadata = null, string permissions = null, string umask = null, Azure.Storage.Files.DataLake.Models.DataLakeRequestConditions conditions = null, System.Threading.CancellationToken cancellationToken = default(System.Threading.CancellationToken)) { throw null; }
        public virtual System.Threading.Tasks.Task<Azure.Response<Azure.Storage.Files.DataLake.DataLakeFileClient>> CreateFileAsync(string path, Azure.Storage.Files.DataLake.Models.PathHttpHeaders httpHeaders = null, System.Collections.Generic.IDictionary<string, string> metadata = null, string permissions = null, string umask = null, Azure.Storage.Files.DataLake.Models.DataLakeRequestConditions conditions = null, System.Threading.CancellationToken cancellationToken = default(System.Threading.CancellationToken)) { throw null; }
        public virtual Azure.Response<Azure.Storage.Files.DataLake.Models.FileSystemInfo> CreateIfNotExists(Azure.Storage.Files.DataLake.Models.PublicAccessType publicAccessType = Azure.Storage.Files.DataLake.Models.PublicAccessType.None, System.Collections.Generic.IDictionary<string, string> metadata = null, System.Threading.CancellationToken cancellationToken = default(System.Threading.CancellationToken)) { throw null; }
        public virtual System.Threading.Tasks.Task<Azure.Response<Azure.Storage.Files.DataLake.Models.FileSystemInfo>> CreateIfNotExistsAsync(Azure.Storage.Files.DataLake.Models.PublicAccessType publicAccessType = Azure.Storage.Files.DataLake.Models.PublicAccessType.None, System.Collections.Generic.IDictionary<string, string> metadata = null, System.Threading.CancellationToken cancellationToken = default(System.Threading.CancellationToken)) { throw null; }
        public virtual Azure.Response Delete(Azure.Storage.Files.DataLake.Models.DataLakeRequestConditions conditions = null, System.Threading.CancellationToken cancellationToken = default(System.Threading.CancellationToken)) { throw null; }
        public virtual System.Threading.Tasks.Task<Azure.Response> DeleteAsync(Azure.Storage.Files.DataLake.Models.DataLakeRequestConditions conditions = null, System.Threading.CancellationToken cancellationToken = default(System.Threading.CancellationToken)) { throw null; }
        public virtual Azure.Response DeleteDirectory(string path, Azure.Storage.Files.DataLake.Models.DataLakeRequestConditions conditions = null, System.Threading.CancellationToken cancellationToken = default(System.Threading.CancellationToken)) { throw null; }
        public virtual System.Threading.Tasks.Task<Azure.Response> DeleteDirectoryAsync(string path, Azure.Storage.Files.DataLake.Models.DataLakeRequestConditions conditions = null, System.Threading.CancellationToken cancellationToken = default(System.Threading.CancellationToken)) { throw null; }
        public virtual Azure.Response DeleteFile(string path, Azure.Storage.Files.DataLake.Models.DataLakeRequestConditions conditions = null, System.Threading.CancellationToken cancellationToken = default(System.Threading.CancellationToken)) { throw null; }
        public virtual System.Threading.Tasks.Task<Azure.Response> DeleteFileAsync(string path, Azure.Storage.Files.DataLake.Models.DataLakeRequestConditions conditions = null, System.Threading.CancellationToken cancellationToken = default(System.Threading.CancellationToken)) { throw null; }
        public virtual Azure.Response<bool> DeleteIfExists(Azure.Storage.Files.DataLake.Models.DataLakeRequestConditions conditions = null, System.Threading.CancellationToken cancellationToken = default(System.Threading.CancellationToken)) { throw null; }
        public virtual System.Threading.Tasks.Task<Azure.Response<bool>> DeleteIfExistsAsync(Azure.Storage.Files.DataLake.Models.DataLakeRequestConditions conditions = null, System.Threading.CancellationToken cancellationToken = default(System.Threading.CancellationToken)) { throw null; }
        public virtual Azure.Response<bool> Exists(System.Threading.CancellationToken cancellationToken = default(System.Threading.CancellationToken)) { throw null; }
        public virtual System.Threading.Tasks.Task<Azure.Response<bool>> ExistsAsync(System.Threading.CancellationToken cancellationToken = default(System.Threading.CancellationToken)) { throw null; }
        public virtual Azure.Response<Azure.Storage.Files.DataLake.Models.FileSystemAccessPolicy> GetAccessPolicy(Azure.Storage.Files.DataLake.Models.DataLakeRequestConditions conditions = null, System.Threading.CancellationToken cancellationToken = default(System.Threading.CancellationToken)) { throw null; }
        public virtual System.Threading.Tasks.Task<Azure.Response<Azure.Storage.Files.DataLake.Models.FileSystemAccessPolicy>> GetAccessPolicyAsync(Azure.Storage.Files.DataLake.Models.DataLakeRequestConditions conditions = null, System.Threading.CancellationToken cancellationToken = default(System.Threading.CancellationToken)) { throw null; }
        public virtual Azure.Storage.Files.DataLake.DataLakeDirectoryClient GetDirectoryClient(string directoryName) { throw null; }
        public virtual Azure.Storage.Files.DataLake.DataLakeFileClient GetFileClient(string fileName) { throw null; }
        public virtual Azure.Pageable<Azure.Storage.Files.DataLake.Models.PathItem> GetPaths(string path = null, bool recursive = false, bool userPrincipalName = false, System.Threading.CancellationToken cancellationToken = default(System.Threading.CancellationToken)) { throw null; }
        public virtual Azure.AsyncPageable<Azure.Storage.Files.DataLake.Models.PathItem> GetPathsAsync(string path = null, bool recursive = false, bool userPrincipalName = false, System.Threading.CancellationToken cancellationToken = default(System.Threading.CancellationToken)) { throw null; }
        public virtual Azure.Response<Azure.Storage.Files.DataLake.Models.FileSystemProperties> GetProperties(Azure.Storage.Files.DataLake.Models.DataLakeRequestConditions conditions = null, System.Threading.CancellationToken cancellationToken = default(System.Threading.CancellationToken)) { throw null; }
        public virtual System.Threading.Tasks.Task<Azure.Response<Azure.Storage.Files.DataLake.Models.FileSystemProperties>> GetPropertiesAsync(Azure.Storage.Files.DataLake.Models.DataLakeRequestConditions conditions = null, System.Threading.CancellationToken cancellationToken = default(System.Threading.CancellationToken)) { throw null; }
        public virtual Azure.Response<Azure.Storage.Files.DataLake.Models.FileSystemInfo> SetAccessPolicy(Azure.Storage.Files.DataLake.Models.PublicAccessType accessType = Azure.Storage.Files.DataLake.Models.PublicAccessType.None, System.Collections.Generic.IEnumerable<Azure.Storage.Files.DataLake.Models.DataLakeSignedIdentifier> permissions = null, Azure.Storage.Files.DataLake.Models.DataLakeRequestConditions conditions = null, System.Threading.CancellationToken cancellationToken = default(System.Threading.CancellationToken)) { throw null; }
        public virtual System.Threading.Tasks.Task<Azure.Response<Azure.Storage.Files.DataLake.Models.FileSystemInfo>> SetAccessPolicyAsync(Azure.Storage.Files.DataLake.Models.PublicAccessType accessType = Azure.Storage.Files.DataLake.Models.PublicAccessType.None, System.Collections.Generic.IEnumerable<Azure.Storage.Files.DataLake.Models.DataLakeSignedIdentifier> permissions = null, Azure.Storage.Files.DataLake.Models.DataLakeRequestConditions conditions = null, System.Threading.CancellationToken cancellationToken = default(System.Threading.CancellationToken)) { throw null; }
        public virtual Azure.Response<Azure.Storage.Files.DataLake.Models.FileSystemInfo> SetMetadata(System.Collections.Generic.IDictionary<string, string> metadata, Azure.Storage.Files.DataLake.Models.DataLakeRequestConditions conditions = null, System.Threading.CancellationToken cancellationToken = default(System.Threading.CancellationToken)) { throw null; }
        public virtual System.Threading.Tasks.Task<Azure.Response<Azure.Storage.Files.DataLake.Models.FileSystemInfo>> SetMetadataAsync(System.Collections.Generic.IDictionary<string, string> metadata, Azure.Storage.Files.DataLake.Models.DataLakeRequestConditions conditions = null, System.Threading.CancellationToken cancellationToken = default(System.Threading.CancellationToken)) { throw null; }
    }
    public partial class DataLakeLeaseClient
    {
        public static readonly System.TimeSpan InfiniteLeaseDuration;
        protected DataLakeLeaseClient() { }
        public DataLakeLeaseClient(Azure.Storage.Files.DataLake.DataLakeFileSystemClient client, string leaseId = null) { }
        public DataLakeLeaseClient(Azure.Storage.Files.DataLake.DataLakePathClient client, string leaseId = null) { }
        public virtual string LeaseId { get { throw null; } }
        public System.Uri Uri { get { throw null; } }
        public virtual Azure.Response<Azure.Storage.Files.DataLake.Models.DataLakeLease> Acquire(System.TimeSpan duration, Azure.RequestConditions conditions = null, System.Threading.CancellationToken cancellationToken = default(System.Threading.CancellationToken)) { throw null; }
        public virtual System.Threading.Tasks.Task<Azure.Response<Azure.Storage.Files.DataLake.Models.DataLakeLease>> AcquireAsync(System.TimeSpan duration, Azure.RequestConditions conditions = null, System.Threading.CancellationToken cancellationToken = default(System.Threading.CancellationToken)) { throw null; }
        public virtual Azure.Response<Azure.Storage.Files.DataLake.Models.DataLakeLease> Break(System.TimeSpan? breakPeriod = default(System.TimeSpan?), Azure.RequestConditions conditions = null, System.Threading.CancellationToken cancellationToken = default(System.Threading.CancellationToken)) { throw null; }
        public virtual System.Threading.Tasks.Task<Azure.Response<Azure.Storage.Files.DataLake.Models.DataLakeLease>> BreakAsync(System.TimeSpan? breakPeriod = default(System.TimeSpan?), Azure.RequestConditions conditions = null, System.Threading.CancellationToken cancellationToken = default(System.Threading.CancellationToken)) { throw null; }
        public virtual Azure.Response<Azure.Storage.Files.DataLake.Models.DataLakeLease> Change(string proposedId, Azure.RequestConditions conditions = null, System.Threading.CancellationToken cancellationToken = default(System.Threading.CancellationToken)) { throw null; }
        public virtual System.Threading.Tasks.Task<Azure.Response<Azure.Storage.Files.DataLake.Models.DataLakeLease>> ChangeAsync(string proposedId, Azure.RequestConditions conditions = null, System.Threading.CancellationToken cancellationToken = default(System.Threading.CancellationToken)) { throw null; }
        public virtual Azure.Response<Azure.Storage.Files.DataLake.Models.ReleasedObjectInfo> Release(Azure.RequestConditions conditions = null, System.Threading.CancellationToken cancellationToken = default(System.Threading.CancellationToken)) { throw null; }
        public virtual System.Threading.Tasks.Task<Azure.Response<Azure.Storage.Files.DataLake.Models.ReleasedObjectInfo>> ReleaseAsync(Azure.RequestConditions conditions = null, System.Threading.CancellationToken cancellationToken = default(System.Threading.CancellationToken)) { throw null; }
        public virtual Azure.Response<Azure.Storage.Files.DataLake.Models.DataLakeLease> Renew(Azure.RequestConditions conditions = null, System.Threading.CancellationToken cancellationToken = default(System.Threading.CancellationToken)) { throw null; }
        public virtual System.Threading.Tasks.Task<Azure.Response<Azure.Storage.Files.DataLake.Models.DataLakeLease>> RenewAsync(Azure.RequestConditions conditions = null, System.Threading.CancellationToken cancellationToken = default(System.Threading.CancellationToken)) { throw null; }
    }
    public static partial class DataLakeLeaseClientExtensions
    {
        public static Azure.Storage.Files.DataLake.DataLakeLeaseClient GetDataLakeLeaseClient(this Azure.Storage.Files.DataLake.DataLakeFileSystemClient client, string leaseId = null) { throw null; }
        public static Azure.Storage.Files.DataLake.DataLakeLeaseClient GetDataLakeLeaseClient(this Azure.Storage.Files.DataLake.DataLakePathClient client, string leaseId = null) { throw null; }
    }
    public partial class DataLakePathClient
    {
        protected DataLakePathClient() { }
        public DataLakePathClient(Azure.Storage.Files.DataLake.DataLakeFileSystemClient fileSystemClient, string path) { }
        public DataLakePathClient(System.Uri pathUri) { }
        public DataLakePathClient(System.Uri pathUri, Azure.Core.TokenCredential credential) { }
        public DataLakePathClient(System.Uri pathUri, Azure.Core.TokenCredential credential, Azure.Storage.Files.DataLake.DataLakeClientOptions options) { }
        public DataLakePathClient(System.Uri pathUri, Azure.Storage.Files.DataLake.DataLakeClientOptions options) { }
        public DataLakePathClient(System.Uri pathUri, Azure.Storage.StorageSharedKeyCredential credential) { }
        public DataLakePathClient(System.Uri pathUri, Azure.Storage.StorageSharedKeyCredential credential, Azure.Storage.Files.DataLake.DataLakeClientOptions options) { }
        public virtual string AccountName { get { throw null; } }
        public virtual string FileSystemName { get { throw null; } }
        public virtual string Name { get { throw null; } }
        public virtual string Path { get { throw null; } }
        public virtual System.Uri Uri { get { throw null; } }
        public virtual Azure.Response<Azure.Storage.Files.DataLake.Models.PathInfo> Create(Azure.Storage.Files.DataLake.Models.PathResourceType resourceType, Azure.Storage.Files.DataLake.Models.PathHttpHeaders httpHeaders = null, System.Collections.Generic.IDictionary<string, string> metadata = null, string permissions = null, string umask = null, Azure.Storage.Files.DataLake.Models.DataLakeRequestConditions conditions = null, System.Threading.CancellationToken cancellationToken = default(System.Threading.CancellationToken)) { throw null; }
        public virtual System.Threading.Tasks.Task<Azure.Response<Azure.Storage.Files.DataLake.Models.PathInfo>> CreateAsync(Azure.Storage.Files.DataLake.Models.PathResourceType resourceType, Azure.Storage.Files.DataLake.Models.PathHttpHeaders httpHeaders = null, System.Collections.Generic.IDictionary<string, string> metadata = null, string permissions = null, string umask = null, Azure.Storage.Files.DataLake.Models.DataLakeRequestConditions conditions = null, System.Threading.CancellationToken cancellationToken = default(System.Threading.CancellationToken)) { throw null; }
        public virtual Azure.Response<Azure.Storage.Files.DataLake.Models.PathInfo> CreateIfNotExists(Azure.Storage.Files.DataLake.Models.PathResourceType resourceType, Azure.Storage.Files.DataLake.Models.PathHttpHeaders httpHeaders = null, System.Collections.Generic.IDictionary<string, string> metadata = null, string permissions = null, string umask = null, System.Threading.CancellationToken cancellationToken = default(System.Threading.CancellationToken)) { throw null; }
        public virtual System.Threading.Tasks.Task<Azure.Response<Azure.Storage.Files.DataLake.Models.PathInfo>> CreateIfNotExistsAsync(Azure.Storage.Files.DataLake.Models.PathResourceType resourceType, Azure.Storage.Files.DataLake.Models.PathHttpHeaders httpHeaders = null, System.Collections.Generic.IDictionary<string, string> metadata = null, string permissions = null, string umask = null, System.Threading.CancellationToken cancellationToken = default(System.Threading.CancellationToken)) { throw null; }
        public virtual Azure.Response Delete(bool? recursive = default(bool?), Azure.Storage.Files.DataLake.Models.DataLakeRequestConditions conditions = null, System.Threading.CancellationToken cancellationToken = default(System.Threading.CancellationToken)) { throw null; }
        public virtual System.Threading.Tasks.Task<Azure.Response> DeleteAsync(bool? recursive = default(bool?), Azure.Storage.Files.DataLake.Models.DataLakeRequestConditions conditions = null, System.Threading.CancellationToken cancellationToken = default(System.Threading.CancellationToken)) { throw null; }
        public virtual Azure.Response<bool> DeleteIfExists(bool? recursive = default(bool?), Azure.Storage.Files.DataLake.Models.DataLakeRequestConditions conditions = null, System.Threading.CancellationToken cancellationToken = default(System.Threading.CancellationToken)) { throw null; }
        public virtual System.Threading.Tasks.Task<Azure.Response<bool>> DeleteIfExistsAsync(bool? recursive = default(bool?), Azure.Storage.Files.DataLake.Models.DataLakeRequestConditions conditions = null, System.Threading.CancellationToken cancellationToken = default(System.Threading.CancellationToken)) { throw null; }
        public virtual Azure.Response<bool> Exists(System.Threading.CancellationToken cancellationToken = default(System.Threading.CancellationToken)) { throw null; }
        public virtual System.Threading.Tasks.Task<Azure.Response<bool>> ExistsAsync(System.Threading.CancellationToken cancellationToken = default(System.Threading.CancellationToken)) { throw null; }
        public virtual Azure.Response<Azure.Storage.Files.DataLake.Models.PathAccessControl> GetAccessControl(bool? userPrincipalName = default(bool?), Azure.Storage.Files.DataLake.Models.DataLakeRequestConditions conditions = null, System.Threading.CancellationToken cancellationToken = default(System.Threading.CancellationToken)) { throw null; }
        public virtual System.Threading.Tasks.Task<Azure.Response<Azure.Storage.Files.DataLake.Models.PathAccessControl>> GetAccessControlAsync(bool? userPrincipalName = default(bool?), Azure.Storage.Files.DataLake.Models.DataLakeRequestConditions conditions = null, System.Threading.CancellationToken cancellationToken = default(System.Threading.CancellationToken)) { throw null; }
        public virtual Azure.Response<Azure.Storage.Files.DataLake.Models.PathProperties> GetProperties(Azure.Storage.Files.DataLake.Models.DataLakeRequestConditions conditions = null, System.Threading.CancellationToken cancellationToken = default(System.Threading.CancellationToken)) { throw null; }
        public virtual System.Threading.Tasks.Task<Azure.Response<Azure.Storage.Files.DataLake.Models.PathProperties>> GetPropertiesAsync(Azure.Storage.Files.DataLake.Models.DataLakeRequestConditions conditions = null, System.Threading.CancellationToken cancellationToken = default(System.Threading.CancellationToken)) { throw null; }
        public virtual Azure.Response<Azure.Storage.Files.DataLake.Models.AccessControlChangeResult> RemoveAccessControlRecursive(System.Collections.Generic.IList<Azure.Storage.Files.DataLake.Models.RemovePathAccessControlItem> accessControlList, System.IProgress<Azure.Response<Azure.Storage.Files.DataLake.Models.AccessControlChanges>> progressHandler, Azure.Storage.Files.DataLake.Models.AccessControlChangeOptions options = default(Azure.Storage.Files.DataLake.Models.AccessControlChangeOptions), string continuationToken = null, System.Threading.CancellationToken cancellationToken = default(System.Threading.CancellationToken)) { throw null; }
        public virtual System.Threading.Tasks.Task<Azure.Response<Azure.Storage.Files.DataLake.Models.AccessControlChangeResult>> RemoveAccessControlRecursiveAsync(System.Collections.Generic.IList<Azure.Storage.Files.DataLake.Models.RemovePathAccessControlItem> accessControlList, System.IProgress<Azure.Response<Azure.Storage.Files.DataLake.Models.AccessControlChanges>> progressHandler, Azure.Storage.Files.DataLake.Models.AccessControlChangeOptions options = default(Azure.Storage.Files.DataLake.Models.AccessControlChangeOptions), string continuationToken = null, System.Threading.CancellationToken cancellationToken = default(System.Threading.CancellationToken)) { throw null; }
        public virtual Azure.Response<Azure.Storage.Files.DataLake.DataLakePathClient> Rename(string destinationPath, string destinationFileSystem = null, Azure.Storage.Files.DataLake.Models.DataLakeRequestConditions sourceConditions = null, Azure.Storage.Files.DataLake.Models.DataLakeRequestConditions destinationConditions = null, System.Threading.CancellationToken cancellationToken = default(System.Threading.CancellationToken)) { throw null; }
        public virtual System.Threading.Tasks.Task<Azure.Response<Azure.Storage.Files.DataLake.DataLakePathClient>> RenameAsync(string destinationPath, string destinationFileSystem = null, Azure.Storage.Files.DataLake.Models.DataLakeRequestConditions sourceConditions = null, Azure.Storage.Files.DataLake.Models.DataLakeRequestConditions destinationConditions = null, System.Threading.CancellationToken cancellationToken = default(System.Threading.CancellationToken)) { throw null; }
        public virtual Azure.Response<Azure.Storage.Files.DataLake.Models.PathInfo> SetAccessControlList(System.Collections.Generic.IList<Azure.Storage.Files.DataLake.Models.PathAccessControlItem> accessControlList, string owner = null, string group = null, Azure.Storage.Files.DataLake.Models.DataLakeRequestConditions conditions = null, System.Threading.CancellationToken cancellationToken = default(System.Threading.CancellationToken)) { throw null; }
        public virtual System.Threading.Tasks.Task<Azure.Response<Azure.Storage.Files.DataLake.Models.PathInfo>> SetAccessControlListAsync(System.Collections.Generic.IList<Azure.Storage.Files.DataLake.Models.PathAccessControlItem> accessControlList, string owner = null, string group = null, Azure.Storage.Files.DataLake.Models.DataLakeRequestConditions conditions = null, System.Threading.CancellationToken cancellationToken = default(System.Threading.CancellationToken)) { throw null; }
        public virtual Azure.Response<Azure.Storage.Files.DataLake.Models.AccessControlChangeResult> SetAccessControlRecursive(System.Collections.Generic.IList<Azure.Storage.Files.DataLake.Models.PathAccessControlItem> accessControlList, System.IProgress<Azure.Response<Azure.Storage.Files.DataLake.Models.AccessControlChanges>> progressHandler, Azure.Storage.Files.DataLake.Models.AccessControlChangeOptions options = default(Azure.Storage.Files.DataLake.Models.AccessControlChangeOptions), string continuationToken = null, System.Threading.CancellationToken cancellationToken = default(System.Threading.CancellationToken)) { throw null; }
        public virtual System.Threading.Tasks.Task<Azure.Response<Azure.Storage.Files.DataLake.Models.AccessControlChangeResult>> SetAccessControlRecursiveAsync(System.Collections.Generic.IList<Azure.Storage.Files.DataLake.Models.PathAccessControlItem> accessControlList, System.IProgress<Azure.Response<Azure.Storage.Files.DataLake.Models.AccessControlChanges>> progressHandler, Azure.Storage.Files.DataLake.Models.AccessControlChangeOptions options = default(Azure.Storage.Files.DataLake.Models.AccessControlChangeOptions), string continuationToken = null, System.Threading.CancellationToken cancellationToken = default(System.Threading.CancellationToken)) { throw null; }
        public virtual Azure.Response<Azure.Storage.Files.DataLake.Models.PathInfo> SetHttpHeaders(Azure.Storage.Files.DataLake.Models.PathHttpHeaders httpHeaders = null, Azure.Storage.Files.DataLake.Models.DataLakeRequestConditions conditions = null, System.Threading.CancellationToken cancellationToken = default(System.Threading.CancellationToken)) { throw null; }
        public virtual System.Threading.Tasks.Task<Azure.Response<Azure.Storage.Files.DataLake.Models.PathInfo>> SetHttpHeadersAsync(Azure.Storage.Files.DataLake.Models.PathHttpHeaders httpHeaders = null, Azure.Storage.Files.DataLake.Models.DataLakeRequestConditions conditions = null, System.Threading.CancellationToken cancellationToken = default(System.Threading.CancellationToken)) { throw null; }
        public virtual Azure.Response<Azure.Storage.Files.DataLake.Models.PathInfo> SetMetadata(System.Collections.Generic.IDictionary<string, string> metadata, Azure.Storage.Files.DataLake.Models.DataLakeRequestConditions conditions = null, System.Threading.CancellationToken cancellationToken = default(System.Threading.CancellationToken)) { throw null; }
        public virtual System.Threading.Tasks.Task<Azure.Response<Azure.Storage.Files.DataLake.Models.PathInfo>> SetMetadataAsync(System.Collections.Generic.IDictionary<string, string> metadata, Azure.Storage.Files.DataLake.Models.DataLakeRequestConditions conditions = null, System.Threading.CancellationToken cancellationToken = default(System.Threading.CancellationToken)) { throw null; }
        public virtual Azure.Response<Azure.Storage.Files.DataLake.Models.PathInfo> SetPermissions(Azure.Storage.Files.DataLake.Models.PathPermissions permissions, string owner = null, string group = null, Azure.Storage.Files.DataLake.Models.DataLakeRequestConditions conditions = null, System.Threading.CancellationToken cancellationToken = default(System.Threading.CancellationToken)) { throw null; }
        public virtual System.Threading.Tasks.Task<Azure.Response<Azure.Storage.Files.DataLake.Models.PathInfo>> SetPermissionsAsync(Azure.Storage.Files.DataLake.Models.PathPermissions permissions, string owner = null, string group = null, Azure.Storage.Files.DataLake.Models.DataLakeRequestConditions conditions = null, System.Threading.CancellationToken cancellationToken = default(System.Threading.CancellationToken)) { throw null; }
        public virtual Azure.Response<Azure.Storage.Files.DataLake.Models.AccessControlChangeResult> UpdateAccessControlRecursive(System.Collections.Generic.IList<Azure.Storage.Files.DataLake.Models.PathAccessControlItem> accessControlList, System.IProgress<Azure.Response<Azure.Storage.Files.DataLake.Models.AccessControlChanges>> progressHandler, Azure.Storage.Files.DataLake.Models.AccessControlChangeOptions options = default(Azure.Storage.Files.DataLake.Models.AccessControlChangeOptions), string continuationToken = null, System.Threading.CancellationToken cancellationToken = default(System.Threading.CancellationToken)) { throw null; }
        public virtual System.Threading.Tasks.Task<Azure.Response<Azure.Storage.Files.DataLake.Models.AccessControlChangeResult>> UpdateAccessControlRecursiveAsync(System.Collections.Generic.IList<Azure.Storage.Files.DataLake.Models.PathAccessControlItem> accessControlList, System.IProgress<Azure.Response<Azure.Storage.Files.DataLake.Models.AccessControlChanges>> progressHandler, Azure.Storage.Files.DataLake.Models.AccessControlChangeOptions options = default(Azure.Storage.Files.DataLake.Models.AccessControlChangeOptions), string continuationToken = null, System.Threading.CancellationToken cancellationToken = default(System.Threading.CancellationToken)) { throw null; }
    }
    public partial class DataLakeServiceClient
    {
        protected DataLakeServiceClient() { }
        public DataLakeServiceClient(System.Uri serviceUri) { }
        public DataLakeServiceClient(System.Uri serviceUri, Azure.Core.TokenCredential credential) { }
        public DataLakeServiceClient(System.Uri serviceUri, Azure.Core.TokenCredential credential, Azure.Storage.Files.DataLake.DataLakeClientOptions options) { }
        public DataLakeServiceClient(System.Uri serviceUri, Azure.Storage.Files.DataLake.DataLakeClientOptions options) { }
        public DataLakeServiceClient(System.Uri serviceUri, Azure.Storage.StorageSharedKeyCredential credential) { }
        public DataLakeServiceClient(System.Uri serviceUri, Azure.Storage.StorageSharedKeyCredential credential, Azure.Storage.Files.DataLake.DataLakeClientOptions options) { }
        public virtual string AccountName { get { throw null; } }
        public virtual System.Uri Uri { get { throw null; } }
        public virtual Azure.Response<Azure.Storage.Files.DataLake.DataLakeFileSystemClient> CreateFileSystem(string fileSystemName, Azure.Storage.Files.DataLake.Models.PublicAccessType publicAccessType = Azure.Storage.Files.DataLake.Models.PublicAccessType.None, System.Collections.Generic.IDictionary<string, string> metadata = null, System.Threading.CancellationToken cancellationToken = default(System.Threading.CancellationToken)) { throw null; }
        public virtual System.Threading.Tasks.Task<Azure.Response<Azure.Storage.Files.DataLake.DataLakeFileSystemClient>> CreateFileSystemAsync(string fileSystemName, Azure.Storage.Files.DataLake.Models.PublicAccessType publicAccessType = Azure.Storage.Files.DataLake.Models.PublicAccessType.None, System.Collections.Generic.IDictionary<string, string> metadata = null, System.Threading.CancellationToken cancellationToken = default(System.Threading.CancellationToken)) { throw null; }
        public virtual Azure.Response DeleteFileSystem(string fileSystemName, Azure.Storage.Files.DataLake.Models.DataLakeRequestConditions conditions = null, System.Threading.CancellationToken cancellationToken = default(System.Threading.CancellationToken)) { throw null; }
        public virtual System.Threading.Tasks.Task<Azure.Response> DeleteFileSystemAsync(string fileSystemName, Azure.Storage.Files.DataLake.Models.DataLakeRequestConditions conditions = null, System.Threading.CancellationToken cancellationToken = default(System.Threading.CancellationToken)) { throw null; }
        public virtual Azure.Storage.Files.DataLake.DataLakeFileSystemClient GetFileSystemClient(string fileSystemName) { throw null; }
        public virtual Azure.Pageable<Azure.Storage.Files.DataLake.Models.FileSystemItem> GetFileSystems(Azure.Storage.Files.DataLake.Models.FileSystemTraits traits = Azure.Storage.Files.DataLake.Models.FileSystemTraits.None, string prefix = null, System.Threading.CancellationToken cancellationToken = default(System.Threading.CancellationToken)) { throw null; }
        public virtual Azure.AsyncPageable<Azure.Storage.Files.DataLake.Models.FileSystemItem> GetFileSystemsAsync(Azure.Storage.Files.DataLake.Models.FileSystemTraits traits = Azure.Storage.Files.DataLake.Models.FileSystemTraits.None, string prefix = null, System.Threading.CancellationToken cancellationToken = default(System.Threading.CancellationToken)) { throw null; }
        public virtual Azure.Response<Azure.Storage.Files.DataLake.Models.UserDelegationKey> GetUserDelegationKey(System.DateTimeOffset? startsOn, System.DateTimeOffset expiresOn, System.Threading.CancellationToken cancellationToken = default(System.Threading.CancellationToken)) { throw null; }
        public virtual System.Threading.Tasks.Task<Azure.Response<Azure.Storage.Files.DataLake.Models.UserDelegationKey>> GetUserDelegationKeyAsync(System.DateTimeOffset? startsOn, System.DateTimeOffset expiresOn, System.Threading.CancellationToken cancellationToken = default(System.Threading.CancellationToken)) { throw null; }
    }
    public partial class DataLakeUriBuilder
    {
        public DataLakeUriBuilder(System.Uri uri) { }
        public string AccountName { get { throw null; } set { } }
        public string DirectoryOrFilePath { get { throw null; } set { } }
        public string FileSystemName { get { throw null; } set { } }
        public string Host { get { throw null; } set { } }
        public int Port { get { throw null; } set { } }
        public string Query { get { throw null; } set { } }
        public Azure.Storage.Sas.DataLakeSasQueryParameters Sas { get { throw null; } set { } }
        public string Scheme { get { throw null; } set { } }
        public string Snapshot { get { throw null; } set { } }
        public override string ToString() { throw null; }
        public System.Uri ToUri() { throw null; }
    }
}
namespace Azure.Storage.Files.DataLake.Models
{
    [System.Runtime.InteropServices.StructLayoutAttribute(System.Runtime.InteropServices.LayoutKind.Sequential)]
    public partial struct AccessControlChangeCounters
    {
        private int _dummyPrimitive;
        public long ChangedDirectoriesCount { get { throw null; } }
        public long ChangedFilesCount { get { throw null; } }
        public long FailedChangesCount { get { throw null; } }
    }
    [System.Runtime.InteropServices.StructLayoutAttribute(System.Runtime.InteropServices.LayoutKind.Sequential)]
    public partial struct AccessControlChangeFailure
    {
        private object _dummy;
        private int _dummyPrimitive;
        public string ErrorMessage { get { throw null; } }
        public bool IsDirectory { get { throw null; } }
        public string Name { get { throw null; } }
    }
    [System.Runtime.InteropServices.StructLayoutAttribute(System.Runtime.InteropServices.LayoutKind.Sequential)]
    public partial struct AccessControlChangeOptions
    {
        public int? BatchSize { get { throw null; } set { } }
        public int? MaxBatches { get { throw null; } set { } }
    }
    [System.Runtime.InteropServices.StructLayoutAttribute(System.Runtime.InteropServices.LayoutKind.Sequential)]
    public partial struct AccessControlChangeResult
    {
        private object _dummy;
        private int _dummyPrimitive;
        public string ContinuationToken { get { throw null; } }
        public Azure.Storage.Files.DataLake.Models.AccessControlChangeCounters Counters { get { throw null; } }
    }
    [System.Runtime.InteropServices.StructLayoutAttribute(System.Runtime.InteropServices.LayoutKind.Sequential)]
    public partial struct AccessControlChanges
    {
        private object _dummy;
        private int _dummyPrimitive;
        public Azure.Storage.Files.DataLake.Models.AccessControlChangeCounters AggregateCounters { get { throw null; } }
        public Azure.Storage.Files.DataLake.Models.AccessControlChangeCounters BatchCounters { get { throw null; } }
        public System.Collections.Generic.IEnumerable<Azure.Storage.Files.DataLake.Models.AccessControlChangeFailure> BatchFailures { get { throw null; } }
        public string ContinuationToken { get { throw null; } }
    }
    [System.Runtime.InteropServices.StructLayoutAttribute(System.Runtime.InteropServices.LayoutKind.Sequential)]
    public partial struct AccessControlRecursiveChangeOptions
    {
        public int? BatchSize { get { throw null; } set { } }
    }
    public partial class AccessControlRecursiveChangesSummary
    {
        internal AccessControlRecursiveChangesSummary() { }
        public long ChangedDirectoriesCount { get { throw null; } }
        public long ChangedFilesCount { get { throw null; } }
        public string ContinuationToken { get { throw null; } }
        public long FailedChangesCount { get { throw null; } }
    }
    public enum AccessControlType
    {
        Other = 0,
        User = 1,
        Group = 2,
        Mask = 4,
    }
    public enum CopyStatus
    {
        Pending = 0,
        Success = 1,
        Aborted = 2,
        Failed = 3,
    }
    public partial class DataLakeAccessPolicy
    {
        public DataLakeAccessPolicy() { }
        [System.ComponentModel.EditorBrowsableAttribute(System.ComponentModel.EditorBrowsableState.Never)]
        public System.DateTimeOffset ExpiresOn { get { throw null; } set { } }
        public string Permissions { get { throw null; } set { } }
        public System.DateTimeOffset? PolicyExpiresOn { get { throw null; } set { } }
        public System.DateTimeOffset? PolicyStartsOn { get { throw null; } set { } }
        [System.ComponentModel.EditorBrowsableAttribute(System.ComponentModel.EditorBrowsableState.Never)]
        public System.DateTimeOffset StartsOn { get { throw null; } set { } }
    }
    public enum DataLakeFileExpirationOffset
    {
        CreationTime = 0,
        Now = 1,
    }
    public partial class DataLakeFileUploadOptions
    {
        public DataLakeFileUploadOptions() { }
        public Azure.Storage.Files.DataLake.Models.DataLakeRequestConditions Conditions { get { throw null; } set { } }
        public Azure.Storage.Files.DataLake.Models.PathHttpHeaders HttpHeaders { get { throw null; } set { } }
        public System.Collections.Generic.IDictionary<string, string> Metadata { get { throw null; } set { } }
        public string Permissions { get { throw null; } set { } }
        public System.IProgress<long> ProgressHandler { get { throw null; } set { } }
        public Azure.Storage.StorageTransferOptions TransferOptions { get { throw null; } set { } }
        public string Umask { get { throw null; } set { } }
    }
    public partial class DataLakeLease
    {
        internal DataLakeLease() { }
        public Azure.ETag ETag { get { throw null; } }
        public System.DateTimeOffset LastModified { get { throw null; } }
        public string LeaseId { get { throw null; } }
        public int? LeaseTime { get { throw null; } }
    }
    public enum DataLakeLeaseDuration
    {
        Infinite = 0,
        Fixed = 1,
    }
    public enum DataLakeLeaseState
    {
        Available = 0,
        Leased = 1,
        Expired = 2,
        Breaking = 3,
        Broken = 4,
    }
    public enum DataLakeLeaseStatus
    {
        Locked = 0,
        Unlocked = 1,
    }
    public static partial class DataLakeModelFactory
    {
        public static Azure.Storage.Files.DataLake.Models.AccessControlChangeCounters AccessControlChangeCounters(int directoriesSuccessfulCount, int filesSuccessfulCount, int failureCount) { throw null; }
        public static Azure.Storage.Files.DataLake.Models.AccessControlChangeFailure AccessControlChangeFailure(string name, bool isDirectory, string errorMessage) { throw null; }
        public static Azure.Storage.Files.DataLake.Models.AccessControlChangeResult AccessControlChangeResult(Azure.Storage.Files.DataLake.Models.AccessControlChangeCounters counters, string continuationToken) { throw null; }
        public static Azure.Storage.Files.DataLake.Models.AccessControlChanges AccessControlChanges(Azure.Storage.Files.DataLake.Models.AccessControlChangeCounters aggregateCounters, Azure.Storage.Files.DataLake.Models.AccessControlChangeCounters batchCounters, System.Collections.Generic.IEnumerable<Azure.Storage.Files.DataLake.Models.AccessControlChangeFailure> batchFailures, string continuationToken) { throw null; }
        public static Azure.Storage.Files.DataLake.Models.DataLakeQueryError DataLakeQueryError(string name = null, string description = null, bool isFatal = false, long position = (long)0) { throw null; }
        public static Azure.Storage.Files.DataLake.Models.FileDownloadDetails FileDownloadDetails(System.DateTimeOffset lastModified, System.Collections.Generic.IDictionary<string, string> metadata, string contentRange, Azure.ETag eTag, string contentEncoding, string cacheControl, string contentDisposition, string contentLanguage, System.DateTimeOffset copyCompletionTime, string copyStatusDescription, string copyId, string copyProgress, System.Uri copySource, Azure.Storage.Files.DataLake.Models.CopyStatus copyStatus, Azure.Storage.Files.DataLake.Models.DataLakeLeaseDuration leaseDuration, Azure.Storage.Files.DataLake.Models.DataLakeLeaseState leaseState, Azure.Storage.Files.DataLake.Models.DataLakeLeaseStatus leaseStatus, string acceptRanges, bool isServerEncrypted, string encryptionKeySha256, byte[] contentHash) { throw null; }
        public static Azure.Storage.Files.DataLake.Models.FileDownloadInfo FileDownloadInfo(long contentLength, System.IO.Stream content, byte[] contentHash, Azure.Storage.Files.DataLake.Models.FileDownloadDetails properties) { throw null; }
        public static Azure.Storage.Files.DataLake.Models.FileSystemInfo FileSystemInfo(Azure.ETag etag, System.DateTimeOffset lastModified) { throw null; }
        public static Azure.Storage.Files.DataLake.Models.FileSystemItem FileSystemItem(string name, Azure.Storage.Files.DataLake.Models.FileSystemProperties properties) { throw null; }
        public static Azure.Storage.Files.DataLake.Models.FileSystemProperties FileSystemProperties(System.DateTimeOffset lastModified, Azure.Storage.Files.DataLake.Models.DataLakeLeaseStatus? leaseStatus, Azure.Storage.Files.DataLake.Models.DataLakeLeaseState? leaseState, Azure.Storage.Files.DataLake.Models.DataLakeLeaseDuration? leaseDuration, Azure.Storage.Files.DataLake.Models.PublicAccessType? publicAccess, bool? hasImmutabilityPolicy, bool? hasLegalHold, Azure.ETag eTag) { throw null; }
        public static Azure.Storage.Files.DataLake.Models.DataLakeLease Lease(Azure.ETag eTag, System.DateTimeOffset lastModified, string leaseId, int? leaseTime) { throw null; }
        public static Azure.Storage.Files.DataLake.Models.PathAccessControl PathAccessControl(string owner, string group, Azure.Storage.Files.DataLake.Models.PathPermissions permissions, System.Collections.Generic.IList<Azure.Storage.Files.DataLake.Models.PathAccessControlItem> acl) { throw null; }
        public static Azure.Storage.Files.DataLake.Models.PathContentInfo PathContentInfo(string contentHash, Azure.ETag eTag, System.DateTimeOffset lastModified, string acceptRanges, string cacheControl, string contentDisposition, string contentEncoding, string contentLanguage, long contentLength, string contentRange, string contentType, System.Collections.Generic.IDictionary<string, string> metadata) { throw null; }
        public static Azure.Storage.Files.DataLake.Models.PathCreateInfo PathCreateInfo(Azure.Storage.Files.DataLake.Models.PathInfo pathInfo, string continuation) { throw null; }
        public static Azure.Storage.Files.DataLake.Models.PathInfo PathInfo(Azure.ETag eTag, System.DateTimeOffset lastModified) { throw null; }
        public static Azure.Storage.Files.DataLake.Models.PathItem PathItem(string name, bool? isDirectory, System.DateTimeOffset lastModified, Azure.ETag eTag, long? contentLength, string owner, string group, string permissions) { throw null; }
        [System.ComponentModel.EditorBrowsableAttribute(System.ComponentModel.EditorBrowsableState.Never)]
        public static Azure.Storage.Files.DataLake.Models.PathProperties PathProperties(System.DateTimeOffset lastModified, System.DateTimeOffset creationTime, System.Collections.Generic.IDictionary<string, string> metadata, System.DateTimeOffset copyCompletionTime, string copyStatusDescription, string copyId, string copyProgress, System.Uri copySource, Azure.Storage.Files.DataLake.Models.CopyStatus copyStatus, bool isIncrementalCopy, Azure.Storage.Files.DataLake.Models.DataLakeLeaseDuration leaseDuration, Azure.Storage.Files.DataLake.Models.DataLakeLeaseState leaseState, Azure.Storage.Files.DataLake.Models.DataLakeLeaseStatus leaseStatus, long contentLength, string contentType, Azure.ETag eTag, byte[] contentHash, string contentEncoding, string contentDisposition, string contentLanguage, string cacheControl, string acceptRanges, bool isServerEncrypted, string encryptionKeySha256, string accessTier, string archiveStatus, System.DateTimeOffset accessTierChangeTime) { throw null; }
        public static Azure.Storage.Files.DataLake.Models.PathProperties PathProperties(System.DateTimeOffset lastModified, System.DateTimeOffset creationTime, System.Collections.Generic.IDictionary<string, string> metadata, System.DateTimeOffset copyCompletionTime, string copyStatusDescription, string copyId, string copyProgress, System.Uri copySource, Azure.Storage.Files.DataLake.Models.CopyStatus copyStatus, bool isIncrementalCopy, Azure.Storage.Files.DataLake.Models.DataLakeLeaseDuration leaseDuration, Azure.Storage.Files.DataLake.Models.DataLakeLeaseState leaseState, Azure.Storage.Files.DataLake.Models.DataLakeLeaseStatus leaseStatus, long contentLength, string contentType, Azure.ETag eTag, byte[] contentHash, string contentEncoding, string contentDisposition, string contentLanguage, string cacheControl, string acceptRanges, bool isServerEncrypted, string encryptionKeySha256, string accessTier, string archiveStatus, System.DateTimeOffset accessTierChangeTime, bool isDirectory) { throw null; }
        public static Azure.Storage.Files.DataLake.Models.UserDelegationKey UserDelegationKey(string signedObjectId, string signedTenantId, System.DateTimeOffset signedStart, System.DateTimeOffset signedExpiry, string signedService, string signedVersion, string value) { throw null; }
    }
<<<<<<< HEAD
    public partial class DataLakeQueryCsvTextConfiguration : Azure.Storage.Files.DataLake.Models.DataLakeQueryTextConfiguration
    {
        public DataLakeQueryCsvTextConfiguration() { }
        public string ColumnSeparator { get { throw null; } set { } }
        public char? EscapeCharacter { get { throw null; } set { } }
        public char? FieldQuote { get { throw null; } set { } }
        public bool HasHeaders { get { throw null; } set { } }
    }
    public partial class DataLakeQueryCsvTextOptions : Azure.Storage.Files.DataLake.Models.DataLakeQueryTextOptions
=======
    public partial class DataLakeQueryCsvTextOptions : Azure.Storage.Files.DataLake.Models.IDataLakeQueryTextOptions
>>>>>>> 55290b04
    {
        public DataLakeQueryCsvTextOptions() { }
        public string ColumnSeparator { get { throw null; } set { } }
        public char? EscapeCharacter { get { throw null; } set { } }
        public bool HasHeaders { get { throw null; } set { } }
        public char? QuotationCharacter { get { throw null; } set { } }
        public string RecordSeparator { get { throw null; } set { } }
    }
    public partial class DataLakeQueryError
    {
        internal DataLakeQueryError() { }
        public string Description { get { throw null; } }
        public bool IsFatal { get { throw null; } }
        public string Name { get { throw null; } }
        public long Position { get { throw null; } }
    }
<<<<<<< HEAD
    public partial class DataLakeQueryJsonTextConfiguration : Azure.Storage.Files.DataLake.Models.DataLakeQueryTextConfiguration
    {
        public DataLakeQueryJsonTextConfiguration() { }
    }
    public partial class DataLakeQueryJsonTextOptions : Azure.Storage.Files.DataLake.Models.DataLakeQueryTextOptions
=======
    public partial class DataLakeQueryJsonTextOptions : Azure.Storage.Files.DataLake.Models.IDataLakeQueryTextOptions
>>>>>>> 55290b04
    {
        public DataLakeQueryJsonTextOptions() { }
        public string RecordSeparator { get { throw null; } set { } }
    }
    public partial class DataLakeQueryOptions
    {
        public DataLakeQueryOptions() { }
        public Azure.Storage.Files.DataLake.Models.DataLakeRequestConditions Conditions { get { throw null; } set { } }
        public Azure.Storage.Files.DataLake.Models.IDataLakeQueryTextOptions InputTextConfiguration { get { throw null; } set { } }
        public Azure.Storage.Files.DataLake.Models.IDataLakeQueryTextOptions OutputTextConfiguration { get { throw null; } set { } }
        public System.IProgress<long> ProgressHandler { get { throw null; } set { } }
        public event System.Action<Azure.Storage.Files.DataLake.Models.DataLakeQueryError> ErrorHandler { add { } remove { } }
    }
<<<<<<< HEAD
    public abstract partial class DataLakeQueryTextConfiguration
    {
        protected DataLakeQueryTextConfiguration() { }
        public string RecordSeparator { get { throw null; } set { } }
    }
    public abstract partial class DataLakeQueryTextOptions
    {
        protected DataLakeQueryTextOptions() { }
        public string RecordSeparator { get { throw null; } set { } }
        public static Azure.Storage.Files.DataLake.Models.DataLakeQueryCsvTextOptions DataLakeQueryCsvTextOptions(string recordSeparator, string columnSeparator, char? quotationCharacter, char? escapeCharacter, bool hasHeaders) { throw null; }
        public static Azure.Storage.Files.DataLake.Models.DataLakeQueryJsonTextOptions DataLakeQueryJsonTextOptions(string recordSeparator) { throw null; }
    }
=======
>>>>>>> 55290b04
    public partial class DataLakeRequestConditions : Azure.RequestConditions
    {
        public DataLakeRequestConditions() { }
        public string LeaseId { get { throw null; } set { } }
        public override string ToString() { throw null; }
    }
    public partial class DataLakeSignedIdentifier
    {
        public DataLakeSignedIdentifier() { }
        public Azure.Storage.Files.DataLake.Models.DataLakeAccessPolicy AccessPolicy { get { throw null; } set { } }
        public string Id { get { throw null; } set { } }
    }
    public partial class FileDownloadDetails
    {
        internal FileDownloadDetails() { }
        public string AcceptRanges { get { throw null; } }
        public string CacheControl { get { throw null; } }
        public string ContentDisposition { get { throw null; } }
        public string ContentEncoding { get { throw null; } }
        public byte[] ContentHash { get { throw null; } }
        public string ContentLanguage { get { throw null; } }
        public string ContentRange { get { throw null; } }
        public System.DateTimeOffset CopyCompletedOn { get { throw null; } }
        public string CopyId { get { throw null; } }
        public string CopyProgress { get { throw null; } }
        public System.Uri CopySource { get { throw null; } }
        public Azure.Storage.Files.DataLake.Models.CopyStatus CopyStatus { get { throw null; } }
        public string CopyStatusDescription { get { throw null; } }
        public string EncryptionKeySha256 { get { throw null; } }
        public Azure.ETag ETag { get { throw null; } }
        public bool IsServerEncrypted { get { throw null; } }
        public System.DateTimeOffset LastModified { get { throw null; } }
        public Azure.Storage.Files.DataLake.Models.DataLakeLeaseDuration LeaseDuration { get { throw null; } }
        public Azure.Storage.Files.DataLake.Models.DataLakeLeaseState LeaseState { get { throw null; } }
        public Azure.Storage.Files.DataLake.Models.DataLakeLeaseStatus LeaseStatus { get { throw null; } }
        public System.Collections.Generic.IDictionary<string, string> Metadata { get { throw null; } }
    }
    public partial class FileDownloadInfo
    {
        internal FileDownloadInfo() { }
        public System.IO.Stream Content { get { throw null; } }
        public byte[] ContentHash { get { throw null; } }
        public long ContentLength { get { throw null; } }
        public Azure.Storage.Files.DataLake.Models.FileDownloadDetails Properties { get { throw null; } }
    }
    public partial class FileSystemAccessPolicy
    {
        public FileSystemAccessPolicy() { }
        public Azure.Storage.Files.DataLake.Models.PublicAccessType DataLakePublicAccess { get { throw null; } }
        public Azure.ETag ETag { get { throw null; } }
        public System.DateTimeOffset LastModified { get { throw null; } }
        public System.Collections.Generic.IEnumerable<Azure.Storage.Files.DataLake.Models.DataLakeSignedIdentifier> SignedIdentifiers { get { throw null; } }
    }
    public partial class FileSystemInfo
    {
        internal FileSystemInfo() { }
        public Azure.ETag ETag { get { throw null; } }
        public System.DateTimeOffset LastModified { get { throw null; } }
    }
    public partial class FileSystemItem
    {
        internal FileSystemItem() { }
        public string Name { get { throw null; } }
        public Azure.Storage.Files.DataLake.Models.FileSystemProperties Properties { get { throw null; } }
    }
    public partial class FileSystemProperties
    {
        internal FileSystemProperties() { }
        public Azure.ETag ETag { get { throw null; } }
        public bool? HasImmutabilityPolicy { get { throw null; } }
        public bool? HasLegalHold { get { throw null; } }
        public System.DateTimeOffset LastModified { get { throw null; } }
        public Azure.Storage.Files.DataLake.Models.DataLakeLeaseDuration? LeaseDuration { get { throw null; } }
        public Azure.Storage.Files.DataLake.Models.DataLakeLeaseState? LeaseState { get { throw null; } }
        public Azure.Storage.Files.DataLake.Models.DataLakeLeaseStatus? LeaseStatus { get { throw null; } }
        public System.Collections.Generic.IDictionary<string, string> Metadata { get { throw null; } }
        public Azure.Storage.Files.DataLake.Models.PublicAccessType? PublicAccess { get { throw null; } }
    }
    [System.FlagsAttribute]
    public enum FileSystemTraits
    {
        None = 0,
        Metadata = 1,
    }
    public partial interface IDataLakeQueryTextOptions
    {
    }
    public partial class PathAccessControl
    {
        internal PathAccessControl() { }
        public System.Collections.Generic.IEnumerable<Azure.Storage.Files.DataLake.Models.PathAccessControlItem> AccessControlList { get { throw null; } }
        public string Group { get { throw null; } }
        public string Owner { get { throw null; } }
        public Azure.Storage.Files.DataLake.Models.PathPermissions Permissions { get { throw null; } }
    }
    public static partial class PathAccessControlExtensions
    {
        public static System.Collections.Generic.IList<Azure.Storage.Files.DataLake.Models.PathAccessControlItem> ParseAccessControlList(string s) { throw null; }
        public static Azure.Storage.Files.DataLake.Models.RolePermissions ParseOctalRolePermissions(char c) { throw null; }
        public static Azure.Storage.Files.DataLake.Models.RolePermissions ParseSymbolicRolePermissions(string s, bool allowStickyBit = false) { throw null; }
        public static string ToAccessControlListString(System.Collections.Generic.IList<Azure.Storage.Files.DataLake.Models.PathAccessControlItem> accessControlList) { throw null; }
        public static string ToOctalRolePermissions(this Azure.Storage.Files.DataLake.Models.RolePermissions rolePermissions) { throw null; }
        public static string ToSymbolicRolePermissions(this Azure.Storage.Files.DataLake.Models.RolePermissions rolePermissions) { throw null; }
    }
    public partial class PathAccessControlItem
    {
        public PathAccessControlItem() { }
        public PathAccessControlItem(Azure.Storage.Files.DataLake.Models.AccessControlType accessControlType, Azure.Storage.Files.DataLake.Models.RolePermissions permissions, bool defaultScope = false, string entityId = null) { }
        public Azure.Storage.Files.DataLake.Models.AccessControlType AccessControlType { get { throw null; } set { } }
        public bool DefaultScope { get { throw null; } set { } }
        public string EntityId { get { throw null; } set { } }
        public Azure.Storage.Files.DataLake.Models.RolePermissions Permissions { get { throw null; } set { } }
        public static Azure.Storage.Files.DataLake.Models.PathAccessControlItem Parse(string s) { throw null; }
        public override string ToString() { throw null; }
    }
    public partial class PathContentInfo
    {
        internal PathContentInfo() { }
        public string AcceptRanges { get { throw null; } }
        public string CacheControl { get { throw null; } }
        public string ContentDisposition { get { throw null; } }
        public string ContentEncoding { get { throw null; } }
        public string ContentHash { get { throw null; } }
        public string ContentLanguage { get { throw null; } }
        public long ContentLength { get { throw null; } }
        public string ContentRange { get { throw null; } }
        public string ContentType { get { throw null; } }
        public Azure.ETag ETag { get { throw null; } }
        public System.DateTimeOffset LastModified { get { throw null; } }
        public System.Collections.Generic.IDictionary<string, string> Metadata { get { throw null; } }
    }
    public partial class PathCreateInfo
    {
        internal PathCreateInfo() { }
        public string Continuation { get { throw null; } }
        public Azure.Storage.Files.DataLake.Models.PathInfo PathInfo { get { throw null; } }
    }
    public enum PathGetPropertiesAction
    {
        GetAccessControl = 0,
        GetStatus = 1,
    }
    public partial class PathHttpHeaders
    {
        public PathHttpHeaders() { }
        public string CacheControl { get { throw null; } set { } }
        public string ContentDisposition { get { throw null; } set { } }
        public string ContentEncoding { get { throw null; } set { } }
        public byte[] ContentHash { get { throw null; } set { } }
        public string ContentLanguage { get { throw null; } set { } }
        public string ContentType { get { throw null; } set { } }
        [System.ComponentModel.EditorBrowsableAttribute(System.ComponentModel.EditorBrowsableState.Never)]
        public override bool Equals(object obj) { throw null; }
        [System.ComponentModel.EditorBrowsableAttribute(System.ComponentModel.EditorBrowsableState.Never)]
        public override int GetHashCode() { throw null; }
        [System.ComponentModel.EditorBrowsableAttribute(System.ComponentModel.EditorBrowsableState.Never)]
        public override string ToString() { throw null; }
    }
    public partial class PathInfo
    {
        internal PathInfo() { }
        public Azure.ETag ETag { get { throw null; } }
        public System.DateTimeOffset LastModified { get { throw null; } }
    }
    public partial class PathItem
    {
        internal PathItem() { }
        public long? ContentLength { get { throw null; } }
        public Azure.ETag ETag { get { throw null; } }
        public string Group { get { throw null; } }
        public bool? IsDirectory { get { throw null; } }
        public System.DateTimeOffset LastModified { get { throw null; } }
        public string Name { get { throw null; } }
        public string Owner { get { throw null; } }
        public string Permissions { get { throw null; } }
    }
    public enum PathLeaseAction
    {
        Acquire = 0,
        Break = 1,
        Change = 2,
        Renew = 3,
        Release = 4,
    }
    public partial class PathPermissions
    {
        public PathPermissions() { }
        public PathPermissions(Azure.Storage.Files.DataLake.Models.RolePermissions owner, Azure.Storage.Files.DataLake.Models.RolePermissions group, Azure.Storage.Files.DataLake.Models.RolePermissions other, bool stickyBit = false, bool extendedInfoInAcl = false) { }
        public bool ExtendedAcls { get { throw null; } set { } }
        public Azure.Storage.Files.DataLake.Models.RolePermissions Group { get { throw null; } set { } }
        public Azure.Storage.Files.DataLake.Models.RolePermissions Other { get { throw null; } set { } }
        public Azure.Storage.Files.DataLake.Models.RolePermissions Owner { get { throw null; } set { } }
        public bool StickyBit { get { throw null; } set { } }
        public static Azure.Storage.Files.DataLake.Models.PathPermissions ParseOctalPermissions(string s) { throw null; }
        public static Azure.Storage.Files.DataLake.Models.PathPermissions ParseSymbolicPermissions(string s) { throw null; }
        public string ToOctalPermissions() { throw null; }
        public string ToSymbolicPermissions() { throw null; }
    }
    public partial class PathProperties
    {
        internal PathProperties() { }
        public string AcceptRanges { get { throw null; } }
        public string AccessTier { get { throw null; } }
        public System.DateTimeOffset AccessTierChangedOn { get { throw null; } }
        public string ArchiveStatus { get { throw null; } }
        public string CacheControl { get { throw null; } }
        public string ContentDisposition { get { throw null; } }
        public string ContentEncoding { get { throw null; } }
        public byte[] ContentHash { get { throw null; } }
        public string ContentLanguage { get { throw null; } }
        public long ContentLength { get { throw null; } }
        public string ContentType { get { throw null; } }
        public System.DateTimeOffset CopyCompletedOn { get { throw null; } }
        public string CopyId { get { throw null; } }
        public string CopyProgress { get { throw null; } }
        public System.Uri CopySource { get { throw null; } }
        public Azure.Storage.Files.DataLake.Models.CopyStatus CopyStatus { get { throw null; } }
        public string CopyStatusDescription { get { throw null; } }
        public System.DateTimeOffset CreatedOn { get { throw null; } }
        public string EncryptionKeySha256 { get { throw null; } }
        public Azure.ETag ETag { get { throw null; } }
        public System.DateTimeOffset ExpiresOn { get { throw null; } }
        public bool IsDirectory { get { throw null; } }
        public bool IsIncrementalCopy { get { throw null; } }
        public bool IsServerEncrypted { get { throw null; } }
        public System.DateTimeOffset LastModified { get { throw null; } }
        public Azure.Storage.Files.DataLake.Models.DataLakeLeaseDuration LeaseDuration { get { throw null; } }
        public Azure.Storage.Files.DataLake.Models.DataLakeLeaseState LeaseState { get { throw null; } }
        public Azure.Storage.Files.DataLake.Models.DataLakeLeaseStatus LeaseStatus { get { throw null; } }
        public System.Collections.Generic.IDictionary<string, string> Metadata { get { throw null; } }
    }
    public enum PathRenameMode
    {
        Legacy = 0,
        Posix = 1,
    }
    public enum PathResourceType
    {
        Directory = 0,
        File = 1,
    }
    public enum PathUpdateAction
    {
        Append = 0,
        Flush = 1,
        SetProperties = 2,
        SetAccessControl = 3,
        SetAccessControlRecursive = 4,
    }
    public enum PublicAccessType
    {
        None = 0,
        FileSystem = 1,
        Path = 2,
    }
    [System.Runtime.InteropServices.StructLayoutAttribute(System.Runtime.InteropServices.LayoutKind.Sequential)]
    public readonly partial struct ReleasedObjectInfo : System.IEquatable<Azure.Storage.Files.DataLake.Models.ReleasedObjectInfo>
    {
        private readonly object _dummy;
        private readonly int _dummyPrimitive;
        public ReleasedObjectInfo(Azure.ETag eTag, System.DateTimeOffset lastModified) { throw null; }
        public Azure.ETag ETag { get { throw null; } }
        public System.DateTimeOffset LastModified { get { throw null; } }
        public bool Equals(Azure.Storage.Files.DataLake.Models.ReleasedObjectInfo other) { throw null; }
        [System.ComponentModel.EditorBrowsableAttribute(System.ComponentModel.EditorBrowsableState.Never)]
        public override bool Equals(object obj) { throw null; }
        [System.ComponentModel.EditorBrowsableAttribute(System.ComponentModel.EditorBrowsableState.Never)]
        public override int GetHashCode() { throw null; }
        public static bool operator ==(Azure.Storage.Files.DataLake.Models.ReleasedObjectInfo left, Azure.Storage.Files.DataLake.Models.ReleasedObjectInfo right) { throw null; }
        public static bool operator !=(Azure.Storage.Files.DataLake.Models.ReleasedObjectInfo left, Azure.Storage.Files.DataLake.Models.ReleasedObjectInfo right) { throw null; }
        [System.ComponentModel.EditorBrowsableAttribute(System.ComponentModel.EditorBrowsableState.Never)]
        public override string ToString() { throw null; }
    }
    public partial class RemovePathAccessControlItem
    {
        public RemovePathAccessControlItem(Azure.Storage.Files.DataLake.Models.AccessControlType accessControlType, bool defaultScope = false, string entityId = null) { }
        public Azure.Storage.Files.DataLake.Models.AccessControlType AccessControlType { get { throw null; } }
        public bool DefaultScope { get { throw null; } }
        public string EntityId { get { throw null; } }
        public static Azure.Storage.Files.DataLake.Models.RemovePathAccessControlItem Parse(string serializedAccessControl) { throw null; }
        public static System.Collections.Generic.IList<Azure.Storage.Files.DataLake.Models.RemovePathAccessControlItem> ParseAccessControlList(string s) { throw null; }
        public static string ToAccessControlListString(System.Collections.Generic.IList<Azure.Storage.Files.DataLake.Models.RemovePathAccessControlItem> accessControlList) { throw null; }
        public override string ToString() { throw null; }
    }
    [System.FlagsAttribute]
    public enum RolePermissions
    {
        None = 0,
        Execute = 1,
        Write = 2,
        Read = 4,
    }
    public partial class UserDelegationKey
    {
        internal UserDelegationKey() { }
        public System.DateTimeOffset SignedExpiresOn { get { throw null; } }
        public string SignedObjectId { get { throw null; } }
        public string SignedService { get { throw null; } }
        public System.DateTimeOffset SignedStartsOn { get { throw null; } }
        public string SignedTenantId { get { throw null; } }
        public string SignedVersion { get { throw null; } }
        public string Value { get { throw null; } }
    }
}
namespace Azure.Storage.Sas
{
    [System.FlagsAttribute]
    public enum DataLakeAccountSasPermissions
    {
        All = -1,
        Read = 1,
        Add = 2,
        Create = 4,
        Write = 8,
        Delete = 16,
        List = 32,
    }
    [System.FlagsAttribute]
    public enum DataLakeFileSystemSasPermissions
    {
        All = -1,
        Read = 1,
        Add = 2,
        Create = 4,
        Write = 8,
        Delete = 16,
        List = 32,
    }
    public partial class DataLakeSasBuilder
    {
        public DataLakeSasBuilder() { }
        public string CacheControl { get { throw null; } set { } }
        public string ContentDisposition { get { throw null; } set { } }
        public string ContentEncoding { get { throw null; } set { } }
        public string ContentLanguage { get { throw null; } set { } }
        public string ContentType { get { throw null; } set { } }
        public System.DateTimeOffset ExpiresOn { get { throw null; } set { } }
        public string FileSystemName { get { throw null; } set { } }
        public string Identifier { get { throw null; } set { } }
        public Azure.Storage.Sas.SasIPRange IPRange { get { throw null; } set { } }
        public string Path { get { throw null; } set { } }
        public string Permissions { get { throw null; } }
        public Azure.Storage.Sas.SasProtocol Protocol { get { throw null; } set { } }
        public string Resource { get { throw null; } set { } }
        public System.DateTimeOffset StartsOn { get { throw null; } set { } }
        public string Version { get { throw null; } set { } }
        [System.ComponentModel.EditorBrowsableAttribute(System.ComponentModel.EditorBrowsableState.Never)]
        public override bool Equals(object obj) { throw null; }
        [System.ComponentModel.EditorBrowsableAttribute(System.ComponentModel.EditorBrowsableState.Never)]
        public override int GetHashCode() { throw null; }
        public void SetPermissions(Azure.Storage.Sas.DataLakeAccountSasPermissions permissions) { }
        public void SetPermissions(Azure.Storage.Sas.DataLakeFileSystemSasPermissions permissions) { }
        public void SetPermissions(Azure.Storage.Sas.DataLakeSasPermissions permissions) { }
        public void SetPermissions(string rawPermissions) { }
        public void SetPermissions(string rawPermissions, bool normalize = false) { }
        public Azure.Storage.Sas.DataLakeSasQueryParameters ToSasQueryParameters(Azure.Storage.Files.DataLake.Models.UserDelegationKey userDelegationKey, string accountName) { throw null; }
        public Azure.Storage.Sas.DataLakeSasQueryParameters ToSasQueryParameters(Azure.Storage.StorageSharedKeyCredential sharedKeyCredential) { throw null; }
        [System.ComponentModel.EditorBrowsableAttribute(System.ComponentModel.EditorBrowsableState.Never)]
        public override string ToString() { throw null; }
    }
    [System.FlagsAttribute]
    public enum DataLakeSasPermissions
    {
        All = -1,
        Read = 1,
        Add = 2,
        Create = 4,
        Write = 8,
        Delete = 16,
    }
    public sealed partial class DataLakeSasQueryParameters : Azure.Storage.Sas.SasQueryParameters
    {
        internal DataLakeSasQueryParameters() { }
        public static new Azure.Storage.Sas.DataLakeSasQueryParameters Empty { get { throw null; } }
        public System.DateTimeOffset KeyExpiresOn { get { throw null; } }
        public string KeyObjectId { get { throw null; } }
        public string KeyService { get { throw null; } }
        public System.DateTimeOffset KeyStartsOn { get { throw null; } }
        public string KeyTenantId { get { throw null; } }
        public string KeyVersion { get { throw null; } }
        public override string ToString() { throw null; }
    }
}<|MERGE_RESOLUTION|>--- conflicted
+++ resolved
@@ -423,7 +423,6 @@
         public static Azure.Storage.Files.DataLake.Models.PathProperties PathProperties(System.DateTimeOffset lastModified, System.DateTimeOffset creationTime, System.Collections.Generic.IDictionary<string, string> metadata, System.DateTimeOffset copyCompletionTime, string copyStatusDescription, string copyId, string copyProgress, System.Uri copySource, Azure.Storage.Files.DataLake.Models.CopyStatus copyStatus, bool isIncrementalCopy, Azure.Storage.Files.DataLake.Models.DataLakeLeaseDuration leaseDuration, Azure.Storage.Files.DataLake.Models.DataLakeLeaseState leaseState, Azure.Storage.Files.DataLake.Models.DataLakeLeaseStatus leaseStatus, long contentLength, string contentType, Azure.ETag eTag, byte[] contentHash, string contentEncoding, string contentDisposition, string contentLanguage, string cacheControl, string acceptRanges, bool isServerEncrypted, string encryptionKeySha256, string accessTier, string archiveStatus, System.DateTimeOffset accessTierChangeTime, bool isDirectory) { throw null; }
         public static Azure.Storage.Files.DataLake.Models.UserDelegationKey UserDelegationKey(string signedObjectId, string signedTenantId, System.DateTimeOffset signedStart, System.DateTimeOffset signedExpiry, string signedService, string signedVersion, string value) { throw null; }
     }
-<<<<<<< HEAD
     public partial class DataLakeQueryCsvTextConfiguration : Azure.Storage.Files.DataLake.Models.DataLakeQueryTextConfiguration
     {
         public DataLakeQueryCsvTextConfiguration() { }
@@ -432,10 +431,7 @@
         public char? FieldQuote { get { throw null; } set { } }
         public bool HasHeaders { get { throw null; } set { } }
     }
-    public partial class DataLakeQueryCsvTextOptions : Azure.Storage.Files.DataLake.Models.DataLakeQueryTextOptions
-=======
     public partial class DataLakeQueryCsvTextOptions : Azure.Storage.Files.DataLake.Models.IDataLakeQueryTextOptions
->>>>>>> 55290b04
     {
         public DataLakeQueryCsvTextOptions() { }
         public string ColumnSeparator { get { throw null; } set { } }
@@ -452,15 +448,11 @@
         public string Name { get { throw null; } }
         public long Position { get { throw null; } }
     }
-<<<<<<< HEAD
     public partial class DataLakeQueryJsonTextConfiguration : Azure.Storage.Files.DataLake.Models.DataLakeQueryTextConfiguration
     {
         public DataLakeQueryJsonTextConfiguration() { }
     }
-    public partial class DataLakeQueryJsonTextOptions : Azure.Storage.Files.DataLake.Models.DataLakeQueryTextOptions
-=======
     public partial class DataLakeQueryJsonTextOptions : Azure.Storage.Files.DataLake.Models.IDataLakeQueryTextOptions
->>>>>>> 55290b04
     {
         public DataLakeQueryJsonTextOptions() { }
         public string RecordSeparator { get { throw null; } set { } }
@@ -474,21 +466,11 @@
         public System.IProgress<long> ProgressHandler { get { throw null; } set { } }
         public event System.Action<Azure.Storage.Files.DataLake.Models.DataLakeQueryError> ErrorHandler { add { } remove { } }
     }
-<<<<<<< HEAD
     public abstract partial class DataLakeQueryTextConfiguration
     {
         protected DataLakeQueryTextConfiguration() { }
         public string RecordSeparator { get { throw null; } set { } }
     }
-    public abstract partial class DataLakeQueryTextOptions
-    {
-        protected DataLakeQueryTextOptions() { }
-        public string RecordSeparator { get { throw null; } set { } }
-        public static Azure.Storage.Files.DataLake.Models.DataLakeQueryCsvTextOptions DataLakeQueryCsvTextOptions(string recordSeparator, string columnSeparator, char? quotationCharacter, char? escapeCharacter, bool hasHeaders) { throw null; }
-        public static Azure.Storage.Files.DataLake.Models.DataLakeQueryJsonTextOptions DataLakeQueryJsonTextOptions(string recordSeparator) { throw null; }
-    }
-=======
->>>>>>> 55290b04
     public partial class DataLakeRequestConditions : Azure.RequestConditions
     {
         public DataLakeRequestConditions() { }
