{
  "Entries": [
    {
<<<<<<< HEAD
      "RequestUri": "https://heathskv.vault.azure.net/keys/1983578585/create?api-version=7.1-preview",
=======
      "RequestUri": "https://heathskv.vault.azure.net/keys/1983578585/create?api-version=7.1",
>>>>>>> 2d11c666
      "RequestMethod": "POST",
      "RequestHeaders": {
        "Accept": "application/json",
        "Content-Type": "application/json",
        "traceparent": "00-ff514a24cc828e49b74d0d68a75c6f91-03c1fc3b55cb5b44-00",
        "User-Agent": [
          "azsdk-net-Security.KeyVault.Keys/4.1.0-dev.20200729.1",
          "(.NET Core 4.6.29017.01; Microsoft Windows 10.0.19041 )"
        ],
        "x-ms-client-request-id": "702e16fb847c2e292a6cb04d68755f6d",
        "x-ms-return-client-request-id": "true"
      },
      "RequestBody": null,
      "StatusCode": 401,
      "ResponseHeaders": {
        "Cache-Control": "no-cache",
        "Content-Length": "87",
        "Content-Type": "application/json; charset=utf-8",
        "Date": "Wed, 29 Jul 2020 22:44:28 GMT",
        "Expires": "-1",
        "Pragma": "no-cache",
        "Strict-Transport-Security": "max-age=31536000;includeSubDomains",
        "WWW-Authenticate": "Bearer authorization=\u0022https://login.windows.net/72f988bf-86f1-41af-91ab-2d7cd011db47\u0022, resource=\u0022https://vault.azure.net\u0022",
        "X-AspNet-Version": "4.0.30319",
        "X-Content-Type-Options": "nosniff",
        "x-ms-keyvault-network-info": "conn_type=Ipv4;addr=67.171.12.239;act_addr_fam=InterNetwork;",
        "x-ms-keyvault-region": "westus2",
        "x-ms-keyvault-service-version": "1.1.10.0",
        "x-ms-request-id": "dc49a8bf-4a78-4a0d-9631-71560b7b83af",
        "X-Powered-By": "ASP.NET"
      },
      "ResponseBody": {
        "error": {
          "code": "Unauthorized",
          "message": "Request is missing a Bearer or PoP token."
        }
      }
    },
    {
<<<<<<< HEAD
      "RequestUri": "https://heathskv.vault.azure.net/keys/1983578585/create?api-version=7.1-preview",
=======
      "RequestUri": "https://heathskv.vault.azure.net/keys/1983578585/create?api-version=7.1",
>>>>>>> 2d11c666
      "RequestMethod": "POST",
      "RequestHeaders": {
        "Accept": "application/json",
        "Authorization": "Sanitized",
        "Content-Length": "13",
        "Content-Type": "application/json",
        "traceparent": "00-ff514a24cc828e49b74d0d68a75c6f91-03c1fc3b55cb5b44-00",
        "User-Agent": [
          "azsdk-net-Security.KeyVault.Keys/4.1.0-dev.20200729.1",
          "(.NET Core 4.6.29017.01; Microsoft Windows 10.0.19041 )"
        ],
        "x-ms-client-request-id": "702e16fb847c2e292a6cb04d68755f6d",
        "x-ms-return-client-request-id": "true"
      },
      "RequestBody": {
        "kty": "RSA"
      },
      "StatusCode": 200,
      "ResponseHeaders": {
        "Cache-Control": "no-cache",
        "Content-Length": "674",
        "Content-Type": "application/json; charset=utf-8",
        "Date": "Wed, 29 Jul 2020 22:44:28 GMT",
        "Expires": "-1",
        "Pragma": "no-cache",
        "Strict-Transport-Security": "max-age=31536000;includeSubDomains",
        "X-AspNet-Version": "4.0.30319",
        "X-Content-Type-Options": "nosniff",
        "x-ms-keyvault-network-info": "conn_type=Ipv4;addr=67.171.12.239;act_addr_fam=InterNetwork;",
        "x-ms-keyvault-region": "westus2",
        "x-ms-keyvault-service-version": "1.1.10.0",
        "x-ms-request-id": "3cc730dc-d13c-4463-a83b-43413ceb4414",
        "X-Powered-By": "ASP.NET"
      },
      "ResponseBody": {
        "key": {
          "kid": "https://heathskv.vault.azure.net/keys/1983578585/091ab2bc62f847d8b5c8711612e9222a",
          "kty": "RSA",
          "key_ops": [
            "encrypt",
            "decrypt",
            "sign",
            "verify",
            "wrapKey",
            "unwrapKey"
          ],
          "n": "ut-Qp-mtdpSCFZ1GwQ0OBALH0o9QQmB4mG5ucR77cjrIJaooxZhrVrNajJ7WLp-X8iG7sCGdhjV65at9gMZt2mLbOqt1V4mLAhyuT3538r3ngLX89NsySjq5Ai73t-a8OlT6o0v7F1fj0V_8GeuB2pNPl6UXdEHKC17wca7Z1VzM29wYnAVstOIaTABcxYvEaOXsfdXeXynQxHv671ecxuRkQAfDAK71v9n3QxJ26p7kBh9PKnuIs-KumCKibtC3FSE2OY6W3nXU8Kp05Rm5AXlv2TQFw4RWqVCYElJGJ3CZCoz_Z_1u1v1Khl4Ofu-PEV9mEQ3b_PJUZUu4wmw0cQ",
          "e": "AQAB"
        },
        "attributes": {
          "enabled": true,
          "created": 1596062669,
          "updated": 1596062669,
          "recoveryLevel": "Recoverable\u002BPurgeable",
          "recoverableDays": 90
        }
      }
    },
    {
<<<<<<< HEAD
      "RequestUri": "https://heathskv.vault.azure.net/keys/1983578585/1b1fb08b430b4460a64f38abb92ab7a0?api-version=7.1-preview",
=======
      "RequestUri": "https://heathskv.vault.azure.net/keys/1983578585/091ab2bc62f847d8b5c8711612e9222a?api-version=7.1",
>>>>>>> 2d11c666
      "RequestMethod": "GET",
      "RequestHeaders": {
        "Accept": "application/json",
        "Authorization": "Sanitized",
        "Content-Type": "application/json",
        "traceparent": "00-28460800f362084da66e859255f2bb34-1944b11d35aff546-00",
        "User-Agent": [
          "azsdk-net-Security.KeyVault.Keys/4.1.0-dev.20200729.1",
          "(.NET Core 4.6.29017.01; Microsoft Windows 10.0.19041 )"
        ],
        "x-ms-client-request-id": "7abec2169b437492806324ec8a7c17aa",
        "x-ms-return-client-request-id": "true"
      },
      "RequestBody": null,
      "StatusCode": 200,
      "ResponseHeaders": {
        "Cache-Control": "no-cache",
        "Content-Length": "674",
        "Content-Type": "application/json; charset=utf-8",
        "Date": "Wed, 29 Jul 2020 22:44:28 GMT",
        "Expires": "-1",
        "Pragma": "no-cache",
        "Strict-Transport-Security": "max-age=31536000;includeSubDomains",
        "X-AspNet-Version": "4.0.30319",
        "X-Content-Type-Options": "nosniff",
        "x-ms-keyvault-network-info": "conn_type=Ipv4;addr=67.171.12.239;act_addr_fam=InterNetwork;",
        "x-ms-keyvault-region": "westus2",
        "x-ms-keyvault-service-version": "1.1.10.0",
        "x-ms-request-id": "fdaa1859-aee6-43a8-b17e-1677100979cf",
        "X-Powered-By": "ASP.NET"
      },
      "ResponseBody": {
        "key": {
          "kid": "https://heathskv.vault.azure.net/keys/1983578585/091ab2bc62f847d8b5c8711612e9222a",
          "kty": "RSA",
          "key_ops": [
            "encrypt",
            "decrypt",
            "sign",
            "verify",
            "wrapKey",
            "unwrapKey"
          ],
          "n": "ut-Qp-mtdpSCFZ1GwQ0OBALH0o9QQmB4mG5ucR77cjrIJaooxZhrVrNajJ7WLp-X8iG7sCGdhjV65at9gMZt2mLbOqt1V4mLAhyuT3538r3ngLX89NsySjq5Ai73t-a8OlT6o0v7F1fj0V_8GeuB2pNPl6UXdEHKC17wca7Z1VzM29wYnAVstOIaTABcxYvEaOXsfdXeXynQxHv671ecxuRkQAfDAK71v9n3QxJ26p7kBh9PKnuIs-KumCKibtC3FSE2OY6W3nXU8Kp05Rm5AXlv2TQFw4RWqVCYElJGJ3CZCoz_Z_1u1v1Khl4Ofu-PEV9mEQ3b_PJUZUu4wmw0cQ",
          "e": "AQAB"
        },
        "attributes": {
          "enabled": true,
          "created": 1596062669,
          "updated": 1596062669,
          "recoveryLevel": "Recoverable\u002BPurgeable",
          "recoverableDays": 90
        }
      }
    },
    {
<<<<<<< HEAD
      "RequestUri": "https://heathskv.vault.azure.net/keys/1983578585/1b1fb08b430b4460a64f38abb92ab7a0/sign?api-version=7.1-preview",
=======
      "RequestUri": "https://heathskv.vault.azure.net/keys/1983578585/091ab2bc62f847d8b5c8711612e9222a/sign?api-version=7.1",
>>>>>>> 2d11c666
      "RequestMethod": "POST",
      "RequestHeaders": {
        "Accept": "application/json",
        "Authorization": "Sanitized",
        "Content-Length": "90",
        "Content-Type": "application/json",
        "traceparent": "00-28460800f362084da66e859255f2bb34-3f2f0ae3622db346-00",
        "User-Agent": [
          "azsdk-net-Security.KeyVault.Keys/4.1.0-dev.20200729.1",
          "(.NET Core 4.6.29017.01; Microsoft Windows 10.0.19041 )"
        ],
        "x-ms-client-request-id": "46986daa1647b0a264a59f07321850ff",
        "x-ms-return-client-request-id": "true"
      },
      "RequestBody": {
        "alg": "RS384",
        "value": "9QbNnwNgoJNXBk1TJ8E9BEFEkw46ZAsugVimQM2xwOs7ewP2RXT6UNlQ3qyV_WMA"
      },
      "StatusCode": 200,
      "ResponseHeaders": {
        "Cache-Control": "no-cache",
        "Content-Length": "444",
        "Content-Type": "application/json; charset=utf-8",
        "Date": "Wed, 29 Jul 2020 22:44:28 GMT",
        "Expires": "-1",
        "Pragma": "no-cache",
        "Strict-Transport-Security": "max-age=31536000;includeSubDomains",
        "X-AspNet-Version": "4.0.30319",
        "X-Content-Type-Options": "nosniff",
        "x-ms-keyvault-network-info": "conn_type=Ipv4;addr=67.171.12.239;act_addr_fam=InterNetwork;",
        "x-ms-keyvault-region": "westus2",
        "x-ms-keyvault-service-version": "1.1.10.0",
        "x-ms-request-id": "77b11cb6-c676-41b1-9455-e6ae982a0497",
        "X-Powered-By": "ASP.NET"
      },
      "ResponseBody": {
        "kid": "https://heathskv.vault.azure.net/keys/1983578585/091ab2bc62f847d8b5c8711612e9222a",
        "value": "CNHWe_huazj2f13cA_u0GlasCSwbv05kxlQinfsmSx6ITiR9PyCOfJCi3prALOnUevVK2NZfBPsHpxuV82n2IfikMIyFGBVl-qIDPj6CRCBF5zldZDKER0GaQ1fIdb1KLRSGWQYwkHzOn86OL6PEXRDgYWgfdO4z9Bg5HMZzKPLAh8eiPRlHuXw2Oc-jqas9dojbY0dFvuMa9HvgwYBSIA_7zX7YxvkTIbIurogoTkDsb_rR94pNaOqtE5dEeKfyF7uFHq65pNUS7rkVUABA4zXq1UK2Kh0lB0JS5mvBWzPnRh-bugcbcfsOAzj7GQzBTZbCFuhSr96zPETLty-TSQ"
      }
<<<<<<< HEAD
    },
    {
      "RequestUri": "https://heathskv.vault.azure.net/keys/1983578585?api-version=7.1-preview",
      "RequestMethod": "DELETE",
      "RequestHeaders": {
        "Accept": "application/json",
        "Authorization": "Sanitized",
        "Content-Type": "application/json",
        "traceparent": "00-ca7b95ff1f42a84b955192498008bcc9-60f0c5af6cc76944-00",
        "User-Agent": [
          "azsdk-net-Security.KeyVault.Keys/4.0.0-dev.20190923.1\u002B19f09c2516ea3e7d461309968d8e56c58f954687",
          "(.NET Core 4.6.27817.01; Microsoft Windows 10.0.18362 )"
        ],
        "x-ms-client-request-id": "54963f3d47c019fe8fb9c96713276837",
        "x-ms-return-client-request-id": "true"
      },
      "RequestBody": null,
      "StatusCode": 200,
      "ResponseHeaders": {
        "Cache-Control": "no-cache",
        "Content-Length": "781",
        "Content-Type": "application/json; charset=utf-8",
        "Date": "Mon, 23 Sep 2019 17:59:08 GMT",
        "Expires": "-1",
        "Pragma": "no-cache",
        "Server": "Microsoft-IIS/10.0",
        "Strict-Transport-Security": "max-age=31536000;includeSubDomains",
        "X-AspNet-Version": "4.0.30319",
        "X-Content-Type-Options": "nosniff",
        "x-ms-keyvault-network-info": "addr=131.107.147.193;act_addr_fam=InterNetwork;",
        "x-ms-keyvault-region": "westus",
        "x-ms-keyvault-service-version": "1.1.0.878",
        "x-ms-request-id": "fdc84afb-77cc-400b-9639-a4b1c2eb6c69",
        "X-Powered-By": "ASP.NET"
      },
      "ResponseBody": {
        "recoveryId": "https://heathskv.vault.azure.net/deletedkeys/1983578585",
        "deletedDate": 1569261548,
        "scheduledPurgeDate": 1577037548,
        "key": {
          "kid": "https://heathskv.vault.azure.net/keys/1983578585/1b1fb08b430b4460a64f38abb92ab7a0",
          "kty": "RSA",
          "key_ops": [
            "encrypt",
            "decrypt",
            "sign",
            "verify",
            "wrapKey",
            "unwrapKey"
          ],
          "n": "rY0osOT8T4NEB41q7ycfiWUUu1tn0CFGtK-hQzeIzv3_ssIr3WZZVjSEhtuk5WpWvlNqN1ish4CHhV0M7W4J6sRsAOTHTwp721xrtguHmNiSZYfxiKvyeVTug5ahnnjqd1t9uyUpexipujrD7LX7h-IFGlUtW6uZw8TctXpLP5r9TQdZ1a6HhSdpsUrDCTfJsIQ1Eks2kFrgEOyJZg4zbdt-TSwWhYuw03VydmslIaIv3L4qdPgkqlLu04EbtyDz0McCPlamOgY6IJSdJr9VNwTL0kBk7wwP3VIin0hjyXhEyAIB_Kdn1GEB-OIL5PBIDIe0aJhA195fFR7_0zg70w",
          "e": "AQAB"
        },
        "attributes": {
          "enabled": true,
          "created": 1569261548,
          "updated": 1569261548,
          "recoveryLevel": "Recoverable\u002BPurgeable"
        }
      }
    },
    {
      "RequestUri": "https://heathskv.vault.azure.net/deletedkeys/1983578585?api-version=7.1-preview",
      "RequestMethod": "DELETE",
      "RequestHeaders": {
        "Accept": "application/json",
        "Authorization": "Sanitized",
        "Content-Type": "application/json",
        "traceparent": "00-04c39dc1be958f49999437a82e9b5fef-b482deb8c8890d4f-00",
        "User-Agent": [
          "azsdk-net-Security.KeyVault.Keys/4.0.0-dev.20190923.1\u002B19f09c2516ea3e7d461309968d8e56c58f954687",
          "(.NET Core 4.6.27817.01; Microsoft Windows 10.0.18362 )"
        ],
        "x-ms-client-request-id": "eb16b262afe61ec51779cbd6a817dde6",
        "x-ms-return-client-request-id": "true"
      },
      "RequestBody": null,
      "StatusCode": 204,
      "ResponseHeaders": {
        "Cache-Control": "no-cache",
        "Date": "Mon, 23 Sep 2019 17:59:28 GMT",
        "Expires": "-1",
        "Pragma": "no-cache",
        "Server": "Microsoft-IIS/10.0",
        "Strict-Transport-Security": "max-age=31536000;includeSubDomains",
        "X-AspNet-Version": "4.0.30319",
        "X-Content-Type-Options": "nosniff",
        "x-ms-keyvault-network-info": "addr=131.107.147.193;act_addr_fam=InterNetwork;",
        "x-ms-keyvault-region": "westus",
        "x-ms-keyvault-service-version": "1.1.0.878",
        "x-ms-request-id": "b3266651-f88b-4150-90a5-e012bb4cef18",
        "X-Powered-By": "ASP.NET"
      },
      "ResponseBody": []
=======
>>>>>>> 2d11c666
    }
  ],
  "Variables": {
    "AZURE_KEYVAULT_URL": "https://heathskv.vault.azure.net",
    "RandomSeed": "1389467877"
  }
}<|MERGE_RESOLUTION|>--- conflicted
+++ resolved
@@ -1,11 +1,7 @@
 {
   "Entries": [
     {
-<<<<<<< HEAD
-      "RequestUri": "https://heathskv.vault.azure.net/keys/1983578585/create?api-version=7.1-preview",
-=======
       "RequestUri": "https://heathskv.vault.azure.net/keys/1983578585/create?api-version=7.1",
->>>>>>> 2d11c666
       "RequestMethod": "POST",
       "RequestHeaders": {
         "Accept": "application/json",
@@ -45,11 +41,7 @@
       }
     },
     {
-<<<<<<< HEAD
-      "RequestUri": "https://heathskv.vault.azure.net/keys/1983578585/create?api-version=7.1-preview",
-=======
       "RequestUri": "https://heathskv.vault.azure.net/keys/1983578585/create?api-version=7.1",
->>>>>>> 2d11c666
       "RequestMethod": "POST",
       "RequestHeaders": {
         "Accept": "application/json",
@@ -109,11 +101,7 @@
       }
     },
     {
-<<<<<<< HEAD
-      "RequestUri": "https://heathskv.vault.azure.net/keys/1983578585/1b1fb08b430b4460a64f38abb92ab7a0?api-version=7.1-preview",
-=======
       "RequestUri": "https://heathskv.vault.azure.net/keys/1983578585/091ab2bc62f847d8b5c8711612e9222a?api-version=7.1",
->>>>>>> 2d11c666
       "RequestMethod": "GET",
       "RequestHeaders": {
         "Accept": "application/json",
@@ -170,11 +158,7 @@
       }
     },
     {
-<<<<<<< HEAD
-      "RequestUri": "https://heathskv.vault.azure.net/keys/1983578585/1b1fb08b430b4460a64f38abb92ab7a0/sign?api-version=7.1-preview",
-=======
       "RequestUri": "https://heathskv.vault.azure.net/keys/1983578585/091ab2bc62f847d8b5c8711612e9222a/sign?api-version=7.1",
->>>>>>> 2d11c666
       "RequestMethod": "POST",
       "RequestHeaders": {
         "Accept": "application/json",
@@ -214,103 +198,6 @@
         "kid": "https://heathskv.vault.azure.net/keys/1983578585/091ab2bc62f847d8b5c8711612e9222a",
         "value": "CNHWe_huazj2f13cA_u0GlasCSwbv05kxlQinfsmSx6ITiR9PyCOfJCi3prALOnUevVK2NZfBPsHpxuV82n2IfikMIyFGBVl-qIDPj6CRCBF5zldZDKER0GaQ1fIdb1KLRSGWQYwkHzOn86OL6PEXRDgYWgfdO4z9Bg5HMZzKPLAh8eiPRlHuXw2Oc-jqas9dojbY0dFvuMa9HvgwYBSIA_7zX7YxvkTIbIurogoTkDsb_rR94pNaOqtE5dEeKfyF7uFHq65pNUS7rkVUABA4zXq1UK2Kh0lB0JS5mvBWzPnRh-bugcbcfsOAzj7GQzBTZbCFuhSr96zPETLty-TSQ"
       }
-<<<<<<< HEAD
-    },
-    {
-      "RequestUri": "https://heathskv.vault.azure.net/keys/1983578585?api-version=7.1-preview",
-      "RequestMethod": "DELETE",
-      "RequestHeaders": {
-        "Accept": "application/json",
-        "Authorization": "Sanitized",
-        "Content-Type": "application/json",
-        "traceparent": "00-ca7b95ff1f42a84b955192498008bcc9-60f0c5af6cc76944-00",
-        "User-Agent": [
-          "azsdk-net-Security.KeyVault.Keys/4.0.0-dev.20190923.1\u002B19f09c2516ea3e7d461309968d8e56c58f954687",
-          "(.NET Core 4.6.27817.01; Microsoft Windows 10.0.18362 )"
-        ],
-        "x-ms-client-request-id": "54963f3d47c019fe8fb9c96713276837",
-        "x-ms-return-client-request-id": "true"
-      },
-      "RequestBody": null,
-      "StatusCode": 200,
-      "ResponseHeaders": {
-        "Cache-Control": "no-cache",
-        "Content-Length": "781",
-        "Content-Type": "application/json; charset=utf-8",
-        "Date": "Mon, 23 Sep 2019 17:59:08 GMT",
-        "Expires": "-1",
-        "Pragma": "no-cache",
-        "Server": "Microsoft-IIS/10.0",
-        "Strict-Transport-Security": "max-age=31536000;includeSubDomains",
-        "X-AspNet-Version": "4.0.30319",
-        "X-Content-Type-Options": "nosniff",
-        "x-ms-keyvault-network-info": "addr=131.107.147.193;act_addr_fam=InterNetwork;",
-        "x-ms-keyvault-region": "westus",
-        "x-ms-keyvault-service-version": "1.1.0.878",
-        "x-ms-request-id": "fdc84afb-77cc-400b-9639-a4b1c2eb6c69",
-        "X-Powered-By": "ASP.NET"
-      },
-      "ResponseBody": {
-        "recoveryId": "https://heathskv.vault.azure.net/deletedkeys/1983578585",
-        "deletedDate": 1569261548,
-        "scheduledPurgeDate": 1577037548,
-        "key": {
-          "kid": "https://heathskv.vault.azure.net/keys/1983578585/1b1fb08b430b4460a64f38abb92ab7a0",
-          "kty": "RSA",
-          "key_ops": [
-            "encrypt",
-            "decrypt",
-            "sign",
-            "verify",
-            "wrapKey",
-            "unwrapKey"
-          ],
-          "n": "rY0osOT8T4NEB41q7ycfiWUUu1tn0CFGtK-hQzeIzv3_ssIr3WZZVjSEhtuk5WpWvlNqN1ish4CHhV0M7W4J6sRsAOTHTwp721xrtguHmNiSZYfxiKvyeVTug5ahnnjqd1t9uyUpexipujrD7LX7h-IFGlUtW6uZw8TctXpLP5r9TQdZ1a6HhSdpsUrDCTfJsIQ1Eks2kFrgEOyJZg4zbdt-TSwWhYuw03VydmslIaIv3L4qdPgkqlLu04EbtyDz0McCPlamOgY6IJSdJr9VNwTL0kBk7wwP3VIin0hjyXhEyAIB_Kdn1GEB-OIL5PBIDIe0aJhA195fFR7_0zg70w",
-          "e": "AQAB"
-        },
-        "attributes": {
-          "enabled": true,
-          "created": 1569261548,
-          "updated": 1569261548,
-          "recoveryLevel": "Recoverable\u002BPurgeable"
-        }
-      }
-    },
-    {
-      "RequestUri": "https://heathskv.vault.azure.net/deletedkeys/1983578585?api-version=7.1-preview",
-      "RequestMethod": "DELETE",
-      "RequestHeaders": {
-        "Accept": "application/json",
-        "Authorization": "Sanitized",
-        "Content-Type": "application/json",
-        "traceparent": "00-04c39dc1be958f49999437a82e9b5fef-b482deb8c8890d4f-00",
-        "User-Agent": [
-          "azsdk-net-Security.KeyVault.Keys/4.0.0-dev.20190923.1\u002B19f09c2516ea3e7d461309968d8e56c58f954687",
-          "(.NET Core 4.6.27817.01; Microsoft Windows 10.0.18362 )"
-        ],
-        "x-ms-client-request-id": "eb16b262afe61ec51779cbd6a817dde6",
-        "x-ms-return-client-request-id": "true"
-      },
-      "RequestBody": null,
-      "StatusCode": 204,
-      "ResponseHeaders": {
-        "Cache-Control": "no-cache",
-        "Date": "Mon, 23 Sep 2019 17:59:28 GMT",
-        "Expires": "-1",
-        "Pragma": "no-cache",
-        "Server": "Microsoft-IIS/10.0",
-        "Strict-Transport-Security": "max-age=31536000;includeSubDomains",
-        "X-AspNet-Version": "4.0.30319",
-        "X-Content-Type-Options": "nosniff",
-        "x-ms-keyvault-network-info": "addr=131.107.147.193;act_addr_fam=InterNetwork;",
-        "x-ms-keyvault-region": "westus",
-        "x-ms-keyvault-service-version": "1.1.0.878",
-        "x-ms-request-id": "b3266651-f88b-4150-90a5-e012bb4cef18",
-        "X-Powered-By": "ASP.NET"
-      },
-      "ResponseBody": []
-=======
->>>>>>> 2d11c666
     }
   ],
   "Variables": {
