{
  "Entries": [
    {
<<<<<<< HEAD
      "RequestUri": "https://heathskv.vault.azure.net/keys/1751410986/create?api-version=7.1-preview",
=======
      "RequestUri": "https://heathskv.vault.azure.net/keys/1751410986/create?api-version=7.1",
>>>>>>> 2d11c666
      "RequestMethod": "POST",
      "RequestHeaders": {
        "Accept": "application/json",
        "Content-Type": "application/json",
        "traceparent": "00-b5b83ad2846cda49b7591bc9c7d801a5-006023248483bd4f-00",
        "User-Agent": [
          "azsdk-net-Security.KeyVault.Keys/4.1.0-dev.20200729.1",
          "(.NET Framework 4.8.4180.0; Microsoft Windows 10.0.19041 )"
        ],
        "x-ms-client-request-id": "4cc27b5921075fcaff3b87d4d20ace1b",
        "x-ms-return-client-request-id": "true"
      },
      "RequestBody": null,
      "StatusCode": 401,
      "ResponseHeaders": {
        "Cache-Control": "no-cache",
        "Content-Length": "87",
        "Content-Type": "application/json; charset=utf-8",
        "Date": "Wed, 29 Jul 2020 23:51:19 GMT",
        "Expires": "-1",
        "Pragma": "no-cache",
        "Strict-Transport-Security": "max-age=31536000;includeSubDomains",
        "WWW-Authenticate": "Bearer authorization=\u0022https://login.windows.net/72f988bf-86f1-41af-91ab-2d7cd011db47\u0022, resource=\u0022https://vault.azure.net\u0022",
        "X-AspNet-Version": "4.0.30319",
        "X-Content-Type-Options": "nosniff",
        "x-ms-keyvault-network-info": "conn_type=Ipv4;addr=67.171.12.239;act_addr_fam=InterNetwork;",
        "x-ms-keyvault-region": "westus2",
        "x-ms-keyvault-service-version": "1.1.10.0",
        "x-ms-request-id": "34ddf8ac-784d-40f0-adc2-094225d2e8fd",
        "X-Powered-By": "ASP.NET"
      },
      "ResponseBody": {
        "error": {
          "code": "Unauthorized",
          "message": "Request is missing a Bearer or PoP token."
        }
      }
    },
    {
<<<<<<< HEAD
      "RequestUri": "https://heathskv.vault.azure.net/keys/1751410986/create?api-version=7.1-preview",
=======
      "RequestUri": "https://heathskv.vault.azure.net/keys/1751410986/create?api-version=7.1",
>>>>>>> 2d11c666
      "RequestMethod": "POST",
      "RequestHeaders": {
        "Accept": "application/json",
        "Authorization": "Sanitized",
        "Content-Length": "13",
        "Content-Type": "application/json",
        "traceparent": "00-b5b83ad2846cda49b7591bc9c7d801a5-006023248483bd4f-00",
        "User-Agent": [
          "azsdk-net-Security.KeyVault.Keys/4.1.0-dev.20200729.1",
          "(.NET Framework 4.8.4180.0; Microsoft Windows 10.0.19041 )"
        ],
        "x-ms-client-request-id": "4cc27b5921075fcaff3b87d4d20ace1b",
        "x-ms-return-client-request-id": "true"
      },
      "RequestBody": {
        "kty": "RSA"
      },
      "StatusCode": 200,
      "ResponseHeaders": {
        "Cache-Control": "no-cache",
        "Content-Length": "674",
        "Content-Type": "application/json; charset=utf-8",
        "Date": "Wed, 29 Jul 2020 23:51:19 GMT",
        "Expires": "-1",
        "Pragma": "no-cache",
        "Strict-Transport-Security": "max-age=31536000;includeSubDomains",
        "X-AspNet-Version": "4.0.30319",
        "X-Content-Type-Options": "nosniff",
        "x-ms-keyvault-network-info": "conn_type=Ipv4;addr=67.171.12.239;act_addr_fam=InterNetwork;",
        "x-ms-keyvault-region": "westus2",
        "x-ms-keyvault-service-version": "1.1.10.0",
        "x-ms-request-id": "d831414d-52f6-414f-a9ae-821149fba39d",
        "X-Powered-By": "ASP.NET"
      },
      "ResponseBody": {
        "key": {
          "kid": "https://heathskv.vault.azure.net/keys/1751410986/098b0b27d88f45f4894089baacbec788",
          "kty": "RSA",
          "key_ops": [
            "encrypt",
            "decrypt",
            "sign",
            "verify",
            "wrapKey",
            "unwrapKey"
          ],
          "n": "tiyKHp6m_TtxNQ99avfStyj2Z9N29BoNh6j6R7SoBmmbFOfXUrlBaPnKjpzv1uwOet6nK7bioO9PRDI-dEDFHGYlN8mlxwZePz3LBvqtv5MF-ur3GtzSttCMJVwXCZDL7hjpFz1S0AbbIS3YlJYkIiyy_Lf6fIuYJIuUtTfcjOgEZNY-JCwjPJ5WUlFH5lbe0tq9kPfQPdggoh1SFLYxn8d0giwTPBT52qhKH5ObbZQxQ6WKldW3OWstpgCwujXre7HgRx2svRsFzUzcuBaWUlOi736V0-aM6Nqxwkr7fyAEHLABjgl2bPtb00lK-IgPH5Dws2n5fElkPK6UjGD8sw",
          "e": "AQAB"
        },
        "attributes": {
          "enabled": true,
          "created": 1596066680,
          "updated": 1596066680,
          "recoveryLevel": "Recoverable\u002BPurgeable",
          "recoverableDays": 90
        }
      }
    },
    {
<<<<<<< HEAD
      "RequestUri": "https://heathskv.vault.azure.net/keys/1751410986/4bdf993bb0f74e96b71e83c0386ff495?api-version=7.1-preview",
=======
      "RequestUri": "https://heathskv.vault.azure.net/keys/1751410986/098b0b27d88f45f4894089baacbec788?api-version=7.1",
>>>>>>> 2d11c666
      "RequestMethod": "GET",
      "RequestHeaders": {
        "Accept": "application/json",
        "Authorization": "Sanitized",
        "Content-Type": "application/json",
        "traceparent": "00-f89d4f68eadae94997d252e583795df3-e015a969d3ef8d4b-00",
        "User-Agent": [
          "azsdk-net-Security.KeyVault.Keys/4.1.0-dev.20200729.1",
          "(.NET Framework 4.8.4180.0; Microsoft Windows 10.0.19041 )"
        ],
        "x-ms-client-request-id": "130e824c10a5ad37c2b24586b2fa0b41",
        "x-ms-return-client-request-id": "true"
      },
      "RequestBody": null,
      "StatusCode": 200,
      "ResponseHeaders": {
        "Cache-Control": "no-cache",
        "Content-Length": "674",
        "Content-Type": "application/json; charset=utf-8",
        "Date": "Wed, 29 Jul 2020 23:51:19 GMT",
        "Expires": "-1",
        "Pragma": "no-cache",
        "Strict-Transport-Security": "max-age=31536000;includeSubDomains",
        "X-AspNet-Version": "4.0.30319",
        "X-Content-Type-Options": "nosniff",
        "x-ms-keyvault-network-info": "conn_type=Ipv4;addr=67.171.12.239;act_addr_fam=InterNetwork;",
        "x-ms-keyvault-region": "westus2",
        "x-ms-keyvault-service-version": "1.1.10.0",
        "x-ms-request-id": "a906787f-adb9-45aa-b3fd-189467193095",
        "X-Powered-By": "ASP.NET"
      },
      "ResponseBody": {
        "key": {
          "kid": "https://heathskv.vault.azure.net/keys/1751410986/098b0b27d88f45f4894089baacbec788",
          "kty": "RSA",
          "key_ops": [
            "encrypt",
            "decrypt",
            "sign",
            "verify",
            "wrapKey",
            "unwrapKey"
          ],
          "n": "tiyKHp6m_TtxNQ99avfStyj2Z9N29BoNh6j6R7SoBmmbFOfXUrlBaPnKjpzv1uwOet6nK7bioO9PRDI-dEDFHGYlN8mlxwZePz3LBvqtv5MF-ur3GtzSttCMJVwXCZDL7hjpFz1S0AbbIS3YlJYkIiyy_Lf6fIuYJIuUtTfcjOgEZNY-JCwjPJ5WUlFH5lbe0tq9kPfQPdggoh1SFLYxn8d0giwTPBT52qhKH5ObbZQxQ6WKldW3OWstpgCwujXre7HgRx2svRsFzUzcuBaWUlOi736V0-aM6Nqxwkr7fyAEHLABjgl2bPtb00lK-IgPH5Dws2n5fElkPK6UjGD8sw",
          "e": "AQAB"
        },
        "attributes": {
          "enabled": true,
          "created": 1596066680,
          "updated": 1596066680,
          "recoveryLevel": "Recoverable\u002BPurgeable",
          "recoverableDays": 90
        }
      }
    },
    {
<<<<<<< HEAD
      "RequestUri": "https://heathskv.vault.azure.net/keys/1751410986/4bdf993bb0f74e96b71e83c0386ff495/sign?api-version=7.1-preview",
=======
      "RequestUri": "https://heathskv.vault.azure.net/keys/1751410986/098b0b27d88f45f4894089baacbec788/sign?api-version=7.1",
>>>>>>> 2d11c666
      "RequestMethod": "POST",
      "RequestHeaders": {
        "Accept": "application/json",
        "Authorization": "Sanitized",
        "Content-Length": "112",
        "Content-Type": "application/json",
        "traceparent": "00-f89d4f68eadae94997d252e583795df3-d4c3392575e40747-00",
        "User-Agent": [
          "azsdk-net-Security.KeyVault.Keys/4.1.0-dev.20200729.1",
          "(.NET Framework 4.8.4180.0; Microsoft Windows 10.0.19041 )"
        ],
        "x-ms-client-request-id": "2cff334691ed779c5290b9bc3441beee",
        "x-ms-return-client-request-id": "true"
      },
      "RequestBody": {
        "alg": "PS512",
        "value": "d1ujK1qipWm4CcjIQ0rglZhb6yBGv5405kjj6ytVwNmDY_mzBiqMOyI-C-ZAgeHKfySr6zFB9Sv0BKSeyUVxqw"
      },
      "StatusCode": 200,
      "ResponseHeaders": {
        "Cache-Control": "no-cache",
        "Content-Length": "444",
        "Content-Type": "application/json; charset=utf-8",
        "Date": "Wed, 29 Jul 2020 23:51:19 GMT",
        "Expires": "-1",
        "Pragma": "no-cache",
        "Strict-Transport-Security": "max-age=31536000;includeSubDomains",
        "X-AspNet-Version": "4.0.30319",
        "X-Content-Type-Options": "nosniff",
        "x-ms-keyvault-network-info": "conn_type=Ipv4;addr=67.171.12.239;act_addr_fam=InterNetwork;",
        "x-ms-keyvault-region": "westus2",
        "x-ms-keyvault-service-version": "1.1.10.0",
        "x-ms-request-id": "9b20dc2c-a62c-4648-8419-d64f6353e037",
        "X-Powered-By": "ASP.NET"
      },
      "ResponseBody": {
        "kid": "https://heathskv.vault.azure.net/keys/1751410986/098b0b27d88f45f4894089baacbec788",
        "value": "rHoAW2MoVyDMeKcTVF8vavHYDJbOte45yk4e6GVUhvW_4NVkRE17Ep5fgn7fTUvxkum9yyz6cwnR81HEH0gSTAsBeXRxZUsnxE06dOUnHGDssGWkzLHdr18BEJJB5AbIJ3Zx8DO_HMJXvkG_5mvdcR1bzyjjrgZ6mFmn_ghieM7ceCU4XfgTPkbPah9dXwkrKy1LZaY7aaNUoj2AC7zfrRMLuxcY2GbU2P2wHtRdej5Lj9W7evAjM1b9vzA43WtK2y5U3tmyH41njSzN1KV-DjIjDlhHHXpmuiqUfUIVyxKw36ZU0SMJPTe9pOreZJdzmOKo59E-99YmYkR9YROrBw"
      }
    },
    {
<<<<<<< HEAD
      "RequestUri": "https://heathskv.vault.azure.net/keys/1751410986/4bdf993bb0f74e96b71e83c0386ff495/verify?api-version=7.1-preview",
=======
      "RequestUri": "https://heathskv.vault.azure.net/keys/1751410986/098b0b27d88f45f4894089baacbec788/verify?api-version=7.1",
>>>>>>> 2d11c666
      "RequestMethod": "POST",
      "RequestHeaders": {
        "Accept": "application/json",
        "Authorization": "Sanitized",
        "Content-Length": "466",
        "Content-Type": "application/json",
        "traceparent": "00-33a1acd4e57a2d4781b5d385747781d6-c2f00a7fa6cada4f-00",
        "User-Agent": [
          "azsdk-net-Security.KeyVault.Keys/4.1.0-dev.20200729.1",
          "(.NET Framework 4.8.4180.0; Microsoft Windows 10.0.19041 )"
        ],
        "x-ms-client-request-id": "d183d52ee0afc4af6d707acbbbf1ffb1",
        "x-ms-return-client-request-id": "true"
      },
      "RequestBody": {
        "alg": "PS512",
        "digest": "d1ujK1qipWm4CcjIQ0rglZhb6yBGv5405kjj6ytVwNmDY_mzBiqMOyI-C-ZAgeHKfySr6zFB9Sv0BKSeyUVxqw",
        "value": "rHoAW2MoVyDMeKcTVF8vavHYDJbOte45yk4e6GVUhvW_4NVkRE17Ep5fgn7fTUvxkum9yyz6cwnR81HEH0gSTAsBeXRxZUsnxE06dOUnHGDssGWkzLHdr18BEJJB5AbIJ3Zx8DO_HMJXvkG_5mvdcR1bzyjjrgZ6mFmn_ghieM7ceCU4XfgTPkbPah9dXwkrKy1LZaY7aaNUoj2AC7zfrRMLuxcY2GbU2P2wHtRdej5Lj9W7evAjM1b9vzA43WtK2y5U3tmyH41njSzN1KV-DjIjDlhHHXpmuiqUfUIVyxKw36ZU0SMJPTe9pOreZJdzmOKo59E-99YmYkR9YROrBw"
      },
      "StatusCode": 200,
      "ResponseHeaders": {
        "Cache-Control": "no-cache",
        "Content-Length": "14",
        "Content-Type": "application/json; charset=utf-8",
        "Date": "Wed, 29 Jul 2020 23:51:19 GMT",
        "Expires": "-1",
        "Pragma": "no-cache",
        "Strict-Transport-Security": "max-age=31536000;includeSubDomains",
        "X-AspNet-Version": "4.0.30319",
        "X-Content-Type-Options": "nosniff",
        "x-ms-keyvault-network-info": "conn_type=Ipv4;addr=67.171.12.239;act_addr_fam=InterNetwork;",
        "x-ms-keyvault-region": "westus2",
        "x-ms-keyvault-service-version": "1.1.10.0",
        "x-ms-request-id": "a8ba2761-cd29-423e-aabc-f2b4eb709499",
        "X-Powered-By": "ASP.NET"
      },
      "ResponseBody": {
        "value": true
      }
<<<<<<< HEAD
    },
    {
      "RequestUri": "https://heathskv.vault.azure.net/keys/1751410986?api-version=7.1-preview",
      "RequestMethod": "DELETE",
      "RequestHeaders": {
        "Accept": "application/json",
        "Authorization": "Sanitized",
        "Content-Type": "application/json",
        "traceparent": "00-ae71c58071a7c84d9cb1480bf8ff27a0-978fd4196e08a743-00",
        "User-Agent": [
          "azsdk-net-Security.KeyVault.Keys/4.0.0-dev.20190923.1\u002B19f09c2516ea3e7d461309968d8e56c58f954687",
          "(.NET Framework 4.8.4010.0; Microsoft Windows 10.0.18362 )"
        ],
        "x-ms-client-request-id": "1d30352b2518bbace596c115577b7881",
        "x-ms-return-client-request-id": "true"
      },
      "RequestBody": null,
      "StatusCode": 200,
      "ResponseHeaders": {
        "Cache-Control": "no-cache",
        "Content-Length": "781",
        "Content-Type": "application/json; charset=utf-8",
        "Date": "Mon, 23 Sep 2019 17:31:12 GMT",
        "Expires": "-1",
        "Pragma": "no-cache",
        "Server": "Microsoft-IIS/10.0",
        "Strict-Transport-Security": "max-age=31536000;includeSubDomains",
        "X-AspNet-Version": "4.0.30319",
        "X-Content-Type-Options": "nosniff",
        "x-ms-keyvault-network-info": "addr=131.107.147.193;act_addr_fam=InterNetwork;",
        "x-ms-keyvault-region": "westus",
        "x-ms-keyvault-service-version": "1.1.0.878",
        "x-ms-request-id": "95eef045-19e2-41f0-adfa-f42b16bf4372",
        "X-Powered-By": "ASP.NET"
      },
      "ResponseBody": {
        "recoveryId": "https://heathskv.vault.azure.net/deletedkeys/1751410986",
        "deletedDate": 1569259873,
        "scheduledPurgeDate": 1577035873,
        "key": {
          "kid": "https://heathskv.vault.azure.net/keys/1751410986/4bdf993bb0f74e96b71e83c0386ff495",
          "kty": "RSA",
          "key_ops": [
            "encrypt",
            "decrypt",
            "sign",
            "verify",
            "wrapKey",
            "unwrapKey"
          ],
          "n": "8cVn9B1Tu_LJu1vBXz9W6KElUonDnsJAYf2-IQ776zcRMFBHpn3H_I2bMt2GYNmxZJM77z_GuSvfvyYGUB13Rr7u3vwYg0Xv2Tv7bZ3PUebJZwJlXPe0k8IqKpJJrd566MJVtiey14mi2sfhXXmVkNHd3XBHVApoFPmYCmDT9mulULDuppJjHWdmwJtvxiWBiz1qBUxmorqE7taRTqzdevfAGw5YwqLtQE4EXKjexy5O-xuGrI6TsH7X5DcYE8lY0lYmlxrec6o8XXpBO9nPzUJl0TIlAjMbGOBTUY_lc3FWToyerkvPIc3LXn8Lzj4hLTx-Dlioy9yJaFCqX56kgw",
          "e": "AQAB"
        },
        "attributes": {
          "enabled": true,
          "created": 1569259872,
          "updated": 1569259872,
          "recoveryLevel": "Recoverable\u002BPurgeable"
        }
      }
    },
    {
      "RequestUri": "https://heathskv.vault.azure.net/deletedkeys/1751410986?api-version=7.1-preview",
      "RequestMethod": "DELETE",
      "RequestHeaders": {
        "Accept": "application/json",
        "Authorization": "Sanitized",
        "Content-Type": "application/json",
        "traceparent": "00-85c742cf0a765b4088a44d91e7129412-c230b9f2e77cfa40-00",
        "User-Agent": [
          "azsdk-net-Security.KeyVault.Keys/4.0.0-dev.20190923.1\u002B19f09c2516ea3e7d461309968d8e56c58f954687",
          "(.NET Framework 4.8.4010.0; Microsoft Windows 10.0.18362 )"
        ],
        "x-ms-client-request-id": "1c85cbce57f96ec8ce9e5c4508f8a1f8",
        "x-ms-return-client-request-id": "true"
      },
      "RequestBody": null,
      "StatusCode": 204,
      "ResponseHeaders": {
        "Cache-Control": "no-cache",
        "Date": "Mon, 23 Sep 2019 17:31:28 GMT",
        "Expires": "-1",
        "Pragma": "no-cache",
        "Server": "Microsoft-IIS/10.0",
        "Strict-Transport-Security": "max-age=31536000;includeSubDomains",
        "X-AspNet-Version": "4.0.30319",
        "X-Content-Type-Options": "nosniff",
        "x-ms-keyvault-network-info": "addr=131.107.147.193;act_addr_fam=InterNetwork;",
        "x-ms-keyvault-region": "westus",
        "x-ms-keyvault-service-version": "1.1.0.878",
        "x-ms-request-id": "1829af84-e011-4bc1-a740-a2aa471d2f79",
        "X-Powered-By": "ASP.NET"
      },
      "ResponseBody": []
=======
>>>>>>> 2d11c666
    }
  ],
  "Variables": {
    "AZURE_KEYVAULT_URL": "https://heathskv.vault.azure.net",
    "RandomSeed": "1889556986"
  }
}<|MERGE_RESOLUTION|>--- conflicted
+++ resolved
@@ -1,11 +1,7 @@
 {
   "Entries": [
     {
-<<<<<<< HEAD
-      "RequestUri": "https://heathskv.vault.azure.net/keys/1751410986/create?api-version=7.1-preview",
-=======
       "RequestUri": "https://heathskv.vault.azure.net/keys/1751410986/create?api-version=7.1",
->>>>>>> 2d11c666
       "RequestMethod": "POST",
       "RequestHeaders": {
         "Accept": "application/json",
@@ -45,11 +41,7 @@
       }
     },
     {
-<<<<<<< HEAD
-      "RequestUri": "https://heathskv.vault.azure.net/keys/1751410986/create?api-version=7.1-preview",
-=======
       "RequestUri": "https://heathskv.vault.azure.net/keys/1751410986/create?api-version=7.1",
->>>>>>> 2d11c666
       "RequestMethod": "POST",
       "RequestHeaders": {
         "Accept": "application/json",
@@ -109,11 +101,7 @@
       }
     },
     {
-<<<<<<< HEAD
-      "RequestUri": "https://heathskv.vault.azure.net/keys/1751410986/4bdf993bb0f74e96b71e83c0386ff495?api-version=7.1-preview",
-=======
       "RequestUri": "https://heathskv.vault.azure.net/keys/1751410986/098b0b27d88f45f4894089baacbec788?api-version=7.1",
->>>>>>> 2d11c666
       "RequestMethod": "GET",
       "RequestHeaders": {
         "Accept": "application/json",
@@ -170,11 +158,7 @@
       }
     },
     {
-<<<<<<< HEAD
-      "RequestUri": "https://heathskv.vault.azure.net/keys/1751410986/4bdf993bb0f74e96b71e83c0386ff495/sign?api-version=7.1-preview",
-=======
       "RequestUri": "https://heathskv.vault.azure.net/keys/1751410986/098b0b27d88f45f4894089baacbec788/sign?api-version=7.1",
->>>>>>> 2d11c666
       "RequestMethod": "POST",
       "RequestHeaders": {
         "Accept": "application/json",
@@ -216,11 +200,7 @@
       }
     },
     {
-<<<<<<< HEAD
-      "RequestUri": "https://heathskv.vault.azure.net/keys/1751410986/4bdf993bb0f74e96b71e83c0386ff495/verify?api-version=7.1-preview",
-=======
       "RequestUri": "https://heathskv.vault.azure.net/keys/1751410986/098b0b27d88f45f4894089baacbec788/verify?api-version=7.1",
->>>>>>> 2d11c666
       "RequestMethod": "POST",
       "RequestHeaders": {
         "Accept": "application/json",
@@ -260,103 +240,6 @@
       "ResponseBody": {
         "value": true
       }
-<<<<<<< HEAD
-    },
-    {
-      "RequestUri": "https://heathskv.vault.azure.net/keys/1751410986?api-version=7.1-preview",
-      "RequestMethod": "DELETE",
-      "RequestHeaders": {
-        "Accept": "application/json",
-        "Authorization": "Sanitized",
-        "Content-Type": "application/json",
-        "traceparent": "00-ae71c58071a7c84d9cb1480bf8ff27a0-978fd4196e08a743-00",
-        "User-Agent": [
-          "azsdk-net-Security.KeyVault.Keys/4.0.0-dev.20190923.1\u002B19f09c2516ea3e7d461309968d8e56c58f954687",
-          "(.NET Framework 4.8.4010.0; Microsoft Windows 10.0.18362 )"
-        ],
-        "x-ms-client-request-id": "1d30352b2518bbace596c115577b7881",
-        "x-ms-return-client-request-id": "true"
-      },
-      "RequestBody": null,
-      "StatusCode": 200,
-      "ResponseHeaders": {
-        "Cache-Control": "no-cache",
-        "Content-Length": "781",
-        "Content-Type": "application/json; charset=utf-8",
-        "Date": "Mon, 23 Sep 2019 17:31:12 GMT",
-        "Expires": "-1",
-        "Pragma": "no-cache",
-        "Server": "Microsoft-IIS/10.0",
-        "Strict-Transport-Security": "max-age=31536000;includeSubDomains",
-        "X-AspNet-Version": "4.0.30319",
-        "X-Content-Type-Options": "nosniff",
-        "x-ms-keyvault-network-info": "addr=131.107.147.193;act_addr_fam=InterNetwork;",
-        "x-ms-keyvault-region": "westus",
-        "x-ms-keyvault-service-version": "1.1.0.878",
-        "x-ms-request-id": "95eef045-19e2-41f0-adfa-f42b16bf4372",
-        "X-Powered-By": "ASP.NET"
-      },
-      "ResponseBody": {
-        "recoveryId": "https://heathskv.vault.azure.net/deletedkeys/1751410986",
-        "deletedDate": 1569259873,
-        "scheduledPurgeDate": 1577035873,
-        "key": {
-          "kid": "https://heathskv.vault.azure.net/keys/1751410986/4bdf993bb0f74e96b71e83c0386ff495",
-          "kty": "RSA",
-          "key_ops": [
-            "encrypt",
-            "decrypt",
-            "sign",
-            "verify",
-            "wrapKey",
-            "unwrapKey"
-          ],
-          "n": "8cVn9B1Tu_LJu1vBXz9W6KElUonDnsJAYf2-IQ776zcRMFBHpn3H_I2bMt2GYNmxZJM77z_GuSvfvyYGUB13Rr7u3vwYg0Xv2Tv7bZ3PUebJZwJlXPe0k8IqKpJJrd566MJVtiey14mi2sfhXXmVkNHd3XBHVApoFPmYCmDT9mulULDuppJjHWdmwJtvxiWBiz1qBUxmorqE7taRTqzdevfAGw5YwqLtQE4EXKjexy5O-xuGrI6TsH7X5DcYE8lY0lYmlxrec6o8XXpBO9nPzUJl0TIlAjMbGOBTUY_lc3FWToyerkvPIc3LXn8Lzj4hLTx-Dlioy9yJaFCqX56kgw",
-          "e": "AQAB"
-        },
-        "attributes": {
-          "enabled": true,
-          "created": 1569259872,
-          "updated": 1569259872,
-          "recoveryLevel": "Recoverable\u002BPurgeable"
-        }
-      }
-    },
-    {
-      "RequestUri": "https://heathskv.vault.azure.net/deletedkeys/1751410986?api-version=7.1-preview",
-      "RequestMethod": "DELETE",
-      "RequestHeaders": {
-        "Accept": "application/json",
-        "Authorization": "Sanitized",
-        "Content-Type": "application/json",
-        "traceparent": "00-85c742cf0a765b4088a44d91e7129412-c230b9f2e77cfa40-00",
-        "User-Agent": [
-          "azsdk-net-Security.KeyVault.Keys/4.0.0-dev.20190923.1\u002B19f09c2516ea3e7d461309968d8e56c58f954687",
-          "(.NET Framework 4.8.4010.0; Microsoft Windows 10.0.18362 )"
-        ],
-        "x-ms-client-request-id": "1c85cbce57f96ec8ce9e5c4508f8a1f8",
-        "x-ms-return-client-request-id": "true"
-      },
-      "RequestBody": null,
-      "StatusCode": 204,
-      "ResponseHeaders": {
-        "Cache-Control": "no-cache",
-        "Date": "Mon, 23 Sep 2019 17:31:28 GMT",
-        "Expires": "-1",
-        "Pragma": "no-cache",
-        "Server": "Microsoft-IIS/10.0",
-        "Strict-Transport-Security": "max-age=31536000;includeSubDomains",
-        "X-AspNet-Version": "4.0.30319",
-        "X-Content-Type-Options": "nosniff",
-        "x-ms-keyvault-network-info": "addr=131.107.147.193;act_addr_fam=InterNetwork;",
-        "x-ms-keyvault-region": "westus",
-        "x-ms-keyvault-service-version": "1.1.0.878",
-        "x-ms-request-id": "1829af84-e011-4bc1-a740-a2aa471d2f79",
-        "X-Powered-By": "ASP.NET"
-      },
-      "ResponseBody": []
-=======
->>>>>>> 2d11c666
     }
   ],
   "Variables": {
