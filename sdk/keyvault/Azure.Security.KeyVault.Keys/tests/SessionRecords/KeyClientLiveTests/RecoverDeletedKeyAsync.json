--- conflicted
+++ resolved
@@ -1,11 +1,7 @@
 {
   "Entries": [
     {
-<<<<<<< HEAD
-      "RequestUri": "https:\u002f\u002fdotnettestvault.vault.azure.net\u002fkeys\u002f947854563\u002fcreate?api-version=7.1-preview",
-=======
       "RequestUri": "https://heathskv.vault.azure.net/keys/947854563/create?api-version=7.1",
->>>>>>> 2d11c666
       "RequestMethod": "POST",
       "RequestHeaders": {
         "Accept": "application/json",
@@ -45,11 +41,7 @@
       }
     },
     {
-<<<<<<< HEAD
-      "RequestUri": "https:\u002f\u002fdotnettestvault.vault.azure.net\u002fkeys\u002f947854563\u002fcreate?api-version=7.1-preview",
-=======
       "RequestUri": "https://heathskv.vault.azure.net/keys/947854563/create?api-version=7.1",
->>>>>>> 2d11c666
       "RequestMethod": "POST",
       "RequestHeaders": {
         "Accept": "application/json",
@@ -106,11 +98,7 @@
       }
     },
     {
-<<<<<<< HEAD
-      "RequestUri": "https:\u002f\u002fdotnettestvault.vault.azure.net\u002fkeys\u002f947854563?api-version=7.1-preview",
-=======
       "RequestUri": "https://heathskv.vault.azure.net/keys/947854563?api-version=7.1",
->>>>>>> 2d11c666
       "RequestMethod": "DELETE",
       "RequestHeaders": {
         "Accept": "application/json",
@@ -167,11 +155,7 @@
       }
     },
     {
-<<<<<<< HEAD
-      "RequestUri": "https:\u002f\u002fdotnettestvault.vault.azure.net\u002fkeys\u002f947854563\u002f?api-version=7.1-preview",
-=======
       "RequestUri": "https://heathskv.vault.azure.net/keys/947854563/?api-version=7.1",
->>>>>>> 2d11c666
       "RequestMethod": "GET",
       "RequestHeaders": {
         "Accept": "application/json",
@@ -211,11 +195,7 @@
       }
     },
     {
-<<<<<<< HEAD
-      "RequestUri": "https:\u002f\u002fdotnettestvault.vault.azure.net\u002fdeletedkeys\u002f947854563\u002frecover?api-version=7.1-preview",
-=======
       "RequestUri": "https://heathskv.vault.azure.net/deletedkeys/947854563/recover?api-version=7.1",
->>>>>>> 2d11c666
       "RequestMethod": "POST",
       "RequestHeaders": {
         "Accept": "application/json",
@@ -269,11 +249,7 @@
       }
     },
     {
-<<<<<<< HEAD
-      "RequestUri": "https:\u002f\u002fdotnettestvault.vault.azure.net\u002fkeys\u002f947854563\u002f?api-version=7.1-preview",
-=======
       "RequestUri": "https://heathskv.vault.azure.net/keys/947854563/?api-version=7.1",
->>>>>>> 2d11c666
       "RequestMethod": "GET",
       "RequestHeaders": {
         "Accept": "application/json",
@@ -284,65 +260,7 @@
           "azsdk-net-Security.KeyVault.Keys/4.1.0-dev.20200729.1",
           "(.NET Core 4.6.29017.01; Microsoft Windows 10.0.19041 )"
         ],
-<<<<<<< HEAD
-        "x-ms-client-request-id": "530eed0fcbdff2713cf9e6affaf650d0",
-        "x-ms-return-client-request-id": "true"
-      },
-      "RequestBody": null,
-      "StatusCode": 200,
-      "ResponseHeaders": {
-        "Cache-Control": "no-cache",
-        "Content-Length": "370",
-        "Content-Type": "application\u002fjson; charset=utf-8",
-        "Date": "Tue, 06 Aug 2019 17:52:04 GMT",
-        "Expires": "-1",
-        "Pragma": "no-cache",
-        "Server": "Microsoft-IIS\u002f10.0",
-        "Strict-Transport-Security": "max-age=31536000;includeSubDomains",
-        "X-AspNet-Version": "4.0.30319",
-        "X-Content-Type-Options": "nosniff",
-        "x-ms-keyvault-network-info": "addr=131.107.160.97;act_addr_fam=InterNetwork;",
-        "x-ms-keyvault-region": "westus",
-        "x-ms-keyvault-service-version": "1.1.0.875",
-        "x-ms-request-id": "6a1a81aa-3088-481e-8474-7cac62962e5b",
-        "X-Powered-By": "ASP.NET"
-      },
-      "ResponseBody": {
-        "key": {
-          "kid": "https:\u002f\u002fdotnettestvault.vault.azure.net\u002fkeys\u002f947854563\u002fcb4ebf7a7c8c40c088f619f3c4dec40f",
-          "kty": "EC",
-          "key_ops": [
-            "sign",
-            "verify"
-          ],
-          "crv": "P-256",
-          "x": "RiYagI63iINCTu_lO1U2K3JmWbodZH4ERZufLU0d-7c",
-          "y": "l5hqm3WEU7aqPiBNxezT_GFJQ2Nz-U0uPCKaCsmledc"
-        },
-        "attributes": {
-          "enabled": true,
-          "created": 1565113893,
-          "updated": 1565113893,
-          "recoveryLevel": "Recoverable\u002bPurgeable"
-        }
-      }
-    },
-    {
-      "RequestUri": "https:\u002f\u002fdotnettestvault.vault.azure.net\u002fkeys\u002f947854563?api-version=7.1-preview",
-      "RequestMethod": "DELETE",
-      "RequestHeaders": {
-        "Accept": "application\u002fjson",
-        "Authorization": "Sanitized",
-        "Content-Type": "application\u002fjson",
-        "Request-Id": "|24a06feb-44aa1cc26dede9d6.",
-        "User-Agent": [
-          "azsdk-net-Security.KeyVault.Keys\u002f4.0.0-dev.20190806.1\u002b549ac09c0c12d70f945de85b89974088680893d4",
-          "(.NET Core 4.6.27817.01; Microsoft Windows 10.0.18362 )"
-        ],
-        "x-ms-client-request-id": "280ed74647bd1f1927d16f4a1552c21a",
-=======
         "x-ms-client-request-id": "38aa70e4e0d25d928c3c4234d8acda9b",
->>>>>>> 2d11c666
         "x-ms-return-client-request-id": "true"
       },
       "RequestBody": null,
@@ -383,43 +301,6 @@
           "recoverableDays": 90
         }
       }
-<<<<<<< HEAD
-    },
-    {
-      "RequestUri": "https:\u002f\u002fdotnettestvault.vault.azure.net\u002fdeletedkeys\u002f947854563?api-version=7.1-preview",
-      "RequestMethod": "DELETE",
-      "RequestHeaders": {
-        "Accept": "application\u002fjson",
-        "Authorization": "Sanitized",
-        "Content-Type": "application\u002fjson",
-        "Request-Id": "|24a06ff0-44aa1cc26dede9d6.",
-        "User-Agent": [
-          "azsdk-net-Security.KeyVault.Keys\u002f4.0.0-dev.20190806.1\u002b549ac09c0c12d70f945de85b89974088680893d4",
-          "(.NET Core 4.6.27817.01; Microsoft Windows 10.0.18362 )"
-        ],
-        "x-ms-client-request-id": "38aa70e4e0d25d928c3c4234d8acda9b",
-        "x-ms-return-client-request-id": "true"
-      },
-      "RequestBody": null,
-      "StatusCode": 204,
-      "ResponseHeaders": {
-        "Cache-Control": "no-cache",
-        "Date": "Tue, 06 Aug 2019 17:52:19 GMT",
-        "Expires": "-1",
-        "Pragma": "no-cache",
-        "Server": "Microsoft-IIS\u002f10.0",
-        "Strict-Transport-Security": "max-age=31536000;includeSubDomains",
-        "X-AspNet-Version": "4.0.30319",
-        "X-Content-Type-Options": "nosniff",
-        "x-ms-keyvault-network-info": "addr=131.107.160.97;act_addr_fam=InterNetwork;",
-        "x-ms-keyvault-region": "westus",
-        "x-ms-keyvault-service-version": "1.1.0.875",
-        "x-ms-request-id": "d0eec5fd-9a76-410b-9802-ab11902060ae",
-        "X-Powered-By": "ASP.NET"
-      },
-      "ResponseBody": []
-=======
->>>>>>> 2d11c666
     }
   ],
   "Variables": {
