--- conflicted
+++ resolved
@@ -28,17 +28,8 @@
         public string Text { get; }
 
         /// <summary>
-<<<<<<< HEAD
-        /// Gets the starting position (in Unicode graphemes) for the matching text in the sentence.
-        /// </summary>
-        public int GraphemeOffset { get; }
-
-        /// <summary>
-        /// Gets the length (in Unicode graphemes) of the matching text in the sentence.
-=======
         /// Gets the sentiment confidence score (Softmax score) between 0 and 1,
         /// for each sentiment. Higher values signify higher confidence.
->>>>>>> 8d420312
         /// </summary>
         public SentimentConfidenceScores ConfidenceScores { get; }
     }
