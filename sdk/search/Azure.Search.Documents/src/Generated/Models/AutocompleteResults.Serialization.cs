--- conflicted
+++ resolved
@@ -15,13 +15,8 @@
     {
         internal static AutocompleteResults DeserializeAutocompleteResults(JsonElement element)
         {
-<<<<<<< HEAD
-            double? searchcoverage = default;
-            IReadOnlyList<Autocompletion> value = new List<Autocompletion>();
-=======
             double? searchCoverage = default;
             IReadOnlyList<AutocompleteItem> value = default;
->>>>>>> 8d420312
             foreach (var property in element.EnumerateObject())
             {
                 if (property.NameEquals("@search.coverage"))
@@ -30,21 +25,11 @@
                     {
                         continue;
                     }
-<<<<<<< HEAD
-                    searchcoverage = property.Value.GetDouble();
-=======
                     searchCoverage = property.Value.GetDouble();
->>>>>>> 8d420312
                     continue;
                 }
                 if (property.NameEquals("value"))
                 {
-<<<<<<< HEAD
-                    List<Autocompletion> array = new List<Autocompletion>();
-                    foreach (var item in property.Value.EnumerateArray())
-                    {
-                        array.Add(Autocompletion.DeserializeAutocompletion(item));
-=======
                     List<AutocompleteItem> array = new List<AutocompleteItem>();
                     foreach (var item in property.Value.EnumerateArray())
                     {
@@ -56,17 +41,12 @@
                         {
                             array.Add(AutocompleteItem.DeserializeAutocompleteItem(item));
                         }
->>>>>>> 8d420312
                     }
                     value = array;
                     continue;
                 }
             }
-<<<<<<< HEAD
-            return new AutocompleteResults(searchcoverage, value);
-=======
             return new AutocompleteResults(searchCoverage, value);
->>>>>>> 8d420312
         }
     }
 }