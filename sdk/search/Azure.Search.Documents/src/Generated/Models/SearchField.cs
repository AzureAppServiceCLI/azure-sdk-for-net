// Copyright (c) Microsoft Corporation. All rights reserved.
// Licensed under the MIT License.

// <auto-generated/>

#nullable disable

using System;
using System.Collections.Generic;

namespace Azure.Search.Documents.Indexes.Models
{
    /// <summary> Represents a field in an index definition, which describes the name, data type, and search behavior of a field. </summary>
    public partial class SearchField
    {
<<<<<<< HEAD
        /// <summary> Initializes a new instance of SearchField. </summary>
        /// <param name="name"> The name of the field, which must be unique within the fields collection of the index or parent field. </param>
        /// <param name="type"> The data type of the field. </param>
        public SearchField(string name, DataType type)
        {
            Name = name;
            Type = type;
        }
=======
>>>>>>> 8d420312

        /// <summary> Initializes a new instance of SearchField. </summary>
        /// <param name="name"> The name of the field, which must be unique within the fields collection of the index or parent field. </param>
        /// <param name="type"> The data type of the field. </param>
        /// <param name="isKey"> A value indicating whether the field uniquely identifies documents in the index. Exactly one top-level field in each index must be chosen as the key field and it must be of type Edm.String. Key fields can be used to look up documents directly and update or delete specific documents. Default is false for simple fields and null for complex fields. </param>
        /// <param name="isRetrievable"> A value indicating whether the field can be returned in a search result. You can disable this option if you want to use a field (for example, margin) as a filter, sorting, or scoring mechanism but do not want the field to be visible to the end user. This property must be true for key fields, and it must be null for complex fields. This property can be changed on existing fields. Enabling this property does not cause any increase in index storage requirements. Default is true for simple fields and null for complex fields. </param>
        /// <param name="isSearchable"> A value indicating whether the field is full-text searchable. This means it will undergo analysis such as word-breaking during indexing. If you set a searchable field to a value like &quot;sunny day&quot;, internally it will be split into the individual tokens &quot;sunny&quot; and &quot;day&quot;. This enables full-text searches for these terms. Fields of type Edm.String or Collection(Edm.String) are searchable by default. This property must be false for simple fields of other non-string data types, and it must be null for complex fields. Note: searchable fields consume extra space in your index since Azure Cognitive Search will store an additional tokenized version of the field value for full-text searches. If you want to save space in your index and you don&apos;t need a field to be included in searches, set searchable to false. </param>
        /// <param name="isFilterable"> A value indicating whether to enable the field to be referenced in $filter queries. filterable differs from searchable in how strings are handled. Fields of type Edm.String or Collection(Edm.String) that are filterable do not undergo word-breaking, so comparisons are for exact matches only. For example, if you set such a field f to &quot;sunny day&quot;, $filter=f eq &apos;sunny&apos; will find no matches, but $filter=f eq &apos;sunny day&apos; will. This property must be null for complex fields. Default is true for simple fields and null for complex fields. </param>
        /// <param name="isSortable"> A value indicating whether to enable the field to be referenced in $orderby expressions. By default Azure Cognitive Search sorts results by score, but in many experiences users will want to sort by fields in the documents. A simple field can be sortable only if it is single-valued (it has a single value in the scope of the parent document). Simple collection fields cannot be sortable, since they are multi-valued. Simple sub-fields of complex collections are also multi-valued, and therefore cannot be sortable. This is true whether it&apos;s an immediate parent field, or an ancestor field, that&apos;s the complex collection. Complex fields cannot be sortable and the sortable property must be null for such fields. The default for sortable is true for single-valued simple fields, false for multi-valued simple fields, and null for complex fields. </param>
        /// <param name="isFacetable"> A value indicating whether to enable the field to be referenced in facet queries. Typically used in a presentation of search results that includes hit count by category (for example, search for digital cameras and see hits by brand, by megapixels, by price, and so on). This property must be null for complex fields. Fields of type Edm.GeographyPoint or Collection(Edm.GeographyPoint) cannot be facetable. Default is true for all other simple fields. </param>
        /// <param name="analyzerName"> The name of the analyzer to use for the field. This option can be used only with searchable fields and it can&apos;t be set together with either searchAnalyzer or indexAnalyzer. Once the analyzer is chosen, it cannot be changed for the field. Must be null for complex fields. </param>
        /// <param name="searchAnalyzerName"> The name of the analyzer used at search time for the field. This option can be used only with searchable fields. It must be set together with indexAnalyzer and it cannot be set together with the analyzer option. This property cannot be set to the name of a language analyzer; use the analyzer property instead if you need a language analyzer. This analyzer can be updated on an existing field. Must be null for complex fields. </param>
        /// <param name="indexAnalyzerName"> The name of the analyzer used at indexing time for the field. This option can be used only with searchable fields. It must be set together with searchAnalyzer and it cannot be set together with the analyzer option.  This property cannot be set to the name of a language analyzer; use the analyzer property instead if you need a language analyzer. Once the analyzer is chosen, it cannot be changed for the field. Must be null for complex fields. </param>
        /// <param name="synonymMapNames"> A list of the names of synonym maps to associate with this field. This option can be used only with searchable fields. Currently only one synonym map per field is supported. Assigning a synonym map to a field ensures that query terms targeting that field are expanded at query-time using the rules in the synonym map. This attribute can be changed on existing fields. Must be null or an empty collection for complex fields. </param>
        /// <param name="fields"> A list of sub-fields if this is a field of type Edm.ComplexType or Collection(Edm.ComplexType). Must be null or empty for simple fields. </param>
        internal SearchField(string name, SearchFieldDataType type, bool? isKey, bool? isRetrievable, bool? isSearchable, bool? isFilterable, bool? isSortable, bool? isFacetable, LexicalAnalyzerName? analyzerName, LexicalAnalyzerName? searchAnalyzerName, LexicalAnalyzerName? indexAnalyzerName, IList<string> synonymMapNames, IList<SearchField> fields)
        {
            Name = name;
            Type = type;
            IsKey = isKey;
            IsRetrievable = isRetrievable;
            IsSearchable = isSearchable;
            IsFilterable = isFilterable;
            IsSortable = isSortable;
            IsFacetable = isFacetable;
            AnalyzerName = analyzerName;
            SearchAnalyzerName = searchAnalyzerName;
            IndexAnalyzerName = indexAnalyzerName;
            SynonymMapNames = synonymMapNames ?? new List<string>();
            Fields = fields ?? new List<SearchField>();
        }
<<<<<<< HEAD

        /// <summary> The name of the field, which must be unique within the fields collection of the index or parent field. </summary>
        public string Name { get; }
        /// <summary> The data type of the field. </summary>
        public DataType Type { get; }
        /// <summary> A value indicating whether the field uniquely identifies documents in the index. Exactly one top-level field in each index must be chosen as the key field and it must be of type Edm.String. Key fields can be used to look up documents directly and update or delete specific documents. Default is false for simple fields and null for complex fields. </summary>
        public bool? Key { get; set; }
        /// <summary> A value indicating whether the field can be returned in a search result. You can disable this option if you want to use a field (for example, margin) as a filter, sorting, or scoring mechanism but do not want the field to be visible to the end user. This property must be true for key fields, and it must be null for complex fields. This property can be changed on existing fields. Enabling this property does not cause any increase in index storage requirements. Default is true for simple fields and null for complex fields. </summary>
        public bool? Retrievable { get; set; }
        /// <summary> A value indicating whether the field is full-text searchable. This means it will undergo analysis such as word-breaking during indexing. If you set a searchable field to a value like &quot;sunny day&quot;, internally it will be split into the individual tokens &quot;sunny&quot; and &quot;day&quot;. This enables full-text searches for these terms. Fields of type Edm.String or Collection(Edm.String) are searchable by default. This property must be false for simple fields of other non-string data types, and it must be null for complex fields. Note: searchable fields consume extra space in your index since Azure Cognitive Search will store an additional tokenized version of the field value for full-text searches. If you want to save space in your index and you don&apos;t need a field to be included in searches, set searchable to false. </summary>
        public bool? Searchable { get; set; }
        /// <summary> A value indicating whether to enable the field to be referenced in $filter queries. filterable differs from searchable in how strings are handled. Fields of type Edm.String or Collection(Edm.String) that are filterable do not undergo word-breaking, so comparisons are for exact matches only. For example, if you set such a field f to &quot;sunny day&quot;, $filter=f eq &apos;sunny&apos; will find no matches, but $filter=f eq &apos;sunny day&apos; will. This property must be null for complex fields. Default is true for simple fields and null for complex fields. </summary>
        public bool? Filterable { get; set; }
        /// <summary> A value indicating whether to enable the field to be referenced in $orderby expressions. By default Azure Cognitive Search sorts results by score, but in many experiences users will want to sort by fields in the documents. A simple field can be sortable only if it is single-valued (it has a single value in the scope of the parent document). Simple collection fields cannot be sortable, since they are multi-valued. Simple sub-fields of complex collections are also multi-valued, and therefore cannot be sortable. This is true whether it&apos;s an immediate parent field, or an ancestor field, that&apos;s the complex collection. Complex fields cannot be sortable and the sortable property must be null for such fields. The default for sortable is true for single-valued simple fields, false for multi-valued simple fields, and null for complex fields. </summary>
        public bool? Sortable { get; set; }
        /// <summary> A value indicating whether to enable the field to be referenced in facet queries. Typically used in a presentation of search results that includes hit count by category (for example, search for digital cameras and see hits by brand, by megapixels, by price, and so on). This property must be null for complex fields. Fields of type Edm.GeographyPoint or Collection(Edm.GeographyPoint) cannot be facetable. Default is true for all other simple fields. </summary>
        public bool? Facetable { get; set; }
        /// <summary> The name of the language analyzer to use for the field. This option can be used only with searchable fields and it can&apos;t be set together with either searchAnalyzer or indexAnalyzer. Once the analyzer is chosen, it cannot be changed for the field. Must be null for complex fields. </summary>
        public AnalyzerName? Analyzer { get; set; }
        /// <summary> The name of the analyzer used at search time for the field. This option can be used only with searchable fields. It must be set together with indexAnalyzer and it cannot be set together with the analyzer option. This analyzer can be updated on an existing field. Must be null for complex fields. </summary>
        public AnalyzerName? SearchAnalyzer { get; set; }
        /// <summary> The name of the analyzer used at indexing time for the field. This option can be used only with searchable fields. It must be set together with searchAnalyzer and it cannot be set together with the analyzer option. Once the analyzer is chosen, it cannot be changed for the field. Must be null for complex fields. </summary>
        public AnalyzerName? IndexAnalyzer { get; set; }
        /// <summary> A list of the names of synonym maps to associate with this field. This option can be used only with searchable fields. Currently only one synonym map per field is supported. Assigning a synonym map to a field ensures that query terms targeting that field are expanded at query-time using the rules in the synonym map. This attribute can be changed on existing fields. Must be null or an empty collection for complex fields. </summary>
        public IList<string> SynonymMaps { get; set; }
        /// <summary> A list of sub-fields if this is a field of type Edm.ComplexType or Collection(Edm.ComplexType). Must be null or empty for simple fields. </summary>
        public IList<SearchField> Fields { get; set; }
=======
>>>>>>> 8d420312
    }
}<|MERGE_RESOLUTION|>--- conflicted
+++ resolved
@@ -13,17 +13,6 @@
     /// <summary> Represents a field in an index definition, which describes the name, data type, and search behavior of a field. </summary>
     public partial class SearchField
     {
-<<<<<<< HEAD
-        /// <summary> Initializes a new instance of SearchField. </summary>
-        /// <param name="name"> The name of the field, which must be unique within the fields collection of the index or parent field. </param>
-        /// <param name="type"> The data type of the field. </param>
-        public SearchField(string name, DataType type)
-        {
-            Name = name;
-            Type = type;
-        }
-=======
->>>>>>> 8d420312
 
         /// <summary> Initializes a new instance of SearchField. </summary>
         /// <param name="name"> The name of the field, which must be unique within the fields collection of the index or parent field. </param>
@@ -55,35 +44,5 @@
             SynonymMapNames = synonymMapNames ?? new List<string>();
             Fields = fields ?? new List<SearchField>();
         }
-<<<<<<< HEAD
-
-        /// <summary> The name of the field, which must be unique within the fields collection of the index or parent field. </summary>
-        public string Name { get; }
-        /// <summary> The data type of the field. </summary>
-        public DataType Type { get; }
-        /// <summary> A value indicating whether the field uniquely identifies documents in the index. Exactly one top-level field in each index must be chosen as the key field and it must be of type Edm.String. Key fields can be used to look up documents directly and update or delete specific documents. Default is false for simple fields and null for complex fields. </summary>
-        public bool? Key { get; set; }
-        /// <summary> A value indicating whether the field can be returned in a search result. You can disable this option if you want to use a field (for example, margin) as a filter, sorting, or scoring mechanism but do not want the field to be visible to the end user. This property must be true for key fields, and it must be null for complex fields. This property can be changed on existing fields. Enabling this property does not cause any increase in index storage requirements. Default is true for simple fields and null for complex fields. </summary>
-        public bool? Retrievable { get; set; }
-        /// <summary> A value indicating whether the field is full-text searchable. This means it will undergo analysis such as word-breaking during indexing. If you set a searchable field to a value like &quot;sunny day&quot;, internally it will be split into the individual tokens &quot;sunny&quot; and &quot;day&quot;. This enables full-text searches for these terms. Fields of type Edm.String or Collection(Edm.String) are searchable by default. This property must be false for simple fields of other non-string data types, and it must be null for complex fields. Note: searchable fields consume extra space in your index since Azure Cognitive Search will store an additional tokenized version of the field value for full-text searches. If you want to save space in your index and you don&apos;t need a field to be included in searches, set searchable to false. </summary>
-        public bool? Searchable { get; set; }
-        /// <summary> A value indicating whether to enable the field to be referenced in $filter queries. filterable differs from searchable in how strings are handled. Fields of type Edm.String or Collection(Edm.String) that are filterable do not undergo word-breaking, so comparisons are for exact matches only. For example, if you set such a field f to &quot;sunny day&quot;, $filter=f eq &apos;sunny&apos; will find no matches, but $filter=f eq &apos;sunny day&apos; will. This property must be null for complex fields. Default is true for simple fields and null for complex fields. </summary>
-        public bool? Filterable { get; set; }
-        /// <summary> A value indicating whether to enable the field to be referenced in $orderby expressions. By default Azure Cognitive Search sorts results by score, but in many experiences users will want to sort by fields in the documents. A simple field can be sortable only if it is single-valued (it has a single value in the scope of the parent document). Simple collection fields cannot be sortable, since they are multi-valued. Simple sub-fields of complex collections are also multi-valued, and therefore cannot be sortable. This is true whether it&apos;s an immediate parent field, or an ancestor field, that&apos;s the complex collection. Complex fields cannot be sortable and the sortable property must be null for such fields. The default for sortable is true for single-valued simple fields, false for multi-valued simple fields, and null for complex fields. </summary>
-        public bool? Sortable { get; set; }
-        /// <summary> A value indicating whether to enable the field to be referenced in facet queries. Typically used in a presentation of search results that includes hit count by category (for example, search for digital cameras and see hits by brand, by megapixels, by price, and so on). This property must be null for complex fields. Fields of type Edm.GeographyPoint or Collection(Edm.GeographyPoint) cannot be facetable. Default is true for all other simple fields. </summary>
-        public bool? Facetable { get; set; }
-        /// <summary> The name of the language analyzer to use for the field. This option can be used only with searchable fields and it can&apos;t be set together with either searchAnalyzer or indexAnalyzer. Once the analyzer is chosen, it cannot be changed for the field. Must be null for complex fields. </summary>
-        public AnalyzerName? Analyzer { get; set; }
-        /// <summary> The name of the analyzer used at search time for the field. This option can be used only with searchable fields. It must be set together with indexAnalyzer and it cannot be set together with the analyzer option. This analyzer can be updated on an existing field. Must be null for complex fields. </summary>
-        public AnalyzerName? SearchAnalyzer { get; set; }
-        /// <summary> The name of the analyzer used at indexing time for the field. This option can be used only with searchable fields. It must be set together with searchAnalyzer and it cannot be set together with the analyzer option. Once the analyzer is chosen, it cannot be changed for the field. Must be null for complex fields. </summary>
-        public AnalyzerName? IndexAnalyzer { get; set; }
-        /// <summary> A list of the names of synonym maps to associate with this field. This option can be used only with searchable fields. Currently only one synonym map per field is supported. Assigning a synonym map to a field ensures that query terms targeting that field are expanded at query-time using the rules in the synonym map. This attribute can be changed on existing fields. Must be null or an empty collection for complex fields. </summary>
-        public IList<string> SynonymMaps { get; set; }
-        /// <summary> A list of sub-fields if this is a field of type Edm.ComplexType or Collection(Edm.ComplexType). Must be null or empty for simple fields. </summary>
-        public IList<SearchField> Fields { get; set; }
-=======
->>>>>>> 8d420312
     }
 }