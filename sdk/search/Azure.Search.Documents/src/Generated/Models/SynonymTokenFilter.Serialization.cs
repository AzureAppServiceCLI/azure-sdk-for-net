// Copyright (c) Microsoft Corporation. All rights reserved.
// Licensed under the MIT License.

// <auto-generated/>

#nullable disable

using System.Collections.Generic;
<<<<<<< HEAD
=======
using System.Linq;
>>>>>>> 8d420312
using System.Text.Json;
using Azure.Core;

namespace Azure.Search.Documents.Indexes.Models
{
    public partial class SynonymTokenFilter : IUtf8JsonSerializable
    {
        void IUtf8JsonSerializable.Write(Utf8JsonWriter writer)
        {
            writer.WriteStartObject();
            if (Synonyms != null && Synonyms.Any())
            {
                writer.WritePropertyName("synonyms");
                writer.WriteStartArray();
                foreach (var item in Synonyms)
                {
                    writer.WriteStringValue(item);
                }
                writer.WriteEndArray();
            }
            if (IgnoreCase != null)
            {
                writer.WritePropertyName("ignoreCase");
                writer.WriteBooleanValue(IgnoreCase.Value);
            }
            if (Expand != null)
            {
                writer.WritePropertyName("expand");
                writer.WriteBooleanValue(Expand.Value);
            }
            writer.WritePropertyName("@odata.type");
            writer.WriteStringValue(ODataType);
            writer.WritePropertyName("name");
            writer.WriteStringValue(Name);
            writer.WriteEndObject();
        }

        internal static SynonymTokenFilter DeserializeSynonymTokenFilter(JsonElement element)
        {
<<<<<<< HEAD
            IList<string> synonyms = new List<string>();
            bool? ignoreCase = default;
            bool? expand = default;
            string odatatype = default;
=======
            IList<string> synonyms = default;
            bool? ignoreCase = default;
            bool? expand = default;
            string odataType = default;
>>>>>>> 8d420312
            string name = default;
            foreach (var property in element.EnumerateObject())
            {
                if (property.NameEquals("synonyms"))
                {
<<<<<<< HEAD
                    List<string> array = new List<string>();
                    foreach (var item in property.Value.EnumerateArray())
                    {
                        array.Add(item.GetString());
=======
                    if (property.Value.ValueKind == JsonValueKind.Null)
                    {
                        continue;
                    }
                    List<string> array = new List<string>();
                    foreach (var item in property.Value.EnumerateArray())
                    {
                        if (item.ValueKind == JsonValueKind.Null)
                        {
                            array.Add(null);
                        }
                        else
                        {
                            array.Add(item.GetString());
                        }
>>>>>>> 8d420312
                    }
                    synonyms = array;
                    continue;
                }
                if (property.NameEquals("ignoreCase"))
                {
                    if (property.Value.ValueKind == JsonValueKind.Null)
                    {
                        continue;
                    }
                    ignoreCase = property.Value.GetBoolean();
                    continue;
                }
                if (property.NameEquals("expand"))
                {
                    if (property.Value.ValueKind == JsonValueKind.Null)
                    {
                        continue;
                    }
                    expand = property.Value.GetBoolean();
                    continue;
                }
                if (property.NameEquals("@odata.type"))
                {
<<<<<<< HEAD
                    odatatype = property.Value.GetString();
=======
                    odataType = property.Value.GetString();
>>>>>>> 8d420312
                    continue;
                }
                if (property.NameEquals("name"))
                {
                    name = property.Value.GetString();
                    continue;
                }
            }
<<<<<<< HEAD
            return new SynonymTokenFilter(synonyms, ignoreCase, expand, odatatype, name);
=======
            return new SynonymTokenFilter(odataType, name, synonyms, ignoreCase, expand);
>>>>>>> 8d420312
        }
    }
}<|MERGE_RESOLUTION|>--- conflicted
+++ resolved
@@ -6,10 +6,7 @@
 #nullable disable
 
 using System.Collections.Generic;
-<<<<<<< HEAD
-=======
 using System.Linq;
->>>>>>> 8d420312
 using System.Text.Json;
 using Azure.Core;
 
@@ -49,28 +46,15 @@
 
         internal static SynonymTokenFilter DeserializeSynonymTokenFilter(JsonElement element)
         {
-<<<<<<< HEAD
-            IList<string> synonyms = new List<string>();
-            bool? ignoreCase = default;
-            bool? expand = default;
-            string odatatype = default;
-=======
             IList<string> synonyms = default;
             bool? ignoreCase = default;
             bool? expand = default;
             string odataType = default;
->>>>>>> 8d420312
             string name = default;
             foreach (var property in element.EnumerateObject())
             {
                 if (property.NameEquals("synonyms"))
                 {
-<<<<<<< HEAD
-                    List<string> array = new List<string>();
-                    foreach (var item in property.Value.EnumerateArray())
-                    {
-                        array.Add(item.GetString());
-=======
                     if (property.Value.ValueKind == JsonValueKind.Null)
                     {
                         continue;
@@ -86,7 +70,6 @@
                         {
                             array.Add(item.GetString());
                         }
->>>>>>> 8d420312
                     }
                     synonyms = array;
                     continue;
@@ -111,11 +94,7 @@
                 }
                 if (property.NameEquals("@odata.type"))
                 {
-<<<<<<< HEAD
-                    odatatype = property.Value.GetString();
-=======
                     odataType = property.Value.GetString();
->>>>>>> 8d420312
                     continue;
                 }
                 if (property.NameEquals("name"))
@@ -124,11 +103,7 @@
                     continue;
                 }
             }
-<<<<<<< HEAD
-            return new SynonymTokenFilter(synonyms, ignoreCase, expand, odatatype, name);
-=======
             return new SynonymTokenFilter(odataType, name, synonyms, ignoreCase, expand);
->>>>>>> 8d420312
         }
     }
 }