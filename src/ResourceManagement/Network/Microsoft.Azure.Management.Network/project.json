{
  "version": "3.0.4-preview",
  "description": "Provides management capabilities for Network services.",
  "authors": [ "Microsoft" ],
  "tags": [ "Microsoft Azure Network management", "Network", "Network management","REST HTTP client",  "windowsazureofficial" ],
  "projectUrl": "https://github.com/Azure/azure-sdk-for-net",
  "licenseUrl": "https://raw.githubusercontent.com/Microsoft/dotnet/master/LICENSE",

  "compilationOptions": {
    "delaySign": true,
    "keyFile": "../../../../tools/MSSharedLibKey.snk"
  },

  "dependencies": {
<<<<<<< HEAD
    "Microsoft.Rest.ClientRuntime.Azure": "2.5.3"
=======
    "Microsoft.Rest.ClientRuntime.Azure": "[2.5.4,3.0)"
>>>>>>> bed612e0
  },

  "frameworks": {
    "net45": {
      "frameworkAssemblies": {
        "System.Collections": { "type": "build" },
        "System.Linq.Expressions": {"type": "build"},
        "System.Runtime": {"type": "build"},
        "System.Runtime.Serialization": "",
        "System.Threading.Tasks": {"type": "build"}
      }
    },
    "dnxcore50": {
      "dependencies": {
        "System.Diagnostics.Tools": "4.0.1-beta-23516",
        "System.Net.Http": "4.0.1-beta-23516",
        "System.Runtime.Serialization.Primitives": "4.1.0-beta-23516",
        "System.Threading.Tasks": "4.0.11-beta-23516",
        "System.Xml.ReaderWriter": "4.0.11-beta-23516"
      }
    },
    ".NETPortable,Version=v4.5,Profile=Profile111": {
      "frameworkAssemblies": {
        "System.Collections": { "type": "build" },
        "System.Linq": { "type": "build" },
        "System.Linq.Expressions": { "type": "build" },
        "System.Net.Http": { "type": "build" },
        "System.Net.Primitives": { "type": "build" },
        "System.Resources.ResourceManager":  {"type" : "build"},
        "System.Runtime": { "type": "build" },
        "System.Runtime.Serialization.Primitives":  { "type": "build" },
        "System.Text.Encoding": { "type": "build" },
        "System.Text.RegularExpressions": { "type": "build" },
        "System.Threading.Tasks": { "type": "build" }
      }
    }
  }
}<|MERGE_RESOLUTION|>--- conflicted
+++ resolved
@@ -12,12 +12,7 @@
   },
 
   "dependencies": {
-<<<<<<< HEAD
-    "Microsoft.Rest.ClientRuntime.Azure": "2.5.3"
-=======
-    "Microsoft.Rest.ClientRuntime.Azure": "[2.5.4,3.0)"
->>>>>>> bed612e0
-  },
+    "Microsoft.Rest.ClientRuntime.Azure": "[2.5.4,3.0)"  },
 
   "frameworks": {
     "net45": {
