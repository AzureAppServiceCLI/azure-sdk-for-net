// 
// Copyright (c) Microsoft and contributors.  All rights reserved.
// 
// Licensed under the Apache License, Version 2.0 (the "License");
// you may not use this file except in compliance with the License.
// You may obtain a copy of the License at
//   http://www.apache.org/licenses/LICENSE-2.0
// 
// Unless required by applicable law or agreed to in writing, software
// distributed under the License is distributed on an "AS IS" BASIS,
// WITHOUT WARRANTIES OR CONDITIONS OF ANY KIND, either express or implied.
// 
// See the License for the specific language governing permissions and
// limitations under the License.
// 

// Warning: This code was generated by a tool.
// 
// Changes to this file may cause incorrect behavior and will be lost if the
// code is regenerated.

using System;
using System.Collections.Generic;
using System.Linq;
using Hyak.Common;
using Microsoft.Azure.Management.OperationalInsights.Models;

namespace Microsoft.Azure.Management.OperationalInsights.Models
{
    /// <summary>
    /// Value object for saved search results.
    /// </summary>
    public partial class SavedSearchProperties
    {
        private string _category;
        
        /// <summary>
        /// Optional. Gets or sets the category.
        /// </summary>
        public string Category
        {
            get { return this._category; }
            set { this._category = value; }
        }
        
        private string _displayName;
        
        /// <summary>
        /// Optional. Gets or sets the display name.
        /// </summary>
        public string DisplayName
        {
            get { return this._displayName; }
            set { this._displayName = value; }
        }
        
        private string _query;
        
        /// <summary>
        /// Optional. Gets or sets the query.
        /// </summary>
        public string Query
        {
            get { return this._query; }
            set { this._query = value; }
        }
        
<<<<<<< HEAD
        private long? _version;
=======
        private IList<Tag> _tags;
        
        /// <summary>
        /// Optional. Gets or sets the tags attached to the saved search.
        /// </summary>
        public IList<Tag> Tags
        {
            get { return this._tags; }
            set { this._tags = value; }
        }
        
        private int? _version;
>>>>>>> 4aecb5af
        
        /// <summary>
        /// Optional. Gets or sets the version number.
        /// </summary>
        public long? Version
        {
            get { return this._version; }
            set { this._version = value; }
        }
        
        /// <summary>
        /// Initializes a new instance of the SavedSearchProperties class.
        /// </summary>
        public SavedSearchProperties()
        {
            this.Tags = new LazyList<Tag>();
        }
    }
}<|MERGE_RESOLUTION|>--- conflicted
+++ resolved
@@ -65,9 +65,6 @@
             set { this._query = value; }
         }
         
-<<<<<<< HEAD
-        private long? _version;
-=======
         private IList<Tag> _tags;
         
         /// <summary>
@@ -79,8 +76,7 @@
             set { this._tags = value; }
         }
         
-        private int? _version;
->>>>>>> 4aecb5af
+        private long? _version;
         
         /// <summary>
         /// Optional. Gets or sets the version number.
