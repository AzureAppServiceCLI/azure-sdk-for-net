--- conflicted
+++ resolved
@@ -1,13 +1,8 @@
 {
   "Entries": [
     {
-<<<<<<< HEAD
-      "RequestUri": "/subscriptions/45c0ad46-ae3f-493e-91ce-9297e0953fc1/resourcegroups/csmrg9512?api-version=2015-11-01",
-      "EncodedRequestUri": "L3N1YnNjcmlwdGlvbnMvNDVjMGFkNDYtYWUzZi00OTNlLTkxY2UtOTI5N2UwOTUzZmMxL3Jlc291cmNlZ3JvdXBzL2NzbXJnOTUxMj9hcGktdmVyc2lvbj0yMDE1LTExLTAx",
-=======
       "RequestUri": "/subscriptions/38b598fc-e57a-423f-b2e7-dc0ddb631f1f/resourcegroups/csmrg7558?api-version=2016-02-01",
       "EncodedRequestUri": "L3N1YnNjcmlwdGlvbnMvMzhiNTk4ZmMtZTU3YS00MjNmLWIyZTctZGMwZGRiNjMxZjFmL3Jlc291cmNlZ3JvdXBzL2NzbXJnNzU1OD9hcGktdmVyc2lvbj0yMDE2LTAyLTAx",
->>>>>>> 4aecb5af
       "RequestMethod": "PUT",
       "RequestBody": "{\r\n  \"location\": \"West Europe\"\r\n}",
       "RequestHeaders": {
@@ -21,11 +16,7 @@
           "Microsoft.Azure.Management.Resources.ResourceManagementClient/2.0.0.0"
         ]
       },
-<<<<<<< HEAD
-      "ResponseBody": "{\r\n  \"id\": \"/subscriptions/45c0ad46-ae3f-493e-91ce-9297e0953fc1/resourceGroups/csmrg9512\",\r\n  \"name\": \"csmrg9512\",\r\n  \"location\": \"westeurope\",\r\n  \"properties\": {\r\n    \"provisioningState\": \"Succeeded\"\r\n  }\r\n}",
-=======
       "ResponseBody": "{\r\n  \"id\": \"/subscriptions/38b598fc-e57a-423f-b2e7-dc0ddb631f1f/resourceGroups/csmrg7558\",\r\n  \"name\": \"csmrg7558\",\r\n  \"location\": \"westeurope\",\r\n  \"properties\": {\r\n    \"provisioningState\": \"Succeeded\"\r\n  }\r\n}",
->>>>>>> 4aecb5af
       "ResponseHeaders": {
         "Content-Length": [
           "175"
@@ -40,18 +31,6 @@
           "no-cache"
         ],
         "x-ms-ratelimit-remaining-subscription-writes": [
-<<<<<<< HEAD
-          "1196"
-        ],
-        "x-ms-request-id": [
-          "7b77f2c9-6b0e-4355-bf87-4b55443c98ab"
-        ],
-        "x-ms-correlation-request-id": [
-          "7b77f2c9-6b0e-4355-bf87-4b55443c98ab"
-        ],
-        "x-ms-routing-request-id": [
-          "WESTUS:20160124T020303Z:7b77f2c9-6b0e-4355-bf87-4b55443c98ab"
-=======
           "1197"
         ],
         "x-ms-request-id": [
@@ -62,32 +41,22 @@
         ],
         "x-ms-routing-request-id": [
           "WESTUS:20160308T033537Z:4d0ffcd7-4911-46cd-901d-47610253fc8c"
->>>>>>> 4aecb5af
-        ],
-        "Strict-Transport-Security": [
-          "max-age=31536000; includeSubDomains"
-        ],
-        "Cache-Control": [
-          "no-cache"
-        ],
-        "Date": [
-<<<<<<< HEAD
-          "Sun, 24 Jan 2016 02:03:02 GMT"
-=======
+        ],
+        "Strict-Transport-Security": [
+          "max-age=31536000; includeSubDomains"
+        ],
+        "Cache-Control": [
+          "no-cache"
+        ],
+        "Date": [
           "Tue, 08 Mar 2016 03:35:37 GMT"
->>>>>>> 4aecb5af
         ]
       },
       "StatusCode": 201
     },
     {
-<<<<<<< HEAD
-      "RequestUri": "/subscriptions/45c0ad46-ae3f-493e-91ce-9297e0953fc1/resourcegroups/csmrg9512/deployments/csmd2182?api-version=2015-11-01",
-      "EncodedRequestUri": "L3N1YnNjcmlwdGlvbnMvNDVjMGFkNDYtYWUzZi00OTNlLTkxY2UtOTI5N2UwOTUzZmMxL3Jlc291cmNlZ3JvdXBzL2NzbXJnOTUxMi9kZXBsb3ltZW50cy9jc21kMjE4Mj9hcGktdmVyc2lvbj0yMDE1LTExLTAx",
-=======
       "RequestUri": "/subscriptions/38b598fc-e57a-423f-b2e7-dc0ddb631f1f/resourcegroups/csmrg7558/deployments/csmd9573?api-version=2016-02-01",
       "EncodedRequestUri": "L3N1YnNjcmlwdGlvbnMvMzhiNTk4ZmMtZTU3YS00MjNmLWIyZTctZGMwZGRiNjMxZjFmL3Jlc291cmNlZ3JvdXBzL2NzbXJnNzU1OC9kZXBsb3ltZW50cy9jc21kOTU3Mz9hcGktdmVyc2lvbj0yMDE2LTAyLTAx",
->>>>>>> 4aecb5af
       "RequestMethod": "PUT",
       "RequestBody": "{\r\n  \"properties\": {\r\n    \"templateLink\": {\r\n      \"uri\": \"https://testtemplates.blob.core.windows.net/templates/good-website.js\"\r\n    },\r\n    \"parameters\": {\r\n      \"siteName\": {\r\n        \"value\": \"mctest0101\"\r\n      },\r\n      \"hostingPlanName\": {\r\n        \"value\": \"mctest0101\"\r\n      },\r\n      \"siteMode\": {\r\n        \"value\": \"Limited\"\r\n      },\r\n      \"computeMode\": {\r\n        \"value\": \"Shared\"\r\n      },\r\n      \"siteLocation\": {\r\n        \"value\": \"North Europe\"\r\n      },\r\n      \"sku\": {\r\n        \"value\": \"Free\"\r\n      },\r\n      \"workerSize\": {\r\n        \"value\": \"0\"\r\n      }\r\n    },\r\n    \"mode\": \"Incremental\"\r\n  }\r\n}",
       "RequestHeaders": {
@@ -101,11 +70,7 @@
           "Microsoft.Azure.Management.Resources.ResourceManagementClient/2.0.0.0"
         ]
       },
-<<<<<<< HEAD
-      "ResponseBody": "{\r\n  \"id\": \"/subscriptions/45c0ad46-ae3f-493e-91ce-9297e0953fc1/resourceGroups/csmrg9512/providers/Microsoft.Resources/deployments/csmd2182\",\r\n  \"name\": \"csmd2182\",\r\n  \"properties\": {\r\n    \"templateLink\": {\r\n      \"uri\": \"https://testtemplates.blob.core.windows.net/templates/good-website.js\",\r\n      \"contentVersion\": \"1.0.0.0\"\r\n    },\r\n    \"parameters\": {\r\n      \"siteName\": {\r\n        \"type\": \"String\",\r\n        \"value\": \"mctest0101\"\r\n      },\r\n      \"hostingPlanName\": {\r\n        \"type\": \"String\",\r\n        \"value\": \"mctest0101\"\r\n      },\r\n      \"siteMode\": {\r\n        \"type\": \"String\",\r\n        \"value\": \"Limited\"\r\n      },\r\n      \"computeMode\": {\r\n        \"type\": \"String\",\r\n        \"value\": \"Shared\"\r\n      },\r\n      \"siteLocation\": {\r\n        \"type\": \"String\",\r\n        \"value\": \"North Europe\"\r\n      },\r\n      \"sku\": {\r\n        \"type\": \"String\",\r\n        \"value\": \"Free\"\r\n      },\r\n      \"workerSize\": {\r\n        \"type\": \"String\",\r\n        \"value\": \"0\"\r\n      }\r\n    },\r\n    \"mode\": \"Incremental\",\r\n    \"provisioningState\": \"Accepted\",\r\n    \"timestamp\": \"2016-01-24T02:03:05.9663901Z\",\r\n    \"duration\": \"PT1.5523165S\",\r\n    \"correlationId\": \"8e44c555-e664-4283-af3a-bda2a3b25711\",\r\n    \"providers\": [\r\n      {\r\n        \"namespace\": \"Microsoft.Web\",\r\n        \"resourceTypes\": [\r\n          {\r\n            \"resourceType\": \"Sites\",\r\n            \"locations\": [\r\n              \"northeurope\"\r\n            ]\r\n          },\r\n          {\r\n            \"resourceType\": \"serverFarms\",\r\n            \"locations\": [\r\n              \"northeurope\"\r\n            ]\r\n          }\r\n        ]\r\n      }\r\n    ],\r\n    \"dependencies\": [\r\n      {\r\n        \"dependsOn\": [\r\n          {\r\n            \"id\": \"/subscriptions/45c0ad46-ae3f-493e-91ce-9297e0953fc1/resourceGroups/csmrg9512/providers/Microsoft.Web/serverFarms/mctest0101\",\r\n            \"resourceType\": \"Microsoft.Web/serverFarms\",\r\n            \"resourceName\": \"mctest0101\"\r\n          }\r\n        ],\r\n        \"id\": \"/subscriptions/45c0ad46-ae3f-493e-91ce-9297e0953fc1/resourceGroups/csmrg9512/providers/Microsoft.Web/Sites/mctest0101\",\r\n        \"resourceType\": \"Microsoft.Web/Sites\",\r\n        \"resourceName\": \"mctest0101\"\r\n      }\r\n    ]\r\n  }\r\n}",
-=======
       "ResponseBody": "{\r\n  \"id\": \"/subscriptions/38b598fc-e57a-423f-b2e7-dc0ddb631f1f/resourceGroups/csmrg7558/providers/Microsoft.Resources/deployments/csmd9573\",\r\n  \"name\": \"csmd9573\",\r\n  \"properties\": {\r\n    \"templateLink\": {\r\n      \"uri\": \"https://testtemplates.blob.core.windows.net/templates/good-website.js\",\r\n      \"contentVersion\": \"1.0.0.0\"\r\n    },\r\n    \"parameters\": {\r\n      \"siteName\": {\r\n        \"type\": \"String\",\r\n        \"value\": \"mctest0101\"\r\n      },\r\n      \"hostingPlanName\": {\r\n        \"type\": \"String\",\r\n        \"value\": \"mctest0101\"\r\n      },\r\n      \"siteMode\": {\r\n        \"type\": \"String\",\r\n        \"value\": \"Limited\"\r\n      },\r\n      \"computeMode\": {\r\n        \"type\": \"String\",\r\n        \"value\": \"Shared\"\r\n      },\r\n      \"siteLocation\": {\r\n        \"type\": \"String\",\r\n        \"value\": \"North Europe\"\r\n      },\r\n      \"sku\": {\r\n        \"type\": \"String\",\r\n        \"value\": \"Free\"\r\n      },\r\n      \"workerSize\": {\r\n        \"type\": \"String\",\r\n        \"value\": \"0\"\r\n      }\r\n    },\r\n    \"mode\": \"Incremental\",\r\n    \"provisioningState\": \"Accepted\",\r\n    \"timestamp\": \"2016-03-08T03:35:41.8850729Z\",\r\n    \"duration\": \"PT2.0149612S\",\r\n    \"correlationId\": \"605a9f92-b9dd-4aee-bc02-e1b0a3d96066\",\r\n    \"providers\": [\r\n      {\r\n        \"namespace\": \"Microsoft.Web\",\r\n        \"resourceTypes\": [\r\n          {\r\n            \"resourceType\": \"Sites\",\r\n            \"locations\": [\r\n              \"northeurope\"\r\n            ]\r\n          },\r\n          {\r\n            \"resourceType\": \"serverFarms\",\r\n            \"locations\": [\r\n              \"northeurope\"\r\n            ]\r\n          }\r\n        ]\r\n      }\r\n    ],\r\n    \"dependencies\": [\r\n      {\r\n        \"dependsOn\": [\r\n          {\r\n            \"id\": \"/subscriptions/38b598fc-e57a-423f-b2e7-dc0ddb631f1f/resourceGroups/csmrg7558/providers/Microsoft.Web/serverFarms/mctest0101\",\r\n            \"resourceType\": \"Microsoft.Web/serverFarms\",\r\n            \"resourceName\": \"mctest0101\"\r\n          }\r\n        ],\r\n        \"id\": \"/subscriptions/38b598fc-e57a-423f-b2e7-dc0ddb631f1f/resourceGroups/csmrg7558/providers/Microsoft.Web/Sites/mctest0101\",\r\n        \"resourceType\": \"Microsoft.Web/Sites\",\r\n        \"resourceName\": \"mctest0101\"\r\n      }\r\n    ]\r\n  }\r\n}",
->>>>>>> 4aecb5af
       "ResponseHeaders": {
         "Content-Length": [
           "1424"
@@ -120,21 +85,6 @@
           "no-cache"
         ],
         "Azure-AsyncOperation": [
-<<<<<<< HEAD
-          "https://management.azure.com/subscriptions/45c0ad46-ae3f-493e-91ce-9297e0953fc1/resourcegroups/csmrg9512/providers/Microsoft.Resources/deployments/csmd2182/operationStatuses/08587480059010649732?api-version=2015-11-01"
-        ],
-        "x-ms-ratelimit-remaining-subscription-writes": [
-          "1195"
-        ],
-        "x-ms-request-id": [
-          "8e44c555-e664-4283-af3a-bda2a3b25711"
-        ],
-        "x-ms-correlation-request-id": [
-          "8e44c555-e664-4283-af3a-bda2a3b25711"
-        ],
-        "x-ms-routing-request-id": [
-          "WESTUS:20160124T020306Z:8e44c555-e664-4283-af3a-bda2a3b25711"
-=======
           "https://management.azure.com/subscriptions/38b598fc-e57a-423f-b2e7-dc0ddb631f1f/resourcegroups/csmrg7558/providers/Microsoft.Resources/deployments/csmd9573/operationStatuses/08587441987456075746?api-version=2016-02-01"
         ],
         "x-ms-ratelimit-remaining-subscription-writes": [
@@ -148,28 +98,22 @@
         ],
         "x-ms-routing-request-id": [
           "WESTUS:20160308T033542Z:605a9f92-b9dd-4aee-bc02-e1b0a3d96066"
->>>>>>> 4aecb5af
-        ],
-        "Strict-Transport-Security": [
-          "max-age=31536000; includeSubDomains"
-        ],
-        "Cache-Control": [
-          "no-cache"
-        ],
-        "Date": [
-<<<<<<< HEAD
-          "Sun, 24 Jan 2016 02:03:05 GMT"
-=======
+        ],
+        "Strict-Transport-Security": [
+          "max-age=31536000; includeSubDomains"
+        ],
+        "Cache-Control": [
+          "no-cache"
+        ],
+        "Date": [
           "Tue, 08 Mar 2016 03:35:42 GMT"
->>>>>>> 4aecb5af
         ]
       },
       "StatusCode": 201
     },
     {
-<<<<<<< HEAD
-      "RequestUri": "/subscriptions/45c0ad46-ae3f-493e-91ce-9297e0953fc1/resourcegroups/csmrg9512/deployments/?$filter=provisioningState%20eq%20'Running'&api-version=2015-11-01",
-      "EncodedRequestUri": "L3N1YnNjcmlwdGlvbnMvNDVjMGFkNDYtYWUzZi00OTNlLTkxY2UtOTI5N2UwOTUzZmMxL3Jlc291cmNlZ3JvdXBzL2NzbXJnOTUxMi9kZXBsb3ltZW50cy8/JGZpbHRlcj1wcm92aXNpb25pbmdTdGF0ZSUyMGVxJTIwJ1J1bm5pbmcnJmFwaS12ZXJzaW9uPTIwMTUtMTEtMDE=",
+      "RequestUri": "/subscriptions/38b598fc-e57a-423f-b2e7-dc0ddb631f1f/resourcegroups/csmrg7558/deployments/?$filter=provisioningState%20eq%20'Running'&api-version=2016-02-01",
+      "EncodedRequestUri": "L3N1YnNjcmlwdGlvbnMvMzhiNTk4ZmMtZTU3YS00MjNmLWIyZTctZGMwZGRiNjMxZjFmL3Jlc291cmNlZ3JvdXBzL2NzbXJnNzU1OC9kZXBsb3ltZW50cy8/JGZpbHRlcj1wcm92aXNpb25pbmdTdGF0ZSUyMGVxJTIwJ1J1bm5pbmcnJmFwaS12ZXJzaW9uPTIwMTYtMDItMDE=",
       "RequestMethod": "GET",
       "RequestBody": "",
       "RequestHeaders": {
@@ -177,10 +121,10 @@
           "Microsoft.Azure.Management.Resources.ResourceManagementClient/2.0.0.0"
         ]
       },
-      "ResponseBody": "{\r\n  \"value\": []\r\n}",
-      "ResponseHeaders": {
-        "Content-Length": [
-          "12"
+      "ResponseBody": "{\r\n  \"value\": [\r\n    {\r\n      \"id\": \"/subscriptions/38b598fc-e57a-423f-b2e7-dc0ddb631f1f/resourceGroups/csmrg7558/providers/Microsoft.Resources/deployments/csmd9573\",\r\n      \"name\": \"csmd9573\",\r\n      \"properties\": {\r\n        \"templateLink\": {\r\n          \"uri\": \"https://testtemplates.blob.core.windows.net/templates/good-website.js\",\r\n          \"contentVersion\": \"1.0.0.0\"\r\n        },\r\n        \"parameters\": {\r\n          \"siteName\": {\r\n            \"type\": \"String\",\r\n            \"value\": \"mctest0101\"\r\n          },\r\n          \"hostingPlanName\": {\r\n            \"type\": \"String\",\r\n            \"value\": \"mctest0101\"\r\n          },\r\n          \"siteMode\": {\r\n            \"type\": \"String\",\r\n            \"value\": \"Limited\"\r\n          },\r\n          \"computeMode\": {\r\n            \"type\": \"String\",\r\n            \"value\": \"Shared\"\r\n          },\r\n          \"siteLocation\": {\r\n            \"type\": \"String\",\r\n            \"value\": \"North Europe\"\r\n          },\r\n          \"sku\": {\r\n            \"type\": \"String\",\r\n            \"value\": \"Free\"\r\n          },\r\n          \"workerSize\": {\r\n            \"type\": \"String\",\r\n            \"value\": \"0\"\r\n          }\r\n        },\r\n        \"mode\": \"Incremental\",\r\n        \"provisioningState\": \"Running\",\r\n        \"timestamp\": \"2016-03-08T03:35:42.0741638Z\",\r\n        \"duration\": \"PT2.2040521S\",\r\n        \"correlationId\": \"605a9f92-b9dd-4aee-bc02-e1b0a3d96066\",\r\n        \"providers\": [\r\n          {\r\n            \"namespace\": \"Microsoft.Web\",\r\n            \"resourceTypes\": [\r\n              {\r\n                \"resourceType\": \"Sites\",\r\n                \"locations\": [\r\n                  \"northeurope\"\r\n                ]\r\n              },\r\n              {\r\n                \"resourceType\": \"serverFarms\",\r\n                \"locations\": [\r\n                  \"northeurope\"\r\n                ]\r\n              }\r\n            ]\r\n          }\r\n        ],\r\n        \"dependencies\": [\r\n          {\r\n            \"dependsOn\": [\r\n              {\r\n                \"id\": \"/subscriptions/38b598fc-e57a-423f-b2e7-dc0ddb631f1f/resourceGroups/csmrg7558/providers/Microsoft.Web/serverFarms/mctest0101\",\r\n                \"resourceType\": \"Microsoft.Web/serverFarms\",\r\n                \"resourceName\": \"mctest0101\"\r\n              }\r\n            ],\r\n            \"id\": \"/subscriptions/38b598fc-e57a-423f-b2e7-dc0ddb631f1f/resourceGroups/csmrg7558/providers/Microsoft.Web/Sites/mctest0101\",\r\n            \"resourceType\": \"Microsoft.Web/Sites\",\r\n            \"resourceName\": \"mctest0101\"\r\n          }\r\n        ]\r\n      }\r\n    }\r\n  ]\r\n}",
+      "ResponseHeaders": {
+        "Content-Length": [
+          "1435"
         ],
         "Content-Type": [
           "application/json; charset=utf-8"
@@ -192,36 +136,32 @@
           "no-cache"
         ],
         "x-ms-ratelimit-remaining-subscription-reads": [
-          "14999"
-        ],
-        "x-ms-request-id": [
-          "98eedafb-b81f-4211-9c24-c4954fa6966f"
-        ],
-        "x-ms-correlation-request-id": [
-          "98eedafb-b81f-4211-9c24-c4954fa6966f"
-        ],
-        "x-ms-routing-request-id": [
-          "WESTUS:20160124T020306Z:98eedafb-b81f-4211-9c24-c4954fa6966f"
-        ],
-        "Strict-Transport-Security": [
-          "max-age=31536000; includeSubDomains"
-        ],
-        "Cache-Control": [
-          "no-cache"
-        ],
-        "Date": [
-          "Sun, 24 Jan 2016 02:03:05 GMT"
+          "14998"
+        ],
+        "x-ms-request-id": [
+          "b8f20907-4799-4a39-89ab-64612f226d9e"
+        ],
+        "x-ms-correlation-request-id": [
+          "b8f20907-4799-4a39-89ab-64612f226d9e"
+        ],
+        "x-ms-routing-request-id": [
+          "WESTUS:20160308T033543Z:b8f20907-4799-4a39-89ab-64612f226d9e"
+        ],
+        "Strict-Transport-Security": [
+          "max-age=31536000; includeSubDomains"
+        ],
+        "Cache-Control": [
+          "no-cache"
+        ],
+        "Date": [
+          "Tue, 08 Mar 2016 03:35:42 GMT"
         ]
       },
       "StatusCode": 200
     },
     {
-      "RequestUri": "/subscriptions/45c0ad46-ae3f-493e-91ce-9297e0953fc1/resourcegroups/csmrg9512/deployments/?$filter=provisioningState%20eq%20'Accepted'&api-version=2015-11-01",
-      "EncodedRequestUri": "L3N1YnNjcmlwdGlvbnMvNDVjMGFkNDYtYWUzZi00OTNlLTkxY2UtOTI5N2UwOTUzZmMxL3Jlc291cmNlZ3JvdXBzL2NzbXJnOTUxMi9kZXBsb3ltZW50cy8/JGZpbHRlcj1wcm92aXNpb25pbmdTdGF0ZSUyMGVxJTIwJ0FjY2VwdGVkJyZhcGktdmVyc2lvbj0yMDE1LTExLTAx",
-=======
-      "RequestUri": "/subscriptions/38b598fc-e57a-423f-b2e7-dc0ddb631f1f/resourcegroups/csmrg7558/deployments/?$filter=provisioningState%20eq%20'Running'&api-version=2016-02-01",
-      "EncodedRequestUri": "L3N1YnNjcmlwdGlvbnMvMzhiNTk4ZmMtZTU3YS00MjNmLWIyZTctZGMwZGRiNjMxZjFmL3Jlc291cmNlZ3JvdXBzL2NzbXJnNzU1OC9kZXBsb3ltZW50cy8/JGZpbHRlcj1wcm92aXNpb25pbmdTdGF0ZSUyMGVxJTIwJ1J1bm5pbmcnJmFwaS12ZXJzaW9uPTIwMTYtMDItMDE=",
->>>>>>> 4aecb5af
+      "RequestUri": "/subscriptions/38b598fc-e57a-423f-b2e7-dc0ddb631f1f/resourcegroups/csmrg7558/deployments/csmd9573?api-version=2016-02-01",
+      "EncodedRequestUri": "L3N1YnNjcmlwdGlvbnMvMzhiNTk4ZmMtZTU3YS00MjNmLWIyZTctZGMwZGRiNjMxZjFmL3Jlc291cmNlZ3JvdXBzL2NzbXJnNzU1OC9kZXBsb3ltZW50cy9jc21kOTU3Mz9hcGktdmVyc2lvbj0yMDE2LTAyLTAx",
       "RequestMethod": "GET",
       "RequestBody": "",
       "RequestHeaders": {
@@ -229,85 +169,7 @@
           "Microsoft.Azure.Management.Resources.ResourceManagementClient/2.0.0.0"
         ]
       },
-<<<<<<< HEAD
-      "ResponseBody": "{\r\n  \"value\": [\r\n    {\r\n      \"id\": \"/subscriptions/45c0ad46-ae3f-493e-91ce-9297e0953fc1/resourceGroups/csmrg9512/providers/Microsoft.Resources/deployments/csmd2182\",\r\n      \"name\": \"csmd2182\",\r\n      \"properties\": {\r\n        \"templateLink\": {\r\n          \"uri\": \"https://testtemplates.blob.core.windows.net/templates/good-website.js\",\r\n          \"contentVersion\": \"1.0.0.0\"\r\n        },\r\n        \"parameters\": {\r\n          \"siteName\": {\r\n            \"type\": \"String\",\r\n            \"value\": \"mctest0101\"\r\n          },\r\n          \"hostingPlanName\": {\r\n            \"type\": \"String\",\r\n            \"value\": \"mctest0101\"\r\n          },\r\n          \"siteMode\": {\r\n            \"type\": \"String\",\r\n            \"value\": \"Limited\"\r\n          },\r\n          \"computeMode\": {\r\n            \"type\": \"String\",\r\n            \"value\": \"Shared\"\r\n          },\r\n          \"siteLocation\": {\r\n            \"type\": \"String\",\r\n            \"value\": \"North Europe\"\r\n          },\r\n          \"sku\": {\r\n            \"type\": \"String\",\r\n            \"value\": \"Free\"\r\n          },\r\n          \"workerSize\": {\r\n            \"type\": \"String\",\r\n            \"value\": \"0\"\r\n          }\r\n        },\r\n        \"mode\": \"Incremental\",\r\n        \"provisioningState\": \"Accepted\",\r\n        \"timestamp\": \"2016-01-24T02:03:05.9663901Z\",\r\n        \"duration\": \"PT1.5523165S\",\r\n        \"correlationId\": \"8e44c555-e664-4283-af3a-bda2a3b25711\",\r\n        \"providers\": [\r\n          {\r\n            \"namespace\": \"Microsoft.Web\",\r\n            \"resourceTypes\": [\r\n              {\r\n                \"resourceType\": \"Sites\",\r\n                \"locations\": [\r\n                  \"northeurope\"\r\n                ]\r\n              },\r\n              {\r\n                \"resourceType\": \"serverFarms\",\r\n                \"locations\": [\r\n                  \"northeurope\"\r\n                ]\r\n              }\r\n            ]\r\n          }\r\n        ],\r\n        \"dependencies\": [\r\n          {\r\n            \"dependsOn\": [\r\n              {\r\n                \"id\": \"/subscriptions/45c0ad46-ae3f-493e-91ce-9297e0953fc1/resourceGroups/csmrg9512/providers/Microsoft.Web/serverFarms/mctest0101\",\r\n                \"resourceType\": \"Microsoft.Web/serverFarms\",\r\n                \"resourceName\": \"mctest0101\"\r\n              }\r\n            ],\r\n            \"id\": \"/subscriptions/45c0ad46-ae3f-493e-91ce-9297e0953fc1/resourceGroups/csmrg9512/providers/Microsoft.Web/Sites/mctest0101\",\r\n            \"resourceType\": \"Microsoft.Web/Sites\",\r\n            \"resourceName\": \"mctest0101\"\r\n          }\r\n        ]\r\n      }\r\n    }\r\n  ]\r\n}",
-      "ResponseHeaders": {
-        "Content-Length": [
-          "1436"
-=======
-      "ResponseBody": "{\r\n  \"value\": [\r\n    {\r\n      \"id\": \"/subscriptions/38b598fc-e57a-423f-b2e7-dc0ddb631f1f/resourceGroups/csmrg7558/providers/Microsoft.Resources/deployments/csmd9573\",\r\n      \"name\": \"csmd9573\",\r\n      \"properties\": {\r\n        \"templateLink\": {\r\n          \"uri\": \"https://testtemplates.blob.core.windows.net/templates/good-website.js\",\r\n          \"contentVersion\": \"1.0.0.0\"\r\n        },\r\n        \"parameters\": {\r\n          \"siteName\": {\r\n            \"type\": \"String\",\r\n            \"value\": \"mctest0101\"\r\n          },\r\n          \"hostingPlanName\": {\r\n            \"type\": \"String\",\r\n            \"value\": \"mctest0101\"\r\n          },\r\n          \"siteMode\": {\r\n            \"type\": \"String\",\r\n            \"value\": \"Limited\"\r\n          },\r\n          \"computeMode\": {\r\n            \"type\": \"String\",\r\n            \"value\": \"Shared\"\r\n          },\r\n          \"siteLocation\": {\r\n            \"type\": \"String\",\r\n            \"value\": \"North Europe\"\r\n          },\r\n          \"sku\": {\r\n            \"type\": \"String\",\r\n            \"value\": \"Free\"\r\n          },\r\n          \"workerSize\": {\r\n            \"type\": \"String\",\r\n            \"value\": \"0\"\r\n          }\r\n        },\r\n        \"mode\": \"Incremental\",\r\n        \"provisioningState\": \"Running\",\r\n        \"timestamp\": \"2016-03-08T03:35:42.0741638Z\",\r\n        \"duration\": \"PT2.2040521S\",\r\n        \"correlationId\": \"605a9f92-b9dd-4aee-bc02-e1b0a3d96066\",\r\n        \"providers\": [\r\n          {\r\n            \"namespace\": \"Microsoft.Web\",\r\n            \"resourceTypes\": [\r\n              {\r\n                \"resourceType\": \"Sites\",\r\n                \"locations\": [\r\n                  \"northeurope\"\r\n                ]\r\n              },\r\n              {\r\n                \"resourceType\": \"serverFarms\",\r\n                \"locations\": [\r\n                  \"northeurope\"\r\n                ]\r\n              }\r\n            ]\r\n          }\r\n        ],\r\n        \"dependencies\": [\r\n          {\r\n            \"dependsOn\": [\r\n              {\r\n                \"id\": \"/subscriptions/38b598fc-e57a-423f-b2e7-dc0ddb631f1f/resourceGroups/csmrg7558/providers/Microsoft.Web/serverFarms/mctest0101\",\r\n                \"resourceType\": \"Microsoft.Web/serverFarms\",\r\n                \"resourceName\": \"mctest0101\"\r\n              }\r\n            ],\r\n            \"id\": \"/subscriptions/38b598fc-e57a-423f-b2e7-dc0ddb631f1f/resourceGroups/csmrg7558/providers/Microsoft.Web/Sites/mctest0101\",\r\n            \"resourceType\": \"Microsoft.Web/Sites\",\r\n            \"resourceName\": \"mctest0101\"\r\n          }\r\n        ]\r\n      }\r\n    }\r\n  ]\r\n}",
-      "ResponseHeaders": {
-        "Content-Length": [
-          "1435"
->>>>>>> 4aecb5af
-        ],
-        "Content-Type": [
-          "application/json; charset=utf-8"
-        ],
-        "Expires": [
-          "-1"
-        ],
-        "Pragma": [
-          "no-cache"
-        ],
-        "x-ms-ratelimit-remaining-subscription-reads": [
-          "14998"
-        ],
-        "x-ms-request-id": [
-<<<<<<< HEAD
-          "02eebf73-6883-49b3-9157-44d9856987eb"
-        ],
-        "x-ms-correlation-request-id": [
-          "02eebf73-6883-49b3-9157-44d9856987eb"
-        ],
-        "x-ms-routing-request-id": [
-          "WESTUS:20160124T020307Z:02eebf73-6883-49b3-9157-44d9856987eb"
-=======
-          "b8f20907-4799-4a39-89ab-64612f226d9e"
-        ],
-        "x-ms-correlation-request-id": [
-          "b8f20907-4799-4a39-89ab-64612f226d9e"
-        ],
-        "x-ms-routing-request-id": [
-          "WESTUS:20160308T033543Z:b8f20907-4799-4a39-89ab-64612f226d9e"
->>>>>>> 4aecb5af
-        ],
-        "Strict-Transport-Security": [
-          "max-age=31536000; includeSubDomains"
-        ],
-        "Cache-Control": [
-          "no-cache"
-        ],
-        "Date": [
-<<<<<<< HEAD
-          "Sun, 24 Jan 2016 02:03:07 GMT"
-=======
-          "Tue, 08 Mar 2016 03:35:42 GMT"
->>>>>>> 4aecb5af
-        ]
-      },
-      "StatusCode": 200
-    },
-    {
-<<<<<<< HEAD
-      "RequestUri": "/subscriptions/45c0ad46-ae3f-493e-91ce-9297e0953fc1/resourcegroups/csmrg9512/deployments/csmd2182?api-version=2015-11-01",
-      "EncodedRequestUri": "L3N1YnNjcmlwdGlvbnMvNDVjMGFkNDYtYWUzZi00OTNlLTkxY2UtOTI5N2UwOTUzZmMxL3Jlc291cmNlZ3JvdXBzL2NzbXJnOTUxMi9kZXBsb3ltZW50cy9jc21kMjE4Mj9hcGktdmVyc2lvbj0yMDE1LTExLTAx",
-=======
-      "RequestUri": "/subscriptions/38b598fc-e57a-423f-b2e7-dc0ddb631f1f/resourcegroups/csmrg7558/deployments/csmd9573?api-version=2016-02-01",
-      "EncodedRequestUri": "L3N1YnNjcmlwdGlvbnMvMzhiNTk4ZmMtZTU3YS00MjNmLWIyZTctZGMwZGRiNjMxZjFmL3Jlc291cmNlZ3JvdXBzL2NzbXJnNzU1OC9kZXBsb3ltZW50cy9jc21kOTU3Mz9hcGktdmVyc2lvbj0yMDE2LTAyLTAx",
->>>>>>> 4aecb5af
-      "RequestMethod": "GET",
-      "RequestBody": "",
-      "RequestHeaders": {
-        "User-Agent": [
-          "Microsoft.Azure.Management.Resources.ResourceManagementClient/2.0.0.0"
-        ]
-      },
-<<<<<<< HEAD
-      "ResponseBody": "{\r\n  \"id\": \"/subscriptions/45c0ad46-ae3f-493e-91ce-9297e0953fc1/resourceGroups/csmrg9512/providers/Microsoft.Resources/deployments/csmd2182\",\r\n  \"name\": \"csmd2182\",\r\n  \"properties\": {\r\n    \"templateLink\": {\r\n      \"uri\": \"https://testtemplates.blob.core.windows.net/templates/good-website.js\",\r\n      \"contentVersion\": \"1.0.0.0\"\r\n    },\r\n    \"parameters\": {\r\n      \"siteName\": {\r\n        \"type\": \"String\",\r\n        \"value\": \"mctest0101\"\r\n      },\r\n      \"hostingPlanName\": {\r\n        \"type\": \"String\",\r\n        \"value\": \"mctest0101\"\r\n      },\r\n      \"siteMode\": {\r\n        \"type\": \"String\",\r\n        \"value\": \"Limited\"\r\n      },\r\n      \"computeMode\": {\r\n        \"type\": \"String\",\r\n        \"value\": \"Shared\"\r\n      },\r\n      \"siteLocation\": {\r\n        \"type\": \"String\",\r\n        \"value\": \"North Europe\"\r\n      },\r\n      \"sku\": {\r\n        \"type\": \"String\",\r\n        \"value\": \"Free\"\r\n      },\r\n      \"workerSize\": {\r\n        \"type\": \"String\",\r\n        \"value\": \"0\"\r\n      }\r\n    },\r\n    \"mode\": \"Incremental\",\r\n    \"provisioningState\": \"Running\",\r\n    \"timestamp\": \"2016-01-24T02:03:07.0935661Z\",\r\n    \"duration\": \"PT2.6794925S\",\r\n    \"correlationId\": \"8e44c555-e664-4283-af3a-bda2a3b25711\",\r\n    \"providers\": [\r\n      {\r\n        \"namespace\": \"Microsoft.Web\",\r\n        \"resourceTypes\": [\r\n          {\r\n            \"resourceType\": \"Sites\",\r\n            \"locations\": [\r\n              \"northeurope\"\r\n            ]\r\n          },\r\n          {\r\n            \"resourceType\": \"serverFarms\",\r\n            \"locations\": [\r\n              \"northeurope\"\r\n            ]\r\n          }\r\n        ]\r\n      }\r\n    ],\r\n    \"dependencies\": [\r\n      {\r\n        \"dependsOn\": [\r\n          {\r\n            \"id\": \"/subscriptions/45c0ad46-ae3f-493e-91ce-9297e0953fc1/resourceGroups/csmrg9512/providers/Microsoft.Web/serverFarms/mctest0101\",\r\n            \"resourceType\": \"Microsoft.Web/serverFarms\",\r\n            \"resourceName\": \"mctest0101\"\r\n          }\r\n        ],\r\n        \"id\": \"/subscriptions/45c0ad46-ae3f-493e-91ce-9297e0953fc1/resourceGroups/csmrg9512/providers/Microsoft.Web/Sites/mctest0101\",\r\n        \"resourceType\": \"Microsoft.Web/Sites\",\r\n        \"resourceName\": \"mctest0101\"\r\n      }\r\n    ]\r\n  }\r\n}",
-=======
       "ResponseBody": "{\r\n  \"id\": \"/subscriptions/38b598fc-e57a-423f-b2e7-dc0ddb631f1f/resourceGroups/csmrg7558/providers/Microsoft.Resources/deployments/csmd9573\",\r\n  \"name\": \"csmd9573\",\r\n  \"properties\": {\r\n    \"templateLink\": {\r\n      \"uri\": \"https://testtemplates.blob.core.windows.net/templates/good-website.js\",\r\n      \"contentVersion\": \"1.0.0.0\"\r\n    },\r\n    \"parameters\": {\r\n      \"siteName\": {\r\n        \"type\": \"String\",\r\n        \"value\": \"mctest0101\"\r\n      },\r\n      \"hostingPlanName\": {\r\n        \"type\": \"String\",\r\n        \"value\": \"mctest0101\"\r\n      },\r\n      \"siteMode\": {\r\n        \"type\": \"String\",\r\n        \"value\": \"Limited\"\r\n      },\r\n      \"computeMode\": {\r\n        \"type\": \"String\",\r\n        \"value\": \"Shared\"\r\n      },\r\n      \"siteLocation\": {\r\n        \"type\": \"String\",\r\n        \"value\": \"North Europe\"\r\n      },\r\n      \"sku\": {\r\n        \"type\": \"String\",\r\n        \"value\": \"Free\"\r\n      },\r\n      \"workerSize\": {\r\n        \"type\": \"String\",\r\n        \"value\": \"0\"\r\n      }\r\n    },\r\n    \"mode\": \"Incremental\",\r\n    \"provisioningState\": \"Running\",\r\n    \"timestamp\": \"2016-03-08T03:35:42.0741638Z\",\r\n    \"duration\": \"PT2.2040521S\",\r\n    \"correlationId\": \"605a9f92-b9dd-4aee-bc02-e1b0a3d96066\",\r\n    \"providers\": [\r\n      {\r\n        \"namespace\": \"Microsoft.Web\",\r\n        \"resourceTypes\": [\r\n          {\r\n            \"resourceType\": \"Sites\",\r\n            \"locations\": [\r\n              \"northeurope\"\r\n            ]\r\n          },\r\n          {\r\n            \"resourceType\": \"serverFarms\",\r\n            \"locations\": [\r\n              \"northeurope\"\r\n            ]\r\n          }\r\n        ]\r\n      }\r\n    ],\r\n    \"dependencies\": [\r\n      {\r\n        \"dependsOn\": [\r\n          {\r\n            \"id\": \"/subscriptions/38b598fc-e57a-423f-b2e7-dc0ddb631f1f/resourceGroups/csmrg7558/providers/Microsoft.Web/serverFarms/mctest0101\",\r\n            \"resourceType\": \"Microsoft.Web/serverFarms\",\r\n            \"resourceName\": \"mctest0101\"\r\n          }\r\n        ],\r\n        \"id\": \"/subscriptions/38b598fc-e57a-423f-b2e7-dc0ddb631f1f/resourceGroups/csmrg7558/providers/Microsoft.Web/Sites/mctest0101\",\r\n        \"resourceType\": \"Microsoft.Web/Sites\",\r\n        \"resourceName\": \"mctest0101\"\r\n      }\r\n    ]\r\n  }\r\n}",
->>>>>>> 4aecb5af
       "ResponseHeaders": {
         "Content-Length": [
           "1423"
@@ -325,15 +187,6 @@
           "14997"
         ],
         "x-ms-request-id": [
-<<<<<<< HEAD
-          "cdbd89e7-b8bb-4576-8ab5-ac48b0527f4d"
-        ],
-        "x-ms-correlation-request-id": [
-          "cdbd89e7-b8bb-4576-8ab5-ac48b0527f4d"
-        ],
-        "x-ms-routing-request-id": [
-          "WESTUS:20160124T020307Z:cdbd89e7-b8bb-4576-8ab5-ac48b0527f4d"
-=======
           "7a0c318b-cd90-4b91-95d5-e66675cc4183"
         ],
         "x-ms-correlation-request-id": [
@@ -341,20 +194,15 @@
         ],
         "x-ms-routing-request-id": [
           "WESTUS:20160308T033543Z:7a0c318b-cd90-4b91-95d5-e66675cc4183"
->>>>>>> 4aecb5af
-        ],
-        "Strict-Transport-Security": [
-          "max-age=31536000; includeSubDomains"
-        ],
-        "Cache-Control": [
-          "no-cache"
-        ],
-        "Date": [
-<<<<<<< HEAD
-          "Sun, 24 Jan 2016 02:03:07 GMT"
-=======
+        ],
+        "Strict-Transport-Security": [
+          "max-age=31536000; includeSubDomains"
+        ],
+        "Cache-Control": [
+          "no-cache"
+        ],
+        "Date": [
           "Tue, 08 Mar 2016 03:35:42 GMT"
->>>>>>> 4aecb5af
         ]
       },
       "StatusCode": 200
@@ -362,18 +210,12 @@
   ],
   "Names": {
     "ListDeploymentsWorksWithFilter": [
-<<<<<<< HEAD
-      "csmr7546",
-      "csmrg9512",
-      "csmd2182"
-=======
       "csmr6919",
       "csmrg7558",
       "csmd9573"
->>>>>>> 4aecb5af
     ]
   },
   "Variables": {
-    "SubscriptionId": "45c0ad46-ae3f-493e-91ce-9297e0953fc1"
+    "SubscriptionId": "38b598fc-e57a-423f-b2e7-dc0ddb631f1f"
   }
 }