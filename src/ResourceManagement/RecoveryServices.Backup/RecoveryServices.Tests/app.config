--- conflicted
+++ resolved
@@ -33,7 +33,6 @@
     <add key="RecoveryPointNameRP" value="23864730435904" />    
     
 	<!-- Restore related -->
-<<<<<<< HEAD
     <add key="RsVaultRgNameRestore" value="shankcanaryrg" />
     <add key="RsVaultNameRestore" value="shankcanary2" />
     <add key="RsVaultIaasVMContainerUniqueNameRestore" value="iaasvmcontainerv2;shraccanrg;shraccanv2" />
@@ -43,15 +42,6 @@
     <add key="StorageAccountId" value="/subscriptions/f2edfd5d-5496-4683-b94f-b3588c579009/resourceGroups/shraccanrg/providers/Microsoft.Storage/storageAccounts/shraccanseastorv2" />
     <add key="SourceVmIdForRestore" value="/subscriptions/f2edfd5d-5496-4683-b94f-b3588c579009/resourceGroups/shraccanrg/providers/Microsoft.Compute/virtualMachines/shraccanv2" />
 
-  </appSettings>
-=======
-	  <add key="RsVaultRgNameRestore" value="restorerg1" />
-    <add key="RsVaultNameRestore" value="restorern1" />
-    <add key="RsVaultIaasVMContainerUniqueNameRestore" value="iaasvmcontainerv2;shswain-rg1;shswain-vm1" />
-    <add key="RsVaultIaasVMItemUniqueNameRestore" value="iaasvmcontainerv2;shswain-rg1;shswain-vm1" />
-    <add key="vaultLocation" value="westus" />
-    <add key="RecoveryPointName" value="23864730435904" />
-    <add key="StorageAccountId" value="/subscriptions/d22f872b-f3f1-425a-8100-c74a376452b1/resourceGroups/mkheranirestorestrtest/providers/Microsoft.Storage/storageAccounts/mkheranirestorestrtest1" />
    <!-- AzureSql related -->
     <add key="WorkloadTypeAzureSqlDb" value="AzureSqlDb" />
     <add key="ProviderTypeAzureSql" value="AzureSql" />
@@ -66,7 +56,6 @@
 	  <add key="AzureSqlContainerName" value="Sql;testRG;ContosoServer"/>
 	
 </appSettings>
->>>>>>> 28537e49
   <system.web>
     <membership defaultProvider="ClientAuthenticationMembershipProvider">
       <providers>
