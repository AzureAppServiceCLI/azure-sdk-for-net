--- conflicted
+++ resolved
@@ -6,23 +6,17 @@
 	<PropertyGroup>
 		<PackageId>Microsoft.Azure.Management.Dns</PackageId>
 		<Description>Provides management capabilities for Azure Dns.</Description>
-<<<<<<< HEAD
 		<Version>2.2.0-preview</Version>
-=======
 		<Version>2.1.0-preview</Version>
->>>>>>> 2516eddf
 		<AssemblyName>Microsoft.Azure.Management.Dns</AssemblyName>    
 		<PackageTags>Microsoft Azure Dns;Dns;</PackageTags>
 		<PackageReleaseNotes>
 			<![CDATA[
-<<<<<<< HEAD
         1) Support for Private dns zones in 2018-03-01-preview API version.
         2) Support for non-printable characters in TXT records in 2017-10-01 API version. Non-printable characters in TXT records can be specified using '\DDD' RFC 1035 format where DDD is the decimal number of the character (e.g. \000 for null character). Note that '\' also escapes non-decimal digits as meaning to interpret the next character literally as in RFC 1035, so to use a backslash itself in the TXT record resolution you must escape it (e.g. '\\').
         3) Support for updating of DNS zones using patch semantics
-=======
         1) Support for non-printable characters in TXT records in 2017-10-01 API version. Non-printable characters in TXT records can be specified using '\DDD' RFC 1035 format where DDD is the decimal number of the character (e.g. \000 for null character). Note that '\' also escapes non-decimal digits as meaning to interpret the next character literally as in RFC 1035, so to use a backslash itself in the TXT record resolution you must escape it (e.g. '\\').
         2) Support for updating of DNS zones using patch semantics
->>>>>>> 2516eddf
       ]]>
 		</PackageReleaseNotes>    
 	</PropertyGroup>
