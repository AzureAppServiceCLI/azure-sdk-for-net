// 
// Copyright (c) Microsoft and contributors.  All rights reserved.
// 
// Licensed under the Apache License, Version 2.0 (the "License");
// you may not use this file except in compliance with the License.
// You may obtain a copy of the License at
//   http://www.apache.org/licenses/LICENSE-2.0
// 
// Unless required by applicable law or agreed to in writing, software
// distributed under the License is distributed on an "AS IS" BASIS,
// WITHOUT WARRANTIES OR CONDITIONS OF ANY KIND, either express or implied.
// 
// See the License for the specific language governing permissions and
// limitations under the License.
// 

// Warning: This code was generated by a tool.
// 
// Changes to this file may cause incorrect behavior and will be lost if the
// code is regenerated.

using System;
using System.Linq;
using System.Net.Http;
using Microsoft.WindowsAzure;
using Microsoft.WindowsAzure.Common;
using Microsoft.WindowsAzure.Common.Internals;
using Microsoft.WindowsAzure.WebSitesExtensions;
using Microsoft.WindowsAzure.WebSitesExtensions.Models;

namespace Microsoft.WindowsAzure.WebSitesExtensions
{
    /// <summary>
    /// The websites extensions client manages the web sites deployments, web
    /// jobs and other extensions.
    /// </summary>
    public partial class WebSiteExtensionsClient : ServiceClient<WebSiteExtensionsClient>, IWebSiteExtensionsClient
    {
        private string _apiVersion;
        
        /// <summary>
        /// Gets the API version.
        /// </summary>
        public string ApiVersion
        {
            get { return this._apiVersion; }
        }
        
        private Uri _baseUri;
        
        /// <summary>
        /// Gets the URI used as the base for all cloud service requests.
        /// </summary>
        public Uri BaseUri
        {
            get { return this._baseUri; }
            set { this._baseUri = value; }
        }
        
        private BasicAuthenticationCloudCredentials _credentials;
        
        /// <summary>
        /// TBD.
        /// </summary>
        public BasicAuthenticationCloudCredentials Credentials
        {
            get { return this._credentials; }
            set { this._credentials = value; }
<<<<<<< HEAD
        }
        
        private int _longRunningOperationInitialTimeout;
        
        /// <summary>
        /// Gets or sets the initial timeout for Long Running Operations.
        /// </summary>
        public int LongRunningOperationInitialTimeout
        {
            get { return this._longRunningOperationInitialTimeout; }
            set { this._longRunningOperationInitialTimeout = value; }
        }
        
        private int _longRunningOperationRetryTimeout;
        
        /// <summary>
        /// Gets or sets the retry timeout for Long Running Operations.
        /// </summary>
        public int LongRunningOperationRetryTimeout
        {
            get { return this._longRunningOperationRetryTimeout; }
            set { this._longRunningOperationRetryTimeout = value; }
=======
>>>>>>> efce8317
        }
        
        private string _siteName;
        
        /// <summary>
        /// The site name.
        /// </summary>
        public string SiteName
        {
            get { return this._siteName; }
            set { this._siteName = value; }
<<<<<<< HEAD
        }
        
        private IContinuousWebJobOperations _continuousWebJobs;
        
        /// <summary>
        /// Operations for managing continuous WebJobs.
        /// </summary>
        public virtual IContinuousWebJobOperations ContinuousWebJobs
        {
            get { return this._continuousWebJobs; }
=======
>>>>>>> efce8317
        }
        
        private IDeploymentOperations _deployments;
        
        /// <summary>
        /// Operations for managing the repositories.
        /// </summary>
        public virtual IDeploymentOperations Deployments
        {
            get { return this._deployments; }
        }
        
        private IDiagnosticOperations _diagnostics;
        
        /// <summary>
        /// Operations for managing the diagnostics settings.
        /// </summary>
        public virtual IDiagnosticOperations Diagnostics
        {
            get { return this._diagnostics; }
        }
        
        private IRepositoryOperations _repository;
        
        /// <summary>
        /// Operations for managing the repository.
        /// </summary>
        public virtual IRepositoryOperations Repository
        {
            get { return this._repository; }
        }
        
        private ISettingsOperations _settings;
        
        /// <summary>
        /// Operations for managing the settings.
        /// </summary>
        public virtual ISettingsOperations Settings
        {
            get { return this._settings; }
        }
        
        private ITriggeredWebJobOperations _triggeredWebJobs;
        
        /// <summary>
        /// Operations for managing Triggered WebJobs.
        /// </summary>
        public virtual ITriggeredWebJobOperations TriggeredWebJobs
        {
            get { return this._triggeredWebJobs; }
        }
        
        /// <summary>
        /// Initializes a new instance of the WebSiteExtensionsClient class.
        /// </summary>
        private WebSiteExtensionsClient()
            : base()
        {
            this._continuousWebJobs = new ContinuousWebJobOperations(this);
            this._deployments = new DeploymentOperations(this);
            this._diagnostics = new DiagnosticOperations(this);
            this._repository = new RepositoryOperations(this);
            this._settings = new SettingsOperations(this);
            this._triggeredWebJobs = new TriggeredWebJobOperations(this);
            this._apiVersion = "2";
            this._longRunningOperationInitialTimeout = -1;
            this._longRunningOperationRetryTimeout = -1;
            this.HttpClient.Timeout = TimeSpan.FromSeconds(300);
        }
        
        /// <summary>
        /// Initializes a new instance of the WebSiteExtensionsClient class.
        /// </summary>
        /// <param name='siteName'>
        /// Required. The site name.
        /// </param>
        /// <param name='credentials'>
        /// Required. TBD.
        /// </param>
        /// <param name='baseUri'>
        /// Required. Gets the URI used as the base for all cloud service
        /// requests.
        /// </param>
        public WebSiteExtensionsClient(string siteName, BasicAuthenticationCloudCredentials credentials, Uri baseUri)
            : this()
        {
            if (siteName == null)
            {
                throw new ArgumentNullException("siteName");
            }
            if (credentials == null)
            {
                throw new ArgumentNullException("credentials");
            }
            if (baseUri == null)
            {
                throw new ArgumentNullException("baseUri");
            }
            this._siteName = siteName;
            this._credentials = credentials;
            this._baseUri = baseUri;
            
            this.Credentials.InitializeServiceClient(this);
        }
        
        /// <summary>
        /// Initializes a new instance of the WebSiteExtensionsClient class.
        /// </summary>
        /// <param name='siteName'>
        /// Required. The site name.
        /// </param>
        /// <param name='credentials'>
        /// Required. TBD.
        /// </param>
        public WebSiteExtensionsClient(string siteName, BasicAuthenticationCloudCredentials credentials)
            : this()
        {
            if (siteName == null)
            {
                throw new ArgumentNullException("siteName");
            }
            if (credentials == null)
            {
                throw new ArgumentNullException("credentials");
            }
            this._siteName = siteName;
            this._credentials = credentials;
            this._baseUri = TypeConversion.TryParseUri("https://" + SiteName + ".scm.azurewebsites.net:443");
            
            this.Credentials.InitializeServiceClient(this);
        }
        
        /// <summary>
        /// Initializes a new instance of the WebSiteExtensionsClient class.
        /// </summary>
        /// <param name='httpClient'>
        /// The Http client
        /// </param>
        private WebSiteExtensionsClient(HttpClient httpClient)
            : base(httpClient)
        {
            this._continuousWebJobs = new ContinuousWebJobOperations(this);
            this._deployments = new DeploymentOperations(this);
            this._diagnostics = new DiagnosticOperations(this);
            this._repository = new RepositoryOperations(this);
            this._settings = new SettingsOperations(this);
            this._triggeredWebJobs = new TriggeredWebJobOperations(this);
            this._apiVersion = "2";
            this._longRunningOperationInitialTimeout = -1;
            this._longRunningOperationRetryTimeout = -1;
            this.HttpClient.Timeout = TimeSpan.FromSeconds(300);
        }
        
        /// <summary>
        /// Initializes a new instance of the WebSiteExtensionsClient class.
        /// </summary>
        /// <param name='siteName'>
        /// Required. The site name.
        /// </param>
        /// <param name='credentials'>
        /// Required. TBD.
        /// </param>
        /// <param name='baseUri'>
        /// Required. Gets the URI used as the base for all cloud service
        /// requests.
        /// </param>
        /// <param name='httpClient'>
        /// The Http client
        /// </param>
        public WebSiteExtensionsClient(string siteName, BasicAuthenticationCloudCredentials credentials, Uri baseUri, HttpClient httpClient)
            : this(httpClient)
        {
            if (siteName == null)
            {
                throw new ArgumentNullException("siteName");
            }
            if (credentials == null)
            {
                throw new ArgumentNullException("credentials");
            }
            if (baseUri == null)
            {
                throw new ArgumentNullException("baseUri");
            }
            this._siteName = siteName;
            this._credentials = credentials;
            this._baseUri = baseUri;
            
            this.Credentials.InitializeServiceClient(this);
        }
        
        /// <summary>
        /// Initializes a new instance of the WebSiteExtensionsClient class.
        /// </summary>
        /// <param name='siteName'>
        /// Required. The site name.
        /// </param>
        /// <param name='credentials'>
        /// Required. TBD.
        /// </param>
        /// <param name='httpClient'>
        /// The Http client
        /// </param>
        public WebSiteExtensionsClient(string siteName, BasicAuthenticationCloudCredentials credentials, HttpClient httpClient)
            : this(httpClient)
        {
            if (siteName == null)
            {
                throw new ArgumentNullException("siteName");
            }
            if (credentials == null)
            {
                throw new ArgumentNullException("credentials");
            }
            this._siteName = siteName;
            this._credentials = credentials;
            this._baseUri = TypeConversion.TryParseUri("https://" + SiteName + ".scm.azurewebsites.net:443");
            
            this.Credentials.InitializeServiceClient(this);
        }
        
        /// <summary>
        /// Clones properties from current instance to another
        /// WebSiteExtensionsClient instance
        /// </summary>
        /// <param name='client'>
        /// Instance of WebSiteExtensionsClient to clone to
        /// </param>
        protected override void Clone(ServiceClient<WebSiteExtensionsClient> client)
        {
            base.Clone(client);
            
            if (client is WebSiteExtensionsClient)
            {
                WebSiteExtensionsClient clonedClient = ((WebSiteExtensionsClient)client);
                
                clonedClient._siteName = this._siteName;
                clonedClient._credentials = this._credentials;
                clonedClient._baseUri = this._baseUri;
<<<<<<< HEAD
                clonedClient._apiVersion = this._apiVersion;
                clonedClient._longRunningOperationInitialTimeout = this._longRunningOperationInitialTimeout;
                clonedClient._longRunningOperationRetryTimeout = this._longRunningOperationRetryTimeout;
=======
>>>>>>> efce8317
                
                clonedClient.Credentials.InitializeServiceClient(clonedClient);
            }
        }
        
        /// <summary>
        /// Parse enum values for type WebJobType.
        /// </summary>
        /// <param name='value'>
        /// The value to parse.
        /// </param>
        /// <returns>
        /// The enum value.
        /// </returns>
        internal static WebJobType ParseWebJobType(string value)
        {
            if ("triggered".Equals(value, StringComparison.OrdinalIgnoreCase))
            {
                return WebJobType.Triggered;
            }
            if ("continuous".Equals(value, StringComparison.OrdinalIgnoreCase))
            {
                return WebJobType.Continuous;
            }
            throw new ArgumentOutOfRangeException("value");
        }
        
        /// <summary>
        /// Convert an enum of type WebJobType to a string.
        /// </summary>
        /// <param name='value'>
        /// The value to convert to a string.
        /// </param>
        /// <returns>
        /// The enum value as a string.
        /// </returns>
        internal static string WebJobTypeToString(WebJobType value)
        {
            if (value == WebJobType.Triggered)
            {
                return "triggered";
            }
            if (value == WebJobType.Continuous)
            {
                return "continuous";
            }
            throw new ArgumentOutOfRangeException("value");
        }
    }
}<|MERGE_RESOLUTION|>--- conflicted
+++ resolved
@@ -66,7 +66,6 @@
         {
             get { return this._credentials; }
             set { this._credentials = value; }
-<<<<<<< HEAD
         }
         
         private int _longRunningOperationInitialTimeout;
@@ -89,8 +88,6 @@
         {
             get { return this._longRunningOperationRetryTimeout; }
             set { this._longRunningOperationRetryTimeout = value; }
-=======
->>>>>>> efce8317
         }
         
         private string _siteName;
@@ -102,7 +99,6 @@
         {
             get { return this._siteName; }
             set { this._siteName = value; }
-<<<<<<< HEAD
         }
         
         private IContinuousWebJobOperations _continuousWebJobs;
@@ -113,8 +109,6 @@
         public virtual IContinuousWebJobOperations ContinuousWebJobs
         {
             get { return this._continuousWebJobs; }
-=======
->>>>>>> efce8317
         }
         
         private IDeploymentOperations _deployments;
@@ -354,12 +348,9 @@
                 clonedClient._siteName = this._siteName;
                 clonedClient._credentials = this._credentials;
                 clonedClient._baseUri = this._baseUri;
-<<<<<<< HEAD
                 clonedClient._apiVersion = this._apiVersion;
                 clonedClient._longRunningOperationInitialTimeout = this._longRunningOperationInitialTimeout;
                 clonedClient._longRunningOperationRetryTimeout = this._longRunningOperationRetryTimeout;
-=======
->>>>>>> efce8317
                 
                 clonedClient.Credentials.InitializeServiceClient(clonedClient);
             }
