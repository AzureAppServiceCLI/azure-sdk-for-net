# Deploys resources to a cloud type specified by the variable (not parameter)
# 'CloudType'. Use this as part of a matrix to deploy resources to a particular
# cloud instance. Normally we would use template parameters instead of variables
# but matrix variables are not available during template expansion so any
# benefits of parameters are lost.

parameters:
  ServiceDirectory: not-set
  ArmTemplateParameters: '@{}'
  DeleteAfterHours: 24
  Location: ''
<<<<<<< HEAD
=======
  SubscriptionConfiguration: $(sub-config-azure-cloud-test-resources)

# SubscriptionConfiguration will be splat into the parameters of the test
# resources script. It should be JSON in the form:
# {
#   "SubscriptionId": "<subscription id>",
#   "TenantId": "<tenant id>",
#   "TestApplicationId": "<test app id>",
#   "TestApplicationSecret": "<test app secret>",
#   "ProvisionerApplicationId": "<provisoner app id>",
#   "ProvisoinerApplicationSecret": "<provisoner app secert>",
#   "Environment": "AzureCloud | AzureGov | AzureChina | <other environment>"
# }
>>>>>>> 8d420312

steps:
  # New-TestResources command requires Az module
  - pwsh: Install-Module -Name Az -Scope CurrentUser -AllowClobber -Force -Verbose
    displayName: Install Azure PowerShell module

<<<<<<< HEAD
  - pwsh: >
      eng/common/TestResources/New-TestResources.ps1
      -BaseName 'Generated'
      -ServiceDirectory '${{ parameters.ServiceDirectory }}'
      -TenantId '$(aad-azure-sdk-test-tenant-id)'
      -TestApplicationId '$(aad-azure-sdk-test-client-id)'
      -TestApplicationSecret '$(aad-azure-sdk-test-client-secret)'
      -ProvisionerApplicationId '$(aad-azure-sdk-test-client-id)'
      -ProvisionerApplicationSecret '$(aad-azure-sdk-test-client-secret)'
      -AdditionalParameters ${{ parameters.ArmTemplateParameters }}
      -DeleteAfterHours ${{ parameters.DeleteAfterHours }}
      -Location '${{ parameters.Location }}'
      -Environment 'AzureCloud'
      -CI
      -Force
      -Verbose
    displayName: Deploy test resources (AzureCloud)
    condition: and(succeeded(), eq(variables['CloudType'], 'AzureCloud'))

  - pwsh: >
      eng/common/TestResources/New-TestResources.ps1
      -BaseName 'Generated'
      -ServiceDirectory '${{ parameters.ServiceDirectory }}'
      -TenantId '$(aad-azure-sdk-test-tenant-id-gov)'
      -TestApplicationId '$(aad-azure-sdk-test-client-id-gov)'
      -TestApplicationSecret '$(aad-azure-sdk-test-client-secret-gov)'
      -ProvisionerApplicationId '$(aad-azure-sdk-test-client-id-gov)'
      -ProvisionerApplicationSecret '$(aad-azure-sdk-test-client-secret-gov)'
      -AdditionalParameters ${{ parameters.ArmTemplateParameters }}
      -DeleteAfterHours ${{ parameters.DeleteAfterHours }}
      -Location '${{ parameters.Location }}'
      -Environment 'AzureUSGovernment'
      -CI
      -Force
      -Verbose
    displayName: Deploy test resources (AzureUSGovernment)
    condition: and(succeeded(), eq(variables['CloudType'], 'AzureUSGovernment'))

  - pwsh: >
      eng/common/TestResources/New-TestResources.ps1
      -BaseName 'Generated'
      -ServiceDirectory '${{ parameters.ServiceDirectory }}'
      -TenantId '$(aad-azure-sdk-test-tenant-id-cn)'
      -TestApplicationId '$(aad-azure-sdk-test-client-id-cn)'
      -TestApplicationSecret '$(aad-azure-sdk-test-client-secret-cn)'
      -ProvisionerApplicationId '$(aad-azure-sdk-test-client-id-cn)'
      -ProvisionerApplicationSecret '$(aad-azure-sdk-test-client-secret-cn)'
      -AdditionalParameters ${{ parameters.ArmTemplateParameters }}
      -DeleteAfterHours ${{ parameters.DeleteAfterHours }}
      -Location '${{ parameters.Location }}'
      -Environment 'AzureChinaCloud'
      -CI
      -Force
      -Verbose
    displayName: Deploy test resources (AzureChinaCloud)
    condition: and(succeeded(), eq(variables['CloudType'], 'AzureChinaCloud'))
=======
  - pwsh: |
      $subscriptionConfiguration = @"
        ${{ parameters.SubscriptionConfiguration }}
      "@ | ConvertFrom-Json -AsHashtable;

      eng/common/TestResources/New-TestResources.ps1 `
        -BaseName 'Generated' `
        -ServiceDirectory ${{ parameters.ServiceDirectory }} `
        -Location '${{ parameters.Location }}' `
        -DeleteAfterHours ${{ parameters.DeleteAfterHours }} `
        -AdditionalParameters ${{ parameters.ArmTemplateParameters }} `
        @subscriptionConfiguration `
        -CI `
        -Force `
        -Verbose
    displayName: Deploy test resources
>>>>>>> 8d420312
<|MERGE_RESOLUTION|>--- conflicted
+++ resolved
@@ -1,16 +1,8 @@
-# Deploys resources to a cloud type specified by the variable (not parameter)
-# 'CloudType'. Use this as part of a matrix to deploy resources to a particular
-# cloud instance. Normally we would use template parameters instead of variables
-# but matrix variables are not available during template expansion so any
-# benefits of parameters are lost.
-
 parameters:
   ServiceDirectory: not-set
   ArmTemplateParameters: '@{}'
   DeleteAfterHours: 24
   Location: ''
-<<<<<<< HEAD
-=======
   SubscriptionConfiguration: $(sub-config-azure-cloud-test-resources)
 
 # SubscriptionConfiguration will be splat into the parameters of the test
@@ -24,71 +16,12 @@
 #   "ProvisoinerApplicationSecret": "<provisoner app secert>",
 #   "Environment": "AzureCloud | AzureGov | AzureChina | <other environment>"
 # }
->>>>>>> 8d420312
 
 steps:
   # New-TestResources command requires Az module
   - pwsh: Install-Module -Name Az -Scope CurrentUser -AllowClobber -Force -Verbose
     displayName: Install Azure PowerShell module
 
-<<<<<<< HEAD
-  - pwsh: >
-      eng/common/TestResources/New-TestResources.ps1
-      -BaseName 'Generated'
-      -ServiceDirectory '${{ parameters.ServiceDirectory }}'
-      -TenantId '$(aad-azure-sdk-test-tenant-id)'
-      -TestApplicationId '$(aad-azure-sdk-test-client-id)'
-      -TestApplicationSecret '$(aad-azure-sdk-test-client-secret)'
-      -ProvisionerApplicationId '$(aad-azure-sdk-test-client-id)'
-      -ProvisionerApplicationSecret '$(aad-azure-sdk-test-client-secret)'
-      -AdditionalParameters ${{ parameters.ArmTemplateParameters }}
-      -DeleteAfterHours ${{ parameters.DeleteAfterHours }}
-      -Location '${{ parameters.Location }}'
-      -Environment 'AzureCloud'
-      -CI
-      -Force
-      -Verbose
-    displayName: Deploy test resources (AzureCloud)
-    condition: and(succeeded(), eq(variables['CloudType'], 'AzureCloud'))
-
-  - pwsh: >
-      eng/common/TestResources/New-TestResources.ps1
-      -BaseName 'Generated'
-      -ServiceDirectory '${{ parameters.ServiceDirectory }}'
-      -TenantId '$(aad-azure-sdk-test-tenant-id-gov)'
-      -TestApplicationId '$(aad-azure-sdk-test-client-id-gov)'
-      -TestApplicationSecret '$(aad-azure-sdk-test-client-secret-gov)'
-      -ProvisionerApplicationId '$(aad-azure-sdk-test-client-id-gov)'
-      -ProvisionerApplicationSecret '$(aad-azure-sdk-test-client-secret-gov)'
-      -AdditionalParameters ${{ parameters.ArmTemplateParameters }}
-      -DeleteAfterHours ${{ parameters.DeleteAfterHours }}
-      -Location '${{ parameters.Location }}'
-      -Environment 'AzureUSGovernment'
-      -CI
-      -Force
-      -Verbose
-    displayName: Deploy test resources (AzureUSGovernment)
-    condition: and(succeeded(), eq(variables['CloudType'], 'AzureUSGovernment'))
-
-  - pwsh: >
-      eng/common/TestResources/New-TestResources.ps1
-      -BaseName 'Generated'
-      -ServiceDirectory '${{ parameters.ServiceDirectory }}'
-      -TenantId '$(aad-azure-sdk-test-tenant-id-cn)'
-      -TestApplicationId '$(aad-azure-sdk-test-client-id-cn)'
-      -TestApplicationSecret '$(aad-azure-sdk-test-client-secret-cn)'
-      -ProvisionerApplicationId '$(aad-azure-sdk-test-client-id-cn)'
-      -ProvisionerApplicationSecret '$(aad-azure-sdk-test-client-secret-cn)'
-      -AdditionalParameters ${{ parameters.ArmTemplateParameters }}
-      -DeleteAfterHours ${{ parameters.DeleteAfterHours }}
-      -Location '${{ parameters.Location }}'
-      -Environment 'AzureChinaCloud'
-      -CI
-      -Force
-      -Verbose
-    displayName: Deploy test resources (AzureChinaCloud)
-    condition: and(succeeded(), eq(variables['CloudType'], 'AzureChinaCloud'))
-=======
   - pwsh: |
       $subscriptionConfiguration = @"
         ${{ parameters.SubscriptionConfiguration }}
@@ -104,5 +37,4 @@
         -CI `
         -Force `
         -Verbose
-    displayName: Deploy test resources
->>>>>>> 8d420312
+    displayName: Deploy test resources