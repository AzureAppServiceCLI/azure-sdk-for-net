--- conflicted
+++ resolved
@@ -37,7 +37,6 @@
   default: AzureCloud
 
 jobs:
-<<<<<<< HEAD
   - template: /eng/pipelines/templates/jobs/live-test-job.yml
     parameters:
       PreSteps: ${{ parameters.PreSteps }}
@@ -50,59 +49,4 @@
       Location: ${{ parameters.Location }}
       SubscriptionConfiguration: ${{ parameters.SubscriptionConfiguration }}
       ServiceDirectory: ${{ parameters.ServiceDirectory }}
-      ScenarioName: ${{ parameters.ScenarioName }}
-=======
-- template: archetype-sdk-tests-jobs.yml
-  parameters:
-    PreSteps: ${{ parameters.PreSteps }}
-    PostSteps: ${{ parameters.PostSteps }}
-    EnvVars: ${{ parameters.EnvVars }}
-    MaxParallel: ${{ parameters.MaxParallel }}
-    BuildInParallel: ${{ parameters.BuildInParallel }}
-    TimeoutInMinutes: ${{ parameters.TimeoutInMinutes }}
-    Location: ${{ parameters.Location }}
-    SubscriptionConfiguration: ${{ parameters.SubscriptionConfiguration }}
-    ServiceDirectory: ${{ parameters.ServiceDirectory }}
-    platforms:
-      - DisplayName: "Test on Linux"
-        OSVmImage: "ubuntu-18.04"
-        TestTargetFramework: netcoreapp2.1
-        PreSteps:
-          - template: /eng/common/pipelines/templates/steps/bypass-local-dns.yml
-      - DisplayName: "Test on Windows for NetCoreApp"
-        OSVmImage: "windows-2019"
-        TestTargetFramework: netcoreapp2.1
-      - DisplayName: "Test on Windows for NetCoreApp with UseProjectReferenceToAzureClients=true"
-        OSVmImage: "windows-2019"
-        TestTargetFramework: netcoreapp2.1
-        AdditionalTestArguments: /p:UseProjectReferenceToAzureClients=true
-      - DisplayName: "Test on Windows for .Net Framework"
-        OSVmImage: "windows-2019"
-        TestTargetFramework: net461
-      - DisplayName: "Test on Windows for .Net Framework with UseProjectReferenceToAzureClients=true"
-        OSVmImage: "windows-2019"
-        TestTargetFramework: net461
-        AdditionalTestArguments: /p:UseProjectReferenceToAzureClients=true
-      - DisplayName: "Test on MacOS"
-        OSVmImage: "macOS-10.15"
-        TestTargetFramework: netcoreapp2.1
-      - DisplayName: "Record on Windows for NetCoreApp"
-        OSVmImage: "windows-2019"
-        TestMode: Record
-        TestTargetFramework: netcoreapp2.1
-        AdditionalTestArguments: /p:AutoUpdateSessionRecords=true
-        PostSteps:
-          - task: CopyFiles@2
-            displayName: "Copy Test Recordings"
-            inputs:
-              sourceFolder: '$(Build.SourcesDirectory)'
-              contents: 'sdk/${{ parameters.ServiceDirectory }}/**/SessionRecords/**/*.json'
-              targetFolder: '$(Build.ArtifactStagingDirectory)/SessionRecords'
-          - task: PublishBuildArtifacts@1
-            displayName: "Publish Test Recordings"
-            inputs:
-              pathToPublish: '$(Build.ArtifactStagingDirectory)/SessionRecords'
-              artifactName: SessionRecords
-
-      - ${{ parameters.AdditionalPlatforms }}
->>>>>>> 0e1ad4b8
+      ScenarioName: ${{ parameters.ScenarioName }}