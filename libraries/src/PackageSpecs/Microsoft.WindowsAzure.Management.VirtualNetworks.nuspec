--- conflicted
+++ resolved
@@ -13,19 +13,9 @@
     <licenseUrl>http://go.microsoft.com/fwlink/?LinkId=235170</licenseUrl>
     <projectUrl>https://github.com/WindowsAzure/azure-sdk-for-net</projectUrl>
     <iconUrl>http://go.microsoft.com/fwlink/?LinkID=288890</iconUrl>
-<<<<<<< HEAD
-    <requireLicenseAcceptance>true</requireLicenseAcceptance>
+    <requireLicenseAcceptance>false</requireLicenseAcceptance>
     <summary>This package provides virtual network management capabilities for Windows Azure.</summary>
     <description>This package provides virtual network management capabilities for Windows Azure.</description>
-=======
-    <requireLicenseAcceptance>false</requireLicenseAcceptance>
-    <summary>Provides Windows Azure Virtual Networks management functionality.</summary>
-    <description>
-Provides Windows Azure Virtual Networks management functionality.
-
-Windows Azure is an open and flexible cloud platform that enables you to quickly build, deploy and manage applications across a global network of Microsoft-managed datacenters.
-    </description>
->>>>>>> 6b944f1e
     <copyright>Copyright © Microsoft Corporation</copyright>
     <tags>Microsoft "Windows Azure" Azure network management "virtual networks" "virtual networks management" REST HTTP client windowsazureofficial</tags>
     <references>
